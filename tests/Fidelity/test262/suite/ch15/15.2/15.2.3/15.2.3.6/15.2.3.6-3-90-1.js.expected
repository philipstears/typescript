{
    "isDeclaration": false,
    "languageVersion": "EcmaScript5",
    "parseOptions": {
        "allowAutomaticSemicolonInsertion": true
    },
    "sourceUnit": {
        "kind": "SourceUnit",
        "fullStart": 0,
        "fullEnd": 1184,
        "start": 612,
        "end": 1184,
        "fullWidth": 1184,
        "width": 572,
        "isIncrementallyUnusable": true,
        "moduleElements": [
            {
                "kind": "FunctionDeclaration",
                "fullStart": 0,
                "fullEnd": 1160,
                "start": 612,
                "end": 1158,
                "fullWidth": 1160,
                "width": 546,
                "modifiers": [],
                "functionKeyword": {
                    "kind": "FunctionKeyword",
                    "fullStart": 0,
                    "fullEnd": 621,
                    "start": 612,
                    "end": 620,
                    "fullWidth": 621,
                    "width": 8,
                    "text": "function",
                    "value": "function",
                    "valueText": "function",
                    "hasLeadingTrivia": true,
                    "hasLeadingComment": true,
                    "hasLeadingNewLine": true,
                    "hasTrailingTrivia": true,
                    "leadingTrivia": [
                        {
                            "kind": "SingleLineCommentTrivia",
                            "text": "/// Copyright (c) 2012 Ecma International.  All rights reserved. "
                        },
                        {
                            "kind": "NewLineTrivia",
                            "text": "\r\n"
                        },
                        {
                            "kind": "SingleLineCommentTrivia",
                            "text": "/// Ecma International makes this code available under the terms and conditions set"
                        },
                        {
                            "kind": "NewLineTrivia",
                            "text": "\r\n"
                        },
                        {
                            "kind": "SingleLineCommentTrivia",
                            "text": "/// forth on http://hg.ecmascript.org/tests/test262/raw-file/tip/LICENSE (the "
                        },
                        {
                            "kind": "NewLineTrivia",
                            "text": "\r\n"
                        },
                        {
                            "kind": "SingleLineCommentTrivia",
                            "text": "/// \"Use Terms\").   Any redistribution of this code must retain the above "
                        },
                        {
                            "kind": "NewLineTrivia",
                            "text": "\r\n"
                        },
                        {
                            "kind": "SingleLineCommentTrivia",
                            "text": "/// copyright and this notice and otherwise comply with the Use Terms."
                        },
                        {
                            "kind": "NewLineTrivia",
                            "text": "\r\n"
                        },
                        {
                            "kind": "MultiLineCommentTrivia",
                            "text": "/**\r\n * @path ch15/15.2/15.2.3/15.2.3.6/15.2.3.6-3-90-1.js\r\n * @description Object.defineProperty - 'Attributes' is a Number object that uses Object's [[Get]] method to access the 'configurable' property (8.10.5 step 4.a)\r\n */"
                        },
                        {
                            "kind": "NewLineTrivia",
                            "text": "\r\n"
                        },
                        {
                            "kind": "NewLineTrivia",
                            "text": "\r\n"
                        },
                        {
                            "kind": "NewLineTrivia",
                            "text": "\r\n"
                        }
                    ],
                    "trailingTrivia": [
                        {
                            "kind": "WhitespaceTrivia",
                            "text": " "
                        }
                    ]
                },
                "identifier": {
                    "kind": "IdentifierName",
                    "fullStart": 621,
                    "fullEnd": 629,
                    "start": 621,
                    "end": 629,
                    "fullWidth": 8,
                    "width": 8,
                    "text": "testcase",
                    "value": "testcase",
                    "valueText": "testcase"
                },
                "callSignature": {
                    "kind": "CallSignature",
                    "fullStart": 629,
                    "fullEnd": 632,
                    "start": 629,
                    "end": 631,
                    "fullWidth": 3,
                    "width": 2,
                    "parameterList": {
                        "kind": "ParameterList",
                        "fullStart": 629,
                        "fullEnd": 632,
                        "start": 629,
                        "end": 631,
                        "fullWidth": 3,
                        "width": 2,
                        "openParenToken": {
                            "kind": "OpenParenToken",
                            "fullStart": 629,
                            "fullEnd": 630,
                            "start": 629,
                            "end": 630,
                            "fullWidth": 1,
                            "width": 1,
                            "text": "(",
                            "value": "(",
                            "valueText": "("
                        },
                        "parameters": [],
                        "closeParenToken": {
                            "kind": "CloseParenToken",
                            "fullStart": 630,
                            "fullEnd": 632,
                            "start": 630,
                            "end": 631,
                            "fullWidth": 2,
                            "width": 1,
                            "text": ")",
                            "value": ")",
                            "valueText": ")",
                            "hasTrailingTrivia": true,
                            "trailingTrivia": [
                                {
                                    "kind": "WhitespaceTrivia",
                                    "text": " "
                                }
                            ]
                        }
                    }
                },
                "block": {
                    "kind": "Block",
                    "fullStart": 632,
                    "fullEnd": 1160,
                    "start": 632,
                    "end": 1158,
                    "fullWidth": 528,
                    "width": 526,
                    "openBraceToken": {
                        "kind": "OpenBraceToken",
                        "fullStart": 632,
                        "fullEnd": 635,
                        "start": 632,
                        "end": 633,
                        "fullWidth": 3,
                        "width": 1,
                        "text": "{",
                        "value": "{",
                        "valueText": "{",
                        "hasTrailingTrivia": true,
                        "hasTrailingNewLine": true,
                        "trailingTrivia": [
                            {
                                "kind": "NewLineTrivia",
                                "text": "\r\n"
                            }
                        ]
                    },
                    "statements": [
                        {
                            "kind": "VariableStatement",
                            "fullStart": 635,
                            "fullEnd": 658,
                            "start": 643,
                            "end": 656,
                            "fullWidth": 23,
                            "width": 13,
                            "modifiers": [],
                            "variableDeclaration": {
                                "kind": "VariableDeclaration",
                                "fullStart": 635,
                                "fullEnd": 655,
                                "start": 643,
                                "end": 655,
                                "fullWidth": 20,
                                "width": 12,
                                "varKeyword": {
                                    "kind": "VarKeyword",
                                    "fullStart": 635,
                                    "fullEnd": 647,
                                    "start": 643,
                                    "end": 646,
                                    "fullWidth": 12,
                                    "width": 3,
                                    "text": "var",
                                    "value": "var",
                                    "valueText": "var",
                                    "hasLeadingTrivia": true,
                                    "hasTrailingTrivia": true,
                                    "leadingTrivia": [
                                        {
                                            "kind": "WhitespaceTrivia",
                                            "text": "        "
                                        }
                                    ],
                                    "trailingTrivia": [
                                        {
                                            "kind": "WhitespaceTrivia",
                                            "text": " "
                                        }
                                    ]
                                },
                                "variableDeclarators": [
                                    {
                                        "kind": "VariableDeclarator",
                                        "fullStart": 647,
                                        "fullEnd": 655,
                                        "start": 647,
                                        "end": 655,
                                        "fullWidth": 8,
<<<<<<< HEAD
                                        "width": 8,
                                        "identifier": {
=======
                                        "propertyName": {
>>>>>>> 85e84683
                                            "kind": "IdentifierName",
                                            "fullStart": 647,
                                            "fullEnd": 651,
                                            "start": 647,
                                            "end": 650,
                                            "fullWidth": 4,
                                            "width": 3,
                                            "text": "obj",
                                            "value": "obj",
                                            "valueText": "obj",
                                            "hasTrailingTrivia": true,
                                            "trailingTrivia": [
                                                {
                                                    "kind": "WhitespaceTrivia",
                                                    "text": " "
                                                }
                                            ]
                                        },
                                        "equalsValueClause": {
                                            "kind": "EqualsValueClause",
                                            "fullStart": 651,
                                            "fullEnd": 655,
                                            "start": 651,
                                            "end": 655,
                                            "fullWidth": 4,
                                            "width": 4,
                                            "equalsToken": {
                                                "kind": "EqualsToken",
                                                "fullStart": 651,
                                                "fullEnd": 653,
                                                "start": 651,
                                                "end": 652,
                                                "fullWidth": 2,
                                                "width": 1,
                                                "text": "=",
                                                "value": "=",
                                                "valueText": "=",
                                                "hasTrailingTrivia": true,
                                                "trailingTrivia": [
                                                    {
                                                        "kind": "WhitespaceTrivia",
                                                        "text": " "
                                                    }
                                                ]
                                            },
                                            "value": {
                                                "kind": "ObjectLiteralExpression",
                                                "fullStart": 653,
                                                "fullEnd": 655,
                                                "start": 653,
                                                "end": 655,
                                                "fullWidth": 2,
                                                "width": 2,
                                                "openBraceToken": {
                                                    "kind": "OpenBraceToken",
                                                    "fullStart": 653,
                                                    "fullEnd": 654,
                                                    "start": 653,
                                                    "end": 654,
                                                    "fullWidth": 1,
                                                    "width": 1,
                                                    "text": "{",
                                                    "value": "{",
                                                    "valueText": "{"
                                                },
                                                "propertyAssignments": [],
                                                "closeBraceToken": {
                                                    "kind": "CloseBraceToken",
                                                    "fullStart": 654,
                                                    "fullEnd": 655,
                                                    "start": 654,
                                                    "end": 655,
                                                    "fullWidth": 1,
                                                    "width": 1,
                                                    "text": "}",
                                                    "value": "}",
                                                    "valueText": "}"
                                                }
                                            }
                                        }
                                    }
                                ]
                            },
                            "semicolonToken": {
                                "kind": "SemicolonToken",
                                "fullStart": 655,
                                "fullEnd": 658,
                                "start": 655,
                                "end": 656,
                                "fullWidth": 3,
                                "width": 1,
                                "text": ";",
                                "value": ";",
                                "valueText": ";",
                                "hasTrailingTrivia": true,
                                "hasTrailingNewLine": true,
                                "trailingTrivia": [
                                    {
                                        "kind": "NewLineTrivia",
                                        "text": "\r\n"
                                    }
                                ]
                            }
                        },
                        {
                            "kind": "TryStatement",
                            "fullStart": 658,
                            "fullEnd": 1153,
                            "start": 666,
                            "end": 1151,
                            "fullWidth": 495,
                            "width": 485,
                            "tryKeyword": {
                                "kind": "TryKeyword",
                                "fullStart": 658,
                                "fullEnd": 670,
                                "start": 666,
                                "end": 669,
                                "fullWidth": 12,
                                "width": 3,
                                "text": "try",
                                "value": "try",
                                "valueText": "try",
                                "hasLeadingTrivia": true,
                                "hasTrailingTrivia": true,
                                "leadingTrivia": [
                                    {
                                        "kind": "WhitespaceTrivia",
                                        "text": "        "
                                    }
                                ],
                                "trailingTrivia": [
                                    {
                                        "kind": "WhitespaceTrivia",
                                        "text": " "
                                    }
                                ]
                            },
                            "block": {
                                "kind": "Block",
                                "fullStart": 670,
                                "fullEnd": 1080,
                                "start": 670,
                                "end": 1079,
                                "fullWidth": 410,
                                "width": 409,
                                "openBraceToken": {
                                    "kind": "OpenBraceToken",
                                    "fullStart": 670,
                                    "fullEnd": 673,
                                    "start": 670,
                                    "end": 671,
                                    "fullWidth": 3,
                                    "width": 1,
                                    "text": "{",
                                    "value": "{",
                                    "valueText": "{",
                                    "hasTrailingTrivia": true,
                                    "hasTrailingNewLine": true,
                                    "trailingTrivia": [
                                        {
                                            "kind": "NewLineTrivia",
                                            "text": "\r\n"
                                        }
                                    ]
                                },
                                "statements": [
                                    {
                                        "kind": "ExpressionStatement",
                                        "fullStart": 673,
                                        "fullEnd": 724,
                                        "start": 685,
                                        "end": 722,
                                        "fullWidth": 51,
                                        "width": 37,
                                        "expression": {
                                            "kind": "AssignmentExpression",
                                            "fullStart": 673,
                                            "fullEnd": 721,
                                            "start": 685,
                                            "end": 721,
                                            "fullWidth": 48,
                                            "width": 36,
                                            "left": {
                                                "kind": "MemberAccessExpression",
                                                "fullStart": 673,
                                                "fullEnd": 715,
                                                "start": 685,
                                                "end": 714,
                                                "fullWidth": 42,
                                                "width": 29,
                                                "expression": {
                                                    "kind": "MemberAccessExpression",
                                                    "fullStart": 673,
                                                    "fullEnd": 701,
                                                    "start": 685,
                                                    "end": 701,
                                                    "fullWidth": 28,
                                                    "width": 16,
                                                    "expression": {
                                                        "kind": "IdentifierName",
                                                        "fullStart": 673,
                                                        "fullEnd": 691,
                                                        "start": 685,
                                                        "end": 691,
                                                        "fullWidth": 18,
                                                        "width": 6,
                                                        "text": "Number",
                                                        "value": "Number",
                                                        "valueText": "Number",
                                                        "hasLeadingTrivia": true,
                                                        "leadingTrivia": [
                                                            {
                                                                "kind": "WhitespaceTrivia",
                                                                "text": "            "
                                                            }
                                                        ]
                                                    },
                                                    "dotToken": {
                                                        "kind": "DotToken",
                                                        "fullStart": 691,
                                                        "fullEnd": 692,
                                                        "start": 691,
                                                        "end": 692,
                                                        "fullWidth": 1,
                                                        "width": 1,
                                                        "text": ".",
                                                        "value": ".",
                                                        "valueText": "."
                                                    },
                                                    "name": {
                                                        "kind": "IdentifierName",
                                                        "fullStart": 692,
                                                        "fullEnd": 701,
                                                        "start": 692,
                                                        "end": 701,
                                                        "fullWidth": 9,
                                                        "width": 9,
                                                        "text": "prototype",
                                                        "value": "prototype",
                                                        "valueText": "prototype"
                                                    }
                                                },
                                                "dotToken": {
                                                    "kind": "DotToken",
                                                    "fullStart": 701,
                                                    "fullEnd": 702,
                                                    "start": 701,
                                                    "end": 702,
                                                    "fullWidth": 1,
                                                    "width": 1,
                                                    "text": ".",
                                                    "value": ".",
                                                    "valueText": "."
                                                },
                                                "name": {
                                                    "kind": "IdentifierName",
                                                    "fullStart": 702,
                                                    "fullEnd": 715,
                                                    "start": 702,
                                                    "end": 714,
                                                    "fullWidth": 13,
                                                    "width": 12,
                                                    "text": "configurable",
                                                    "value": "configurable",
                                                    "valueText": "configurable",
                                                    "hasTrailingTrivia": true,
                                                    "trailingTrivia": [
                                                        {
                                                            "kind": "WhitespaceTrivia",
                                                            "text": " "
                                                        }
                                                    ]
                                                }
                                            },
                                            "operatorToken": {
                                                "kind": "EqualsToken",
                                                "fullStart": 715,
                                                "fullEnd": 717,
                                                "start": 715,
                                                "end": 716,
                                                "fullWidth": 2,
                                                "width": 1,
                                                "text": "=",
                                                "value": "=",
                                                "valueText": "=",
                                                "hasTrailingTrivia": true,
                                                "trailingTrivia": [
                                                    {
                                                        "kind": "WhitespaceTrivia",
                                                        "text": " "
                                                    }
                                                ]
                                            },
                                            "right": {
                                                "kind": "TrueKeyword",
                                                "fullStart": 717,
                                                "fullEnd": 721,
                                                "start": 717,
                                                "end": 721,
                                                "fullWidth": 4,
                                                "width": 4,
                                                "text": "true",
                                                "value": true,
                                                "valueText": "true"
                                            }
                                        },
                                        "semicolonToken": {
                                            "kind": "SemicolonToken",
                                            "fullStart": 721,
                                            "fullEnd": 724,
                                            "start": 721,
                                            "end": 722,
                                            "fullWidth": 3,
                                            "width": 1,
                                            "text": ";",
                                            "value": ";",
                                            "valueText": ";",
                                            "hasTrailingTrivia": true,
                                            "hasTrailingNewLine": true,
                                            "trailingTrivia": [
                                                {
                                                    "kind": "NewLineTrivia",
                                                    "text": "\r\n"
                                                }
                                            ]
                                        }
                                    },
                                    {
                                        "kind": "VariableStatement",
                                        "fullStart": 724,
                                        "fullEnd": 766,
                                        "start": 736,
                                        "end": 764,
                                        "fullWidth": 42,
                                        "width": 28,
                                        "modifiers": [],
                                        "variableDeclaration": {
                                            "kind": "VariableDeclaration",
                                            "fullStart": 724,
                                            "fullEnd": 763,
                                            "start": 736,
                                            "end": 763,
                                            "fullWidth": 39,
                                            "width": 27,
                                            "varKeyword": {
                                                "kind": "VarKeyword",
                                                "fullStart": 724,
                                                "fullEnd": 740,
                                                "start": 736,
                                                "end": 739,
                                                "fullWidth": 16,
                                                "width": 3,
                                                "text": "var",
                                                "value": "var",
                                                "valueText": "var",
                                                "hasLeadingTrivia": true,
                                                "hasTrailingTrivia": true,
                                                "leadingTrivia": [
                                                    {
                                                        "kind": "WhitespaceTrivia",
                                                        "text": "            "
                                                    }
                                                ],
                                                "trailingTrivia": [
                                                    {
                                                        "kind": "WhitespaceTrivia",
                                                        "text": " "
                                                    }
                                                ]
                                            },
                                            "variableDeclarators": [
                                                {
                                                    "kind": "VariableDeclarator",
                                                    "fullStart": 740,
                                                    "fullEnd": 763,
                                                    "start": 740,
                                                    "end": 763,
                                                    "fullWidth": 23,
<<<<<<< HEAD
                                                    "width": 23,
                                                    "identifier": {
=======
                                                    "propertyName": {
>>>>>>> 85e84683
                                                        "kind": "IdentifierName",
                                                        "fullStart": 740,
                                                        "fullEnd": 747,
                                                        "start": 740,
                                                        "end": 746,
                                                        "fullWidth": 7,
                                                        "width": 6,
                                                        "text": "numObj",
                                                        "value": "numObj",
                                                        "valueText": "numObj",
                                                        "hasTrailingTrivia": true,
                                                        "trailingTrivia": [
                                                            {
                                                                "kind": "WhitespaceTrivia",
                                                                "text": " "
                                                            }
                                                        ]
                                                    },
                                                    "equalsValueClause": {
                                                        "kind": "EqualsValueClause",
                                                        "fullStart": 747,
                                                        "fullEnd": 763,
                                                        "start": 747,
                                                        "end": 763,
                                                        "fullWidth": 16,
                                                        "width": 16,
                                                        "equalsToken": {
                                                            "kind": "EqualsToken",
                                                            "fullStart": 747,
                                                            "fullEnd": 749,
                                                            "start": 747,
                                                            "end": 748,
                                                            "fullWidth": 2,
                                                            "width": 1,
                                                            "text": "=",
                                                            "value": "=",
                                                            "valueText": "=",
                                                            "hasTrailingTrivia": true,
                                                            "trailingTrivia": [
                                                                {
                                                                    "kind": "WhitespaceTrivia",
                                                                    "text": " "
                                                                }
                                                            ]
                                                        },
                                                        "value": {
                                                            "kind": "ObjectCreationExpression",
                                                            "fullStart": 749,
                                                            "fullEnd": 763,
                                                            "start": 749,
                                                            "end": 763,
                                                            "fullWidth": 14,
                                                            "width": 14,
                                                            "newKeyword": {
                                                                "kind": "NewKeyword",
                                                                "fullStart": 749,
                                                                "fullEnd": 753,
                                                                "start": 749,
                                                                "end": 752,
                                                                "fullWidth": 4,
                                                                "width": 3,
                                                                "text": "new",
                                                                "value": "new",
                                                                "valueText": "new",
                                                                "hasTrailingTrivia": true,
                                                                "trailingTrivia": [
                                                                    {
                                                                        "kind": "WhitespaceTrivia",
                                                                        "text": " "
                                                                    }
                                                                ]
                                                            },
                                                            "expression": {
                                                                "kind": "IdentifierName",
                                                                "fullStart": 753,
                                                                "fullEnd": 759,
                                                                "start": 753,
                                                                "end": 759,
                                                                "fullWidth": 6,
                                                                "width": 6,
                                                                "text": "Number",
                                                                "value": "Number",
                                                                "valueText": "Number"
                                                            },
                                                            "argumentList": {
                                                                "kind": "ArgumentList",
                                                                "fullStart": 759,
                                                                "fullEnd": 763,
                                                                "start": 759,
                                                                "end": 763,
                                                                "fullWidth": 4,
                                                                "width": 4,
                                                                "openParenToken": {
                                                                    "kind": "OpenParenToken",
                                                                    "fullStart": 759,
                                                                    "fullEnd": 760,
                                                                    "start": 759,
                                                                    "end": 760,
                                                                    "fullWidth": 1,
                                                                    "width": 1,
                                                                    "text": "(",
                                                                    "value": "(",
                                                                    "valueText": "("
                                                                },
                                                                "arguments": [
                                                                    {
                                                                        "kind": "NegateExpression",
                                                                        "fullStart": 760,
                                                                        "fullEnd": 762,
                                                                        "start": 760,
                                                                        "end": 762,
                                                                        "fullWidth": 2,
                                                                        "width": 2,
                                                                        "operatorToken": {
                                                                            "kind": "MinusToken",
                                                                            "fullStart": 760,
                                                                            "fullEnd": 761,
                                                                            "start": 760,
                                                                            "end": 761,
                                                                            "fullWidth": 1,
                                                                            "width": 1,
                                                                            "text": "-",
                                                                            "value": "-",
                                                                            "valueText": "-"
                                                                        },
                                                                        "operand": {
                                                                            "kind": "NumericLiteral",
                                                                            "fullStart": 761,
                                                                            "fullEnd": 762,
                                                                            "start": 761,
                                                                            "end": 762,
                                                                            "fullWidth": 1,
                                                                            "width": 1,
                                                                            "text": "2",
                                                                            "value": 2,
                                                                            "valueText": "2"
                                                                        }
                                                                    }
                                                                ],
                                                                "closeParenToken": {
                                                                    "kind": "CloseParenToken",
                                                                    "fullStart": 762,
                                                                    "fullEnd": 763,
                                                                    "start": 762,
                                                                    "end": 763,
                                                                    "fullWidth": 1,
                                                                    "width": 1,
                                                                    "text": ")",
                                                                    "value": ")",
                                                                    "valueText": ")"
                                                                }
                                                            }
                                                        }
                                                    }
                                                }
                                            ]
                                        },
                                        "semicolonToken": {
                                            "kind": "SemicolonToken",
                                            "fullStart": 763,
                                            "fullEnd": 766,
                                            "start": 763,
                                            "end": 764,
                                            "fullWidth": 3,
                                            "width": 1,
                                            "text": ";",
                                            "value": ";",
                                            "valueText": ";",
                                            "hasTrailingTrivia": true,
                                            "hasTrailingNewLine": true,
                                            "trailingTrivia": [
                                                {
                                                    "kind": "NewLineTrivia",
                                                    "text": "\r\n"
                                                }
                                            ]
                                        }
                                    },
                                    {
                                        "kind": "ExpressionStatement",
                                        "fullStart": 766,
                                        "fullEnd": 829,
                                        "start": 780,
                                        "end": 827,
                                        "fullWidth": 63,
                                        "width": 47,
                                        "expression": {
                                            "kind": "InvocationExpression",
                                            "fullStart": 766,
                                            "fullEnd": 826,
                                            "start": 780,
                                            "end": 826,
                                            "fullWidth": 60,
                                            "width": 46,
                                            "expression": {
                                                "kind": "MemberAccessExpression",
                                                "fullStart": 766,
                                                "fullEnd": 801,
                                                "start": 780,
                                                "end": 801,
                                                "fullWidth": 35,
                                                "width": 21,
                                                "expression": {
                                                    "kind": "IdentifierName",
                                                    "fullStart": 766,
                                                    "fullEnd": 786,
                                                    "start": 780,
                                                    "end": 786,
                                                    "fullWidth": 20,
                                                    "width": 6,
                                                    "text": "Object",
                                                    "value": "Object",
                                                    "valueText": "Object",
                                                    "hasLeadingTrivia": true,
                                                    "hasLeadingNewLine": true,
                                                    "leadingTrivia": [
                                                        {
                                                            "kind": "NewLineTrivia",
                                                            "text": "\r\n"
                                                        },
                                                        {
                                                            "kind": "WhitespaceTrivia",
                                                            "text": "            "
                                                        }
                                                    ]
                                                },
                                                "dotToken": {
                                                    "kind": "DotToken",
                                                    "fullStart": 786,
                                                    "fullEnd": 787,
                                                    "start": 786,
                                                    "end": 787,
                                                    "fullWidth": 1,
                                                    "width": 1,
                                                    "text": ".",
                                                    "value": ".",
                                                    "valueText": "."
                                                },
                                                "name": {
                                                    "kind": "IdentifierName",
                                                    "fullStart": 787,
                                                    "fullEnd": 801,
                                                    "start": 787,
                                                    "end": 801,
                                                    "fullWidth": 14,
                                                    "width": 14,
                                                    "text": "defineProperty",
                                                    "value": "defineProperty",
                                                    "valueText": "defineProperty"
                                                }
                                            },
                                            "argumentList": {
                                                "kind": "ArgumentList",
                                                "fullStart": 801,
                                                "fullEnd": 826,
                                                "start": 801,
                                                "end": 826,
                                                "fullWidth": 25,
                                                "width": 25,
                                                "openParenToken": {
                                                    "kind": "OpenParenToken",
                                                    "fullStart": 801,
                                                    "fullEnd": 802,
                                                    "start": 801,
                                                    "end": 802,
                                                    "fullWidth": 1,
                                                    "width": 1,
                                                    "text": "(",
                                                    "value": "(",
                                                    "valueText": "("
                                                },
                                                "arguments": [
                                                    {
                                                        "kind": "IdentifierName",
                                                        "fullStart": 802,
                                                        "fullEnd": 805,
                                                        "start": 802,
                                                        "end": 805,
                                                        "fullWidth": 3,
                                                        "width": 3,
                                                        "text": "obj",
                                                        "value": "obj",
                                                        "valueText": "obj"
                                                    },
                                                    {
                                                        "kind": "CommaToken",
                                                        "fullStart": 805,
                                                        "fullEnd": 807,
                                                        "start": 805,
                                                        "end": 806,
                                                        "fullWidth": 2,
                                                        "width": 1,
                                                        "text": ",",
                                                        "value": ",",
                                                        "valueText": ",",
                                                        "hasTrailingTrivia": true,
                                                        "trailingTrivia": [
                                                            {
                                                                "kind": "WhitespaceTrivia",
                                                                "text": " "
                                                            }
                                                        ]
                                                    },
                                                    {
                                                        "kind": "StringLiteral",
                                                        "fullStart": 807,
                                                        "fullEnd": 817,
                                                        "start": 807,
                                                        "end": 817,
                                                        "fullWidth": 10,
                                                        "width": 10,
                                                        "text": "\"property\"",
                                                        "value": "property",
                                                        "valueText": "property"
                                                    },
                                                    {
                                                        "kind": "CommaToken",
                                                        "fullStart": 817,
                                                        "fullEnd": 819,
                                                        "start": 817,
                                                        "end": 818,
                                                        "fullWidth": 2,
                                                        "width": 1,
                                                        "text": ",",
                                                        "value": ",",
                                                        "valueText": ",",
                                                        "hasTrailingTrivia": true,
                                                        "trailingTrivia": [
                                                            {
                                                                "kind": "WhitespaceTrivia",
                                                                "text": " "
                                                            }
                                                        ]
                                                    },
                                                    {
                                                        "kind": "IdentifierName",
                                                        "fullStart": 819,
                                                        "fullEnd": 825,
                                                        "start": 819,
                                                        "end": 825,
                                                        "fullWidth": 6,
                                                        "width": 6,
                                                        "text": "numObj",
                                                        "value": "numObj",
                                                        "valueText": "numObj"
                                                    }
                                                ],
                                                "closeParenToken": {
                                                    "kind": "CloseParenToken",
                                                    "fullStart": 825,
                                                    "fullEnd": 826,
                                                    "start": 825,
                                                    "end": 826,
                                                    "fullWidth": 1,
                                                    "width": 1,
                                                    "text": ")",
                                                    "value": ")",
                                                    "valueText": ")"
                                                }
                                            }
                                        },
                                        "semicolonToken": {
                                            "kind": "SemicolonToken",
                                            "fullStart": 826,
                                            "fullEnd": 829,
                                            "start": 826,
                                            "end": 827,
                                            "fullWidth": 3,
                                            "width": 1,
                                            "text": ";",
                                            "value": ";",
                                            "valueText": ";",
                                            "hasTrailingTrivia": true,
                                            "hasTrailingNewLine": true,
                                            "trailingTrivia": [
                                                {
                                                    "kind": "NewLineTrivia",
                                                    "text": "\r\n"
                                                }
                                            ]
                                        }
                                    },
                                    {
                                        "kind": "VariableStatement",
                                        "fullStart": 829,
                                        "fullEnd": 896,
                                        "start": 843,
                                        "end": 894,
                                        "fullWidth": 67,
                                        "width": 51,
                                        "modifiers": [],
                                        "variableDeclaration": {
                                            "kind": "VariableDeclaration",
                                            "fullStart": 829,
                                            "fullEnd": 893,
                                            "start": 843,
                                            "end": 893,
                                            "fullWidth": 64,
                                            "width": 50,
                                            "varKeyword": {
                                                "kind": "VarKeyword",
                                                "fullStart": 829,
                                                "fullEnd": 847,
                                                "start": 843,
                                                "end": 846,
                                                "fullWidth": 18,
                                                "width": 3,
                                                "text": "var",
                                                "value": "var",
                                                "valueText": "var",
                                                "hasLeadingTrivia": true,
                                                "hasLeadingNewLine": true,
                                                "hasTrailingTrivia": true,
                                                "leadingTrivia": [
                                                    {
                                                        "kind": "NewLineTrivia",
                                                        "text": "\r\n"
                                                    },
                                                    {
                                                        "kind": "WhitespaceTrivia",
                                                        "text": "            "
                                                    }
                                                ],
                                                "trailingTrivia": [
                                                    {
                                                        "kind": "WhitespaceTrivia",
                                                        "text": " "
                                                    }
                                                ]
                                            },
                                            "variableDeclarators": [
                                                {
                                                    "kind": "VariableDeclarator",
                                                    "fullStart": 847,
                                                    "fullEnd": 893,
                                                    "start": 847,
                                                    "end": 893,
                                                    "fullWidth": 46,
<<<<<<< HEAD
                                                    "width": 46,
                                                    "identifier": {
=======
                                                    "propertyName": {
>>>>>>> 85e84683
                                                        "kind": "IdentifierName",
                                                        "fullStart": 847,
                                                        "fullEnd": 861,
                                                        "start": 847,
                                                        "end": 860,
                                                        "fullWidth": 14,
                                                        "width": 13,
                                                        "text": "beforeDeleted",
                                                        "value": "beforeDeleted",
                                                        "valueText": "beforeDeleted",
                                                        "hasTrailingTrivia": true,
                                                        "trailingTrivia": [
                                                            {
                                                                "kind": "WhitespaceTrivia",
                                                                "text": " "
                                                            }
                                                        ]
                                                    },
                                                    "equalsValueClause": {
                                                        "kind": "EqualsValueClause",
                                                        "fullStart": 861,
                                                        "fullEnd": 893,
                                                        "start": 861,
                                                        "end": 893,
                                                        "fullWidth": 32,
                                                        "width": 32,
                                                        "equalsToken": {
                                                            "kind": "EqualsToken",
                                                            "fullStart": 861,
                                                            "fullEnd": 863,
                                                            "start": 861,
                                                            "end": 862,
                                                            "fullWidth": 2,
                                                            "width": 1,
                                                            "text": "=",
                                                            "value": "=",
                                                            "valueText": "=",
                                                            "hasTrailingTrivia": true,
                                                            "trailingTrivia": [
                                                                {
                                                                    "kind": "WhitespaceTrivia",
                                                                    "text": " "
                                                                }
                                                            ]
                                                        },
                                                        "value": {
                                                            "kind": "InvocationExpression",
                                                            "fullStart": 863,
                                                            "fullEnd": 893,
                                                            "start": 863,
                                                            "end": 893,
                                                            "fullWidth": 30,
                                                            "width": 30,
                                                            "expression": {
                                                                "kind": "MemberAccessExpression",
                                                                "fullStart": 863,
                                                                "fullEnd": 881,
                                                                "start": 863,
                                                                "end": 881,
                                                                "fullWidth": 18,
                                                                "width": 18,
                                                                "expression": {
                                                                    "kind": "IdentifierName",
                                                                    "fullStart": 863,
                                                                    "fullEnd": 866,
                                                                    "start": 863,
                                                                    "end": 866,
                                                                    "fullWidth": 3,
                                                                    "width": 3,
                                                                    "text": "obj",
                                                                    "value": "obj",
                                                                    "valueText": "obj"
                                                                },
                                                                "dotToken": {
                                                                    "kind": "DotToken",
                                                                    "fullStart": 866,
                                                                    "fullEnd": 867,
                                                                    "start": 866,
                                                                    "end": 867,
                                                                    "fullWidth": 1,
                                                                    "width": 1,
                                                                    "text": ".",
                                                                    "value": ".",
                                                                    "valueText": "."
                                                                },
                                                                "name": {
                                                                    "kind": "IdentifierName",
                                                                    "fullStart": 867,
                                                                    "fullEnd": 881,
                                                                    "start": 867,
                                                                    "end": 881,
                                                                    "fullWidth": 14,
                                                                    "width": 14,
                                                                    "text": "hasOwnProperty",
                                                                    "value": "hasOwnProperty",
                                                                    "valueText": "hasOwnProperty"
                                                                }
                                                            },
                                                            "argumentList": {
                                                                "kind": "ArgumentList",
                                                                "fullStart": 881,
                                                                "fullEnd": 893,
                                                                "start": 881,
                                                                "end": 893,
                                                                "fullWidth": 12,
                                                                "width": 12,
                                                                "openParenToken": {
                                                                    "kind": "OpenParenToken",
                                                                    "fullStart": 881,
                                                                    "fullEnd": 882,
                                                                    "start": 881,
                                                                    "end": 882,
                                                                    "fullWidth": 1,
                                                                    "width": 1,
                                                                    "text": "(",
                                                                    "value": "(",
                                                                    "valueText": "("
                                                                },
                                                                "arguments": [
                                                                    {
                                                                        "kind": "StringLiteral",
                                                                        "fullStart": 882,
                                                                        "fullEnd": 892,
                                                                        "start": 882,
                                                                        "end": 892,
                                                                        "fullWidth": 10,
                                                                        "width": 10,
                                                                        "text": "\"property\"",
                                                                        "value": "property",
                                                                        "valueText": "property"
                                                                    }
                                                                ],
                                                                "closeParenToken": {
                                                                    "kind": "CloseParenToken",
                                                                    "fullStart": 892,
                                                                    "fullEnd": 893,
                                                                    "start": 892,
                                                                    "end": 893,
                                                                    "fullWidth": 1,
                                                                    "width": 1,
                                                                    "text": ")",
                                                                    "value": ")",
                                                                    "valueText": ")"
                                                                }
                                                            }
                                                        }
                                                    }
                                                }
                                            ]
                                        },
                                        "semicolonToken": {
                                            "kind": "SemicolonToken",
                                            "fullStart": 893,
                                            "fullEnd": 896,
                                            "start": 893,
                                            "end": 894,
                                            "fullWidth": 3,
                                            "width": 1,
                                            "text": ";",
                                            "value": ";",
                                            "valueText": ";",
                                            "hasTrailingTrivia": true,
                                            "hasTrailingNewLine": true,
                                            "trailingTrivia": [
                                                {
                                                    "kind": "NewLineTrivia",
                                                    "text": "\r\n"
                                                }
                                            ]
                                        }
                                    },
                                    {
                                        "kind": "ExpressionStatement",
                                        "fullStart": 896,
                                        "fullEnd": 932,
                                        "start": 910,
                                        "end": 930,
                                        "fullWidth": 36,
                                        "width": 20,
                                        "expression": {
                                            "kind": "DeleteExpression",
                                            "fullStart": 896,
                                            "fullEnd": 929,
                                            "start": 910,
                                            "end": 929,
                                            "fullWidth": 33,
                                            "width": 19,
                                            "deleteKeyword": {
                                                "kind": "DeleteKeyword",
                                                "fullStart": 896,
                                                "fullEnd": 917,
                                                "start": 910,
                                                "end": 916,
                                                "fullWidth": 21,
                                                "width": 6,
                                                "text": "delete",
                                                "value": "delete",
                                                "valueText": "delete",
                                                "hasLeadingTrivia": true,
                                                "hasLeadingNewLine": true,
                                                "hasTrailingTrivia": true,
                                                "leadingTrivia": [
                                                    {
                                                        "kind": "NewLineTrivia",
                                                        "text": "\r\n"
                                                    },
                                                    {
                                                        "kind": "WhitespaceTrivia",
                                                        "text": "            "
                                                    }
                                                ],
                                                "trailingTrivia": [
                                                    {
                                                        "kind": "WhitespaceTrivia",
                                                        "text": " "
                                                    }
                                                ]
                                            },
                                            "expression": {
                                                "kind": "MemberAccessExpression",
                                                "fullStart": 917,
                                                "fullEnd": 929,
                                                "start": 917,
                                                "end": 929,
                                                "fullWidth": 12,
                                                "width": 12,
                                                "expression": {
                                                    "kind": "IdentifierName",
                                                    "fullStart": 917,
                                                    "fullEnd": 920,
                                                    "start": 917,
                                                    "end": 920,
                                                    "fullWidth": 3,
                                                    "width": 3,
                                                    "text": "obj",
                                                    "value": "obj",
                                                    "valueText": "obj"
                                                },
                                                "dotToken": {
                                                    "kind": "DotToken",
                                                    "fullStart": 920,
                                                    "fullEnd": 921,
                                                    "start": 920,
                                                    "end": 921,
                                                    "fullWidth": 1,
                                                    "width": 1,
                                                    "text": ".",
                                                    "value": ".",
                                                    "valueText": "."
                                                },
                                                "name": {
                                                    "kind": "IdentifierName",
                                                    "fullStart": 921,
                                                    "fullEnd": 929,
                                                    "start": 921,
                                                    "end": 929,
                                                    "fullWidth": 8,
                                                    "width": 8,
                                                    "text": "property",
                                                    "value": "property",
                                                    "valueText": "property"
                                                }
                                            }
                                        },
                                        "semicolonToken": {
                                            "kind": "SemicolonToken",
                                            "fullStart": 929,
                                            "fullEnd": 932,
                                            "start": 929,
                                            "end": 930,
                                            "fullWidth": 3,
                                            "width": 1,
                                            "text": ";",
                                            "value": ";",
                                            "valueText": ";",
                                            "hasTrailingTrivia": true,
                                            "hasTrailingNewLine": true,
                                            "trailingTrivia": [
                                                {
                                                    "kind": "NewLineTrivia",
                                                    "text": "\r\n"
                                                }
                                            ]
                                        }
                                    },
                                    {
                                        "kind": "VariableStatement",
                                        "fullStart": 932,
                                        "fullEnd": 998,
                                        "start": 946,
                                        "end": 996,
                                        "fullWidth": 66,
                                        "width": 50,
                                        "modifiers": [],
                                        "variableDeclaration": {
                                            "kind": "VariableDeclaration",
                                            "fullStart": 932,
                                            "fullEnd": 995,
                                            "start": 946,
                                            "end": 995,
                                            "fullWidth": 63,
                                            "width": 49,
                                            "varKeyword": {
                                                "kind": "VarKeyword",
                                                "fullStart": 932,
                                                "fullEnd": 950,
                                                "start": 946,
                                                "end": 949,
                                                "fullWidth": 18,
                                                "width": 3,
                                                "text": "var",
                                                "value": "var",
                                                "valueText": "var",
                                                "hasLeadingTrivia": true,
                                                "hasLeadingNewLine": true,
                                                "hasTrailingTrivia": true,
                                                "leadingTrivia": [
                                                    {
                                                        "kind": "NewLineTrivia",
                                                        "text": "\r\n"
                                                    },
                                                    {
                                                        "kind": "WhitespaceTrivia",
                                                        "text": "            "
                                                    }
                                                ],
                                                "trailingTrivia": [
                                                    {
                                                        "kind": "WhitespaceTrivia",
                                                        "text": " "
                                                    }
                                                ]
                                            },
                                            "variableDeclarators": [
                                                {
                                                    "kind": "VariableDeclarator",
                                                    "fullStart": 950,
                                                    "fullEnd": 995,
                                                    "start": 950,
                                                    "end": 995,
                                                    "fullWidth": 45,
<<<<<<< HEAD
                                                    "width": 45,
                                                    "identifier": {
=======
                                                    "propertyName": {
>>>>>>> 85e84683
                                                        "kind": "IdentifierName",
                                                        "fullStart": 950,
                                                        "fullEnd": 963,
                                                        "start": 950,
                                                        "end": 962,
                                                        "fullWidth": 13,
                                                        "width": 12,
                                                        "text": "afterDeleted",
                                                        "value": "afterDeleted",
                                                        "valueText": "afterDeleted",
                                                        "hasTrailingTrivia": true,
                                                        "trailingTrivia": [
                                                            {
                                                                "kind": "WhitespaceTrivia",
                                                                "text": " "
                                                            }
                                                        ]
                                                    },
                                                    "equalsValueClause": {
                                                        "kind": "EqualsValueClause",
                                                        "fullStart": 963,
                                                        "fullEnd": 995,
                                                        "start": 963,
                                                        "end": 995,
                                                        "fullWidth": 32,
                                                        "width": 32,
                                                        "equalsToken": {
                                                            "kind": "EqualsToken",
                                                            "fullStart": 963,
                                                            "fullEnd": 965,
                                                            "start": 963,
                                                            "end": 964,
                                                            "fullWidth": 2,
                                                            "width": 1,
                                                            "text": "=",
                                                            "value": "=",
                                                            "valueText": "=",
                                                            "hasTrailingTrivia": true,
                                                            "trailingTrivia": [
                                                                {
                                                                    "kind": "WhitespaceTrivia",
                                                                    "text": " "
                                                                }
                                                            ]
                                                        },
                                                        "value": {
                                                            "kind": "InvocationExpression",
                                                            "fullStart": 965,
                                                            "fullEnd": 995,
                                                            "start": 965,
                                                            "end": 995,
                                                            "fullWidth": 30,
                                                            "width": 30,
                                                            "expression": {
                                                                "kind": "MemberAccessExpression",
                                                                "fullStart": 965,
                                                                "fullEnd": 983,
                                                                "start": 965,
                                                                "end": 983,
                                                                "fullWidth": 18,
                                                                "width": 18,
                                                                "expression": {
                                                                    "kind": "IdentifierName",
                                                                    "fullStart": 965,
                                                                    "fullEnd": 968,
                                                                    "start": 965,
                                                                    "end": 968,
                                                                    "fullWidth": 3,
                                                                    "width": 3,
                                                                    "text": "obj",
                                                                    "value": "obj",
                                                                    "valueText": "obj"
                                                                },
                                                                "dotToken": {
                                                                    "kind": "DotToken",
                                                                    "fullStart": 968,
                                                                    "fullEnd": 969,
                                                                    "start": 968,
                                                                    "end": 969,
                                                                    "fullWidth": 1,
                                                                    "width": 1,
                                                                    "text": ".",
                                                                    "value": ".",
                                                                    "valueText": "."
                                                                },
                                                                "name": {
                                                                    "kind": "IdentifierName",
                                                                    "fullStart": 969,
                                                                    "fullEnd": 983,
                                                                    "start": 969,
                                                                    "end": 983,
                                                                    "fullWidth": 14,
                                                                    "width": 14,
                                                                    "text": "hasOwnProperty",
                                                                    "value": "hasOwnProperty",
                                                                    "valueText": "hasOwnProperty"
                                                                }
                                                            },
                                                            "argumentList": {
                                                                "kind": "ArgumentList",
                                                                "fullStart": 983,
                                                                "fullEnd": 995,
                                                                "start": 983,
                                                                "end": 995,
                                                                "fullWidth": 12,
                                                                "width": 12,
                                                                "openParenToken": {
                                                                    "kind": "OpenParenToken",
                                                                    "fullStart": 983,
                                                                    "fullEnd": 984,
                                                                    "start": 983,
                                                                    "end": 984,
                                                                    "fullWidth": 1,
                                                                    "width": 1,
                                                                    "text": "(",
                                                                    "value": "(",
                                                                    "valueText": "("
                                                                },
                                                                "arguments": [
                                                                    {
                                                                        "kind": "StringLiteral",
                                                                        "fullStart": 984,
                                                                        "fullEnd": 994,
                                                                        "start": 984,
                                                                        "end": 994,
                                                                        "fullWidth": 10,
                                                                        "width": 10,
                                                                        "text": "\"property\"",
                                                                        "value": "property",
                                                                        "valueText": "property"
                                                                    }
                                                                ],
                                                                "closeParenToken": {
                                                                    "kind": "CloseParenToken",
                                                                    "fullStart": 994,
                                                                    "fullEnd": 995,
                                                                    "start": 994,
                                                                    "end": 995,
                                                                    "fullWidth": 1,
                                                                    "width": 1,
                                                                    "text": ")",
                                                                    "value": ")",
                                                                    "valueText": ")"
                                                                }
                                                            }
                                                        }
                                                    }
                                                }
                                            ]
                                        },
                                        "semicolonToken": {
                                            "kind": "SemicolonToken",
                                            "fullStart": 995,
                                            "fullEnd": 998,
                                            "start": 995,
                                            "end": 996,
                                            "fullWidth": 3,
                                            "width": 1,
                                            "text": ";",
                                            "value": ";",
                                            "valueText": ";",
                                            "hasTrailingTrivia": true,
                                            "hasTrailingNewLine": true,
                                            "trailingTrivia": [
                                                {
                                                    "kind": "NewLineTrivia",
                                                    "text": "\r\n"
                                                }
                                            ]
                                        }
                                    },
                                    {
                                        "kind": "ReturnStatement",
                                        "fullStart": 998,
                                        "fullEnd": 1070,
                                        "start": 1012,
                                        "end": 1068,
                                        "fullWidth": 72,
                                        "width": 56,
                                        "returnKeyword": {
                                            "kind": "ReturnKeyword",
                                            "fullStart": 998,
                                            "fullEnd": 1019,
                                            "start": 1012,
                                            "end": 1018,
                                            "fullWidth": 21,
                                            "width": 6,
                                            "text": "return",
                                            "value": "return",
                                            "valueText": "return",
                                            "hasLeadingTrivia": true,
                                            "hasLeadingNewLine": true,
                                            "hasTrailingTrivia": true,
                                            "leadingTrivia": [
                                                {
                                                    "kind": "NewLineTrivia",
                                                    "text": "\r\n"
                                                },
                                                {
                                                    "kind": "WhitespaceTrivia",
                                                    "text": "            "
                                                }
                                            ],
                                            "trailingTrivia": [
                                                {
                                                    "kind": "WhitespaceTrivia",
                                                    "text": " "
                                                }
                                            ]
                                        },
                                        "expression": {
                                            "kind": "LogicalAndExpression",
                                            "fullStart": 1019,
                                            "fullEnd": 1067,
                                            "start": 1019,
                                            "end": 1067,
                                            "fullWidth": 48,
                                            "width": 48,
                                            "left": {
                                                "kind": "EqualsExpression",
                                                "fullStart": 1019,
                                                "fullEnd": 1042,
                                                "start": 1019,
                                                "end": 1041,
                                                "fullWidth": 23,
                                                "width": 22,
                                                "left": {
                                                    "kind": "IdentifierName",
                                                    "fullStart": 1019,
                                                    "fullEnd": 1033,
                                                    "start": 1019,
                                                    "end": 1032,
                                                    "fullWidth": 14,
                                                    "width": 13,
                                                    "text": "beforeDeleted",
                                                    "value": "beforeDeleted",
                                                    "valueText": "beforeDeleted",
                                                    "hasTrailingTrivia": true,
                                                    "trailingTrivia": [
                                                        {
                                                            "kind": "WhitespaceTrivia",
                                                            "text": " "
                                                        }
                                                    ]
                                                },
                                                "operatorToken": {
                                                    "kind": "EqualsEqualsEqualsToken",
                                                    "fullStart": 1033,
                                                    "fullEnd": 1037,
                                                    "start": 1033,
                                                    "end": 1036,
                                                    "fullWidth": 4,
                                                    "width": 3,
                                                    "text": "===",
                                                    "value": "===",
                                                    "valueText": "===",
                                                    "hasTrailingTrivia": true,
                                                    "trailingTrivia": [
                                                        {
                                                            "kind": "WhitespaceTrivia",
                                                            "text": " "
                                                        }
                                                    ]
                                                },
                                                "right": {
                                                    "kind": "TrueKeyword",
                                                    "fullStart": 1037,
                                                    "fullEnd": 1042,
                                                    "start": 1037,
                                                    "end": 1041,
                                                    "fullWidth": 5,
                                                    "width": 4,
                                                    "text": "true",
                                                    "value": true,
                                                    "valueText": "true",
                                                    "hasTrailingTrivia": true,
                                                    "trailingTrivia": [
                                                        {
                                                            "kind": "WhitespaceTrivia",
                                                            "text": " "
                                                        }
                                                    ]
                                                }
                                            },
                                            "operatorToken": {
                                                "kind": "AmpersandAmpersandToken",
                                                "fullStart": 1042,
                                                "fullEnd": 1045,
                                                "start": 1042,
                                                "end": 1044,
                                                "fullWidth": 3,
                                                "width": 2,
                                                "text": "&&",
                                                "value": "&&",
                                                "valueText": "&&",
                                                "hasTrailingTrivia": true,
                                                "trailingTrivia": [
                                                    {
                                                        "kind": "WhitespaceTrivia",
                                                        "text": " "
                                                    }
                                                ]
                                            },
                                            "right": {
                                                "kind": "EqualsExpression",
                                                "fullStart": 1045,
                                                "fullEnd": 1067,
                                                "start": 1045,
                                                "end": 1067,
                                                "fullWidth": 22,
                                                "width": 22,
                                                "left": {
                                                    "kind": "IdentifierName",
                                                    "fullStart": 1045,
                                                    "fullEnd": 1058,
                                                    "start": 1045,
                                                    "end": 1057,
                                                    "fullWidth": 13,
                                                    "width": 12,
                                                    "text": "afterDeleted",
                                                    "value": "afterDeleted",
                                                    "valueText": "afterDeleted",
                                                    "hasTrailingTrivia": true,
                                                    "trailingTrivia": [
                                                        {
                                                            "kind": "WhitespaceTrivia",
                                                            "text": " "
                                                        }
                                                    ]
                                                },
                                                "operatorToken": {
                                                    "kind": "EqualsEqualsEqualsToken",
                                                    "fullStart": 1058,
                                                    "fullEnd": 1062,
                                                    "start": 1058,
                                                    "end": 1061,
                                                    "fullWidth": 4,
                                                    "width": 3,
                                                    "text": "===",
                                                    "value": "===",
                                                    "valueText": "===",
                                                    "hasTrailingTrivia": true,
                                                    "trailingTrivia": [
                                                        {
                                                            "kind": "WhitespaceTrivia",
                                                            "text": " "
                                                        }
                                                    ]
                                                },
                                                "right": {
                                                    "kind": "FalseKeyword",
                                                    "fullStart": 1062,
                                                    "fullEnd": 1067,
                                                    "start": 1062,
                                                    "end": 1067,
                                                    "fullWidth": 5,
                                                    "width": 5,
                                                    "text": "false",
                                                    "value": false,
                                                    "valueText": "false"
                                                }
                                            }
                                        },
                                        "semicolonToken": {
                                            "kind": "SemicolonToken",
                                            "fullStart": 1067,
                                            "fullEnd": 1070,
                                            "start": 1067,
                                            "end": 1068,
                                            "fullWidth": 3,
                                            "width": 1,
                                            "text": ";",
                                            "value": ";",
                                            "valueText": ";",
                                            "hasTrailingTrivia": true,
                                            "hasTrailingNewLine": true,
                                            "trailingTrivia": [
                                                {
                                                    "kind": "NewLineTrivia",
                                                    "text": "\r\n"
                                                }
                                            ]
                                        }
                                    }
                                ],
                                "closeBraceToken": {
                                    "kind": "CloseBraceToken",
                                    "fullStart": 1070,
                                    "fullEnd": 1080,
                                    "start": 1078,
                                    "end": 1079,
                                    "fullWidth": 10,
                                    "width": 1,
                                    "text": "}",
                                    "value": "}",
                                    "valueText": "}",
                                    "hasLeadingTrivia": true,
                                    "hasTrailingTrivia": true,
                                    "leadingTrivia": [
                                        {
                                            "kind": "WhitespaceTrivia",
                                            "text": "        "
                                        }
                                    ],
                                    "trailingTrivia": [
                                        {
                                            "kind": "WhitespaceTrivia",
                                            "text": " "
                                        }
                                    ]
                                }
                            },
                            "finallyClause": {
                                "kind": "FinallyClause",
                                "fullStart": 1080,
                                "fullEnd": 1153,
                                "start": 1080,
                                "end": 1151,
                                "fullWidth": 73,
                                "width": 71,
                                "finallyKeyword": {
                                    "kind": "FinallyKeyword",
                                    "fullStart": 1080,
                                    "fullEnd": 1088,
                                    "start": 1080,
                                    "end": 1087,
                                    "fullWidth": 8,
                                    "width": 7,
                                    "text": "finally",
                                    "value": "finally",
                                    "valueText": "finally",
                                    "hasTrailingTrivia": true,
                                    "trailingTrivia": [
                                        {
                                            "kind": "WhitespaceTrivia",
                                            "text": " "
                                        }
                                    ]
                                },
                                "block": {
                                    "kind": "Block",
                                    "fullStart": 1088,
                                    "fullEnd": 1153,
                                    "start": 1088,
                                    "end": 1151,
                                    "fullWidth": 65,
                                    "width": 63,
                                    "openBraceToken": {
                                        "kind": "OpenBraceToken",
                                        "fullStart": 1088,
                                        "fullEnd": 1091,
                                        "start": 1088,
                                        "end": 1089,
                                        "fullWidth": 3,
                                        "width": 1,
                                        "text": "{",
                                        "value": "{",
                                        "valueText": "{",
                                        "hasTrailingTrivia": true,
                                        "hasTrailingNewLine": true,
                                        "trailingTrivia": [
                                            {
                                                "kind": "NewLineTrivia",
                                                "text": "\r\n"
                                            }
                                        ]
                                    },
                                    "statements": [
                                        {
                                            "kind": "ExpressionStatement",
                                            "fullStart": 1091,
                                            "fullEnd": 1142,
                                            "start": 1103,
                                            "end": 1140,
                                            "fullWidth": 51,
                                            "width": 37,
                                            "expression": {
                                                "kind": "DeleteExpression",
                                                "fullStart": 1091,
                                                "fullEnd": 1139,
                                                "start": 1103,
                                                "end": 1139,
                                                "fullWidth": 48,
                                                "width": 36,
                                                "deleteKeyword": {
                                                    "kind": "DeleteKeyword",
                                                    "fullStart": 1091,
                                                    "fullEnd": 1110,
                                                    "start": 1103,
                                                    "end": 1109,
                                                    "fullWidth": 19,
                                                    "width": 6,
                                                    "text": "delete",
                                                    "value": "delete",
                                                    "valueText": "delete",
                                                    "hasLeadingTrivia": true,
                                                    "hasTrailingTrivia": true,
                                                    "leadingTrivia": [
                                                        {
                                                            "kind": "WhitespaceTrivia",
                                                            "text": "            "
                                                        }
                                                    ],
                                                    "trailingTrivia": [
                                                        {
                                                            "kind": "WhitespaceTrivia",
                                                            "text": " "
                                                        }
                                                    ]
                                                },
                                                "expression": {
                                                    "kind": "MemberAccessExpression",
                                                    "fullStart": 1110,
                                                    "fullEnd": 1139,
                                                    "start": 1110,
                                                    "end": 1139,
                                                    "fullWidth": 29,
                                                    "width": 29,
                                                    "expression": {
                                                        "kind": "MemberAccessExpression",
                                                        "fullStart": 1110,
                                                        "fullEnd": 1126,
                                                        "start": 1110,
                                                        "end": 1126,
                                                        "fullWidth": 16,
                                                        "width": 16,
                                                        "expression": {
                                                            "kind": "IdentifierName",
                                                            "fullStart": 1110,
                                                            "fullEnd": 1116,
                                                            "start": 1110,
                                                            "end": 1116,
                                                            "fullWidth": 6,
                                                            "width": 6,
                                                            "text": "Number",
                                                            "value": "Number",
                                                            "valueText": "Number"
                                                        },
                                                        "dotToken": {
                                                            "kind": "DotToken",
                                                            "fullStart": 1116,
                                                            "fullEnd": 1117,
                                                            "start": 1116,
                                                            "end": 1117,
                                                            "fullWidth": 1,
                                                            "width": 1,
                                                            "text": ".",
                                                            "value": ".",
                                                            "valueText": "."
                                                        },
                                                        "name": {
                                                            "kind": "IdentifierName",
                                                            "fullStart": 1117,
                                                            "fullEnd": 1126,
                                                            "start": 1117,
                                                            "end": 1126,
                                                            "fullWidth": 9,
                                                            "width": 9,
                                                            "text": "prototype",
                                                            "value": "prototype",
                                                            "valueText": "prototype"
                                                        }
                                                    },
                                                    "dotToken": {
                                                        "kind": "DotToken",
                                                        "fullStart": 1126,
                                                        "fullEnd": 1127,
                                                        "start": 1126,
                                                        "end": 1127,
                                                        "fullWidth": 1,
                                                        "width": 1,
                                                        "text": ".",
                                                        "value": ".",
                                                        "valueText": "."
                                                    },
                                                    "name": {
                                                        "kind": "IdentifierName",
                                                        "fullStart": 1127,
                                                        "fullEnd": 1139,
                                                        "start": 1127,
                                                        "end": 1139,
                                                        "fullWidth": 12,
                                                        "width": 12,
                                                        "text": "configurable",
                                                        "value": "configurable",
                                                        "valueText": "configurable"
                                                    }
                                                }
                                            },
                                            "semicolonToken": {
                                                "kind": "SemicolonToken",
                                                "fullStart": 1139,
                                                "fullEnd": 1142,
                                                "start": 1139,
                                                "end": 1140,
                                                "fullWidth": 3,
                                                "width": 1,
                                                "text": ";",
                                                "value": ";",
                                                "valueText": ";",
                                                "hasTrailingTrivia": true,
                                                "hasTrailingNewLine": true,
                                                "trailingTrivia": [
                                                    {
                                                        "kind": "NewLineTrivia",
                                                        "text": "\r\n"
                                                    }
                                                ]
                                            }
                                        }
                                    ],
                                    "closeBraceToken": {
                                        "kind": "CloseBraceToken",
                                        "fullStart": 1142,
                                        "fullEnd": 1153,
                                        "start": 1150,
                                        "end": 1151,
                                        "fullWidth": 11,
                                        "width": 1,
                                        "text": "}",
                                        "value": "}",
                                        "valueText": "}",
                                        "hasLeadingTrivia": true,
                                        "hasTrailingTrivia": true,
                                        "hasTrailingNewLine": true,
                                        "leadingTrivia": [
                                            {
                                                "kind": "WhitespaceTrivia",
                                                "text": "        "
                                            }
                                        ],
                                        "trailingTrivia": [
                                            {
                                                "kind": "NewLineTrivia",
                                                "text": "\r\n"
                                            }
                                        ]
                                    }
                                }
                            }
                        }
                    ],
                    "closeBraceToken": {
                        "kind": "CloseBraceToken",
                        "fullStart": 1153,
                        "fullEnd": 1160,
                        "start": 1157,
                        "end": 1158,
                        "fullWidth": 7,
                        "width": 1,
                        "text": "}",
                        "value": "}",
                        "valueText": "}",
                        "hasLeadingTrivia": true,
                        "hasTrailingTrivia": true,
                        "hasTrailingNewLine": true,
                        "leadingTrivia": [
                            {
                                "kind": "WhitespaceTrivia",
                                "text": "    "
                            }
                        ],
                        "trailingTrivia": [
                            {
                                "kind": "NewLineTrivia",
                                "text": "\r\n"
                            }
                        ]
                    }
                }
            },
            {
                "kind": "ExpressionStatement",
                "fullStart": 1160,
                "fullEnd": 1184,
                "start": 1160,
                "end": 1182,
                "fullWidth": 24,
                "width": 22,
                "expression": {
                    "kind": "InvocationExpression",
                    "fullStart": 1160,
                    "fullEnd": 1181,
                    "start": 1160,
                    "end": 1181,
                    "fullWidth": 21,
                    "width": 21,
                    "expression": {
                        "kind": "IdentifierName",
                        "fullStart": 1160,
                        "fullEnd": 1171,
                        "start": 1160,
                        "end": 1171,
                        "fullWidth": 11,
                        "width": 11,
                        "text": "runTestCase",
                        "value": "runTestCase",
                        "valueText": "runTestCase"
                    },
                    "argumentList": {
                        "kind": "ArgumentList",
                        "fullStart": 1171,
                        "fullEnd": 1181,
                        "start": 1171,
                        "end": 1181,
                        "fullWidth": 10,
                        "width": 10,
                        "openParenToken": {
                            "kind": "OpenParenToken",
                            "fullStart": 1171,
                            "fullEnd": 1172,
                            "start": 1171,
                            "end": 1172,
                            "fullWidth": 1,
                            "width": 1,
                            "text": "(",
                            "value": "(",
                            "valueText": "("
                        },
                        "arguments": [
                            {
                                "kind": "IdentifierName",
                                "fullStart": 1172,
                                "fullEnd": 1180,
                                "start": 1172,
                                "end": 1180,
                                "fullWidth": 8,
                                "width": 8,
                                "text": "testcase",
                                "value": "testcase",
                                "valueText": "testcase"
                            }
                        ],
                        "closeParenToken": {
                            "kind": "CloseParenToken",
                            "fullStart": 1180,
                            "fullEnd": 1181,
                            "start": 1180,
                            "end": 1181,
                            "fullWidth": 1,
                            "width": 1,
                            "text": ")",
                            "value": ")",
                            "valueText": ")"
                        }
                    }
                },
                "semicolonToken": {
                    "kind": "SemicolonToken",
                    "fullStart": 1181,
                    "fullEnd": 1184,
                    "start": 1181,
                    "end": 1182,
                    "fullWidth": 3,
                    "width": 1,
                    "text": ";",
                    "value": ";",
                    "valueText": ";",
                    "hasTrailingTrivia": true,
                    "hasTrailingNewLine": true,
                    "trailingTrivia": [
                        {
                            "kind": "NewLineTrivia",
                            "text": "\r\n"
                        }
                    ]
                }
            }
        ],
        "endOfFileToken": {
            "kind": "EndOfFileToken",
            "fullStart": 1184,
            "fullEnd": 1184,
            "start": 1184,
            "end": 1184,
            "fullWidth": 0,
            "width": 0,
            "text": ""
        }
    },
    "lineMap": {
        "lineStarts": [
            0,
            67,
            152,
            232,
            308,
            380,
            385,
            440,
            603,
            608,
            610,
            612,
            635,
            658,
            673,
            724,
            766,
            768,
            829,
            831,
            896,
            898,
            932,
            934,
            998,
            1000,
            1070,
            1091,
            1142,
            1153,
            1160,
            1184
        ],
        "length": 1184
    }
}<|MERGE_RESOLUTION|>--- conflicted
+++ resolved
@@ -245,12 +245,8 @@
                                         "start": 647,
                                         "end": 655,
                                         "fullWidth": 8,
-<<<<<<< HEAD
                                         "width": 8,
-                                        "identifier": {
-=======
                                         "propertyName": {
->>>>>>> 85e84683
                                             "kind": "IdentifierName",
                                             "fullStart": 647,
                                             "fullEnd": 651,
@@ -630,12 +626,8 @@
                                                     "start": 740,
                                                     "end": 763,
                                                     "fullWidth": 23,
-<<<<<<< HEAD
                                                     "width": 23,
-                                                    "identifier": {
-=======
                                                     "propertyName": {
->>>>>>> 85e84683
                                                         "kind": "IdentifierName",
                                                         "fullStart": 740,
                                                         "fullEnd": 747,
@@ -1074,12 +1066,8 @@
                                                     "start": 847,
                                                     "end": 893,
                                                     "fullWidth": 46,
-<<<<<<< HEAD
                                                     "width": 46,
-                                                    "identifier": {
-=======
                                                     "propertyName": {
->>>>>>> 85e84683
                                                         "kind": "IdentifierName",
                                                         "fullStart": 847,
                                                         "fullEnd": 861,
@@ -1421,12 +1409,8 @@
                                                     "start": 950,
                                                     "end": 995,
                                                     "fullWidth": 45,
-<<<<<<< HEAD
                                                     "width": 45,
-                                                    "identifier": {
-=======
                                                     "propertyName": {
->>>>>>> 85e84683
                                                         "kind": "IdentifierName",
                                                         "fullStart": 950,
                                                         "fullEnd": 963,
