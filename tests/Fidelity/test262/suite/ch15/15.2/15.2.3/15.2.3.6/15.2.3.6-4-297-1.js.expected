--- conflicted
+++ resolved
@@ -1939,12 +1939,8 @@
                                                                                 "start": 1382,
                                                                                 "end": 1404,
                                                                                 "fullWidth": 22,
-<<<<<<< HEAD
                                                                                 "width": 22,
-                                                                                "identifier": {
-=======
                                                                                 "propertyName": {
->>>>>>> 85e84683
                                                                                     "kind": "IdentifierName",
                                                                                     "fullStart": 1382,
                                                                                     "fullEnd": 1395,
