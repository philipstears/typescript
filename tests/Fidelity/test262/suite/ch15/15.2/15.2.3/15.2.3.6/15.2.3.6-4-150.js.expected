--- conflicted
+++ resolved
@@ -250,12 +250,8 @@
                                         "start": 737,
                                         "end": 748,
                                         "fullWidth": 11,
-<<<<<<< HEAD
                                         "width": 11,
-                                        "identifier": {
-=======
                                         "propertyName": {
->>>>>>> 85e84683
                                             "kind": "IdentifierName",
                                             "fullStart": 737,
                                             "fullEnd": 744,
@@ -411,12 +407,8 @@
                                         "start": 763,
                                         "end": 787,
                                         "fullWidth": 24,
-<<<<<<< HEAD
                                         "width": 24,
-                                        "identifier": {
-=======
                                         "propertyName": {
->>>>>>> 85e84683
                                             "kind": "IdentifierName",
                                             "fullStart": 763,
                                             "fullEnd": 780,
@@ -550,12 +542,8 @@
                                         "start": 802,
                                         "end": 825,
                                         "fullWidth": 23,
-<<<<<<< HEAD
                                         "width": 23,
-                                        "identifier": {
-=======
                                         "propertyName": {
->>>>>>> 85e84683
                                             "kind": "IdentifierName",
                                             "fullStart": 802,
                                             "fullEnd": 818,
