{
    "isDeclaration": false,
    "languageVersion": "EcmaScript5",
    "parseOptions": {
        "allowAutomaticSemicolonInsertion": true
    },
    "sourceUnit": {
        "kind": "SourceUnit",
        "fullStart": 0,
        "fullEnd": 1043,
        "start": 608,
        "end": 1043,
        "fullWidth": 1043,
        "width": 435,
        "isIncrementallyUnusable": true,
        "moduleElements": [
            {
                "kind": "FunctionDeclaration",
                "fullStart": 0,
                "fullEnd": 1019,
                "start": 608,
                "end": 1017,
                "fullWidth": 1019,
                "width": 409,
                "modifiers": [],
                "functionKeyword": {
                    "kind": "FunctionKeyword",
                    "fullStart": 0,
                    "fullEnd": 617,
                    "start": 608,
                    "end": 616,
                    "fullWidth": 617,
                    "width": 8,
                    "text": "function",
                    "value": "function",
                    "valueText": "function",
                    "hasLeadingTrivia": true,
                    "hasLeadingComment": true,
                    "hasLeadingNewLine": true,
                    "hasTrailingTrivia": true,
                    "leadingTrivia": [
                        {
                            "kind": "SingleLineCommentTrivia",
                            "text": "/// Copyright (c) 2012 Ecma International.  All rights reserved. "
                        },
                        {
                            "kind": "NewLineTrivia",
                            "text": "\r\n"
                        },
                        {
                            "kind": "SingleLineCommentTrivia",
                            "text": "/// Ecma International makes this code available under the terms and conditions set"
                        },
                        {
                            "kind": "NewLineTrivia",
                            "text": "\r\n"
                        },
                        {
                            "kind": "SingleLineCommentTrivia",
                            "text": "/// forth on http://hg.ecmascript.org/tests/test262/raw-file/tip/LICENSE (the "
                        },
                        {
                            "kind": "NewLineTrivia",
                            "text": "\r\n"
                        },
                        {
                            "kind": "SingleLineCommentTrivia",
                            "text": "/// \"Use Terms\").   Any redistribution of this code must retain the above "
                        },
                        {
                            "kind": "NewLineTrivia",
                            "text": "\r\n"
                        },
                        {
                            "kind": "SingleLineCommentTrivia",
                            "text": "/// copyright and this notice and otherwise comply with the Use Terms."
                        },
                        {
                            "kind": "NewLineTrivia",
                            "text": "\r\n"
                        },
                        {
                            "kind": "MultiLineCommentTrivia",
                            "text": "/**\r\n * @path ch15/15.2/15.2.3/15.2.3.6/15.2.3.6-3-172.js\r\n * @description Object.defineProperty - 'Attributes' is a RegExp object that uses Object's [[Get]] method to access the 'writable' property  (8.10.5 step 6.a)\r\n */"
                        },
                        {
                            "kind": "NewLineTrivia",
                            "text": "\r\n"
                        },
                        {
                            "kind": "NewLineTrivia",
                            "text": "\r\n"
                        },
                        {
                            "kind": "NewLineTrivia",
                            "text": "\r\n"
                        }
                    ],
                    "trailingTrivia": [
                        {
                            "kind": "WhitespaceTrivia",
                            "text": " "
                        }
                    ]
                },
                "identifier": {
                    "kind": "IdentifierName",
                    "fullStart": 617,
                    "fullEnd": 625,
                    "start": 617,
                    "end": 625,
                    "fullWidth": 8,
                    "width": 8,
                    "text": "testcase",
                    "value": "testcase",
                    "valueText": "testcase"
                },
                "callSignature": {
                    "kind": "CallSignature",
                    "fullStart": 625,
                    "fullEnd": 628,
                    "start": 625,
                    "end": 627,
                    "fullWidth": 3,
                    "width": 2,
                    "parameterList": {
                        "kind": "ParameterList",
                        "fullStart": 625,
                        "fullEnd": 628,
                        "start": 625,
                        "end": 627,
                        "fullWidth": 3,
                        "width": 2,
                        "openParenToken": {
                            "kind": "OpenParenToken",
                            "fullStart": 625,
                            "fullEnd": 626,
                            "start": 625,
                            "end": 626,
                            "fullWidth": 1,
                            "width": 1,
                            "text": "(",
                            "value": "(",
                            "valueText": "("
                        },
                        "parameters": [],
                        "closeParenToken": {
                            "kind": "CloseParenToken",
                            "fullStart": 626,
                            "fullEnd": 628,
                            "start": 626,
                            "end": 627,
                            "fullWidth": 2,
                            "width": 1,
                            "text": ")",
                            "value": ")",
                            "valueText": ")",
                            "hasTrailingTrivia": true,
                            "trailingTrivia": [
                                {
                                    "kind": "WhitespaceTrivia",
                                    "text": " "
                                }
                            ]
                        }
                    }
                },
                "block": {
                    "kind": "Block",
                    "fullStart": 628,
                    "fullEnd": 1019,
                    "start": 628,
                    "end": 1017,
                    "fullWidth": 391,
                    "width": 389,
                    "openBraceToken": {
                        "kind": "OpenBraceToken",
                        "fullStart": 628,
                        "fullEnd": 631,
                        "start": 628,
                        "end": 629,
                        "fullWidth": 3,
                        "width": 1,
                        "text": "{",
                        "value": "{",
                        "valueText": "{",
                        "hasTrailingTrivia": true,
                        "hasTrailingNewLine": true,
                        "trailingTrivia": [
                            {
                                "kind": "NewLineTrivia",
                                "text": "\r\n"
                            }
                        ]
                    },
                    "statements": [
                        {
                            "kind": "VariableStatement",
                            "fullStart": 631,
                            "fullEnd": 655,
                            "start": 639,
                            "end": 653,
                            "fullWidth": 24,
                            "width": 14,
                            "modifiers": [],
                            "variableDeclaration": {
                                "kind": "VariableDeclaration",
                                "fullStart": 631,
                                "fullEnd": 652,
                                "start": 639,
                                "end": 652,
                                "fullWidth": 21,
                                "width": 13,
                                "varKeyword": {
                                    "kind": "VarKeyword",
                                    "fullStart": 631,
                                    "fullEnd": 643,
                                    "start": 639,
                                    "end": 642,
                                    "fullWidth": 12,
                                    "width": 3,
                                    "text": "var",
                                    "value": "var",
                                    "valueText": "var",
                                    "hasLeadingTrivia": true,
                                    "hasTrailingTrivia": true,
                                    "leadingTrivia": [
                                        {
                                            "kind": "WhitespaceTrivia",
                                            "text": "        "
                                        }
                                    ],
                                    "trailingTrivia": [
                                        {
                                            "kind": "WhitespaceTrivia",
                                            "text": " "
                                        }
                                    ]
                                },
                                "variableDeclarators": [
                                    {
                                        "kind": "VariableDeclarator",
                                        "fullStart": 643,
                                        "fullEnd": 652,
                                        "start": 643,
                                        "end": 652,
                                        "fullWidth": 9,
<<<<<<< HEAD
                                        "width": 9,
                                        "identifier": {
=======
                                        "propertyName": {
>>>>>>> 85e84683
                                            "kind": "IdentifierName",
                                            "fullStart": 643,
                                            "fullEnd": 647,
                                            "start": 643,
                                            "end": 646,
                                            "fullWidth": 4,
                                            "width": 3,
                                            "text": "obj",
                                            "value": "obj",
                                            "valueText": "obj",
                                            "hasTrailingTrivia": true,
                                            "trailingTrivia": [
                                                {
                                                    "kind": "WhitespaceTrivia",
                                                    "text": " "
                                                }
                                            ]
                                        },
                                        "equalsValueClause": {
                                            "kind": "EqualsValueClause",
                                            "fullStart": 647,
                                            "fullEnd": 652,
                                            "start": 647,
                                            "end": 652,
                                            "fullWidth": 5,
                                            "width": 5,
                                            "equalsToken": {
                                                "kind": "EqualsToken",
                                                "fullStart": 647,
                                                "fullEnd": 649,
                                                "start": 647,
                                                "end": 648,
                                                "fullWidth": 2,
                                                "width": 1,
                                                "text": "=",
                                                "value": "=",
                                                "valueText": "=",
                                                "hasTrailingTrivia": true,
                                                "trailingTrivia": [
                                                    {
                                                        "kind": "WhitespaceTrivia",
                                                        "text": " "
                                                    }
                                                ]
                                            },
                                            "value": {
                                                "kind": "ObjectLiteralExpression",
                                                "fullStart": 649,
                                                "fullEnd": 652,
                                                "start": 649,
                                                "end": 652,
                                                "fullWidth": 3,
                                                "width": 3,
                                                "openBraceToken": {
                                                    "kind": "OpenBraceToken",
                                                    "fullStart": 649,
                                                    "fullEnd": 651,
                                                    "start": 649,
                                                    "end": 650,
                                                    "fullWidth": 2,
                                                    "width": 1,
                                                    "text": "{",
                                                    "value": "{",
                                                    "valueText": "{",
                                                    "hasTrailingTrivia": true,
                                                    "trailingTrivia": [
                                                        {
                                                            "kind": "WhitespaceTrivia",
                                                            "text": " "
                                                        }
                                                    ]
                                                },
                                                "propertyAssignments": [],
                                                "closeBraceToken": {
                                                    "kind": "CloseBraceToken",
                                                    "fullStart": 651,
                                                    "fullEnd": 652,
                                                    "start": 651,
                                                    "end": 652,
                                                    "fullWidth": 1,
                                                    "width": 1,
                                                    "text": "}",
                                                    "value": "}",
                                                    "valueText": "}"
                                                }
                                            }
                                        }
                                    }
                                ]
                            },
                            "semicolonToken": {
                                "kind": "SemicolonToken",
                                "fullStart": 652,
                                "fullEnd": 655,
                                "start": 652,
                                "end": 653,
                                "fullWidth": 3,
                                "width": 1,
                                "text": ";",
                                "value": ";",
                                "valueText": ";",
                                "hasTrailingTrivia": true,
                                "hasTrailingNewLine": true,
                                "trailingTrivia": [
                                    {
                                        "kind": "NewLineTrivia",
                                        "text": "\r\n"
                                    }
                                ]
                            }
                        },
                        {
                            "kind": "VariableStatement",
                            "fullStart": 655,
                            "fullEnd": 693,
                            "start": 665,
                            "end": 691,
                            "fullWidth": 38,
                            "width": 26,
                            "modifiers": [],
                            "variableDeclaration": {
                                "kind": "VariableDeclaration",
                                "fullStart": 655,
                                "fullEnd": 690,
                                "start": 665,
                                "end": 690,
                                "fullWidth": 35,
                                "width": 25,
                                "varKeyword": {
                                    "kind": "VarKeyword",
                                    "fullStart": 655,
                                    "fullEnd": 669,
                                    "start": 665,
                                    "end": 668,
                                    "fullWidth": 14,
                                    "width": 3,
                                    "text": "var",
                                    "value": "var",
                                    "valueText": "var",
                                    "hasLeadingTrivia": true,
                                    "hasLeadingNewLine": true,
                                    "hasTrailingTrivia": true,
                                    "leadingTrivia": [
                                        {
                                            "kind": "NewLineTrivia",
                                            "text": "\r\n"
                                        },
                                        {
                                            "kind": "WhitespaceTrivia",
                                            "text": "        "
                                        }
                                    ],
                                    "trailingTrivia": [
                                        {
                                            "kind": "WhitespaceTrivia",
                                            "text": " "
                                        }
                                    ]
                                },
                                "variableDeclarators": [
                                    {
                                        "kind": "VariableDeclarator",
                                        "fullStart": 669,
                                        "fullEnd": 690,
                                        "start": 669,
                                        "end": 690,
                                        "fullWidth": 21,
<<<<<<< HEAD
                                        "width": 21,
                                        "identifier": {
=======
                                        "propertyName": {
>>>>>>> 85e84683
                                            "kind": "IdentifierName",
                                            "fullStart": 669,
                                            "fullEnd": 676,
                                            "start": 669,
                                            "end": 675,
                                            "fullWidth": 7,
                                            "width": 6,
                                            "text": "regObj",
                                            "value": "regObj",
                                            "valueText": "regObj",
                                            "hasTrailingTrivia": true,
                                            "trailingTrivia": [
                                                {
                                                    "kind": "WhitespaceTrivia",
                                                    "text": " "
                                                }
                                            ]
                                        },
                                        "equalsValueClause": {
                                            "kind": "EqualsValueClause",
                                            "fullStart": 676,
                                            "fullEnd": 690,
                                            "start": 676,
                                            "end": 690,
                                            "fullWidth": 14,
                                            "width": 14,
                                            "equalsToken": {
                                                "kind": "EqualsToken",
                                                "fullStart": 676,
                                                "fullEnd": 678,
                                                "start": 676,
                                                "end": 677,
                                                "fullWidth": 2,
                                                "width": 1,
                                                "text": "=",
                                                "value": "=",
                                                "valueText": "=",
                                                "hasTrailingTrivia": true,
                                                "trailingTrivia": [
                                                    {
                                                        "kind": "WhitespaceTrivia",
                                                        "text": " "
                                                    }
                                                ]
                                            },
                                            "value": {
                                                "kind": "ObjectCreationExpression",
                                                "fullStart": 678,
                                                "fullEnd": 690,
                                                "start": 678,
                                                "end": 690,
                                                "fullWidth": 12,
                                                "width": 12,
                                                "newKeyword": {
                                                    "kind": "NewKeyword",
                                                    "fullStart": 678,
                                                    "fullEnd": 682,
                                                    "start": 678,
                                                    "end": 681,
                                                    "fullWidth": 4,
                                                    "width": 3,
                                                    "text": "new",
                                                    "value": "new",
                                                    "valueText": "new",
                                                    "hasTrailingTrivia": true,
                                                    "trailingTrivia": [
                                                        {
                                                            "kind": "WhitespaceTrivia",
                                                            "text": " "
                                                        }
                                                    ]
                                                },
                                                "expression": {
                                                    "kind": "IdentifierName",
                                                    "fullStart": 682,
                                                    "fullEnd": 688,
                                                    "start": 682,
                                                    "end": 688,
                                                    "fullWidth": 6,
                                                    "width": 6,
                                                    "text": "RegExp",
                                                    "value": "RegExp",
                                                    "valueText": "RegExp"
                                                },
                                                "argumentList": {
                                                    "kind": "ArgumentList",
                                                    "fullStart": 688,
                                                    "fullEnd": 690,
                                                    "start": 688,
                                                    "end": 690,
                                                    "fullWidth": 2,
                                                    "width": 2,
                                                    "openParenToken": {
                                                        "kind": "OpenParenToken",
                                                        "fullStart": 688,
                                                        "fullEnd": 689,
                                                        "start": 688,
                                                        "end": 689,
                                                        "fullWidth": 1,
                                                        "width": 1,
                                                        "text": "(",
                                                        "value": "(",
                                                        "valueText": "("
                                                    },
                                                    "arguments": [],
                                                    "closeParenToken": {
                                                        "kind": "CloseParenToken",
                                                        "fullStart": 689,
                                                        "fullEnd": 690,
                                                        "start": 689,
                                                        "end": 690,
                                                        "fullWidth": 1,
                                                        "width": 1,
                                                        "text": ")",
                                                        "value": ")",
                                                        "valueText": ")"
                                                    }
                                                }
                                            }
                                        }
                                    }
                                ]
                            },
                            "semicolonToken": {
                                "kind": "SemicolonToken",
                                "fullStart": 690,
                                "fullEnd": 693,
                                "start": 690,
                                "end": 691,
                                "fullWidth": 3,
                                "width": 1,
                                "text": ";",
                                "value": ";",
                                "valueText": ";",
                                "hasTrailingTrivia": true,
                                "hasTrailingNewLine": true,
                                "trailingTrivia": [
                                    {
                                        "kind": "NewLineTrivia",
                                        "text": "\r\n"
                                    }
                                ]
                            }
                        },
                        {
                            "kind": "ExpressionStatement",
                            "fullStart": 693,
                            "fullEnd": 728,
                            "start": 703,
                            "end": 726,
                            "fullWidth": 35,
                            "width": 23,
                            "expression": {
                                "kind": "AssignmentExpression",
                                "fullStart": 693,
                                "fullEnd": 725,
                                "start": 703,
                                "end": 725,
                                "fullWidth": 32,
                                "width": 22,
                                "left": {
                                    "kind": "MemberAccessExpression",
                                    "fullStart": 693,
                                    "fullEnd": 719,
                                    "start": 703,
                                    "end": 718,
                                    "fullWidth": 26,
                                    "width": 15,
                                    "expression": {
                                        "kind": "IdentifierName",
                                        "fullStart": 693,
                                        "fullEnd": 709,
                                        "start": 703,
                                        "end": 709,
                                        "fullWidth": 16,
                                        "width": 6,
                                        "text": "regObj",
                                        "value": "regObj",
                                        "valueText": "regObj",
                                        "hasLeadingTrivia": true,
                                        "hasLeadingNewLine": true,
                                        "leadingTrivia": [
                                            {
                                                "kind": "NewLineTrivia",
                                                "text": "\r\n"
                                            },
                                            {
                                                "kind": "WhitespaceTrivia",
                                                "text": "        "
                                            }
                                        ]
                                    },
                                    "dotToken": {
                                        "kind": "DotToken",
                                        "fullStart": 709,
                                        "fullEnd": 710,
                                        "start": 709,
                                        "end": 710,
                                        "fullWidth": 1,
                                        "width": 1,
                                        "text": ".",
                                        "value": ".",
                                        "valueText": "."
                                    },
                                    "name": {
                                        "kind": "IdentifierName",
                                        "fullStart": 710,
                                        "fullEnd": 719,
                                        "start": 710,
                                        "end": 718,
                                        "fullWidth": 9,
                                        "width": 8,
                                        "text": "writable",
                                        "value": "writable",
                                        "valueText": "writable",
                                        "hasTrailingTrivia": true,
                                        "trailingTrivia": [
                                            {
                                                "kind": "WhitespaceTrivia",
                                                "text": " "
                                            }
                                        ]
                                    }
                                },
                                "operatorToken": {
                                    "kind": "EqualsToken",
                                    "fullStart": 719,
                                    "fullEnd": 721,
                                    "start": 719,
                                    "end": 720,
                                    "fullWidth": 2,
                                    "width": 1,
                                    "text": "=",
                                    "value": "=",
                                    "valueText": "=",
                                    "hasTrailingTrivia": true,
                                    "trailingTrivia": [
                                        {
                                            "kind": "WhitespaceTrivia",
                                            "text": " "
                                        }
                                    ]
                                },
                                "right": {
                                    "kind": "TrueKeyword",
                                    "fullStart": 721,
                                    "fullEnd": 725,
                                    "start": 721,
                                    "end": 725,
                                    "fullWidth": 4,
                                    "width": 4,
                                    "text": "true",
                                    "value": true,
                                    "valueText": "true"
                                }
                            },
                            "semicolonToken": {
                                "kind": "SemicolonToken",
                                "fullStart": 725,
                                "fullEnd": 728,
                                "start": 725,
                                "end": 726,
                                "fullWidth": 3,
                                "width": 1,
                                "text": ";",
                                "value": ";",
                                "valueText": ";",
                                "hasTrailingTrivia": true,
                                "hasTrailingNewLine": true,
                                "trailingTrivia": [
                                    {
                                        "kind": "NewLineTrivia",
                                        "text": "\r\n"
                                    }
                                ]
                            }
                        },
                        {
                            "kind": "ExpressionStatement",
                            "fullStart": 728,
                            "fullEnd": 787,
                            "start": 738,
                            "end": 785,
                            "fullWidth": 59,
                            "width": 47,
                            "expression": {
                                "kind": "InvocationExpression",
                                "fullStart": 728,
                                "fullEnd": 784,
                                "start": 738,
                                "end": 784,
                                "fullWidth": 56,
                                "width": 46,
                                "expression": {
                                    "kind": "MemberAccessExpression",
                                    "fullStart": 728,
                                    "fullEnd": 759,
                                    "start": 738,
                                    "end": 759,
                                    "fullWidth": 31,
                                    "width": 21,
                                    "expression": {
                                        "kind": "IdentifierName",
                                        "fullStart": 728,
                                        "fullEnd": 744,
                                        "start": 738,
                                        "end": 744,
                                        "fullWidth": 16,
                                        "width": 6,
                                        "text": "Object",
                                        "value": "Object",
                                        "valueText": "Object",
                                        "hasLeadingTrivia": true,
                                        "hasLeadingNewLine": true,
                                        "leadingTrivia": [
                                            {
                                                "kind": "NewLineTrivia",
                                                "text": "\r\n"
                                            },
                                            {
                                                "kind": "WhitespaceTrivia",
                                                "text": "        "
                                            }
                                        ]
                                    },
                                    "dotToken": {
                                        "kind": "DotToken",
                                        "fullStart": 744,
                                        "fullEnd": 745,
                                        "start": 744,
                                        "end": 745,
                                        "fullWidth": 1,
                                        "width": 1,
                                        "text": ".",
                                        "value": ".",
                                        "valueText": "."
                                    },
                                    "name": {
                                        "kind": "IdentifierName",
                                        "fullStart": 745,
                                        "fullEnd": 759,
                                        "start": 745,
                                        "end": 759,
                                        "fullWidth": 14,
                                        "width": 14,
                                        "text": "defineProperty",
                                        "value": "defineProperty",
                                        "valueText": "defineProperty"
                                    }
                                },
                                "argumentList": {
                                    "kind": "ArgumentList",
                                    "fullStart": 759,
                                    "fullEnd": 784,
                                    "start": 759,
                                    "end": 784,
                                    "fullWidth": 25,
                                    "width": 25,
                                    "openParenToken": {
                                        "kind": "OpenParenToken",
                                        "fullStart": 759,
                                        "fullEnd": 760,
                                        "start": 759,
                                        "end": 760,
                                        "fullWidth": 1,
                                        "width": 1,
                                        "text": "(",
                                        "value": "(",
                                        "valueText": "("
                                    },
                                    "arguments": [
                                        {
                                            "kind": "IdentifierName",
                                            "fullStart": 760,
                                            "fullEnd": 763,
                                            "start": 760,
                                            "end": 763,
                                            "fullWidth": 3,
                                            "width": 3,
                                            "text": "obj",
                                            "value": "obj",
                                            "valueText": "obj"
                                        },
                                        {
                                            "kind": "CommaToken",
                                            "fullStart": 763,
                                            "fullEnd": 765,
                                            "start": 763,
                                            "end": 764,
                                            "fullWidth": 2,
                                            "width": 1,
                                            "text": ",",
                                            "value": ",",
                                            "valueText": ",",
                                            "hasTrailingTrivia": true,
                                            "trailingTrivia": [
                                                {
                                                    "kind": "WhitespaceTrivia",
                                                    "text": " "
                                                }
                                            ]
                                        },
                                        {
                                            "kind": "StringLiteral",
                                            "fullStart": 765,
                                            "fullEnd": 775,
                                            "start": 765,
                                            "end": 775,
                                            "fullWidth": 10,
                                            "width": 10,
                                            "text": "\"property\"",
                                            "value": "property",
                                            "valueText": "property"
                                        },
                                        {
                                            "kind": "CommaToken",
                                            "fullStart": 775,
                                            "fullEnd": 777,
                                            "start": 775,
                                            "end": 776,
                                            "fullWidth": 2,
                                            "width": 1,
                                            "text": ",",
                                            "value": ",",
                                            "valueText": ",",
                                            "hasTrailingTrivia": true,
                                            "trailingTrivia": [
                                                {
                                                    "kind": "WhitespaceTrivia",
                                                    "text": " "
                                                }
                                            ]
                                        },
                                        {
                                            "kind": "IdentifierName",
                                            "fullStart": 777,
                                            "fullEnd": 783,
                                            "start": 777,
                                            "end": 783,
                                            "fullWidth": 6,
                                            "width": 6,
                                            "text": "regObj",
                                            "value": "regObj",
                                            "valueText": "regObj"
                                        }
                                    ],
                                    "closeParenToken": {
                                        "kind": "CloseParenToken",
                                        "fullStart": 783,
                                        "fullEnd": 784,
                                        "start": 783,
                                        "end": 784,
                                        "fullWidth": 1,
                                        "width": 1,
                                        "text": ")",
                                        "value": ")",
                                        "valueText": ")"
                                    }
                                }
                            },
                            "semicolonToken": {
                                "kind": "SemicolonToken",
                                "fullStart": 784,
                                "fullEnd": 787,
                                "start": 784,
                                "end": 785,
                                "fullWidth": 3,
                                "width": 1,
                                "text": ";",
                                "value": ";",
                                "valueText": ";",
                                "hasTrailingTrivia": true,
                                "hasTrailingNewLine": true,
                                "trailingTrivia": [
                                    {
                                        "kind": "NewLineTrivia",
                                        "text": "\r\n"
                                    }
                                ]
                            }
                        },
                        {
                            "kind": "VariableStatement",
                            "fullStart": 787,
                            "fullEnd": 848,
                            "start": 797,
                            "end": 846,
                            "fullWidth": 61,
                            "width": 49,
                            "modifiers": [],
                            "variableDeclaration": {
                                "kind": "VariableDeclaration",
                                "fullStart": 787,
                                "fullEnd": 845,
                                "start": 797,
                                "end": 845,
                                "fullWidth": 58,
                                "width": 48,
                                "varKeyword": {
                                    "kind": "VarKeyword",
                                    "fullStart": 787,
                                    "fullEnd": 801,
                                    "start": 797,
                                    "end": 800,
                                    "fullWidth": 14,
                                    "width": 3,
                                    "text": "var",
                                    "value": "var",
                                    "valueText": "var",
                                    "hasLeadingTrivia": true,
                                    "hasLeadingNewLine": true,
                                    "hasTrailingTrivia": true,
                                    "leadingTrivia": [
                                        {
                                            "kind": "NewLineTrivia",
                                            "text": "\r\n"
                                        },
                                        {
                                            "kind": "WhitespaceTrivia",
                                            "text": "        "
                                        }
                                    ],
                                    "trailingTrivia": [
                                        {
                                            "kind": "WhitespaceTrivia",
                                            "text": " "
                                        }
                                    ]
                                },
                                "variableDeclarators": [
                                    {
                                        "kind": "VariableDeclarator",
                                        "fullStart": 801,
                                        "fullEnd": 845,
                                        "start": 801,
                                        "end": 845,
                                        "fullWidth": 44,
<<<<<<< HEAD
                                        "width": 44,
                                        "identifier": {
=======
                                        "propertyName": {
>>>>>>> 85e84683
                                            "kind": "IdentifierName",
                                            "fullStart": 801,
                                            "fullEnd": 813,
                                            "start": 801,
                                            "end": 812,
                                            "fullWidth": 12,
                                            "width": 11,
                                            "text": "beforeWrite",
                                            "value": "beforeWrite",
                                            "valueText": "beforeWrite",
                                            "hasTrailingTrivia": true,
                                            "trailingTrivia": [
                                                {
                                                    "kind": "WhitespaceTrivia",
                                                    "text": " "
                                                }
                                            ]
                                        },
                                        "equalsValueClause": {
                                            "kind": "EqualsValueClause",
                                            "fullStart": 813,
                                            "fullEnd": 845,
                                            "start": 813,
                                            "end": 845,
                                            "fullWidth": 32,
                                            "width": 32,
                                            "equalsToken": {
                                                "kind": "EqualsToken",
                                                "fullStart": 813,
                                                "fullEnd": 815,
                                                "start": 813,
                                                "end": 814,
                                                "fullWidth": 2,
                                                "width": 1,
                                                "text": "=",
                                                "value": "=",
                                                "valueText": "=",
                                                "hasTrailingTrivia": true,
                                                "trailingTrivia": [
                                                    {
                                                        "kind": "WhitespaceTrivia",
                                                        "text": " "
                                                    }
                                                ]
                                            },
                                            "value": {
                                                "kind": "InvocationExpression",
                                                "fullStart": 815,
                                                "fullEnd": 845,
                                                "start": 815,
                                                "end": 845,
                                                "fullWidth": 30,
                                                "width": 30,
                                                "expression": {
                                                    "kind": "MemberAccessExpression",
                                                    "fullStart": 815,
                                                    "fullEnd": 833,
                                                    "start": 815,
                                                    "end": 833,
                                                    "fullWidth": 18,
                                                    "width": 18,
                                                    "expression": {
                                                        "kind": "IdentifierName",
                                                        "fullStart": 815,
                                                        "fullEnd": 818,
                                                        "start": 815,
                                                        "end": 818,
                                                        "fullWidth": 3,
                                                        "width": 3,
                                                        "text": "obj",
                                                        "value": "obj",
                                                        "valueText": "obj"
                                                    },
                                                    "dotToken": {
                                                        "kind": "DotToken",
                                                        "fullStart": 818,
                                                        "fullEnd": 819,
                                                        "start": 818,
                                                        "end": 819,
                                                        "fullWidth": 1,
                                                        "width": 1,
                                                        "text": ".",
                                                        "value": ".",
                                                        "valueText": "."
                                                    },
                                                    "name": {
                                                        "kind": "IdentifierName",
                                                        "fullStart": 819,
                                                        "fullEnd": 833,
                                                        "start": 819,
                                                        "end": 833,
                                                        "fullWidth": 14,
                                                        "width": 14,
                                                        "text": "hasOwnProperty",
                                                        "value": "hasOwnProperty",
                                                        "valueText": "hasOwnProperty"
                                                    }
                                                },
                                                "argumentList": {
                                                    "kind": "ArgumentList",
                                                    "fullStart": 833,
                                                    "fullEnd": 845,
                                                    "start": 833,
                                                    "end": 845,
                                                    "fullWidth": 12,
                                                    "width": 12,
                                                    "openParenToken": {
                                                        "kind": "OpenParenToken",
                                                        "fullStart": 833,
                                                        "fullEnd": 834,
                                                        "start": 833,
                                                        "end": 834,
                                                        "fullWidth": 1,
                                                        "width": 1,
                                                        "text": "(",
                                                        "value": "(",
                                                        "valueText": "("
                                                    },
                                                    "arguments": [
                                                        {
                                                            "kind": "StringLiteral",
                                                            "fullStart": 834,
                                                            "fullEnd": 844,
                                                            "start": 834,
                                                            "end": 844,
                                                            "fullWidth": 10,
                                                            "width": 10,
                                                            "text": "\"property\"",
                                                            "value": "property",
                                                            "valueText": "property"
                                                        }
                                                    ],
                                                    "closeParenToken": {
                                                        "kind": "CloseParenToken",
                                                        "fullStart": 844,
                                                        "fullEnd": 845,
                                                        "start": 844,
                                                        "end": 845,
                                                        "fullWidth": 1,
                                                        "width": 1,
                                                        "text": ")",
                                                        "value": ")",
                                                        "valueText": ")"
                                                    }
                                                }
                                            }
                                        }
                                    }
                                ]
                            },
                            "semicolonToken": {
                                "kind": "SemicolonToken",
                                "fullStart": 845,
                                "fullEnd": 848,
                                "start": 845,
                                "end": 846,
                                "fullWidth": 3,
                                "width": 1,
                                "text": ";",
                                "value": ";",
                                "valueText": ";",
                                "hasTrailingTrivia": true,
                                "hasTrailingNewLine": true,
                                "trailingTrivia": [
                                    {
                                        "kind": "NewLineTrivia",
                                        "text": "\r\n"
                                    }
                                ]
                            }
                        },
                        {
                            "kind": "ExpressionStatement",
                            "fullStart": 848,
                            "fullEnd": 888,
                            "start": 858,
                            "end": 886,
                            "fullWidth": 40,
                            "width": 28,
                            "expression": {
                                "kind": "AssignmentExpression",
                                "fullStart": 848,
                                "fullEnd": 885,
                                "start": 858,
                                "end": 885,
                                "fullWidth": 37,
                                "width": 27,
                                "left": {
                                    "kind": "MemberAccessExpression",
                                    "fullStart": 848,
                                    "fullEnd": 871,
                                    "start": 858,
                                    "end": 870,
                                    "fullWidth": 23,
                                    "width": 12,
                                    "expression": {
                                        "kind": "IdentifierName",
                                        "fullStart": 848,
                                        "fullEnd": 861,
                                        "start": 858,
                                        "end": 861,
                                        "fullWidth": 13,
                                        "width": 3,
                                        "text": "obj",
                                        "value": "obj",
                                        "valueText": "obj",
                                        "hasLeadingTrivia": true,
                                        "hasLeadingNewLine": true,
                                        "leadingTrivia": [
                                            {
                                                "kind": "NewLineTrivia",
                                                "text": "\r\n"
                                            },
                                            {
                                                "kind": "WhitespaceTrivia",
                                                "text": "        "
                                            }
                                        ]
                                    },
                                    "dotToken": {
                                        "kind": "DotToken",
                                        "fullStart": 861,
                                        "fullEnd": 862,
                                        "start": 861,
                                        "end": 862,
                                        "fullWidth": 1,
                                        "width": 1,
                                        "text": ".",
                                        "value": ".",
                                        "valueText": "."
                                    },
                                    "name": {
                                        "kind": "IdentifierName",
                                        "fullStart": 862,
                                        "fullEnd": 871,
                                        "start": 862,
                                        "end": 870,
                                        "fullWidth": 9,
                                        "width": 8,
                                        "text": "property",
                                        "value": "property",
                                        "valueText": "property",
                                        "hasTrailingTrivia": true,
                                        "trailingTrivia": [
                                            {
                                                "kind": "WhitespaceTrivia",
                                                "text": " "
                                            }
                                        ]
                                    }
                                },
                                "operatorToken": {
                                    "kind": "EqualsToken",
                                    "fullStart": 871,
                                    "fullEnd": 873,
                                    "start": 871,
                                    "end": 872,
                                    "fullWidth": 2,
                                    "width": 1,
                                    "text": "=",
                                    "value": "=",
                                    "valueText": "=",
                                    "hasTrailingTrivia": true,
                                    "trailingTrivia": [
                                        {
                                            "kind": "WhitespaceTrivia",
                                            "text": " "
                                        }
                                    ]
                                },
                                "right": {
                                    "kind": "StringLiteral",
                                    "fullStart": 873,
                                    "fullEnd": 885,
                                    "start": 873,
                                    "end": 885,
                                    "fullWidth": 12,
                                    "width": 12,
                                    "text": "\"isWritable\"",
                                    "value": "isWritable",
                                    "valueText": "isWritable"
                                }
                            },
                            "semicolonToken": {
                                "kind": "SemicolonToken",
                                "fullStart": 885,
                                "fullEnd": 888,
                                "start": 885,
                                "end": 886,
                                "fullWidth": 3,
                                "width": 1,
                                "text": ";",
                                "value": ";",
                                "valueText": ";",
                                "hasTrailingTrivia": true,
                                "hasTrailingNewLine": true,
                                "trailingTrivia": [
                                    {
                                        "kind": "NewLineTrivia",
                                        "text": "\r\n"
                                    }
                                ]
                            }
                        },
                        {
                            "kind": "VariableStatement",
                            "fullStart": 888,
                            "fullEnd": 949,
                            "start": 898,
                            "end": 947,
                            "fullWidth": 61,
                            "width": 49,
                            "modifiers": [],
                            "variableDeclaration": {
                                "kind": "VariableDeclaration",
                                "fullStart": 888,
                                "fullEnd": 946,
                                "start": 898,
                                "end": 946,
                                "fullWidth": 58,
                                "width": 48,
                                "varKeyword": {
                                    "kind": "VarKeyword",
                                    "fullStart": 888,
                                    "fullEnd": 902,
                                    "start": 898,
                                    "end": 901,
                                    "fullWidth": 14,
                                    "width": 3,
                                    "text": "var",
                                    "value": "var",
                                    "valueText": "var",
                                    "hasLeadingTrivia": true,
                                    "hasLeadingNewLine": true,
                                    "hasTrailingTrivia": true,
                                    "leadingTrivia": [
                                        {
                                            "kind": "NewLineTrivia",
                                            "text": "\r\n"
                                        },
                                        {
                                            "kind": "WhitespaceTrivia",
                                            "text": "        "
                                        }
                                    ],
                                    "trailingTrivia": [
                                        {
                                            "kind": "WhitespaceTrivia",
                                            "text": " "
                                        }
                                    ]
                                },
                                "variableDeclarators": [
                                    {
                                        "kind": "VariableDeclarator",
                                        "fullStart": 902,
                                        "fullEnd": 946,
                                        "start": 902,
                                        "end": 946,
                                        "fullWidth": 44,
<<<<<<< HEAD
                                        "width": 44,
                                        "identifier": {
=======
                                        "propertyName": {
>>>>>>> 85e84683
                                            "kind": "IdentifierName",
                                            "fullStart": 902,
                                            "fullEnd": 913,
                                            "start": 902,
                                            "end": 912,
                                            "fullWidth": 11,
                                            "width": 10,
                                            "text": "afterWrite",
                                            "value": "afterWrite",
                                            "valueText": "afterWrite",
                                            "hasTrailingTrivia": true,
                                            "trailingTrivia": [
                                                {
                                                    "kind": "WhitespaceTrivia",
                                                    "text": " "
                                                }
                                            ]
                                        },
                                        "equalsValueClause": {
                                            "kind": "EqualsValueClause",
                                            "fullStart": 913,
                                            "fullEnd": 946,
                                            "start": 913,
                                            "end": 946,
                                            "fullWidth": 33,
                                            "width": 33,
                                            "equalsToken": {
                                                "kind": "EqualsToken",
                                                "fullStart": 913,
                                                "fullEnd": 915,
                                                "start": 913,
                                                "end": 914,
                                                "fullWidth": 2,
                                                "width": 1,
                                                "text": "=",
                                                "value": "=",
                                                "valueText": "=",
                                                "hasTrailingTrivia": true,
                                                "trailingTrivia": [
                                                    {
                                                        "kind": "WhitespaceTrivia",
                                                        "text": " "
                                                    }
                                                ]
                                            },
                                            "value": {
                                                "kind": "ParenthesizedExpression",
                                                "fullStart": 915,
                                                "fullEnd": 946,
                                                "start": 915,
                                                "end": 946,
                                                "fullWidth": 31,
                                                "width": 31,
                                                "openParenToken": {
                                                    "kind": "OpenParenToken",
                                                    "fullStart": 915,
                                                    "fullEnd": 916,
                                                    "start": 915,
                                                    "end": 916,
                                                    "fullWidth": 1,
                                                    "width": 1,
                                                    "text": "(",
                                                    "value": "(",
                                                    "valueText": "("
                                                },
                                                "expression": {
                                                    "kind": "EqualsExpression",
                                                    "fullStart": 916,
                                                    "fullEnd": 945,
                                                    "start": 916,
                                                    "end": 945,
                                                    "fullWidth": 29,
                                                    "width": 29,
                                                    "left": {
                                                        "kind": "MemberAccessExpression",
                                                        "fullStart": 916,
                                                        "fullEnd": 929,
                                                        "start": 916,
                                                        "end": 928,
                                                        "fullWidth": 13,
                                                        "width": 12,
                                                        "expression": {
                                                            "kind": "IdentifierName",
                                                            "fullStart": 916,
                                                            "fullEnd": 919,
                                                            "start": 916,
                                                            "end": 919,
                                                            "fullWidth": 3,
                                                            "width": 3,
                                                            "text": "obj",
                                                            "value": "obj",
                                                            "valueText": "obj"
                                                        },
                                                        "dotToken": {
                                                            "kind": "DotToken",
                                                            "fullStart": 919,
                                                            "fullEnd": 920,
                                                            "start": 919,
                                                            "end": 920,
                                                            "fullWidth": 1,
                                                            "width": 1,
                                                            "text": ".",
                                                            "value": ".",
                                                            "valueText": "."
                                                        },
                                                        "name": {
                                                            "kind": "IdentifierName",
                                                            "fullStart": 920,
                                                            "fullEnd": 929,
                                                            "start": 920,
                                                            "end": 928,
                                                            "fullWidth": 9,
                                                            "width": 8,
                                                            "text": "property",
                                                            "value": "property",
                                                            "valueText": "property",
                                                            "hasTrailingTrivia": true,
                                                            "trailingTrivia": [
                                                                {
                                                                    "kind": "WhitespaceTrivia",
                                                                    "text": " "
                                                                }
                                                            ]
                                                        }
                                                    },
                                                    "operatorToken": {
                                                        "kind": "EqualsEqualsEqualsToken",
                                                        "fullStart": 929,
                                                        "fullEnd": 933,
                                                        "start": 929,
                                                        "end": 932,
                                                        "fullWidth": 4,
                                                        "width": 3,
                                                        "text": "===",
                                                        "value": "===",
                                                        "valueText": "===",
                                                        "hasTrailingTrivia": true,
                                                        "trailingTrivia": [
                                                            {
                                                                "kind": "WhitespaceTrivia",
                                                                "text": " "
                                                            }
                                                        ]
                                                    },
                                                    "right": {
                                                        "kind": "StringLiteral",
                                                        "fullStart": 933,
                                                        "fullEnd": 945,
                                                        "start": 933,
                                                        "end": 945,
                                                        "fullWidth": 12,
                                                        "width": 12,
                                                        "text": "\"isWritable\"",
                                                        "value": "isWritable",
                                                        "valueText": "isWritable"
                                                    }
                                                },
                                                "closeParenToken": {
                                                    "kind": "CloseParenToken",
                                                    "fullStart": 945,
                                                    "fullEnd": 946,
                                                    "start": 945,
                                                    "end": 946,
                                                    "fullWidth": 1,
                                                    "width": 1,
                                                    "text": ")",
                                                    "value": ")",
                                                    "valueText": ")"
                                                }
                                            }
                                        }
                                    }
                                ]
                            },
                            "semicolonToken": {
                                "kind": "SemicolonToken",
                                "fullStart": 946,
                                "fullEnd": 949,
                                "start": 946,
                                "end": 947,
                                "fullWidth": 3,
                                "width": 1,
                                "text": ";",
                                "value": ";",
                                "valueText": ";",
                                "hasTrailingTrivia": true,
                                "hasTrailingNewLine": true,
                                "trailingTrivia": [
                                    {
                                        "kind": "NewLineTrivia",
                                        "text": "\r\n"
                                    }
                                ]
                            }
                        },
                        {
                            "kind": "ReturnStatement",
                            "fullStart": 949,
                            "fullEnd": 1012,
                            "start": 959,
                            "end": 1010,
                            "fullWidth": 63,
                            "width": 51,
                            "returnKeyword": {
                                "kind": "ReturnKeyword",
                                "fullStart": 949,
                                "fullEnd": 966,
                                "start": 959,
                                "end": 965,
                                "fullWidth": 17,
                                "width": 6,
                                "text": "return",
                                "value": "return",
                                "valueText": "return",
                                "hasLeadingTrivia": true,
                                "hasLeadingNewLine": true,
                                "hasTrailingTrivia": true,
                                "leadingTrivia": [
                                    {
                                        "kind": "NewLineTrivia",
                                        "text": "\r\n"
                                    },
                                    {
                                        "kind": "WhitespaceTrivia",
                                        "text": "        "
                                    }
                                ],
                                "trailingTrivia": [
                                    {
                                        "kind": "WhitespaceTrivia",
                                        "text": " "
                                    }
                                ]
                            },
                            "expression": {
                                "kind": "LogicalAndExpression",
                                "fullStart": 966,
                                "fullEnd": 1009,
                                "start": 966,
                                "end": 1009,
                                "fullWidth": 43,
                                "width": 43,
                                "left": {
                                    "kind": "EqualsExpression",
                                    "fullStart": 966,
                                    "fullEnd": 987,
                                    "start": 966,
                                    "end": 986,
                                    "fullWidth": 21,
                                    "width": 20,
                                    "left": {
                                        "kind": "IdentifierName",
                                        "fullStart": 966,
                                        "fullEnd": 978,
                                        "start": 966,
                                        "end": 977,
                                        "fullWidth": 12,
                                        "width": 11,
                                        "text": "beforeWrite",
                                        "value": "beforeWrite",
                                        "valueText": "beforeWrite",
                                        "hasTrailingTrivia": true,
                                        "trailingTrivia": [
                                            {
                                                "kind": "WhitespaceTrivia",
                                                "text": " "
                                            }
                                        ]
                                    },
                                    "operatorToken": {
                                        "kind": "EqualsEqualsEqualsToken",
                                        "fullStart": 978,
                                        "fullEnd": 982,
                                        "start": 978,
                                        "end": 981,
                                        "fullWidth": 4,
                                        "width": 3,
                                        "text": "===",
                                        "value": "===",
                                        "valueText": "===",
                                        "hasTrailingTrivia": true,
                                        "trailingTrivia": [
                                            {
                                                "kind": "WhitespaceTrivia",
                                                "text": " "
                                            }
                                        ]
                                    },
                                    "right": {
                                        "kind": "TrueKeyword",
                                        "fullStart": 982,
                                        "fullEnd": 987,
                                        "start": 982,
                                        "end": 986,
                                        "fullWidth": 5,
                                        "width": 4,
                                        "text": "true",
                                        "value": true,
                                        "valueText": "true",
                                        "hasTrailingTrivia": true,
                                        "trailingTrivia": [
                                            {
                                                "kind": "WhitespaceTrivia",
                                                "text": " "
                                            }
                                        ]
                                    }
                                },
                                "operatorToken": {
                                    "kind": "AmpersandAmpersandToken",
                                    "fullStart": 987,
                                    "fullEnd": 990,
                                    "start": 987,
                                    "end": 989,
                                    "fullWidth": 3,
                                    "width": 2,
                                    "text": "&&",
                                    "value": "&&",
                                    "valueText": "&&",
                                    "hasTrailingTrivia": true,
                                    "trailingTrivia": [
                                        {
                                            "kind": "WhitespaceTrivia",
                                            "text": " "
                                        }
                                    ]
                                },
                                "right": {
                                    "kind": "EqualsExpression",
                                    "fullStart": 990,
                                    "fullEnd": 1009,
                                    "start": 990,
                                    "end": 1009,
                                    "fullWidth": 19,
                                    "width": 19,
                                    "left": {
                                        "kind": "IdentifierName",
                                        "fullStart": 990,
                                        "fullEnd": 1001,
                                        "start": 990,
                                        "end": 1000,
                                        "fullWidth": 11,
                                        "width": 10,
                                        "text": "afterWrite",
                                        "value": "afterWrite",
                                        "valueText": "afterWrite",
                                        "hasTrailingTrivia": true,
                                        "trailingTrivia": [
                                            {
                                                "kind": "WhitespaceTrivia",
                                                "text": " "
                                            }
                                        ]
                                    },
                                    "operatorToken": {
                                        "kind": "EqualsEqualsEqualsToken",
                                        "fullStart": 1001,
                                        "fullEnd": 1005,
                                        "start": 1001,
                                        "end": 1004,
                                        "fullWidth": 4,
                                        "width": 3,
                                        "text": "===",
                                        "value": "===",
                                        "valueText": "===",
                                        "hasTrailingTrivia": true,
                                        "trailingTrivia": [
                                            {
                                                "kind": "WhitespaceTrivia",
                                                "text": " "
                                            }
                                        ]
                                    },
                                    "right": {
                                        "kind": "TrueKeyword",
                                        "fullStart": 1005,
                                        "fullEnd": 1009,
                                        "start": 1005,
                                        "end": 1009,
                                        "fullWidth": 4,
                                        "width": 4,
                                        "text": "true",
                                        "value": true,
                                        "valueText": "true"
                                    }
                                }
                            },
                            "semicolonToken": {
                                "kind": "SemicolonToken",
                                "fullStart": 1009,
                                "fullEnd": 1012,
                                "start": 1009,
                                "end": 1010,
                                "fullWidth": 3,
                                "width": 1,
                                "text": ";",
                                "value": ";",
                                "valueText": ";",
                                "hasTrailingTrivia": true,
                                "hasTrailingNewLine": true,
                                "trailingTrivia": [
                                    {
                                        "kind": "NewLineTrivia",
                                        "text": "\r\n"
                                    }
                                ]
                            }
                        }
                    ],
                    "closeBraceToken": {
                        "kind": "CloseBraceToken",
                        "fullStart": 1012,
                        "fullEnd": 1019,
                        "start": 1016,
                        "end": 1017,
                        "fullWidth": 7,
                        "width": 1,
                        "text": "}",
                        "value": "}",
                        "valueText": "}",
                        "hasLeadingTrivia": true,
                        "hasTrailingTrivia": true,
                        "hasTrailingNewLine": true,
                        "leadingTrivia": [
                            {
                                "kind": "WhitespaceTrivia",
                                "text": "    "
                            }
                        ],
                        "trailingTrivia": [
                            {
                                "kind": "NewLineTrivia",
                                "text": "\r\n"
                            }
                        ]
                    }
                }
            },
            {
                "kind": "ExpressionStatement",
                "fullStart": 1019,
                "fullEnd": 1043,
                "start": 1019,
                "end": 1041,
                "fullWidth": 24,
                "width": 22,
                "expression": {
                    "kind": "InvocationExpression",
                    "fullStart": 1019,
                    "fullEnd": 1040,
                    "start": 1019,
                    "end": 1040,
                    "fullWidth": 21,
                    "width": 21,
                    "expression": {
                        "kind": "IdentifierName",
                        "fullStart": 1019,
                        "fullEnd": 1030,
                        "start": 1019,
                        "end": 1030,
                        "fullWidth": 11,
                        "width": 11,
                        "text": "runTestCase",
                        "value": "runTestCase",
                        "valueText": "runTestCase"
                    },
                    "argumentList": {
                        "kind": "ArgumentList",
                        "fullStart": 1030,
                        "fullEnd": 1040,
                        "start": 1030,
                        "end": 1040,
                        "fullWidth": 10,
                        "width": 10,
                        "openParenToken": {
                            "kind": "OpenParenToken",
                            "fullStart": 1030,
                            "fullEnd": 1031,
                            "start": 1030,
                            "end": 1031,
                            "fullWidth": 1,
                            "width": 1,
                            "text": "(",
                            "value": "(",
                            "valueText": "("
                        },
                        "arguments": [
                            {
                                "kind": "IdentifierName",
                                "fullStart": 1031,
                                "fullEnd": 1039,
                                "start": 1031,
                                "end": 1039,
                                "fullWidth": 8,
                                "width": 8,
                                "text": "testcase",
                                "value": "testcase",
                                "valueText": "testcase"
                            }
                        ],
                        "closeParenToken": {
                            "kind": "CloseParenToken",
                            "fullStart": 1039,
                            "fullEnd": 1040,
                            "start": 1039,
                            "end": 1040,
                            "fullWidth": 1,
                            "width": 1,
                            "text": ")",
                            "value": ")",
                            "valueText": ")"
                        }
                    }
                },
                "semicolonToken": {
                    "kind": "SemicolonToken",
                    "fullStart": 1040,
                    "fullEnd": 1043,
                    "start": 1040,
                    "end": 1041,
                    "fullWidth": 3,
                    "width": 1,
                    "text": ";",
                    "value": ";",
                    "valueText": ";",
                    "hasTrailingTrivia": true,
                    "hasTrailingNewLine": true,
                    "trailingTrivia": [
                        {
                            "kind": "NewLineTrivia",
                            "text": "\r\n"
                        }
                    ]
                }
            }
        ],
        "endOfFileToken": {
            "kind": "EndOfFileToken",
            "fullStart": 1043,
            "fullEnd": 1043,
            "start": 1043,
            "end": 1043,
            "fullWidth": 0,
            "width": 0,
            "text": ""
        }
    },
    "lineMap": {
        "lineStarts": [
            0,
            67,
            152,
            232,
            308,
            380,
            385,
            439,
            599,
            604,
            606,
            608,
            631,
            655,
            657,
            693,
            695,
            728,
            730,
            787,
            789,
            848,
            850,
            888,
            890,
            949,
            951,
            1012,
            1019,
            1043
        ],
        "length": 1043
    }
}<|MERGE_RESOLUTION|>--- conflicted
+++ resolved
@@ -245,12 +245,8 @@
                                         "start": 643,
                                         "end": 652,
                                         "fullWidth": 9,
-<<<<<<< HEAD
                                         "width": 9,
-                                        "identifier": {
-=======
                                         "propertyName": {
->>>>>>> 85e84683
                                             "kind": "IdentifierName",
                                             "fullStart": 643,
                                             "fullEnd": 647,
@@ -418,12 +414,8 @@
                                         "start": 669,
                                         "end": 690,
                                         "fullWidth": 21,
-<<<<<<< HEAD
                                         "width": 21,
-                                        "identifier": {
-=======
                                         "propertyName": {
->>>>>>> 85e84683
                                             "kind": "IdentifierName",
                                             "fullStart": 669,
                                             "fullEnd": 676,
@@ -961,12 +953,8 @@
                                         "start": 801,
                                         "end": 845,
                                         "fullWidth": 44,
-<<<<<<< HEAD
                                         "width": 44,
-                                        "identifier": {
-=======
                                         "propertyName": {
->>>>>>> 85e84683
                                             "kind": "IdentifierName",
                                             "fullStart": 801,
                                             "fullEnd": 813,
@@ -1327,12 +1315,8 @@
                                         "start": 902,
                                         "end": 946,
                                         "fullWidth": 44,
-<<<<<<< HEAD
                                         "width": 44,
-                                        "identifier": {
-=======
                                         "propertyName": {
->>>>>>> 85e84683
                                             "kind": "IdentifierName",
                                             "fullStart": 902,
                                             "fullEnd": 913,
