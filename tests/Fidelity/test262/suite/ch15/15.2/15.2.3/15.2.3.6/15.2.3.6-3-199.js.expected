--- conflicted
+++ resolved
@@ -245,12 +245,8 @@
                                         "start": 596,
                                         "end": 604,
                                         "fullWidth": 8,
-<<<<<<< HEAD
                                         "width": 8,
-                                        "identifier": {
-=======
                                         "propertyName": {
->>>>>>> 85e84683
                                             "kind": "IdentifierName",
                                             "fullStart": 596,
                                             "fullEnd": 600,
@@ -766,12 +762,8 @@
                                         "start": 705,
                                         "end": 749,
                                         "fullWidth": 44,
-<<<<<<< HEAD
                                         "width": 44,
-                                        "identifier": {
-=======
                                         "propertyName": {
->>>>>>> 85e84683
                                             "kind": "IdentifierName",
                                             "fullStart": 705,
                                             "fullEnd": 717,
@@ -1132,12 +1124,8 @@
                                         "start": 806,
                                         "end": 850,
                                         "fullWidth": 44,
-<<<<<<< HEAD
                                         "width": 44,
-                                        "identifier": {
-=======
                                         "propertyName": {
->>>>>>> 85e84683
                                             "kind": "IdentifierName",
                                             "fullStart": 806,
                                             "fullEnd": 817,
