{
    "isDeclaration": false,
    "languageVersion": "EcmaScript5",
    "parseOptions": {
        "allowAutomaticSemicolonInsertion": true
    },
    "sourceUnit": {
        "kind": "SourceUnit",
        "fullStart": 0,
        "fullEnd": 1448,
        "start": 605,
        "end": 1448,
        "fullWidth": 1448,
        "width": 843,
        "isIncrementallyUnusable": true,
        "moduleElements": [
            {
                "kind": "FunctionDeclaration",
                "fullStart": 0,
                "fullEnd": 1424,
                "start": 605,
                "end": 1422,
                "fullWidth": 1424,
                "width": 817,
                "isIncrementallyUnusable": true,
                "modifiers": [],
                "functionKeyword": {
                    "kind": "FunctionKeyword",
                    "fullStart": 0,
                    "fullEnd": 614,
                    "start": 605,
                    "end": 613,
                    "fullWidth": 614,
                    "width": 8,
                    "text": "function",
                    "value": "function",
                    "valueText": "function",
                    "hasLeadingTrivia": true,
                    "hasLeadingComment": true,
                    "hasLeadingNewLine": true,
                    "hasTrailingTrivia": true,
                    "leadingTrivia": [
                        {
                            "kind": "SingleLineCommentTrivia",
                            "text": "/// Copyright (c) 2012 Ecma International.  All rights reserved. "
                        },
                        {
                            "kind": "NewLineTrivia",
                            "text": "\r\n"
                        },
                        {
                            "kind": "SingleLineCommentTrivia",
                            "text": "/// Ecma International makes this code available under the terms and conditions set"
                        },
                        {
                            "kind": "NewLineTrivia",
                            "text": "\r\n"
                        },
                        {
                            "kind": "SingleLineCommentTrivia",
                            "text": "/// forth on http://hg.ecmascript.org/tests/test262/raw-file/tip/LICENSE (the "
                        },
                        {
                            "kind": "NewLineTrivia",
                            "text": "\r\n"
                        },
                        {
                            "kind": "SingleLineCommentTrivia",
                            "text": "/// \"Use Terms\").   Any redistribution of this code must retain the above "
                        },
                        {
                            "kind": "NewLineTrivia",
                            "text": "\r\n"
                        },
                        {
                            "kind": "SingleLineCommentTrivia",
                            "text": "/// copyright and this notice and otherwise comply with the Use Terms."
                        },
                        {
                            "kind": "NewLineTrivia",
                            "text": "\r\n"
                        },
                        {
                            "kind": "MultiLineCommentTrivia",
                            "text": "/**\r\n * @path ch15/15.2/15.2.3/15.2.3.6/15.2.3.6-3-240.js\r\n * @description Object.defineProperty - 'set' property in 'Attributes' is own data property that overrides an inherited accessor property (8.10.5 step 8.a)\r\n */"
                        },
                        {
                            "kind": "NewLineTrivia",
                            "text": "\r\n"
                        },
                        {
                            "kind": "NewLineTrivia",
                            "text": "\r\n"
                        },
                        {
                            "kind": "NewLineTrivia",
                            "text": "\r\n"
                        }
                    ],
                    "trailingTrivia": [
                        {
                            "kind": "WhitespaceTrivia",
                            "text": " "
                        }
                    ]
                },
                "identifier": {
                    "kind": "IdentifierName",
                    "fullStart": 614,
                    "fullEnd": 622,
                    "start": 614,
                    "end": 622,
                    "fullWidth": 8,
                    "width": 8,
                    "text": "testcase",
                    "value": "testcase",
                    "valueText": "testcase"
                },
                "callSignature": {
                    "kind": "CallSignature",
                    "fullStart": 622,
                    "fullEnd": 625,
                    "start": 622,
                    "end": 624,
                    "fullWidth": 3,
                    "width": 2,
                    "parameterList": {
                        "kind": "ParameterList",
                        "fullStart": 622,
                        "fullEnd": 625,
                        "start": 622,
                        "end": 624,
                        "fullWidth": 3,
                        "width": 2,
                        "openParenToken": {
                            "kind": "OpenParenToken",
                            "fullStart": 622,
                            "fullEnd": 623,
                            "start": 622,
                            "end": 623,
                            "fullWidth": 1,
                            "width": 1,
                            "text": "(",
                            "value": "(",
                            "valueText": "("
                        },
                        "parameters": [],
                        "closeParenToken": {
                            "kind": "CloseParenToken",
                            "fullStart": 623,
                            "fullEnd": 625,
                            "start": 623,
                            "end": 624,
                            "fullWidth": 2,
                            "width": 1,
                            "text": ")",
                            "value": ")",
                            "valueText": ")",
                            "hasTrailingTrivia": true,
                            "trailingTrivia": [
                                {
                                    "kind": "WhitespaceTrivia",
                                    "text": " "
                                }
                            ]
                        }
                    }
                },
                "block": {
                    "kind": "Block",
                    "fullStart": 625,
                    "fullEnd": 1424,
                    "start": 625,
                    "end": 1422,
                    "fullWidth": 799,
                    "width": 797,
                    "isIncrementallyUnusable": true,
                    "openBraceToken": {
                        "kind": "OpenBraceToken",
                        "fullStart": 625,
                        "fullEnd": 628,
                        "start": 625,
                        "end": 626,
                        "fullWidth": 3,
                        "width": 1,
                        "text": "{",
                        "value": "{",
                        "valueText": "{",
                        "hasTrailingTrivia": true,
                        "hasTrailingNewLine": true,
                        "trailingTrivia": [
                            {
                                "kind": "NewLineTrivia",
                                "text": "\r\n"
                            }
                        ]
                    },
                    "statements": [
                        {
                            "kind": "VariableStatement",
                            "fullStart": 628,
                            "fullEnd": 651,
                            "start": 636,
                            "end": 649,
                            "fullWidth": 23,
                            "width": 13,
                            "modifiers": [],
                            "variableDeclaration": {
                                "kind": "VariableDeclaration",
                                "fullStart": 628,
                                "fullEnd": 648,
                                "start": 636,
                                "end": 648,
                                "fullWidth": 20,
                                "width": 12,
                                "varKeyword": {
                                    "kind": "VarKeyword",
                                    "fullStart": 628,
                                    "fullEnd": 640,
                                    "start": 636,
                                    "end": 639,
                                    "fullWidth": 12,
                                    "width": 3,
                                    "text": "var",
                                    "value": "var",
                                    "valueText": "var",
                                    "hasLeadingTrivia": true,
                                    "hasTrailingTrivia": true,
                                    "leadingTrivia": [
                                        {
                                            "kind": "WhitespaceTrivia",
                                            "text": "        "
                                        }
                                    ],
                                    "trailingTrivia": [
                                        {
                                            "kind": "WhitespaceTrivia",
                                            "text": " "
                                        }
                                    ]
                                },
                                "variableDeclarators": [
                                    {
                                        "kind": "VariableDeclarator",
                                        "fullStart": 640,
                                        "fullEnd": 648,
                                        "start": 640,
                                        "end": 648,
                                        "fullWidth": 8,
                                        "width": 8,
                                        "identifier": {
                                            "kind": "IdentifierName",
                                            "fullStart": 640,
                                            "fullEnd": 644,
                                            "start": 640,
                                            "end": 643,
                                            "fullWidth": 4,
                                            "width": 3,
                                            "text": "obj",
                                            "value": "obj",
                                            "valueText": "obj",
                                            "hasTrailingTrivia": true,
                                            "trailingTrivia": [
                                                {
                                                    "kind": "WhitespaceTrivia",
                                                    "text": " "
                                                }
                                            ]
                                        },
                                        "equalsValueClause": {
                                            "kind": "EqualsValueClause",
                                            "fullStart": 644,
                                            "fullEnd": 648,
                                            "start": 644,
                                            "end": 648,
                                            "fullWidth": 4,
                                            "width": 4,
                                            "equalsToken": {
                                                "kind": "EqualsToken",
                                                "fullStart": 644,
                                                "fullEnd": 646,
                                                "start": 644,
                                                "end": 645,
                                                "fullWidth": 2,
                                                "width": 1,
                                                "text": "=",
                                                "value": "=",
                                                "valueText": "=",
                                                "hasTrailingTrivia": true,
                                                "trailingTrivia": [
                                                    {
                                                        "kind": "WhitespaceTrivia",
                                                        "text": " "
                                                    }
                                                ]
                                            },
                                            "value": {
                                                "kind": "ObjectLiteralExpression",
                                                "fullStart": 646,
                                                "fullEnd": 648,
                                                "start": 646,
                                                "end": 648,
                                                "fullWidth": 2,
                                                "width": 2,
                                                "openBraceToken": {
                                                    "kind": "OpenBraceToken",
                                                    "fullStart": 646,
                                                    "fullEnd": 647,
                                                    "start": 646,
                                                    "end": 647,
                                                    "fullWidth": 1,
                                                    "width": 1,
                                                    "text": "{",
                                                    "value": "{",
                                                    "valueText": "{"
                                                },
                                                "propertyAssignments": [],
                                                "closeBraceToken": {
                                                    "kind": "CloseBraceToken",
                                                    "fullStart": 647,
                                                    "fullEnd": 648,
                                                    "start": 647,
                                                    "end": 648,
                                                    "fullWidth": 1,
                                                    "width": 1,
                                                    "text": "}",
                                                    "value": "}",
                                                    "valueText": "}"
                                                }
                                            }
                                        }
                                    }
                                ]
                            },
                            "semicolonToken": {
                                "kind": "SemicolonToken",
                                "fullStart": 648,
                                "fullEnd": 651,
                                "start": 648,
                                "end": 649,
                                "fullWidth": 3,
                                "width": 1,
                                "text": ";",
                                "value": ";",
                                "valueText": ";",
                                "hasTrailingTrivia": true,
                                "hasTrailingNewLine": true,
                                "trailingTrivia": [
                                    {
                                        "kind": "NewLineTrivia",
                                        "text": "\r\n"
                                    }
                                ]
                            }
                        },
                        {
                            "kind": "VariableStatement",
                            "fullStart": 651,
                            "fullEnd": 676,
                            "start": 659,
                            "end": 674,
                            "fullWidth": 25,
                            "width": 15,
                            "modifiers": [],
                            "variableDeclaration": {
                                "kind": "VariableDeclaration",
                                "fullStart": 651,
                                "fullEnd": 673,
                                "start": 659,
                                "end": 673,
                                "fullWidth": 22,
                                "width": 14,
                                "varKeyword": {
                                    "kind": "VarKeyword",
                                    "fullStart": 651,
                                    "fullEnd": 663,
                                    "start": 659,
                                    "end": 662,
                                    "fullWidth": 12,
                                    "width": 3,
                                    "text": "var",
                                    "value": "var",
                                    "valueText": "var",
                                    "hasLeadingTrivia": true,
                                    "hasTrailingTrivia": true,
                                    "leadingTrivia": [
                                        {
                                            "kind": "WhitespaceTrivia",
                                            "text": "        "
                                        }
                                    ],
                                    "trailingTrivia": [
                                        {
                                            "kind": "WhitespaceTrivia",
                                            "text": " "
                                        }
                                    ]
                                },
                                "variableDeclarators": [
                                    {
                                        "kind": "VariableDeclarator",
                                        "fullStart": 663,
                                        "fullEnd": 673,
                                        "start": 663,
                                        "end": 673,
                                        "fullWidth": 10,
                                        "width": 10,
                                        "identifier": {
                                            "kind": "IdentifierName",
                                            "fullStart": 663,
                                            "fullEnd": 669,
                                            "start": 663,
                                            "end": 668,
                                            "fullWidth": 6,
                                            "width": 5,
                                            "text": "proto",
                                            "value": "proto",
                                            "valueText": "proto",
                                            "hasTrailingTrivia": true,
                                            "trailingTrivia": [
                                                {
                                                    "kind": "WhitespaceTrivia",
                                                    "text": " "
                                                }
                                            ]
                                        },
                                        "equalsValueClause": {
                                            "kind": "EqualsValueClause",
                                            "fullStart": 669,
                                            "fullEnd": 673,
                                            "start": 669,
                                            "end": 673,
                                            "fullWidth": 4,
                                            "width": 4,
                                            "equalsToken": {
                                                "kind": "EqualsToken",
                                                "fullStart": 669,
                                                "fullEnd": 671,
                                                "start": 669,
                                                "end": 670,
                                                "fullWidth": 2,
                                                "width": 1,
                                                "text": "=",
                                                "value": "=",
                                                "valueText": "=",
                                                "hasTrailingTrivia": true,
                                                "trailingTrivia": [
                                                    {
                                                        "kind": "WhitespaceTrivia",
                                                        "text": " "
                                                    }
                                                ]
                                            },
                                            "value": {
                                                "kind": "ObjectLiteralExpression",
                                                "fullStart": 671,
                                                "fullEnd": 673,
                                                "start": 671,
                                                "end": 673,
                                                "fullWidth": 2,
                                                "width": 2,
                                                "openBraceToken": {
                                                    "kind": "OpenBraceToken",
                                                    "fullStart": 671,
                                                    "fullEnd": 672,
                                                    "start": 671,
                                                    "end": 672,
                                                    "fullWidth": 1,
                                                    "width": 1,
                                                    "text": "{",
                                                    "value": "{",
                                                    "valueText": "{"
                                                },
                                                "propertyAssignments": [],
                                                "closeBraceToken": {
                                                    "kind": "CloseBraceToken",
                                                    "fullStart": 672,
                                                    "fullEnd": 673,
                                                    "start": 672,
                                                    "end": 673,
                                                    "fullWidth": 1,
                                                    "width": 1,
                                                    "text": "}",
                                                    "value": "}",
                                                    "valueText": "}"
                                                }
                                            }
                                        }
                                    }
                                ]
                            },
                            "semicolonToken": {
                                "kind": "SemicolonToken",
                                "fullStart": 673,
                                "fullEnd": 676,
                                "start": 673,
                                "end": 674,
                                "fullWidth": 3,
                                "width": 1,
                                "text": ";",
                                "value": ";",
                                "valueText": ";",
                                "hasTrailingTrivia": true,
                                "hasTrailingNewLine": true,
                                "trailingTrivia": [
                                    {
                                        "kind": "NewLineTrivia",
                                        "text": "\r\n"
                                    }
                                ]
                            }
                        },
                        {
                            "kind": "VariableStatement",
                            "fullStart": 676,
                            "fullEnd": 705,
                            "start": 684,
                            "end": 703,
                            "fullWidth": 29,
                            "width": 19,
                            "modifiers": [],
                            "variableDeclaration": {
                                "kind": "VariableDeclaration",
                                "fullStart": 676,
                                "fullEnd": 702,
                                "start": 684,
                                "end": 702,
                                "fullWidth": 26,
                                "width": 18,
                                "varKeyword": {
                                    "kind": "VarKeyword",
                                    "fullStart": 676,
                                    "fullEnd": 688,
                                    "start": 684,
                                    "end": 687,
                                    "fullWidth": 12,
                                    "width": 3,
                                    "text": "var",
                                    "value": "var",
                                    "valueText": "var",
                                    "hasLeadingTrivia": true,
                                    "hasTrailingTrivia": true,
                                    "leadingTrivia": [
                                        {
                                            "kind": "WhitespaceTrivia",
                                            "text": "        "
                                        }
                                    ],
                                    "trailingTrivia": [
                                        {
                                            "kind": "WhitespaceTrivia",
                                            "text": " "
                                        }
                                    ]
                                },
                                "variableDeclarators": [
                                    {
                                        "kind": "VariableDeclarator",
                                        "fullStart": 688,
                                        "fullEnd": 702,
                                        "start": 688,
                                        "end": 702,
                                        "fullWidth": 14,
                                        "width": 14,
                                        "identifier": {
                                            "kind": "IdentifierName",
                                            "fullStart": 688,
                                            "fullEnd": 694,
                                            "start": 688,
                                            "end": 693,
                                            "fullWidth": 6,
                                            "width": 5,
                                            "text": "data1",
                                            "value": "data1",
                                            "valueText": "data1",
                                            "hasTrailingTrivia": true,
                                            "trailingTrivia": [
                                                {
                                                    "kind": "WhitespaceTrivia",
                                                    "text": " "
                                                }
                                            ]
                                        },
                                        "equalsValueClause": {
                                            "kind": "EqualsValueClause",
                                            "fullStart": 694,
                                            "fullEnd": 702,
                                            "start": 694,
                                            "end": 702,
                                            "fullWidth": 8,
                                            "width": 8,
                                            "equalsToken": {
                                                "kind": "EqualsToken",
                                                "fullStart": 694,
                                                "fullEnd": 696,
                                                "start": 694,
                                                "end": 695,
                                                "fullWidth": 2,
                                                "width": 1,
                                                "text": "=",
                                                "value": "=",
                                                "valueText": "=",
                                                "hasTrailingTrivia": true,
                                                "trailingTrivia": [
                                                    {
                                                        "kind": "WhitespaceTrivia",
                                                        "text": " "
                                                    }
                                                ]
                                            },
                                            "value": {
                                                "kind": "StringLiteral",
                                                "fullStart": 696,
                                                "fullEnd": 702,
                                                "start": 696,
                                                "end": 702,
                                                "fullWidth": 6,
                                                "width": 6,
                                                "text": "\"data\"",
                                                "value": "data",
                                                "valueText": "data"
                                            }
                                        }
                                    }
                                ]
                            },
                            "semicolonToken": {
                                "kind": "SemicolonToken",
                                "fullStart": 702,
                                "fullEnd": 705,
                                "start": 702,
                                "end": 703,
                                "fullWidth": 3,
                                "width": 1,
                                "text": ";",
                                "value": ";",
                                "valueText": ";",
                                "hasTrailingTrivia": true,
                                "hasTrailingNewLine": true,
                                "trailingTrivia": [
                                    {
                                        "kind": "NewLineTrivia",
                                        "text": "\r\n"
                                    }
                                ]
                            }
                        },
                        {
                            "kind": "VariableStatement",
                            "fullStart": 705,
                            "fullEnd": 734,
                            "start": 713,
                            "end": 732,
                            "fullWidth": 29,
                            "width": 19,
                            "modifiers": [],
                            "variableDeclaration": {
                                "kind": "VariableDeclaration",
                                "fullStart": 705,
                                "fullEnd": 731,
                                "start": 713,
                                "end": 731,
                                "fullWidth": 26,
                                "width": 18,
                                "varKeyword": {
                                    "kind": "VarKeyword",
                                    "fullStart": 705,
                                    "fullEnd": 717,
                                    "start": 713,
                                    "end": 716,
                                    "fullWidth": 12,
                                    "width": 3,
                                    "text": "var",
                                    "value": "var",
                                    "valueText": "var",
                                    "hasLeadingTrivia": true,
                                    "hasTrailingTrivia": true,
                                    "leadingTrivia": [
                                        {
                                            "kind": "WhitespaceTrivia",
                                            "text": "        "
                                        }
                                    ],
                                    "trailingTrivia": [
                                        {
                                            "kind": "WhitespaceTrivia",
                                            "text": " "
                                        }
                                    ]
                                },
                                "variableDeclarators": [
                                    {
                                        "kind": "VariableDeclarator",
                                        "fullStart": 717,
                                        "fullEnd": 731,
                                        "start": 717,
                                        "end": 731,
                                        "fullWidth": 14,
                                        "width": 14,
                                        "identifier": {
                                            "kind": "IdentifierName",
                                            "fullStart": 717,
                                            "fullEnd": 723,
                                            "start": 717,
                                            "end": 722,
                                            "fullWidth": 6,
                                            "width": 5,
                                            "text": "data2",
                                            "value": "data2",
                                            "valueText": "data2",
                                            "hasTrailingTrivia": true,
                                            "trailingTrivia": [
                                                {
                                                    "kind": "WhitespaceTrivia",
                                                    "text": " "
                                                }
                                            ]
                                        },
                                        "equalsValueClause": {
                                            "kind": "EqualsValueClause",
                                            "fullStart": 723,
                                            "fullEnd": 731,
                                            "start": 723,
                                            "end": 731,
                                            "fullWidth": 8,
                                            "width": 8,
                                            "equalsToken": {
                                                "kind": "EqualsToken",
                                                "fullStart": 723,
                                                "fullEnd": 725,
                                                "start": 723,
                                                "end": 724,
                                                "fullWidth": 2,
                                                "width": 1,
                                                "text": "=",
                                                "value": "=",
                                                "valueText": "=",
                                                "hasTrailingTrivia": true,
                                                "trailingTrivia": [
                                                    {
                                                        "kind": "WhitespaceTrivia",
                                                        "text": " "
                                                    }
                                                ]
                                            },
                                            "value": {
                                                "kind": "StringLiteral",
                                                "fullStart": 725,
                                                "fullEnd": 731,
                                                "start": 725,
                                                "end": 731,
                                                "fullWidth": 6,
                                                "width": 6,
                                                "text": "\"data\"",
                                                "value": "data",
                                                "valueText": "data"
                                            }
                                        }
                                    }
                                ]
                            },
                            "semicolonToken": {
                                "kind": "SemicolonToken",
                                "fullStart": 731,
                                "fullEnd": 734,
                                "start": 731,
                                "end": 732,
                                "fullWidth": 3,
                                "width": 1,
                                "text": ";",
                                "value": ";",
                                "valueText": ";",
                                "hasTrailingTrivia": true,
                                "hasTrailingNewLine": true,
                                "trailingTrivia": [
                                    {
                                        "kind": "NewLineTrivia",
                                        "text": "\r\n"
                                    }
                                ]
                            }
                        },
                        {
                            "kind": "ExpressionStatement",
                            "fullStart": 734,
                            "fullEnd": 942,
                            "start": 744,
                            "end": 940,
                            "fullWidth": 208,
                            "width": 196,
                            "isIncrementallyUnusable": true,
                            "expression": {
                                "kind": "InvocationExpression",
                                "fullStart": 734,
                                "fullEnd": 939,
                                "start": 744,
                                "end": 939,
                                "fullWidth": 205,
                                "width": 195,
                                "isIncrementallyUnusable": true,
                                "expression": {
                                    "kind": "MemberAccessExpression",
                                    "fullStart": 734,
                                    "fullEnd": 765,
                                    "start": 744,
                                    "end": 765,
                                    "fullWidth": 31,
                                    "width": 21,
                                    "expression": {
                                        "kind": "IdentifierName",
                                        "fullStart": 734,
                                        "fullEnd": 750,
                                        "start": 744,
                                        "end": 750,
                                        "fullWidth": 16,
                                        "width": 6,
                                        "text": "Object",
                                        "value": "Object",
                                        "valueText": "Object",
                                        "hasLeadingTrivia": true,
                                        "hasLeadingNewLine": true,
                                        "leadingTrivia": [
                                            {
                                                "kind": "NewLineTrivia",
                                                "text": "\r\n"
                                            },
                                            {
                                                "kind": "WhitespaceTrivia",
                                                "text": "        "
                                            }
                                        ]
                                    },
                                    "dotToken": {
                                        "kind": "DotToken",
                                        "fullStart": 750,
                                        "fullEnd": 751,
                                        "start": 750,
                                        "end": 751,
                                        "fullWidth": 1,
                                        "width": 1,
                                        "text": ".",
                                        "value": ".",
                                        "valueText": "."
                                    },
                                    "name": {
                                        "kind": "IdentifierName",
                                        "fullStart": 751,
                                        "fullEnd": 765,
                                        "start": 751,
                                        "end": 765,
                                        "fullWidth": 14,
                                        "width": 14,
                                        "text": "defineProperty",
                                        "value": "defineProperty",
                                        "valueText": "defineProperty"
                                    }
                                },
                                "argumentList": {
                                    "kind": "ArgumentList",
                                    "fullStart": 765,
                                    "fullEnd": 939,
                                    "start": 765,
                                    "end": 939,
                                    "fullWidth": 174,
                                    "width": 174,
                                    "isIncrementallyUnusable": true,
                                    "openParenToken": {
                                        "kind": "OpenParenToken",
                                        "fullStart": 765,
                                        "fullEnd": 766,
                                        "start": 765,
                                        "end": 766,
                                        "fullWidth": 1,
                                        "width": 1,
                                        "text": "(",
                                        "value": "(",
                                        "valueText": "("
                                    },
                                    "arguments": [
                                        {
                                            "kind": "IdentifierName",
                                            "fullStart": 766,
                                            "fullEnd": 771,
                                            "start": 766,
                                            "end": 771,
                                            "fullWidth": 5,
                                            "width": 5,
                                            "text": "proto",
                                            "value": "proto",
                                            "valueText": "proto"
                                        },
                                        {
                                            "kind": "CommaToken",
                                            "fullStart": 771,
                                            "fullEnd": 773,
                                            "start": 771,
                                            "end": 772,
                                            "fullWidth": 2,
                                            "width": 1,
                                            "text": ",",
                                            "value": ",",
                                            "valueText": ",",
                                            "hasTrailingTrivia": true,
                                            "trailingTrivia": [
                                                {
                                                    "kind": "WhitespaceTrivia",
                                                    "text": " "
                                                }
                                            ]
                                        },
                                        {
                                            "kind": "StringLiteral",
                                            "fullStart": 773,
                                            "fullEnd": 778,
                                            "start": 773,
                                            "end": 778,
                                            "fullWidth": 5,
                                            "width": 5,
                                            "text": "\"set\"",
                                            "value": "set",
                                            "valueText": "set"
                                        },
                                        {
                                            "kind": "CommaToken",
                                            "fullStart": 778,
                                            "fullEnd": 780,
                                            "start": 778,
                                            "end": 779,
                                            "fullWidth": 2,
                                            "width": 1,
                                            "text": ",",
                                            "value": ",",
                                            "valueText": ",",
                                            "hasTrailingTrivia": true,
                                            "trailingTrivia": [
                                                {
                                                    "kind": "WhitespaceTrivia",
                                                    "text": " "
                                                }
                                            ]
                                        },
                                        {
                                            "kind": "ObjectLiteralExpression",
                                            "fullStart": 780,
                                            "fullEnd": 938,
                                            "start": 780,
                                            "end": 938,
                                            "fullWidth": 158,
                                            "width": 158,
                                            "isIncrementallyUnusable": true,
                                            "openBraceToken": {
                                                "kind": "OpenBraceToken",
                                                "fullStart": 780,
                                                "fullEnd": 783,
                                                "start": 780,
                                                "end": 781,
                                                "fullWidth": 3,
                                                "width": 1,
                                                "text": "{",
                                                "value": "{",
                                                "valueText": "{",
                                                "hasTrailingTrivia": true,
                                                "hasTrailingNewLine": true,
                                                "trailingTrivia": [
                                                    {
                                                        "kind": "NewLineTrivia",
                                                        "text": "\r\n"
                                                    }
                                                ]
                                            },
                                            "propertyAssignments": [
                                                {
                                                    "kind": "SimplePropertyAssignment",
                                                    "fullStart": 783,
                                                    "fullEnd": 929,
                                                    "start": 795,
                                                    "end": 927,
                                                    "fullWidth": 146,
                                                    "width": 132,
                                                    "isIncrementallyUnusable": true,
                                                    "propertyName": {
                                                        "kind": "IdentifierName",
                                                        "fullStart": 783,
                                                        "fullEnd": 798,
                                                        "start": 795,
                                                        "end": 798,
                                                        "fullWidth": 15,
                                                        "width": 3,
                                                        "text": "get",
                                                        "value": "get",
                                                        "valueText": "get",
                                                        "hasLeadingTrivia": true,
                                                        "leadingTrivia": [
                                                            {
                                                                "kind": "WhitespaceTrivia",
                                                                "text": "            "
                                                            }
                                                        ]
                                                    },
                                                    "colonToken": {
                                                        "kind": "ColonToken",
                                                        "fullStart": 798,
                                                        "fullEnd": 800,
                                                        "start": 798,
                                                        "end": 799,
                                                        "fullWidth": 2,
                                                        "width": 1,
                                                        "text": ":",
                                                        "value": ":",
                                                        "valueText": ":",
                                                        "hasTrailingTrivia": true,
                                                        "trailingTrivia": [
                                                            {
                                                                "kind": "WhitespaceTrivia",
                                                                "text": " "
                                                            }
                                                        ]
                                                    },
                                                    "expression": {
                                                        "kind": "FunctionExpression",
                                                        "fullStart": 800,
                                                        "fullEnd": 929,
                                                        "start": 800,
                                                        "end": 927,
                                                        "fullWidth": 129,
                                                        "width": 127,
                                                        "functionKeyword": {
                                                            "kind": "FunctionKeyword",
                                                            "fullStart": 800,
                                                            "fullEnd": 809,
                                                            "start": 800,
                                                            "end": 808,
                                                            "fullWidth": 9,
                                                            "width": 8,
                                                            "text": "function",
                                                            "value": "function",
                                                            "valueText": "function",
                                                            "hasTrailingTrivia": true,
                                                            "trailingTrivia": [
                                                                {
                                                                    "kind": "WhitespaceTrivia",
                                                                    "text": " "
                                                                }
                                                            ]
                                                        },
                                                        "callSignature": {
                                                            "kind": "CallSignature",
                                                            "fullStart": 809,
                                                            "fullEnd": 812,
                                                            "start": 809,
                                                            "end": 811,
                                                            "fullWidth": 3,
                                                            "width": 2,
                                                            "parameterList": {
                                                                "kind": "ParameterList",
                                                                "fullStart": 809,
                                                                "fullEnd": 812,
                                                                "start": 809,
                                                                "end": 811,
                                                                "fullWidth": 3,
                                                                "width": 2,
                                                                "openParenToken": {
                                                                    "kind": "OpenParenToken",
                                                                    "fullStart": 809,
                                                                    "fullEnd": 810,
                                                                    "start": 809,
                                                                    "end": 810,
                                                                    "fullWidth": 1,
                                                                    "width": 1,
                                                                    "text": "(",
                                                                    "value": "(",
                                                                    "valueText": "("
                                                                },
                                                                "parameters": [],
                                                                "closeParenToken": {
                                                                    "kind": "CloseParenToken",
                                                                    "fullStart": 810,
                                                                    "fullEnd": 812,
                                                                    "start": 810,
                                                                    "end": 811,
                                                                    "fullWidth": 2,
                                                                    "width": 1,
                                                                    "text": ")",
                                                                    "value": ")",
                                                                    "valueText": ")",
                                                                    "hasTrailingTrivia": true,
                                                                    "trailingTrivia": [
                                                                        {
                                                                            "kind": "WhitespaceTrivia",
                                                                            "text": " "
                                                                        }
                                                                    ]
                                                                }
                                                            }
                                                        },
                                                        "block": {
                                                            "kind": "Block",
                                                            "fullStart": 812,
                                                            "fullEnd": 929,
                                                            "start": 812,
                                                            "end": 927,
                                                            "fullWidth": 117,
                                                            "width": 115,
                                                            "openBraceToken": {
                                                                "kind": "OpenBraceToken",
                                                                "fullStart": 812,
                                                                "fullEnd": 815,
                                                                "start": 812,
                                                                "end": 813,
                                                                "fullWidth": 3,
                                                                "width": 1,
                                                                "text": "{",
                                                                "value": "{",
                                                                "valueText": "{",
                                                                "hasTrailingTrivia": true,
                                                                "hasTrailingNewLine": true,
                                                                "trailingTrivia": [
                                                                    {
                                                                        "kind": "NewLineTrivia",
                                                                        "text": "\r\n"
                                                                    }
                                                                ]
                                                            },
                                                            "statements": [
                                                                {
                                                                    "kind": "ReturnStatement",
                                                                    "fullStart": 815,
                                                                    "fullEnd": 914,
                                                                    "start": 831,
                                                                    "end": 912,
                                                                    "fullWidth": 99,
                                                                    "width": 81,
                                                                    "returnKeyword": {
                                                                        "kind": "ReturnKeyword",
                                                                        "fullStart": 815,
                                                                        "fullEnd": 838,
                                                                        "start": 831,
                                                                        "end": 837,
                                                                        "fullWidth": 23,
                                                                        "width": 6,
                                                                        "text": "return",
                                                                        "value": "return",
                                                                        "valueText": "return",
                                                                        "hasLeadingTrivia": true,
                                                                        "hasTrailingTrivia": true,
                                                                        "leadingTrivia": [
                                                                            {
                                                                                "kind": "WhitespaceTrivia",
                                                                                "text": "                "
                                                                            }
                                                                        ],
                                                                        "trailingTrivia": [
                                                                            {
                                                                                "kind": "WhitespaceTrivia",
                                                                                "text": " "
                                                                            }
                                                                        ]
                                                                    },
                                                                    "expression": {
                                                                        "kind": "FunctionExpression",
                                                                        "fullStart": 838,
                                                                        "fullEnd": 911,
                                                                        "start": 838,
                                                                        "end": 911,
                                                                        "fullWidth": 73,
                                                                        "width": 73,
                                                                        "functionKeyword": {
                                                                            "kind": "FunctionKeyword",
                                                                            "fullStart": 838,
                                                                            "fullEnd": 847,
                                                                            "start": 838,
                                                                            "end": 846,
                                                                            "fullWidth": 9,
                                                                            "width": 8,
                                                                            "text": "function",
                                                                            "value": "function",
                                                                            "valueText": "function",
                                                                            "hasTrailingTrivia": true,
                                                                            "trailingTrivia": [
                                                                                {
                                                                                    "kind": "WhitespaceTrivia",
                                                                                    "text": " "
                                                                                }
                                                                            ]
                                                                        },
                                                                        "callSignature": {
                                                                            "kind": "CallSignature",
                                                                            "fullStart": 847,
                                                                            "fullEnd": 855,
                                                                            "start": 847,
                                                                            "end": 854,
                                                                            "fullWidth": 8,
                                                                            "width": 7,
                                                                            "parameterList": {
                                                                                "kind": "ParameterList",
                                                                                "fullStart": 847,
                                                                                "fullEnd": 855,
                                                                                "start": 847,
                                                                                "end": 854,
                                                                                "fullWidth": 8,
                                                                                "width": 7,
                                                                                "openParenToken": {
                                                                                    "kind": "OpenParenToken",
                                                                                    "fullStart": 847,
                                                                                    "fullEnd": 848,
                                                                                    "start": 847,
                                                                                    "end": 848,
                                                                                    "fullWidth": 1,
                                                                                    "width": 1,
                                                                                    "text": "(",
                                                                                    "value": "(",
                                                                                    "valueText": "("
                                                                                },
                                                                                "parameters": [
                                                                                    {
                                                                                        "kind": "Parameter",
                                                                                        "fullStart": 848,
                                                                                        "fullEnd": 853,
                                                                                        "start": 848,
                                                                                        "end": 853,
                                                                                        "fullWidth": 5,
<<<<<<< HEAD
                                                                                        "width": 5,
=======
                                                                                        "modifiers": [],
>>>>>>> e3c38734
                                                                                        "identifier": {
                                                                                            "kind": "IdentifierName",
                                                                                            "fullStart": 848,
                                                                                            "fullEnd": 853,
                                                                                            "start": 848,
                                                                                            "end": 853,
                                                                                            "fullWidth": 5,
                                                                                            "width": 5,
                                                                                            "text": "value",
                                                                                            "value": "value",
                                                                                            "valueText": "value"
                                                                                        }
                                                                                    }
                                                                                ],
                                                                                "closeParenToken": {
                                                                                    "kind": "CloseParenToken",
                                                                                    "fullStart": 853,
                                                                                    "fullEnd": 855,
                                                                                    "start": 853,
                                                                                    "end": 854,
                                                                                    "fullWidth": 2,
                                                                                    "width": 1,
                                                                                    "text": ")",
                                                                                    "value": ")",
                                                                                    "valueText": ")",
                                                                                    "hasTrailingTrivia": true,
                                                                                    "trailingTrivia": [
                                                                                        {
                                                                                            "kind": "WhitespaceTrivia",
                                                                                            "text": " "
                                                                                        }
                                                                                    ]
                                                                                }
                                                                            }
                                                                        },
                                                                        "block": {
                                                                            "kind": "Block",
                                                                            "fullStart": 855,
                                                                            "fullEnd": 911,
                                                                            "start": 855,
                                                                            "end": 911,
                                                                            "fullWidth": 56,
                                                                            "width": 56,
                                                                            "openBraceToken": {
                                                                                "kind": "OpenBraceToken",
                                                                                "fullStart": 855,
                                                                                "fullEnd": 858,
                                                                                "start": 855,
                                                                                "end": 856,
                                                                                "fullWidth": 3,
                                                                                "width": 1,
                                                                                "text": "{",
                                                                                "value": "{",
                                                                                "valueText": "{",
                                                                                "hasTrailingTrivia": true,
                                                                                "hasTrailingNewLine": true,
                                                                                "trailingTrivia": [
                                                                                    {
                                                                                        "kind": "NewLineTrivia",
                                                                                        "text": "\r\n"
                                                                                    }
                                                                                ]
                                                                            },
                                                                            "statements": [
                                                                                {
                                                                                    "kind": "ExpressionStatement",
                                                                                    "fullStart": 858,
                                                                                    "fullEnd": 894,
                                                                                    "start": 878,
                                                                                    "end": 892,
                                                                                    "fullWidth": 36,
                                                                                    "width": 14,
                                                                                    "expression": {
                                                                                        "kind": "AssignmentExpression",
                                                                                        "fullStart": 858,
                                                                                        "fullEnd": 891,
                                                                                        "start": 878,
                                                                                        "end": 891,
                                                                                        "fullWidth": 33,
                                                                                        "width": 13,
                                                                                        "left": {
                                                                                            "kind": "IdentifierName",
                                                                                            "fullStart": 858,
                                                                                            "fullEnd": 884,
                                                                                            "start": 878,
                                                                                            "end": 883,
                                                                                            "fullWidth": 26,
                                                                                            "width": 5,
                                                                                            "text": "data1",
                                                                                            "value": "data1",
                                                                                            "valueText": "data1",
                                                                                            "hasLeadingTrivia": true,
                                                                                            "hasTrailingTrivia": true,
                                                                                            "leadingTrivia": [
                                                                                                {
                                                                                                    "kind": "WhitespaceTrivia",
                                                                                                    "text": "                    "
                                                                                                }
                                                                                            ],
                                                                                            "trailingTrivia": [
                                                                                                {
                                                                                                    "kind": "WhitespaceTrivia",
                                                                                                    "text": " "
                                                                                                }
                                                                                            ]
                                                                                        },
                                                                                        "operatorToken": {
                                                                                            "kind": "EqualsToken",
                                                                                            "fullStart": 884,
                                                                                            "fullEnd": 886,
                                                                                            "start": 884,
                                                                                            "end": 885,
                                                                                            "fullWidth": 2,
                                                                                            "width": 1,
                                                                                            "text": "=",
                                                                                            "value": "=",
                                                                                            "valueText": "=",
                                                                                            "hasTrailingTrivia": true,
                                                                                            "trailingTrivia": [
                                                                                                {
                                                                                                    "kind": "WhitespaceTrivia",
                                                                                                    "text": " "
                                                                                                }
                                                                                            ]
                                                                                        },
                                                                                        "right": {
                                                                                            "kind": "IdentifierName",
                                                                                            "fullStart": 886,
                                                                                            "fullEnd": 891,
                                                                                            "start": 886,
                                                                                            "end": 891,
                                                                                            "fullWidth": 5,
                                                                                            "width": 5,
                                                                                            "text": "value",
                                                                                            "value": "value",
                                                                                            "valueText": "value"
                                                                                        }
                                                                                    },
                                                                                    "semicolonToken": {
                                                                                        "kind": "SemicolonToken",
                                                                                        "fullStart": 891,
                                                                                        "fullEnd": 894,
                                                                                        "start": 891,
                                                                                        "end": 892,
                                                                                        "fullWidth": 3,
                                                                                        "width": 1,
                                                                                        "text": ";",
                                                                                        "value": ";",
                                                                                        "valueText": ";",
                                                                                        "hasTrailingTrivia": true,
                                                                                        "hasTrailingNewLine": true,
                                                                                        "trailingTrivia": [
                                                                                            {
                                                                                                "kind": "NewLineTrivia",
                                                                                                "text": "\r\n"
                                                                                            }
                                                                                        ]
                                                                                    }
                                                                                }
                                                                            ],
                                                                            "closeBraceToken": {
                                                                                "kind": "CloseBraceToken",
                                                                                "fullStart": 894,
                                                                                "fullEnd": 911,
                                                                                "start": 910,
                                                                                "end": 911,
                                                                                "fullWidth": 17,
                                                                                "width": 1,
                                                                                "text": "}",
                                                                                "value": "}",
                                                                                "valueText": "}",
                                                                                "hasLeadingTrivia": true,
                                                                                "leadingTrivia": [
                                                                                    {
                                                                                        "kind": "WhitespaceTrivia",
                                                                                        "text": "                "
                                                                                    }
                                                                                ]
                                                                            }
                                                                        }
                                                                    },
                                                                    "semicolonToken": {
                                                                        "kind": "SemicolonToken",
                                                                        "fullStart": 911,
                                                                        "fullEnd": 914,
                                                                        "start": 911,
                                                                        "end": 912,
                                                                        "fullWidth": 3,
                                                                        "width": 1,
                                                                        "text": ";",
                                                                        "value": ";",
                                                                        "valueText": ";",
                                                                        "hasTrailingTrivia": true,
                                                                        "hasTrailingNewLine": true,
                                                                        "trailingTrivia": [
                                                                            {
                                                                                "kind": "NewLineTrivia",
                                                                                "text": "\r\n"
                                                                            }
                                                                        ]
                                                                    }
                                                                }
                                                            ],
                                                            "closeBraceToken": {
                                                                "kind": "CloseBraceToken",
                                                                "fullStart": 914,
                                                                "fullEnd": 929,
                                                                "start": 926,
                                                                "end": 927,
                                                                "fullWidth": 15,
                                                                "width": 1,
                                                                "text": "}",
                                                                "value": "}",
                                                                "valueText": "}",
                                                                "hasLeadingTrivia": true,
                                                                "hasTrailingTrivia": true,
                                                                "hasTrailingNewLine": true,
                                                                "leadingTrivia": [
                                                                    {
                                                                        "kind": "WhitespaceTrivia",
                                                                        "text": "            "
                                                                    }
                                                                ],
                                                                "trailingTrivia": [
                                                                    {
                                                                        "kind": "NewLineTrivia",
                                                                        "text": "\r\n"
                                                                    }
                                                                ]
                                                            }
                                                        }
                                                    }
                                                }
                                            ],
                                            "closeBraceToken": {
                                                "kind": "CloseBraceToken",
                                                "fullStart": 929,
                                                "fullEnd": 938,
                                                "start": 937,
                                                "end": 938,
                                                "fullWidth": 9,
                                                "width": 1,
                                                "text": "}",
                                                "value": "}",
                                                "valueText": "}",
                                                "hasLeadingTrivia": true,
                                                "leadingTrivia": [
                                                    {
                                                        "kind": "WhitespaceTrivia",
                                                        "text": "        "
                                                    }
                                                ]
                                            }
                                        }
                                    ],
                                    "closeParenToken": {
                                        "kind": "CloseParenToken",
                                        "fullStart": 938,
                                        "fullEnd": 939,
                                        "start": 938,
                                        "end": 939,
                                        "fullWidth": 1,
                                        "width": 1,
                                        "text": ")",
                                        "value": ")",
                                        "valueText": ")"
                                    }
                                }
                            },
                            "semicolonToken": {
                                "kind": "SemicolonToken",
                                "fullStart": 939,
                                "fullEnd": 942,
                                "start": 939,
                                "end": 940,
                                "fullWidth": 3,
                                "width": 1,
                                "text": ";",
                                "value": ";",
                                "valueText": ";",
                                "hasTrailingTrivia": true,
                                "hasTrailingNewLine": true,
                                "trailingTrivia": [
                                    {
                                        "kind": "NewLineTrivia",
                                        "text": "\r\n"
                                    }
                                ]
                            }
                        },
                        {
                            "kind": "VariableStatement",
                            "fullStart": 942,
                            "fullEnd": 989,
                            "start": 952,
                            "end": 987,
                            "fullWidth": 47,
                            "width": 35,
                            "modifiers": [],
                            "variableDeclaration": {
                                "kind": "VariableDeclaration",
                                "fullStart": 942,
                                "fullEnd": 986,
                                "start": 952,
                                "end": 986,
                                "fullWidth": 44,
                                "width": 34,
                                "varKeyword": {
                                    "kind": "VarKeyword",
                                    "fullStart": 942,
                                    "fullEnd": 956,
                                    "start": 952,
                                    "end": 955,
                                    "fullWidth": 14,
                                    "width": 3,
                                    "text": "var",
                                    "value": "var",
                                    "valueText": "var",
                                    "hasLeadingTrivia": true,
                                    "hasLeadingNewLine": true,
                                    "hasTrailingTrivia": true,
                                    "leadingTrivia": [
                                        {
                                            "kind": "NewLineTrivia",
                                            "text": "\r\n"
                                        },
                                        {
                                            "kind": "WhitespaceTrivia",
                                            "text": "        "
                                        }
                                    ],
                                    "trailingTrivia": [
                                        {
                                            "kind": "WhitespaceTrivia",
                                            "text": " "
                                        }
                                    ]
                                },
                                "variableDeclarators": [
                                    {
                                        "kind": "VariableDeclarator",
                                        "fullStart": 956,
                                        "fullEnd": 986,
                                        "start": 956,
                                        "end": 986,
                                        "fullWidth": 30,
                                        "width": 30,
                                        "identifier": {
                                            "kind": "IdentifierName",
                                            "fullStart": 956,
                                            "fullEnd": 969,
                                            "start": 956,
                                            "end": 968,
                                            "fullWidth": 13,
                                            "width": 12,
                                            "text": "ConstructFun",
                                            "value": "ConstructFun",
                                            "valueText": "ConstructFun",
                                            "hasTrailingTrivia": true,
                                            "trailingTrivia": [
                                                {
                                                    "kind": "WhitespaceTrivia",
                                                    "text": " "
                                                }
                                            ]
                                        },
                                        "equalsValueClause": {
                                            "kind": "EqualsValueClause",
                                            "fullStart": 969,
                                            "fullEnd": 986,
                                            "start": 969,
                                            "end": 986,
                                            "fullWidth": 17,
                                            "width": 17,
                                            "equalsToken": {
                                                "kind": "EqualsToken",
                                                "fullStart": 969,
                                                "fullEnd": 971,
                                                "start": 969,
                                                "end": 970,
                                                "fullWidth": 2,
                                                "width": 1,
                                                "text": "=",
                                                "value": "=",
                                                "valueText": "=",
                                                "hasTrailingTrivia": true,
                                                "trailingTrivia": [
                                                    {
                                                        "kind": "WhitespaceTrivia",
                                                        "text": " "
                                                    }
                                                ]
                                            },
                                            "value": {
                                                "kind": "FunctionExpression",
                                                "fullStart": 971,
                                                "fullEnd": 986,
                                                "start": 971,
                                                "end": 986,
                                                "fullWidth": 15,
                                                "width": 15,
                                                "functionKeyword": {
                                                    "kind": "FunctionKeyword",
                                                    "fullStart": 971,
                                                    "fullEnd": 980,
                                                    "start": 971,
                                                    "end": 979,
                                                    "fullWidth": 9,
                                                    "width": 8,
                                                    "text": "function",
                                                    "value": "function",
                                                    "valueText": "function",
                                                    "hasTrailingTrivia": true,
                                                    "trailingTrivia": [
                                                        {
                                                            "kind": "WhitespaceTrivia",
                                                            "text": " "
                                                        }
                                                    ]
                                                },
                                                "callSignature": {
                                                    "kind": "CallSignature",
                                                    "fullStart": 980,
                                                    "fullEnd": 983,
                                                    "start": 980,
                                                    "end": 982,
                                                    "fullWidth": 3,
                                                    "width": 2,
                                                    "parameterList": {
                                                        "kind": "ParameterList",
                                                        "fullStart": 980,
                                                        "fullEnd": 983,
                                                        "start": 980,
                                                        "end": 982,
                                                        "fullWidth": 3,
                                                        "width": 2,
                                                        "openParenToken": {
                                                            "kind": "OpenParenToken",
                                                            "fullStart": 980,
                                                            "fullEnd": 981,
                                                            "start": 980,
                                                            "end": 981,
                                                            "fullWidth": 1,
                                                            "width": 1,
                                                            "text": "(",
                                                            "value": "(",
                                                            "valueText": "("
                                                        },
                                                        "parameters": [],
                                                        "closeParenToken": {
                                                            "kind": "CloseParenToken",
                                                            "fullStart": 981,
                                                            "fullEnd": 983,
                                                            "start": 981,
                                                            "end": 982,
                                                            "fullWidth": 2,
                                                            "width": 1,
                                                            "text": ")",
                                                            "value": ")",
                                                            "valueText": ")",
                                                            "hasTrailingTrivia": true,
                                                            "trailingTrivia": [
                                                                {
                                                                    "kind": "WhitespaceTrivia",
                                                                    "text": " "
                                                                }
                                                            ]
                                                        }
                                                    }
                                                },
                                                "block": {
                                                    "kind": "Block",
                                                    "fullStart": 983,
                                                    "fullEnd": 986,
                                                    "start": 983,
                                                    "end": 986,
                                                    "fullWidth": 3,
                                                    "width": 3,
                                                    "openBraceToken": {
                                                        "kind": "OpenBraceToken",
                                                        "fullStart": 983,
                                                        "fullEnd": 985,
                                                        "start": 983,
                                                        "end": 984,
                                                        "fullWidth": 2,
                                                        "width": 1,
                                                        "text": "{",
                                                        "value": "{",
                                                        "valueText": "{",
                                                        "hasTrailingTrivia": true,
                                                        "trailingTrivia": [
                                                            {
                                                                "kind": "WhitespaceTrivia",
                                                                "text": " "
                                                            }
                                                        ]
                                                    },
                                                    "statements": [],
                                                    "closeBraceToken": {
                                                        "kind": "CloseBraceToken",
                                                        "fullStart": 985,
                                                        "fullEnd": 986,
                                                        "start": 985,
                                                        "end": 986,
                                                        "fullWidth": 1,
                                                        "width": 1,
                                                        "text": "}",
                                                        "value": "}",
                                                        "valueText": "}"
                                                    }
                                                }
                                            }
                                        }
                                    }
                                ]
                            },
                            "semicolonToken": {
                                "kind": "SemicolonToken",
                                "fullStart": 986,
                                "fullEnd": 989,
                                "start": 986,
                                "end": 987,
                                "fullWidth": 3,
                                "width": 1,
                                "text": ";",
                                "value": ";",
                                "valueText": ";",
                                "hasTrailingTrivia": true,
                                "hasTrailingNewLine": true,
                                "trailingTrivia": [
                                    {
                                        "kind": "NewLineTrivia",
                                        "text": "\r\n"
                                    }
                                ]
                            }
                        },
                        {
                            "kind": "ExpressionStatement",
                            "fullStart": 989,
                            "fullEnd": 1030,
                            "start": 997,
                            "end": 1028,
                            "fullWidth": 41,
                            "width": 31,
                            "expression": {
                                "kind": "AssignmentExpression",
                                "fullStart": 989,
                                "fullEnd": 1027,
                                "start": 997,
                                "end": 1027,
                                "fullWidth": 38,
                                "width": 30,
                                "left": {
                                    "kind": "MemberAccessExpression",
                                    "fullStart": 989,
                                    "fullEnd": 1020,
                                    "start": 997,
                                    "end": 1019,
                                    "fullWidth": 31,
                                    "width": 22,
                                    "expression": {
                                        "kind": "IdentifierName",
                                        "fullStart": 989,
                                        "fullEnd": 1009,
                                        "start": 997,
                                        "end": 1009,
                                        "fullWidth": 20,
                                        "width": 12,
                                        "text": "ConstructFun",
                                        "value": "ConstructFun",
                                        "valueText": "ConstructFun",
                                        "hasLeadingTrivia": true,
                                        "leadingTrivia": [
                                            {
                                                "kind": "WhitespaceTrivia",
                                                "text": "        "
                                            }
                                        ]
                                    },
                                    "dotToken": {
                                        "kind": "DotToken",
                                        "fullStart": 1009,
                                        "fullEnd": 1010,
                                        "start": 1009,
                                        "end": 1010,
                                        "fullWidth": 1,
                                        "width": 1,
                                        "text": ".",
                                        "value": ".",
                                        "valueText": "."
                                    },
                                    "name": {
                                        "kind": "IdentifierName",
                                        "fullStart": 1010,
                                        "fullEnd": 1020,
                                        "start": 1010,
                                        "end": 1019,
                                        "fullWidth": 10,
                                        "width": 9,
                                        "text": "prototype",
                                        "value": "prototype",
                                        "valueText": "prototype",
                                        "hasTrailingTrivia": true,
                                        "trailingTrivia": [
                                            {
                                                "kind": "WhitespaceTrivia",
                                                "text": " "
                                            }
                                        ]
                                    }
                                },
                                "operatorToken": {
                                    "kind": "EqualsToken",
                                    "fullStart": 1020,
                                    "fullEnd": 1022,
                                    "start": 1020,
                                    "end": 1021,
                                    "fullWidth": 2,
                                    "width": 1,
                                    "text": "=",
                                    "value": "=",
                                    "valueText": "=",
                                    "hasTrailingTrivia": true,
                                    "trailingTrivia": [
                                        {
                                            "kind": "WhitespaceTrivia",
                                            "text": " "
                                        }
                                    ]
                                },
                                "right": {
                                    "kind": "IdentifierName",
                                    "fullStart": 1022,
                                    "fullEnd": 1027,
                                    "start": 1022,
                                    "end": 1027,
                                    "fullWidth": 5,
                                    "width": 5,
                                    "text": "proto",
                                    "value": "proto",
                                    "valueText": "proto"
                                }
                            },
                            "semicolonToken": {
                                "kind": "SemicolonToken",
                                "fullStart": 1027,
                                "fullEnd": 1030,
                                "start": 1027,
                                "end": 1028,
                                "fullWidth": 3,
                                "width": 1,
                                "text": ";",
                                "value": ";",
                                "valueText": ";",
                                "hasTrailingTrivia": true,
                                "hasTrailingNewLine": true,
                                "trailingTrivia": [
                                    {
                                        "kind": "NewLineTrivia",
                                        "text": "\r\n"
                                    }
                                ]
                            }
                        },
                        {
                            "kind": "VariableStatement",
                            "fullStart": 1030,
                            "fullEnd": 1073,
                            "start": 1040,
                            "end": 1071,
                            "fullWidth": 43,
                            "width": 31,
                            "modifiers": [],
                            "variableDeclaration": {
                                "kind": "VariableDeclaration",
                                "fullStart": 1030,
                                "fullEnd": 1070,
                                "start": 1040,
                                "end": 1070,
                                "fullWidth": 40,
                                "width": 30,
                                "varKeyword": {
                                    "kind": "VarKeyword",
                                    "fullStart": 1030,
                                    "fullEnd": 1044,
                                    "start": 1040,
                                    "end": 1043,
                                    "fullWidth": 14,
                                    "width": 3,
                                    "text": "var",
                                    "value": "var",
                                    "valueText": "var",
                                    "hasLeadingTrivia": true,
                                    "hasLeadingNewLine": true,
                                    "hasTrailingTrivia": true,
                                    "leadingTrivia": [
                                        {
                                            "kind": "NewLineTrivia",
                                            "text": "\r\n"
                                        },
                                        {
                                            "kind": "WhitespaceTrivia",
                                            "text": "        "
                                        }
                                    ],
                                    "trailingTrivia": [
                                        {
                                            "kind": "WhitespaceTrivia",
                                            "text": " "
                                        }
                                    ]
                                },
                                "variableDeclarators": [
                                    {
                                        "kind": "VariableDeclarator",
                                        "fullStart": 1044,
                                        "fullEnd": 1070,
                                        "start": 1044,
                                        "end": 1070,
                                        "fullWidth": 26,
                                        "width": 26,
                                        "identifier": {
                                            "kind": "IdentifierName",
                                            "fullStart": 1044,
                                            "fullEnd": 1050,
                                            "start": 1044,
                                            "end": 1049,
                                            "fullWidth": 6,
                                            "width": 5,
                                            "text": "child",
                                            "value": "child",
                                            "valueText": "child",
                                            "hasTrailingTrivia": true,
                                            "trailingTrivia": [
                                                {
                                                    "kind": "WhitespaceTrivia",
                                                    "text": " "
                                                }
                                            ]
                                        },
                                        "equalsValueClause": {
                                            "kind": "EqualsValueClause",
                                            "fullStart": 1050,
                                            "fullEnd": 1070,
                                            "start": 1050,
                                            "end": 1070,
                                            "fullWidth": 20,
                                            "width": 20,
                                            "equalsToken": {
                                                "kind": "EqualsToken",
                                                "fullStart": 1050,
                                                "fullEnd": 1052,
                                                "start": 1050,
                                                "end": 1051,
                                                "fullWidth": 2,
                                                "width": 1,
                                                "text": "=",
                                                "value": "=",
                                                "valueText": "=",
                                                "hasTrailingTrivia": true,
                                                "trailingTrivia": [
                                                    {
                                                        "kind": "WhitespaceTrivia",
                                                        "text": " "
                                                    }
                                                ]
                                            },
                                            "value": {
                                                "kind": "ObjectCreationExpression",
                                                "fullStart": 1052,
                                                "fullEnd": 1070,
                                                "start": 1052,
                                                "end": 1070,
                                                "fullWidth": 18,
                                                "width": 18,
                                                "newKeyword": {
                                                    "kind": "NewKeyword",
                                                    "fullStart": 1052,
                                                    "fullEnd": 1056,
                                                    "start": 1052,
                                                    "end": 1055,
                                                    "fullWidth": 4,
                                                    "width": 3,
                                                    "text": "new",
                                                    "value": "new",
                                                    "valueText": "new",
                                                    "hasTrailingTrivia": true,
                                                    "trailingTrivia": [
                                                        {
                                                            "kind": "WhitespaceTrivia",
                                                            "text": " "
                                                        }
                                                    ]
                                                },
                                                "expression": {
                                                    "kind": "IdentifierName",
                                                    "fullStart": 1056,
                                                    "fullEnd": 1068,
                                                    "start": 1056,
                                                    "end": 1068,
                                                    "fullWidth": 12,
                                                    "width": 12,
                                                    "text": "ConstructFun",
                                                    "value": "ConstructFun",
                                                    "valueText": "ConstructFun"
                                                },
                                                "argumentList": {
                                                    "kind": "ArgumentList",
                                                    "fullStart": 1068,
                                                    "fullEnd": 1070,
                                                    "start": 1068,
                                                    "end": 1070,
                                                    "fullWidth": 2,
                                                    "width": 2,
                                                    "openParenToken": {
                                                        "kind": "OpenParenToken",
                                                        "fullStart": 1068,
                                                        "fullEnd": 1069,
                                                        "start": 1068,
                                                        "end": 1069,
                                                        "fullWidth": 1,
                                                        "width": 1,
                                                        "text": "(",
                                                        "value": "(",
                                                        "valueText": "("
                                                    },
                                                    "arguments": [],
                                                    "closeParenToken": {
                                                        "kind": "CloseParenToken",
                                                        "fullStart": 1069,
                                                        "fullEnd": 1070,
                                                        "start": 1069,
                                                        "end": 1070,
                                                        "fullWidth": 1,
                                                        "width": 1,
                                                        "text": ")",
                                                        "value": ")",
                                                        "valueText": ")"
                                                    }
                                                }
                                            }
                                        }
                                    }
                                ]
                            },
                            "semicolonToken": {
                                "kind": "SemicolonToken",
                                "fullStart": 1070,
                                "fullEnd": 1073,
                                "start": 1070,
                                "end": 1071,
                                "fullWidth": 3,
                                "width": 1,
                                "text": ";",
                                "value": ";",
                                "valueText": ";",
                                "hasTrailingTrivia": true,
                                "hasTrailingNewLine": true,
                                "trailingTrivia": [
                                    {
                                        "kind": "NewLineTrivia",
                                        "text": "\r\n"
                                    }
                                ]
                            }
                        },
                        {
                            "kind": "ExpressionStatement",
                            "fullStart": 1073,
                            "fullEnd": 1219,
                            "start": 1081,
                            "end": 1217,
                            "fullWidth": 146,
                            "width": 136,
                            "expression": {
                                "kind": "InvocationExpression",
                                "fullStart": 1073,
                                "fullEnd": 1216,
                                "start": 1081,
                                "end": 1216,
                                "fullWidth": 143,
                                "width": 135,
                                "expression": {
                                    "kind": "MemberAccessExpression",
                                    "fullStart": 1073,
                                    "fullEnd": 1102,
                                    "start": 1081,
                                    "end": 1102,
                                    "fullWidth": 29,
                                    "width": 21,
                                    "expression": {
                                        "kind": "IdentifierName",
                                        "fullStart": 1073,
                                        "fullEnd": 1087,
                                        "start": 1081,
                                        "end": 1087,
                                        "fullWidth": 14,
                                        "width": 6,
                                        "text": "Object",
                                        "value": "Object",
                                        "valueText": "Object",
                                        "hasLeadingTrivia": true,
                                        "leadingTrivia": [
                                            {
                                                "kind": "WhitespaceTrivia",
                                                "text": "        "
                                            }
                                        ]
                                    },
                                    "dotToken": {
                                        "kind": "DotToken",
                                        "fullStart": 1087,
                                        "fullEnd": 1088,
                                        "start": 1087,
                                        "end": 1088,
                                        "fullWidth": 1,
                                        "width": 1,
                                        "text": ".",
                                        "value": ".",
                                        "valueText": "."
                                    },
                                    "name": {
                                        "kind": "IdentifierName",
                                        "fullStart": 1088,
                                        "fullEnd": 1102,
                                        "start": 1088,
                                        "end": 1102,
                                        "fullWidth": 14,
                                        "width": 14,
                                        "text": "defineProperty",
                                        "value": "defineProperty",
                                        "valueText": "defineProperty"
                                    }
                                },
                                "argumentList": {
                                    "kind": "ArgumentList",
                                    "fullStart": 1102,
                                    "fullEnd": 1216,
                                    "start": 1102,
                                    "end": 1216,
                                    "fullWidth": 114,
                                    "width": 114,
                                    "openParenToken": {
                                        "kind": "OpenParenToken",
                                        "fullStart": 1102,
                                        "fullEnd": 1103,
                                        "start": 1102,
                                        "end": 1103,
                                        "fullWidth": 1,
                                        "width": 1,
                                        "text": "(",
                                        "value": "(",
                                        "valueText": "("
                                    },
                                    "arguments": [
                                        {
                                            "kind": "IdentifierName",
                                            "fullStart": 1103,
                                            "fullEnd": 1108,
                                            "start": 1103,
                                            "end": 1108,
                                            "fullWidth": 5,
                                            "width": 5,
                                            "text": "child",
                                            "value": "child",
                                            "valueText": "child"
                                        },
                                        {
                                            "kind": "CommaToken",
                                            "fullStart": 1108,
                                            "fullEnd": 1110,
                                            "start": 1108,
                                            "end": 1109,
                                            "fullWidth": 2,
                                            "width": 1,
                                            "text": ",",
                                            "value": ",",
                                            "valueText": ",",
                                            "hasTrailingTrivia": true,
                                            "trailingTrivia": [
                                                {
                                                    "kind": "WhitespaceTrivia",
                                                    "text": " "
                                                }
                                            ]
                                        },
                                        {
                                            "kind": "StringLiteral",
                                            "fullStart": 1110,
                                            "fullEnd": 1115,
                                            "start": 1110,
                                            "end": 1115,
                                            "fullWidth": 5,
                                            "width": 5,
                                            "text": "\"set\"",
                                            "value": "set",
                                            "valueText": "set"
                                        },
                                        {
                                            "kind": "CommaToken",
                                            "fullStart": 1115,
                                            "fullEnd": 1117,
                                            "start": 1115,
                                            "end": 1116,
                                            "fullWidth": 2,
                                            "width": 1,
                                            "text": ",",
                                            "value": ",",
                                            "valueText": ",",
                                            "hasTrailingTrivia": true,
                                            "trailingTrivia": [
                                                {
                                                    "kind": "WhitespaceTrivia",
                                                    "text": " "
                                                }
                                            ]
                                        },
                                        {
                                            "kind": "ObjectLiteralExpression",
                                            "fullStart": 1117,
                                            "fullEnd": 1215,
                                            "start": 1117,
                                            "end": 1215,
                                            "fullWidth": 98,
                                            "width": 98,
                                            "openBraceToken": {
                                                "kind": "OpenBraceToken",
                                                "fullStart": 1117,
                                                "fullEnd": 1120,
                                                "start": 1117,
                                                "end": 1118,
                                                "fullWidth": 3,
                                                "width": 1,
                                                "text": "{",
                                                "value": "{",
                                                "valueText": "{",
                                                "hasTrailingTrivia": true,
                                                "hasTrailingNewLine": true,
                                                "trailingTrivia": [
                                                    {
                                                        "kind": "NewLineTrivia",
                                                        "text": "\r\n"
                                                    }
                                                ]
                                            },
                                            "propertyAssignments": [
                                                {
                                                    "kind": "SimplePropertyAssignment",
                                                    "fullStart": 1120,
                                                    "fullEnd": 1206,
                                                    "start": 1132,
                                                    "end": 1204,
                                                    "fullWidth": 86,
                                                    "width": 72,
                                                    "propertyName": {
                                                        "kind": "IdentifierName",
                                                        "fullStart": 1120,
                                                        "fullEnd": 1137,
                                                        "start": 1132,
                                                        "end": 1137,
                                                        "fullWidth": 17,
                                                        "width": 5,
                                                        "text": "value",
                                                        "value": "value",
                                                        "valueText": "value",
                                                        "hasLeadingTrivia": true,
                                                        "leadingTrivia": [
                                                            {
                                                                "kind": "WhitespaceTrivia",
                                                                "text": "            "
                                                            }
                                                        ]
                                                    },
                                                    "colonToken": {
                                                        "kind": "ColonToken",
                                                        "fullStart": 1137,
                                                        "fullEnd": 1139,
                                                        "start": 1137,
                                                        "end": 1138,
                                                        "fullWidth": 2,
                                                        "width": 1,
                                                        "text": ":",
                                                        "value": ":",
                                                        "valueText": ":",
                                                        "hasTrailingTrivia": true,
                                                        "trailingTrivia": [
                                                            {
                                                                "kind": "WhitespaceTrivia",
                                                                "text": " "
                                                            }
                                                        ]
                                                    },
                                                    "expression": {
                                                        "kind": "FunctionExpression",
                                                        "fullStart": 1139,
                                                        "fullEnd": 1206,
                                                        "start": 1139,
                                                        "end": 1204,
                                                        "fullWidth": 67,
                                                        "width": 65,
                                                        "functionKeyword": {
                                                            "kind": "FunctionKeyword",
                                                            "fullStart": 1139,
                                                            "fullEnd": 1148,
                                                            "start": 1139,
                                                            "end": 1147,
                                                            "fullWidth": 9,
                                                            "width": 8,
                                                            "text": "function",
                                                            "value": "function",
                                                            "valueText": "function",
                                                            "hasTrailingTrivia": true,
                                                            "trailingTrivia": [
                                                                {
                                                                    "kind": "WhitespaceTrivia",
                                                                    "text": " "
                                                                }
                                                            ]
                                                        },
                                                        "callSignature": {
                                                            "kind": "CallSignature",
                                                            "fullStart": 1148,
                                                            "fullEnd": 1156,
                                                            "start": 1148,
                                                            "end": 1155,
                                                            "fullWidth": 8,
                                                            "width": 7,
                                                            "parameterList": {
                                                                "kind": "ParameterList",
                                                                "fullStart": 1148,
                                                                "fullEnd": 1156,
                                                                "start": 1148,
                                                                "end": 1155,
                                                                "fullWidth": 8,
                                                                "width": 7,
                                                                "openParenToken": {
                                                                    "kind": "OpenParenToken",
                                                                    "fullStart": 1148,
                                                                    "fullEnd": 1149,
                                                                    "start": 1148,
                                                                    "end": 1149,
                                                                    "fullWidth": 1,
                                                                    "width": 1,
                                                                    "text": "(",
                                                                    "value": "(",
                                                                    "valueText": "("
                                                                },
                                                                "parameters": [
                                                                    {
                                                                        "kind": "Parameter",
                                                                        "fullStart": 1149,
                                                                        "fullEnd": 1154,
                                                                        "start": 1149,
                                                                        "end": 1154,
                                                                        "fullWidth": 5,
<<<<<<< HEAD
                                                                        "width": 5,
=======
                                                                        "modifiers": [],
>>>>>>> e3c38734
                                                                        "identifier": {
                                                                            "kind": "IdentifierName",
                                                                            "fullStart": 1149,
                                                                            "fullEnd": 1154,
                                                                            "start": 1149,
                                                                            "end": 1154,
                                                                            "fullWidth": 5,
                                                                            "width": 5,
                                                                            "text": "value",
                                                                            "value": "value",
                                                                            "valueText": "value"
                                                                        }
                                                                    }
                                                                ],
                                                                "closeParenToken": {
                                                                    "kind": "CloseParenToken",
                                                                    "fullStart": 1154,
                                                                    "fullEnd": 1156,
                                                                    "start": 1154,
                                                                    "end": 1155,
                                                                    "fullWidth": 2,
                                                                    "width": 1,
                                                                    "text": ")",
                                                                    "value": ")",
                                                                    "valueText": ")",
                                                                    "hasTrailingTrivia": true,
                                                                    "trailingTrivia": [
                                                                        {
                                                                            "kind": "WhitespaceTrivia",
                                                                            "text": " "
                                                                        }
                                                                    ]
                                                                }
                                                            }
                                                        },
                                                        "block": {
                                                            "kind": "Block",
                                                            "fullStart": 1156,
                                                            "fullEnd": 1206,
                                                            "start": 1156,
                                                            "end": 1204,
                                                            "fullWidth": 50,
                                                            "width": 48,
                                                            "openBraceToken": {
                                                                "kind": "OpenBraceToken",
                                                                "fullStart": 1156,
                                                                "fullEnd": 1159,
                                                                "start": 1156,
                                                                "end": 1157,
                                                                "fullWidth": 3,
                                                                "width": 1,
                                                                "text": "{",
                                                                "value": "{",
                                                                "valueText": "{",
                                                                "hasTrailingTrivia": true,
                                                                "hasTrailingNewLine": true,
                                                                "trailingTrivia": [
                                                                    {
                                                                        "kind": "NewLineTrivia",
                                                                        "text": "\r\n"
                                                                    }
                                                                ]
                                                            },
                                                            "statements": [
                                                                {
                                                                    "kind": "ExpressionStatement",
                                                                    "fullStart": 1159,
                                                                    "fullEnd": 1191,
                                                                    "start": 1175,
                                                                    "end": 1189,
                                                                    "fullWidth": 32,
                                                                    "width": 14,
                                                                    "expression": {
                                                                        "kind": "AssignmentExpression",
                                                                        "fullStart": 1159,
                                                                        "fullEnd": 1188,
                                                                        "start": 1175,
                                                                        "end": 1188,
                                                                        "fullWidth": 29,
                                                                        "width": 13,
                                                                        "left": {
                                                                            "kind": "IdentifierName",
                                                                            "fullStart": 1159,
                                                                            "fullEnd": 1181,
                                                                            "start": 1175,
                                                                            "end": 1180,
                                                                            "fullWidth": 22,
                                                                            "width": 5,
                                                                            "text": "data2",
                                                                            "value": "data2",
                                                                            "valueText": "data2",
                                                                            "hasLeadingTrivia": true,
                                                                            "hasTrailingTrivia": true,
                                                                            "leadingTrivia": [
                                                                                {
                                                                                    "kind": "WhitespaceTrivia",
                                                                                    "text": "                "
                                                                                }
                                                                            ],
                                                                            "trailingTrivia": [
                                                                                {
                                                                                    "kind": "WhitespaceTrivia",
                                                                                    "text": " "
                                                                                }
                                                                            ]
                                                                        },
                                                                        "operatorToken": {
                                                                            "kind": "EqualsToken",
                                                                            "fullStart": 1181,
                                                                            "fullEnd": 1183,
                                                                            "start": 1181,
                                                                            "end": 1182,
                                                                            "fullWidth": 2,
                                                                            "width": 1,
                                                                            "text": "=",
                                                                            "value": "=",
                                                                            "valueText": "=",
                                                                            "hasTrailingTrivia": true,
                                                                            "trailingTrivia": [
                                                                                {
                                                                                    "kind": "WhitespaceTrivia",
                                                                                    "text": " "
                                                                                }
                                                                            ]
                                                                        },
                                                                        "right": {
                                                                            "kind": "IdentifierName",
                                                                            "fullStart": 1183,
                                                                            "fullEnd": 1188,
                                                                            "start": 1183,
                                                                            "end": 1188,
                                                                            "fullWidth": 5,
                                                                            "width": 5,
                                                                            "text": "value",
                                                                            "value": "value",
                                                                            "valueText": "value"
                                                                        }
                                                                    },
                                                                    "semicolonToken": {
                                                                        "kind": "SemicolonToken",
                                                                        "fullStart": 1188,
                                                                        "fullEnd": 1191,
                                                                        "start": 1188,
                                                                        "end": 1189,
                                                                        "fullWidth": 3,
                                                                        "width": 1,
                                                                        "text": ";",
                                                                        "value": ";",
                                                                        "valueText": ";",
                                                                        "hasTrailingTrivia": true,
                                                                        "hasTrailingNewLine": true,
                                                                        "trailingTrivia": [
                                                                            {
                                                                                "kind": "NewLineTrivia",
                                                                                "text": "\r\n"
                                                                            }
                                                                        ]
                                                                    }
                                                                }
                                                            ],
                                                            "closeBraceToken": {
                                                                "kind": "CloseBraceToken",
                                                                "fullStart": 1191,
                                                                "fullEnd": 1206,
                                                                "start": 1203,
                                                                "end": 1204,
                                                                "fullWidth": 15,
                                                                "width": 1,
                                                                "text": "}",
                                                                "value": "}",
                                                                "valueText": "}",
                                                                "hasLeadingTrivia": true,
                                                                "hasTrailingTrivia": true,
                                                                "hasTrailingNewLine": true,
                                                                "leadingTrivia": [
                                                                    {
                                                                        "kind": "WhitespaceTrivia",
                                                                        "text": "            "
                                                                    }
                                                                ],
                                                                "trailingTrivia": [
                                                                    {
                                                                        "kind": "NewLineTrivia",
                                                                        "text": "\r\n"
                                                                    }
                                                                ]
                                                            }
                                                        }
                                                    }
                                                }
                                            ],
                                            "closeBraceToken": {
                                                "kind": "CloseBraceToken",
                                                "fullStart": 1206,
                                                "fullEnd": 1215,
                                                "start": 1214,
                                                "end": 1215,
                                                "fullWidth": 9,
                                                "width": 1,
                                                "text": "}",
                                                "value": "}",
                                                "valueText": "}",
                                                "hasLeadingTrivia": true,
                                                "leadingTrivia": [
                                                    {
                                                        "kind": "WhitespaceTrivia",
                                                        "text": "        "
                                                    }
                                                ]
                                            }
                                        }
                                    ],
                                    "closeParenToken": {
                                        "kind": "CloseParenToken",
                                        "fullStart": 1215,
                                        "fullEnd": 1216,
                                        "start": 1215,
                                        "end": 1216,
                                        "fullWidth": 1,
                                        "width": 1,
                                        "text": ")",
                                        "value": ")",
                                        "valueText": ")"
                                    }
                                }
                            },
                            "semicolonToken": {
                                "kind": "SemicolonToken",
                                "fullStart": 1216,
                                "fullEnd": 1219,
                                "start": 1216,
                                "end": 1217,
                                "fullWidth": 3,
                                "width": 1,
                                "text": ";",
                                "value": ";",
                                "valueText": ";",
                                "hasTrailingTrivia": true,
                                "hasTrailingNewLine": true,
                                "trailingTrivia": [
                                    {
                                        "kind": "NewLineTrivia",
                                        "text": "\r\n"
                                    }
                                ]
                            }
                        },
                        {
                            "kind": "ExpressionStatement",
                            "fullStart": 1219,
                            "fullEnd": 1277,
                            "start": 1229,
                            "end": 1275,
                            "fullWidth": 58,
                            "width": 46,
                            "expression": {
                                "kind": "InvocationExpression",
                                "fullStart": 1219,
                                "fullEnd": 1274,
                                "start": 1229,
                                "end": 1274,
                                "fullWidth": 55,
                                "width": 45,
                                "expression": {
                                    "kind": "MemberAccessExpression",
                                    "fullStart": 1219,
                                    "fullEnd": 1250,
                                    "start": 1229,
                                    "end": 1250,
                                    "fullWidth": 31,
                                    "width": 21,
                                    "expression": {
                                        "kind": "IdentifierName",
                                        "fullStart": 1219,
                                        "fullEnd": 1235,
                                        "start": 1229,
                                        "end": 1235,
                                        "fullWidth": 16,
                                        "width": 6,
                                        "text": "Object",
                                        "value": "Object",
                                        "valueText": "Object",
                                        "hasLeadingTrivia": true,
                                        "hasLeadingNewLine": true,
                                        "leadingTrivia": [
                                            {
                                                "kind": "NewLineTrivia",
                                                "text": "\r\n"
                                            },
                                            {
                                                "kind": "WhitespaceTrivia",
                                                "text": "        "
                                            }
                                        ]
                                    },
                                    "dotToken": {
                                        "kind": "DotToken",
                                        "fullStart": 1235,
                                        "fullEnd": 1236,
                                        "start": 1235,
                                        "end": 1236,
                                        "fullWidth": 1,
                                        "width": 1,
                                        "text": ".",
                                        "value": ".",
                                        "valueText": "."
                                    },
                                    "name": {
                                        "kind": "IdentifierName",
                                        "fullStart": 1236,
                                        "fullEnd": 1250,
                                        "start": 1236,
                                        "end": 1250,
                                        "fullWidth": 14,
                                        "width": 14,
                                        "text": "defineProperty",
                                        "value": "defineProperty",
                                        "valueText": "defineProperty"
                                    }
                                },
                                "argumentList": {
                                    "kind": "ArgumentList",
                                    "fullStart": 1250,
                                    "fullEnd": 1274,
                                    "start": 1250,
                                    "end": 1274,
                                    "fullWidth": 24,
                                    "width": 24,
                                    "openParenToken": {
                                        "kind": "OpenParenToken",
                                        "fullStart": 1250,
                                        "fullEnd": 1251,
                                        "start": 1250,
                                        "end": 1251,
                                        "fullWidth": 1,
                                        "width": 1,
                                        "text": "(",
                                        "value": "(",
                                        "valueText": "("
                                    },
                                    "arguments": [
                                        {
                                            "kind": "IdentifierName",
                                            "fullStart": 1251,
                                            "fullEnd": 1254,
                                            "start": 1251,
                                            "end": 1254,
                                            "fullWidth": 3,
                                            "width": 3,
                                            "text": "obj",
                                            "value": "obj",
                                            "valueText": "obj"
                                        },
                                        {
                                            "kind": "CommaToken",
                                            "fullStart": 1254,
                                            "fullEnd": 1256,
                                            "start": 1254,
                                            "end": 1255,
                                            "fullWidth": 2,
                                            "width": 1,
                                            "text": ",",
                                            "value": ",",
                                            "valueText": ",",
                                            "hasTrailingTrivia": true,
                                            "trailingTrivia": [
                                                {
                                                    "kind": "WhitespaceTrivia",
                                                    "text": " "
                                                }
                                            ]
                                        },
                                        {
                                            "kind": "StringLiteral",
                                            "fullStart": 1256,
                                            "fullEnd": 1266,
                                            "start": 1256,
                                            "end": 1266,
                                            "fullWidth": 10,
                                            "width": 10,
                                            "text": "\"property\"",
                                            "value": "property",
                                            "valueText": "property"
                                        },
                                        {
                                            "kind": "CommaToken",
                                            "fullStart": 1266,
                                            "fullEnd": 1268,
                                            "start": 1266,
                                            "end": 1267,
                                            "fullWidth": 2,
                                            "width": 1,
                                            "text": ",",
                                            "value": ",",
                                            "valueText": ",",
                                            "hasTrailingTrivia": true,
                                            "trailingTrivia": [
                                                {
                                                    "kind": "WhitespaceTrivia",
                                                    "text": " "
                                                }
                                            ]
                                        },
                                        {
                                            "kind": "IdentifierName",
                                            "fullStart": 1268,
                                            "fullEnd": 1273,
                                            "start": 1268,
                                            "end": 1273,
                                            "fullWidth": 5,
                                            "width": 5,
                                            "text": "child",
                                            "value": "child",
                                            "valueText": "child"
                                        }
                                    ],
                                    "closeParenToken": {
                                        "kind": "CloseParenToken",
                                        "fullStart": 1273,
                                        "fullEnd": 1274,
                                        "start": 1273,
                                        "end": 1274,
                                        "fullWidth": 1,
                                        "width": 1,
                                        "text": ")",
                                        "value": ")",
                                        "valueText": ")"
                                    }
                                }
                            },
                            "semicolonToken": {
                                "kind": "SemicolonToken",
                                "fullStart": 1274,
                                "fullEnd": 1277,
                                "start": 1274,
                                "end": 1275,
                                "fullWidth": 3,
                                "width": 1,
                                "text": ";",
                                "value": ";",
                                "valueText": ";",
                                "hasTrailingTrivia": true,
                                "hasTrailingNewLine": true,
                                "trailingTrivia": [
                                    {
                                        "kind": "NewLineTrivia",
                                        "text": "\r\n"
                                    }
                                ]
                            }
                        },
                        {
                            "kind": "ExpressionStatement",
                            "fullStart": 1277,
                            "fullEnd": 1319,
                            "start": 1287,
                            "end": 1317,
                            "fullWidth": 42,
                            "width": 30,
                            "expression": {
                                "kind": "AssignmentExpression",
                                "fullStart": 1277,
                                "fullEnd": 1316,
                                "start": 1287,
                                "end": 1316,
                                "fullWidth": 39,
                                "width": 29,
                                "left": {
                                    "kind": "MemberAccessExpression",
                                    "fullStart": 1277,
                                    "fullEnd": 1300,
                                    "start": 1287,
                                    "end": 1299,
                                    "fullWidth": 23,
                                    "width": 12,
                                    "expression": {
                                        "kind": "IdentifierName",
                                        "fullStart": 1277,
                                        "fullEnd": 1290,
                                        "start": 1287,
                                        "end": 1290,
                                        "fullWidth": 13,
                                        "width": 3,
                                        "text": "obj",
                                        "value": "obj",
                                        "valueText": "obj",
                                        "hasLeadingTrivia": true,
                                        "hasLeadingNewLine": true,
                                        "leadingTrivia": [
                                            {
                                                "kind": "NewLineTrivia",
                                                "text": "\r\n"
                                            },
                                            {
                                                "kind": "WhitespaceTrivia",
                                                "text": "        "
                                            }
                                        ]
                                    },
                                    "dotToken": {
                                        "kind": "DotToken",
                                        "fullStart": 1290,
                                        "fullEnd": 1291,
                                        "start": 1290,
                                        "end": 1291,
                                        "fullWidth": 1,
                                        "width": 1,
                                        "text": ".",
                                        "value": ".",
                                        "valueText": "."
                                    },
                                    "name": {
                                        "kind": "IdentifierName",
                                        "fullStart": 1291,
                                        "fullEnd": 1300,
                                        "start": 1291,
                                        "end": 1299,
                                        "fullWidth": 9,
                                        "width": 8,
                                        "text": "property",
                                        "value": "property",
                                        "valueText": "property",
                                        "hasTrailingTrivia": true,
                                        "trailingTrivia": [
                                            {
                                                "kind": "WhitespaceTrivia",
                                                "text": " "
                                            }
                                        ]
                                    }
                                },
                                "operatorToken": {
                                    "kind": "EqualsToken",
                                    "fullStart": 1300,
                                    "fullEnd": 1302,
                                    "start": 1300,
                                    "end": 1301,
                                    "fullWidth": 2,
                                    "width": 1,
                                    "text": "=",
                                    "value": "=",
                                    "valueText": "=",
                                    "hasTrailingTrivia": true,
                                    "trailingTrivia": [
                                        {
                                            "kind": "WhitespaceTrivia",
                                            "text": " "
                                        }
                                    ]
                                },
                                "right": {
                                    "kind": "StringLiteral",
                                    "fullStart": 1302,
                                    "fullEnd": 1316,
                                    "start": 1302,
                                    "end": 1316,
                                    "fullWidth": 14,
                                    "width": 14,
                                    "text": "\"overrideData\"",
                                    "value": "overrideData",
                                    "valueText": "overrideData"
                                }
                            },
                            "semicolonToken": {
                                "kind": "SemicolonToken",
                                "fullStart": 1316,
                                "fullEnd": 1319,
                                "start": 1316,
                                "end": 1317,
                                "fullWidth": 3,
                                "width": 1,
                                "text": ";",
                                "value": ";",
                                "valueText": ";",
                                "hasTrailingTrivia": true,
                                "hasTrailingNewLine": true,
                                "trailingTrivia": [
                                    {
                                        "kind": "NewLineTrivia",
                                        "text": "\r\n"
                                    }
                                ]
                            }
                        },
                        {
                            "kind": "ReturnStatement",
                            "fullStart": 1319,
                            "fullEnd": 1417,
                            "start": 1329,
                            "end": 1415,
                            "fullWidth": 98,
                            "width": 86,
                            "returnKeyword": {
                                "kind": "ReturnKeyword",
                                "fullStart": 1319,
                                "fullEnd": 1336,
                                "start": 1329,
                                "end": 1335,
                                "fullWidth": 17,
                                "width": 6,
                                "text": "return",
                                "value": "return",
                                "valueText": "return",
                                "hasLeadingTrivia": true,
                                "hasLeadingNewLine": true,
                                "hasTrailingTrivia": true,
                                "leadingTrivia": [
                                    {
                                        "kind": "NewLineTrivia",
                                        "text": "\r\n"
                                    },
                                    {
                                        "kind": "WhitespaceTrivia",
                                        "text": "        "
                                    }
                                ],
                                "trailingTrivia": [
                                    {
                                        "kind": "WhitespaceTrivia",
                                        "text": " "
                                    }
                                ]
                            },
                            "expression": {
                                "kind": "LogicalAndExpression",
                                "fullStart": 1336,
                                "fullEnd": 1414,
                                "start": 1336,
                                "end": 1414,
                                "fullWidth": 78,
                                "width": 78,
                                "left": {
                                    "kind": "LogicalAndExpression",
                                    "fullStart": 1336,
                                    "fullEnd": 1387,
                                    "start": 1336,
                                    "end": 1386,
                                    "fullWidth": 51,
                                    "width": 50,
                                    "left": {
                                        "kind": "InvocationExpression",
                                        "fullStart": 1336,
                                        "fullEnd": 1367,
                                        "start": 1336,
                                        "end": 1366,
                                        "fullWidth": 31,
                                        "width": 30,
                                        "expression": {
                                            "kind": "MemberAccessExpression",
                                            "fullStart": 1336,
                                            "fullEnd": 1354,
                                            "start": 1336,
                                            "end": 1354,
                                            "fullWidth": 18,
                                            "width": 18,
                                            "expression": {
                                                "kind": "IdentifierName",
                                                "fullStart": 1336,
                                                "fullEnd": 1339,
                                                "start": 1336,
                                                "end": 1339,
                                                "fullWidth": 3,
                                                "width": 3,
                                                "text": "obj",
                                                "value": "obj",
                                                "valueText": "obj"
                                            },
                                            "dotToken": {
                                                "kind": "DotToken",
                                                "fullStart": 1339,
                                                "fullEnd": 1340,
                                                "start": 1339,
                                                "end": 1340,
                                                "fullWidth": 1,
                                                "width": 1,
                                                "text": ".",
                                                "value": ".",
                                                "valueText": "."
                                            },
                                            "name": {
                                                "kind": "IdentifierName",
                                                "fullStart": 1340,
                                                "fullEnd": 1354,
                                                "start": 1340,
                                                "end": 1354,
                                                "fullWidth": 14,
                                                "width": 14,
                                                "text": "hasOwnProperty",
                                                "value": "hasOwnProperty",
                                                "valueText": "hasOwnProperty"
                                            }
                                        },
                                        "argumentList": {
                                            "kind": "ArgumentList",
                                            "fullStart": 1354,
                                            "fullEnd": 1367,
                                            "start": 1354,
                                            "end": 1366,
                                            "fullWidth": 13,
                                            "width": 12,
                                            "openParenToken": {
                                                "kind": "OpenParenToken",
                                                "fullStart": 1354,
                                                "fullEnd": 1355,
                                                "start": 1354,
                                                "end": 1355,
                                                "fullWidth": 1,
                                                "width": 1,
                                                "text": "(",
                                                "value": "(",
                                                "valueText": "("
                                            },
                                            "arguments": [
                                                {
                                                    "kind": "StringLiteral",
                                                    "fullStart": 1355,
                                                    "fullEnd": 1365,
                                                    "start": 1355,
                                                    "end": 1365,
                                                    "fullWidth": 10,
                                                    "width": 10,
                                                    "text": "\"property\"",
                                                    "value": "property",
                                                    "valueText": "property"
                                                }
                                            ],
                                            "closeParenToken": {
                                                "kind": "CloseParenToken",
                                                "fullStart": 1365,
                                                "fullEnd": 1367,
                                                "start": 1365,
                                                "end": 1366,
                                                "fullWidth": 2,
                                                "width": 1,
                                                "text": ")",
                                                "value": ")",
                                                "valueText": ")",
                                                "hasTrailingTrivia": true,
                                                "trailingTrivia": [
                                                    {
                                                        "kind": "WhitespaceTrivia",
                                                        "text": " "
                                                    }
                                                ]
                                            }
                                        }
                                    },
                                    "operatorToken": {
                                        "kind": "AmpersandAmpersandToken",
                                        "fullStart": 1367,
                                        "fullEnd": 1370,
                                        "start": 1367,
                                        "end": 1369,
                                        "fullWidth": 3,
                                        "width": 2,
                                        "text": "&&",
                                        "value": "&&",
                                        "valueText": "&&",
                                        "hasTrailingTrivia": true,
                                        "trailingTrivia": [
                                            {
                                                "kind": "WhitespaceTrivia",
                                                "text": " "
                                            }
                                        ]
                                    },
                                    "right": {
                                        "kind": "EqualsExpression",
                                        "fullStart": 1370,
                                        "fullEnd": 1387,
                                        "start": 1370,
                                        "end": 1386,
                                        "fullWidth": 17,
                                        "width": 16,
                                        "left": {
                                            "kind": "IdentifierName",
                                            "fullStart": 1370,
                                            "fullEnd": 1376,
                                            "start": 1370,
                                            "end": 1375,
                                            "fullWidth": 6,
                                            "width": 5,
                                            "text": "data1",
                                            "value": "data1",
                                            "valueText": "data1",
                                            "hasTrailingTrivia": true,
                                            "trailingTrivia": [
                                                {
                                                    "kind": "WhitespaceTrivia",
                                                    "text": " "
                                                }
                                            ]
                                        },
                                        "operatorToken": {
                                            "kind": "EqualsEqualsEqualsToken",
                                            "fullStart": 1376,
                                            "fullEnd": 1380,
                                            "start": 1376,
                                            "end": 1379,
                                            "fullWidth": 4,
                                            "width": 3,
                                            "text": "===",
                                            "value": "===",
                                            "valueText": "===",
                                            "hasTrailingTrivia": true,
                                            "trailingTrivia": [
                                                {
                                                    "kind": "WhitespaceTrivia",
                                                    "text": " "
                                                }
                                            ]
                                        },
                                        "right": {
                                            "kind": "StringLiteral",
                                            "fullStart": 1380,
                                            "fullEnd": 1387,
                                            "start": 1380,
                                            "end": 1386,
                                            "fullWidth": 7,
                                            "width": 6,
                                            "text": "\"data\"",
                                            "value": "data",
                                            "valueText": "data",
                                            "hasTrailingTrivia": true,
                                            "trailingTrivia": [
                                                {
                                                    "kind": "WhitespaceTrivia",
                                                    "text": " "
                                                }
                                            ]
                                        }
                                    }
                                },
                                "operatorToken": {
                                    "kind": "AmpersandAmpersandToken",
                                    "fullStart": 1387,
                                    "fullEnd": 1390,
                                    "start": 1387,
                                    "end": 1389,
                                    "fullWidth": 3,
                                    "width": 2,
                                    "text": "&&",
                                    "value": "&&",
                                    "valueText": "&&",
                                    "hasTrailingTrivia": true,
                                    "trailingTrivia": [
                                        {
                                            "kind": "WhitespaceTrivia",
                                            "text": " "
                                        }
                                    ]
                                },
                                "right": {
                                    "kind": "EqualsExpression",
                                    "fullStart": 1390,
                                    "fullEnd": 1414,
                                    "start": 1390,
                                    "end": 1414,
                                    "fullWidth": 24,
                                    "width": 24,
                                    "left": {
                                        "kind": "IdentifierName",
                                        "fullStart": 1390,
                                        "fullEnd": 1396,
                                        "start": 1390,
                                        "end": 1395,
                                        "fullWidth": 6,
                                        "width": 5,
                                        "text": "data2",
                                        "value": "data2",
                                        "valueText": "data2",
                                        "hasTrailingTrivia": true,
                                        "trailingTrivia": [
                                            {
                                                "kind": "WhitespaceTrivia",
                                                "text": " "
                                            }
                                        ]
                                    },
                                    "operatorToken": {
                                        "kind": "EqualsEqualsEqualsToken",
                                        "fullStart": 1396,
                                        "fullEnd": 1400,
                                        "start": 1396,
                                        "end": 1399,
                                        "fullWidth": 4,
                                        "width": 3,
                                        "text": "===",
                                        "value": "===",
                                        "valueText": "===",
                                        "hasTrailingTrivia": true,
                                        "trailingTrivia": [
                                            {
                                                "kind": "WhitespaceTrivia",
                                                "text": " "
                                            }
                                        ]
                                    },
                                    "right": {
                                        "kind": "StringLiteral",
                                        "fullStart": 1400,
                                        "fullEnd": 1414,
                                        "start": 1400,
                                        "end": 1414,
                                        "fullWidth": 14,
                                        "width": 14,
                                        "text": "\"overrideData\"",
                                        "value": "overrideData",
                                        "valueText": "overrideData"
                                    }
                                }
                            },
                            "semicolonToken": {
                                "kind": "SemicolonToken",
                                "fullStart": 1414,
                                "fullEnd": 1417,
                                "start": 1414,
                                "end": 1415,
                                "fullWidth": 3,
                                "width": 1,
                                "text": ";",
                                "value": ";",
                                "valueText": ";",
                                "hasTrailingTrivia": true,
                                "hasTrailingNewLine": true,
                                "trailingTrivia": [
                                    {
                                        "kind": "NewLineTrivia",
                                        "text": "\r\n"
                                    }
                                ]
                            }
                        }
                    ],
                    "closeBraceToken": {
                        "kind": "CloseBraceToken",
                        "fullStart": 1417,
                        "fullEnd": 1424,
                        "start": 1421,
                        "end": 1422,
                        "fullWidth": 7,
                        "width": 1,
                        "text": "}",
                        "value": "}",
                        "valueText": "}",
                        "hasLeadingTrivia": true,
                        "hasTrailingTrivia": true,
                        "hasTrailingNewLine": true,
                        "leadingTrivia": [
                            {
                                "kind": "WhitespaceTrivia",
                                "text": "    "
                            }
                        ],
                        "trailingTrivia": [
                            {
                                "kind": "NewLineTrivia",
                                "text": "\r\n"
                            }
                        ]
                    }
                }
            },
            {
                "kind": "ExpressionStatement",
                "fullStart": 1424,
                "fullEnd": 1448,
                "start": 1424,
                "end": 1446,
                "fullWidth": 24,
                "width": 22,
                "expression": {
                    "kind": "InvocationExpression",
                    "fullStart": 1424,
                    "fullEnd": 1445,
                    "start": 1424,
                    "end": 1445,
                    "fullWidth": 21,
                    "width": 21,
                    "expression": {
                        "kind": "IdentifierName",
                        "fullStart": 1424,
                        "fullEnd": 1435,
                        "start": 1424,
                        "end": 1435,
                        "fullWidth": 11,
                        "width": 11,
                        "text": "runTestCase",
                        "value": "runTestCase",
                        "valueText": "runTestCase"
                    },
                    "argumentList": {
                        "kind": "ArgumentList",
                        "fullStart": 1435,
                        "fullEnd": 1445,
                        "start": 1435,
                        "end": 1445,
                        "fullWidth": 10,
                        "width": 10,
                        "openParenToken": {
                            "kind": "OpenParenToken",
                            "fullStart": 1435,
                            "fullEnd": 1436,
                            "start": 1435,
                            "end": 1436,
                            "fullWidth": 1,
                            "width": 1,
                            "text": "(",
                            "value": "(",
                            "valueText": "("
                        },
                        "arguments": [
                            {
                                "kind": "IdentifierName",
                                "fullStart": 1436,
                                "fullEnd": 1444,
                                "start": 1436,
                                "end": 1444,
                                "fullWidth": 8,
                                "width": 8,
                                "text": "testcase",
                                "value": "testcase",
                                "valueText": "testcase"
                            }
                        ],
                        "closeParenToken": {
                            "kind": "CloseParenToken",
                            "fullStart": 1444,
                            "fullEnd": 1445,
                            "start": 1444,
                            "end": 1445,
                            "fullWidth": 1,
                            "width": 1,
                            "text": ")",
                            "value": ")",
                            "valueText": ")"
                        }
                    }
                },
                "semicolonToken": {
                    "kind": "SemicolonToken",
                    "fullStart": 1445,
                    "fullEnd": 1448,
                    "start": 1445,
                    "end": 1446,
                    "fullWidth": 3,
                    "width": 1,
                    "text": ";",
                    "value": ";",
                    "valueText": ";",
                    "hasTrailingTrivia": true,
                    "hasTrailingNewLine": true,
                    "trailingTrivia": [
                        {
                            "kind": "NewLineTrivia",
                            "text": "\r\n"
                        }
                    ]
                }
            }
        ],
        "endOfFileToken": {
            "kind": "EndOfFileToken",
            "fullStart": 1448,
            "fullEnd": 1448,
            "start": 1448,
            "end": 1448,
            "fullWidth": 0,
            "width": 0,
            "text": ""
        }
    },
    "lineMap": {
        "lineStarts": [
            0,
            67,
            152,
            232,
            308,
            380,
            385,
            439,
            596,
            601,
            603,
            605,
            628,
            651,
            676,
            705,
            734,
            736,
            783,
            815,
            858,
            894,
            914,
            929,
            942,
            944,
            989,
            1030,
            1032,
            1073,
            1120,
            1159,
            1191,
            1206,
            1219,
            1221,
            1277,
            1279,
            1319,
            1321,
            1417,
            1424,
            1448
        ],
        "length": 1448
    }
}<|MERGE_RESOLUTION|>--- conflicted
+++ resolved
@@ -1219,11 +1219,8 @@
                                                                                         "start": 848,
                                                                                         "end": 853,
                                                                                         "fullWidth": 5,
-<<<<<<< HEAD
                                                                                         "width": 5,
-=======
                                                                                         "modifiers": [],
->>>>>>> e3c38734
                                                                                         "identifier": {
                                                                                             "kind": "IdentifierName",
                                                                                             "fullStart": 848,
@@ -2380,11 +2377,8 @@
                                                                         "start": 1149,
                                                                         "end": 1154,
                                                                         "fullWidth": 5,
-<<<<<<< HEAD
                                                                         "width": 5,
-=======
                                                                         "modifiers": [],
->>>>>>> e3c38734
                                                                         "identifier": {
                                                                             "kind": "IdentifierName",
                                                                             "fullStart": 1149,
