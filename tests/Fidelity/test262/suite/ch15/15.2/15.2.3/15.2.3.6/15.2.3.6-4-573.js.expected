{
    "isDeclaration": false,
    "languageVersion": "EcmaScript5",
    "parseOptions": {
        "allowAutomaticSemicolonInsertion": true
    },
    "sourceUnit": {
        "kind": "SourceUnit",
        "fullStart": 0,
        "fullEnd": 1012,
        "start": 537,
        "end": 1012,
        "fullWidth": 1012,
        "width": 475,
        "isIncrementallyUnusable": true,
        "moduleElements": [
            {
                "kind": "FunctionDeclaration",
                "fullStart": 0,
                "fullEnd": 988,
                "start": 537,
                "end": 986,
                "fullWidth": 988,
                "width": 449,
                "isIncrementallyUnusable": true,
                "modifiers": [],
                "functionKeyword": {
                    "kind": "FunctionKeyword",
                    "fullStart": 0,
                    "fullEnd": 546,
                    "start": 537,
                    "end": 545,
                    "fullWidth": 546,
                    "width": 8,
                    "text": "function",
                    "value": "function",
                    "valueText": "function",
                    "hasLeadingTrivia": true,
                    "hasLeadingComment": true,
                    "hasLeadingNewLine": true,
                    "hasTrailingTrivia": true,
                    "leadingTrivia": [
                        {
                            "kind": "SingleLineCommentTrivia",
                            "text": "/// Copyright (c) 2012 Ecma International.  All rights reserved. "
                        },
                        {
                            "kind": "NewLineTrivia",
                            "text": "\r\n"
                        },
                        {
                            "kind": "SingleLineCommentTrivia",
                            "text": "/// Ecma International makes this code available under the terms and conditions set"
                        },
                        {
                            "kind": "NewLineTrivia",
                            "text": "\r\n"
                        },
                        {
                            "kind": "SingleLineCommentTrivia",
                            "text": "/// forth on http://hg.ecmascript.org/tests/test262/raw-file/tip/LICENSE (the "
                        },
                        {
                            "kind": "NewLineTrivia",
                            "text": "\r\n"
                        },
                        {
                            "kind": "SingleLineCommentTrivia",
                            "text": "/// \"Use Terms\").   Any redistribution of this code must retain the above "
                        },
                        {
                            "kind": "NewLineTrivia",
                            "text": "\r\n"
                        },
                        {
                            "kind": "SingleLineCommentTrivia",
                            "text": "/// copyright and this notice and otherwise comply with the Use Terms."
                        },
                        {
                            "kind": "NewLineTrivia",
                            "text": "\r\n"
                        },
                        {
                            "kind": "MultiLineCommentTrivia",
                            "text": "/**\r\n * @path ch15/15.2/15.2.3/15.2.3.6/15.2.3.6-4-573.js\r\n * @description ES5 Attributes - [[Set]] attribute is a function which has one argument\r\n */"
                        },
                        {
                            "kind": "NewLineTrivia",
                            "text": "\r\n"
                        },
                        {
                            "kind": "NewLineTrivia",
                            "text": "\r\n"
                        },
                        {
                            "kind": "NewLineTrivia",
                            "text": "\r\n"
                        }
                    ],
                    "trailingTrivia": [
                        {
                            "kind": "WhitespaceTrivia",
                            "text": " "
                        }
                    ]
                },
                "identifier": {
                    "kind": "IdentifierName",
                    "fullStart": 546,
                    "fullEnd": 554,
                    "start": 546,
                    "end": 554,
                    "fullWidth": 8,
                    "width": 8,
                    "text": "testcase",
                    "value": "testcase",
                    "valueText": "testcase"
                },
                "callSignature": {
                    "kind": "CallSignature",
                    "fullStart": 554,
                    "fullEnd": 557,
                    "start": 554,
                    "end": 556,
                    "fullWidth": 3,
                    "width": 2,
                    "parameterList": {
                        "kind": "ParameterList",
                        "fullStart": 554,
                        "fullEnd": 557,
                        "start": 554,
                        "end": 556,
                        "fullWidth": 3,
                        "width": 2,
                        "openParenToken": {
                            "kind": "OpenParenToken",
                            "fullStart": 554,
                            "fullEnd": 555,
                            "start": 554,
                            "end": 555,
                            "fullWidth": 1,
                            "width": 1,
                            "text": "(",
                            "value": "(",
                            "valueText": "("
                        },
                        "parameters": [],
                        "closeParenToken": {
                            "kind": "CloseParenToken",
                            "fullStart": 555,
                            "fullEnd": 557,
                            "start": 555,
                            "end": 556,
                            "fullWidth": 2,
                            "width": 1,
                            "text": ")",
                            "value": ")",
                            "valueText": ")",
                            "hasTrailingTrivia": true,
                            "trailingTrivia": [
                                {
                                    "kind": "WhitespaceTrivia",
                                    "text": " "
                                }
                            ]
                        }
                    }
                },
                "block": {
                    "kind": "Block",
                    "fullStart": 557,
                    "fullEnd": 988,
                    "start": 557,
                    "end": 986,
                    "fullWidth": 431,
                    "width": 429,
                    "isIncrementallyUnusable": true,
                    "openBraceToken": {
                        "kind": "OpenBraceToken",
                        "fullStart": 557,
                        "fullEnd": 560,
                        "start": 557,
                        "end": 558,
                        "fullWidth": 3,
                        "width": 1,
                        "text": "{",
                        "value": "{",
                        "valueText": "{",
                        "hasTrailingTrivia": true,
                        "hasTrailingNewLine": true,
                        "trailingTrivia": [
                            {
                                "kind": "NewLineTrivia",
                                "text": "\r\n"
                            }
                        ]
                    },
                    "statements": [
                        {
                            "kind": "VariableStatement",
                            "fullStart": 560,
                            "fullEnd": 583,
                            "start": 568,
                            "end": 581,
                            "fullWidth": 23,
                            "width": 13,
                            "modifiers": [],
                            "variableDeclaration": {
                                "kind": "VariableDeclaration",
                                "fullStart": 560,
                                "fullEnd": 580,
                                "start": 568,
                                "end": 580,
                                "fullWidth": 20,
                                "width": 12,
                                "varKeyword": {
                                    "kind": "VarKeyword",
                                    "fullStart": 560,
                                    "fullEnd": 572,
                                    "start": 568,
                                    "end": 571,
                                    "fullWidth": 12,
                                    "width": 3,
                                    "text": "var",
                                    "value": "var",
                                    "valueText": "var",
                                    "hasLeadingTrivia": true,
                                    "hasTrailingTrivia": true,
                                    "leadingTrivia": [
                                        {
                                            "kind": "WhitespaceTrivia",
                                            "text": "        "
                                        }
                                    ],
                                    "trailingTrivia": [
                                        {
                                            "kind": "WhitespaceTrivia",
                                            "text": " "
                                        }
                                    ]
                                },
                                "variableDeclarators": [
                                    {
                                        "kind": "VariableDeclarator",
                                        "fullStart": 572,
                                        "fullEnd": 580,
                                        "start": 572,
                                        "end": 580,
                                        "fullWidth": 8,
<<<<<<< HEAD
                                        "width": 8,
                                        "identifier": {
=======
                                        "propertyName": {
>>>>>>> 85e84683
                                            "kind": "IdentifierName",
                                            "fullStart": 572,
                                            "fullEnd": 576,
                                            "start": 572,
                                            "end": 575,
                                            "fullWidth": 4,
                                            "width": 3,
                                            "text": "obj",
                                            "value": "obj",
                                            "valueText": "obj",
                                            "hasTrailingTrivia": true,
                                            "trailingTrivia": [
                                                {
                                                    "kind": "WhitespaceTrivia",
                                                    "text": " "
                                                }
                                            ]
                                        },
                                        "equalsValueClause": {
                                            "kind": "EqualsValueClause",
                                            "fullStart": 576,
                                            "fullEnd": 580,
                                            "start": 576,
                                            "end": 580,
                                            "fullWidth": 4,
                                            "width": 4,
                                            "equalsToken": {
                                                "kind": "EqualsToken",
                                                "fullStart": 576,
                                                "fullEnd": 578,
                                                "start": 576,
                                                "end": 577,
                                                "fullWidth": 2,
                                                "width": 1,
                                                "text": "=",
                                                "value": "=",
                                                "valueText": "=",
                                                "hasTrailingTrivia": true,
                                                "trailingTrivia": [
                                                    {
                                                        "kind": "WhitespaceTrivia",
                                                        "text": " "
                                                    }
                                                ]
                                            },
                                            "value": {
                                                "kind": "ObjectLiteralExpression",
                                                "fullStart": 578,
                                                "fullEnd": 580,
                                                "start": 578,
                                                "end": 580,
                                                "fullWidth": 2,
                                                "width": 2,
                                                "openBraceToken": {
                                                    "kind": "OpenBraceToken",
                                                    "fullStart": 578,
                                                    "fullEnd": 579,
                                                    "start": 578,
                                                    "end": 579,
                                                    "fullWidth": 1,
                                                    "width": 1,
                                                    "text": "{",
                                                    "value": "{",
                                                    "valueText": "{"
                                                },
                                                "propertyAssignments": [],
                                                "closeBraceToken": {
                                                    "kind": "CloseBraceToken",
                                                    "fullStart": 579,
                                                    "fullEnd": 580,
                                                    "start": 579,
                                                    "end": 580,
                                                    "fullWidth": 1,
                                                    "width": 1,
                                                    "text": "}",
                                                    "value": "}",
                                                    "valueText": "}"
                                                }
                                            }
                                        }
                                    }
                                ]
                            },
                            "semicolonToken": {
                                "kind": "SemicolonToken",
                                "fullStart": 580,
                                "fullEnd": 583,
                                "start": 580,
                                "end": 581,
                                "fullWidth": 3,
                                "width": 1,
                                "text": ";",
                                "value": ";",
                                "valueText": ";",
                                "hasTrailingTrivia": true,
                                "hasTrailingNewLine": true,
                                "trailingTrivia": [
                                    {
                                        "kind": "NewLineTrivia",
                                        "text": "\r\n"
                                    }
                                ]
                            }
                        },
                        {
                            "kind": "VariableStatement",
                            "fullStart": 583,
                            "fullEnd": 618,
                            "start": 593,
                            "end": 616,
                            "fullWidth": 35,
                            "width": 23,
                            "modifiers": [],
                            "variableDeclaration": {
                                "kind": "VariableDeclaration",
                                "fullStart": 583,
                                "fullEnd": 615,
                                "start": 593,
                                "end": 615,
                                "fullWidth": 32,
                                "width": 22,
                                "varKeyword": {
                                    "kind": "VarKeyword",
                                    "fullStart": 583,
                                    "fullEnd": 597,
                                    "start": 593,
                                    "end": 596,
                                    "fullWidth": 14,
                                    "width": 3,
                                    "text": "var",
                                    "value": "var",
                                    "valueText": "var",
                                    "hasLeadingTrivia": true,
                                    "hasLeadingNewLine": true,
                                    "hasTrailingTrivia": true,
                                    "leadingTrivia": [
                                        {
                                            "kind": "NewLineTrivia",
                                            "text": "\r\n"
                                        },
                                        {
                                            "kind": "WhitespaceTrivia",
                                            "text": "        "
                                        }
                                    ],
                                    "trailingTrivia": [
                                        {
                                            "kind": "WhitespaceTrivia",
                                            "text": " "
                                        }
                                    ]
                                },
                                "variableDeclarators": [
                                    {
                                        "kind": "VariableDeclarator",
                                        "fullStart": 597,
                                        "fullEnd": 615,
                                        "start": 597,
                                        "end": 615,
                                        "fullWidth": 18,
<<<<<<< HEAD
                                        "width": 18,
                                        "identifier": {
=======
                                        "propertyName": {
>>>>>>> 85e84683
                                            "kind": "IdentifierName",
                                            "fullStart": 597,
                                            "fullEnd": 611,
                                            "start": 597,
                                            "end": 610,
                                            "fullWidth": 14,
                                            "width": 13,
                                            "text": "verifySetFunc",
                                            "value": "verifySetFunc",
                                            "valueText": "verifySetFunc",
                                            "hasTrailingTrivia": true,
                                            "trailingTrivia": [
                                                {
                                                    "kind": "WhitespaceTrivia",
                                                    "text": " "
                                                }
                                            ]
                                        },
                                        "equalsValueClause": {
                                            "kind": "EqualsValueClause",
                                            "fullStart": 611,
                                            "fullEnd": 615,
                                            "start": 611,
                                            "end": 615,
                                            "fullWidth": 4,
                                            "width": 4,
                                            "equalsToken": {
                                                "kind": "EqualsToken",
                                                "fullStart": 611,
                                                "fullEnd": 613,
                                                "start": 611,
                                                "end": 612,
                                                "fullWidth": 2,
                                                "width": 1,
                                                "text": "=",
                                                "value": "=",
                                                "valueText": "=",
                                                "hasTrailingTrivia": true,
                                                "trailingTrivia": [
                                                    {
                                                        "kind": "WhitespaceTrivia",
                                                        "text": " "
                                                    }
                                                ]
                                            },
                                            "value": {
                                                "kind": "NumericLiteral",
                                                "fullStart": 613,
                                                "fullEnd": 615,
                                                "start": 613,
                                                "end": 615,
                                                "fullWidth": 2,
                                                "width": 2,
                                                "text": "20",
                                                "value": 20,
                                                "valueText": "20"
                                            }
                                        }
                                    }
                                ]
                            },
                            "semicolonToken": {
                                "kind": "SemicolonToken",
                                "fullStart": 615,
                                "fullEnd": 618,
                                "start": 615,
                                "end": 616,
                                "fullWidth": 3,
                                "width": 1,
                                "text": ";",
                                "value": ";",
                                "valueText": ";",
                                "hasTrailingTrivia": true,
                                "hasTrailingNewLine": true,
                                "trailingTrivia": [
                                    {
                                        "kind": "NewLineTrivia",
                                        "text": "\r\n"
                                    }
                                ]
                            }
                        },
                        {
                            "kind": "VariableStatement",
                            "fullStart": 618,
                            "fullEnd": 708,
                            "start": 626,
                            "end": 706,
                            "fullWidth": 90,
                            "width": 80,
                            "modifiers": [],
                            "variableDeclaration": {
                                "kind": "VariableDeclaration",
                                "fullStart": 618,
                                "fullEnd": 705,
                                "start": 626,
                                "end": 705,
                                "fullWidth": 87,
                                "width": 79,
                                "varKeyword": {
                                    "kind": "VarKeyword",
                                    "fullStart": 618,
                                    "fullEnd": 630,
                                    "start": 626,
                                    "end": 629,
                                    "fullWidth": 12,
                                    "width": 3,
                                    "text": "var",
                                    "value": "var",
                                    "valueText": "var",
                                    "hasLeadingTrivia": true,
                                    "hasTrailingTrivia": true,
                                    "leadingTrivia": [
                                        {
                                            "kind": "WhitespaceTrivia",
                                            "text": "        "
                                        }
                                    ],
                                    "trailingTrivia": [
                                        {
                                            "kind": "WhitespaceTrivia",
                                            "text": " "
                                        }
                                    ]
                                },
                                "variableDeclarators": [
                                    {
                                        "kind": "VariableDeclarator",
                                        "fullStart": 630,
                                        "fullEnd": 705,
                                        "start": 630,
                                        "end": 705,
                                        "fullWidth": 75,
<<<<<<< HEAD
                                        "width": 75,
                                        "identifier": {
=======
                                        "propertyName": {
>>>>>>> 85e84683
                                            "kind": "IdentifierName",
                                            "fullStart": 630,
                                            "fullEnd": 638,
                                            "start": 630,
                                            "end": 637,
                                            "fullWidth": 8,
                                            "width": 7,
                                            "text": "setFunc",
                                            "value": "setFunc",
                                            "valueText": "setFunc",
                                            "hasTrailingTrivia": true,
                                            "trailingTrivia": [
                                                {
                                                    "kind": "WhitespaceTrivia",
                                                    "text": " "
                                                }
                                            ]
                                        },
                                        "equalsValueClause": {
                                            "kind": "EqualsValueClause",
                                            "fullStart": 638,
                                            "fullEnd": 705,
                                            "start": 638,
                                            "end": 705,
                                            "fullWidth": 67,
                                            "width": 67,
                                            "equalsToken": {
                                                "kind": "EqualsToken",
                                                "fullStart": 638,
                                                "fullEnd": 640,
                                                "start": 638,
                                                "end": 639,
                                                "fullWidth": 2,
                                                "width": 1,
                                                "text": "=",
                                                "value": "=",
                                                "valueText": "=",
                                                "hasTrailingTrivia": true,
                                                "trailingTrivia": [
                                                    {
                                                        "kind": "WhitespaceTrivia",
                                                        "text": " "
                                                    }
                                                ]
                                            },
                                            "value": {
                                                "kind": "FunctionExpression",
                                                "fullStart": 640,
                                                "fullEnd": 705,
                                                "start": 640,
                                                "end": 705,
                                                "fullWidth": 65,
                                                "width": 65,
                                                "functionKeyword": {
                                                    "kind": "FunctionKeyword",
                                                    "fullStart": 640,
                                                    "fullEnd": 649,
                                                    "start": 640,
                                                    "end": 648,
                                                    "fullWidth": 9,
                                                    "width": 8,
                                                    "text": "function",
                                                    "value": "function",
                                                    "valueText": "function",
                                                    "hasTrailingTrivia": true,
                                                    "trailingTrivia": [
                                                        {
                                                            "kind": "WhitespaceTrivia",
                                                            "text": " "
                                                        }
                                                    ]
                                                },
                                                "callSignature": {
                                                    "kind": "CallSignature",
                                                    "fullStart": 649,
                                                    "fullEnd": 657,
                                                    "start": 649,
                                                    "end": 656,
                                                    "fullWidth": 8,
                                                    "width": 7,
                                                    "parameterList": {
                                                        "kind": "ParameterList",
                                                        "fullStart": 649,
                                                        "fullEnd": 657,
                                                        "start": 649,
                                                        "end": 656,
                                                        "fullWidth": 8,
                                                        "width": 7,
                                                        "openParenToken": {
                                                            "kind": "OpenParenToken",
                                                            "fullStart": 649,
                                                            "fullEnd": 650,
                                                            "start": 649,
                                                            "end": 650,
                                                            "fullWidth": 1,
                                                            "width": 1,
                                                            "text": "(",
                                                            "value": "(",
                                                            "valueText": "("
                                                        },
                                                        "parameters": [
                                                            {
                                                                "kind": "Parameter",
                                                                "fullStart": 650,
                                                                "fullEnd": 655,
                                                                "start": 650,
                                                                "end": 655,
                                                                "fullWidth": 5,
                                                                "width": 5,
                                                                "modifiers": [],
                                                                "identifier": {
                                                                    "kind": "IdentifierName",
                                                                    "fullStart": 650,
                                                                    "fullEnd": 655,
                                                                    "start": 650,
                                                                    "end": 655,
                                                                    "fullWidth": 5,
                                                                    "width": 5,
                                                                    "text": "value",
                                                                    "value": "value",
                                                                    "valueText": "value"
                                                                }
                                                            }
                                                        ],
                                                        "closeParenToken": {
                                                            "kind": "CloseParenToken",
                                                            "fullStart": 655,
                                                            "fullEnd": 657,
                                                            "start": 655,
                                                            "end": 656,
                                                            "fullWidth": 2,
                                                            "width": 1,
                                                            "text": ")",
                                                            "value": ")",
                                                            "valueText": ")",
                                                            "hasTrailingTrivia": true,
                                                            "trailingTrivia": [
                                                                {
                                                                    "kind": "WhitespaceTrivia",
                                                                    "text": " "
                                                                }
                                                            ]
                                                        }
                                                    }
                                                },
                                                "block": {
                                                    "kind": "Block",
                                                    "fullStart": 657,
                                                    "fullEnd": 705,
                                                    "start": 657,
                                                    "end": 705,
                                                    "fullWidth": 48,
                                                    "width": 48,
                                                    "openBraceToken": {
                                                        "kind": "OpenBraceToken",
                                                        "fullStart": 657,
                                                        "fullEnd": 660,
                                                        "start": 657,
                                                        "end": 658,
                                                        "fullWidth": 3,
                                                        "width": 1,
                                                        "text": "{",
                                                        "value": "{",
                                                        "valueText": "{",
                                                        "hasTrailingTrivia": true,
                                                        "hasTrailingNewLine": true,
                                                        "trailingTrivia": [
                                                            {
                                                                "kind": "NewLineTrivia",
                                                                "text": "\r\n"
                                                            }
                                                        ]
                                                    },
                                                    "statements": [
                                                        {
                                                            "kind": "ExpressionStatement",
                                                            "fullStart": 660,
                                                            "fullEnd": 696,
                                                            "start": 672,
                                                            "end": 694,
                                                            "fullWidth": 36,
                                                            "width": 22,
                                                            "expression": {
                                                                "kind": "AssignmentExpression",
                                                                "fullStart": 660,
                                                                "fullEnd": 693,
                                                                "start": 672,
                                                                "end": 693,
                                                                "fullWidth": 33,
                                                                "width": 21,
                                                                "left": {
                                                                    "kind": "IdentifierName",
                                                                    "fullStart": 660,
                                                                    "fullEnd": 686,
                                                                    "start": 672,
                                                                    "end": 685,
                                                                    "fullWidth": 26,
                                                                    "width": 13,
                                                                    "text": "verifySetFunc",
                                                                    "value": "verifySetFunc",
                                                                    "valueText": "verifySetFunc",
                                                                    "hasLeadingTrivia": true,
                                                                    "hasTrailingTrivia": true,
                                                                    "leadingTrivia": [
                                                                        {
                                                                            "kind": "WhitespaceTrivia",
                                                                            "text": "            "
                                                                        }
                                                                    ],
                                                                    "trailingTrivia": [
                                                                        {
                                                                            "kind": "WhitespaceTrivia",
                                                                            "text": " "
                                                                        }
                                                                    ]
                                                                },
                                                                "operatorToken": {
                                                                    "kind": "EqualsToken",
                                                                    "fullStart": 686,
                                                                    "fullEnd": 688,
                                                                    "start": 686,
                                                                    "end": 687,
                                                                    "fullWidth": 2,
                                                                    "width": 1,
                                                                    "text": "=",
                                                                    "value": "=",
                                                                    "valueText": "=",
                                                                    "hasTrailingTrivia": true,
                                                                    "trailingTrivia": [
                                                                        {
                                                                            "kind": "WhitespaceTrivia",
                                                                            "text": " "
                                                                        }
                                                                    ]
                                                                },
                                                                "right": {
                                                                    "kind": "IdentifierName",
                                                                    "fullStart": 688,
                                                                    "fullEnd": 693,
                                                                    "start": 688,
                                                                    "end": 693,
                                                                    "fullWidth": 5,
                                                                    "width": 5,
                                                                    "text": "value",
                                                                    "value": "value",
                                                                    "valueText": "value"
                                                                }
                                                            },
                                                            "semicolonToken": {
                                                                "kind": "SemicolonToken",
                                                                "fullStart": 693,
                                                                "fullEnd": 696,
                                                                "start": 693,
                                                                "end": 694,
                                                                "fullWidth": 3,
                                                                "width": 1,
                                                                "text": ";",
                                                                "value": ";",
                                                                "valueText": ";",
                                                                "hasTrailingTrivia": true,
                                                                "hasTrailingNewLine": true,
                                                                "trailingTrivia": [
                                                                    {
                                                                        "kind": "NewLineTrivia",
                                                                        "text": "\r\n"
                                                                    }
                                                                ]
                                                            }
                                                        }
                                                    ],
                                                    "closeBraceToken": {
                                                        "kind": "CloseBraceToken",
                                                        "fullStart": 696,
                                                        "fullEnd": 705,
                                                        "start": 704,
                                                        "end": 705,
                                                        "fullWidth": 9,
                                                        "width": 1,
                                                        "text": "}",
                                                        "value": "}",
                                                        "valueText": "}",
                                                        "hasLeadingTrivia": true,
                                                        "leadingTrivia": [
                                                            {
                                                                "kind": "WhitespaceTrivia",
                                                                "text": "        "
                                                            }
                                                        ]
                                                    }
                                                }
                                            }
                                        }
                                    }
                                ]
                            },
                            "semicolonToken": {
                                "kind": "SemicolonToken",
                                "fullStart": 705,
                                "fullEnd": 708,
                                "start": 705,
                                "end": 706,
                                "fullWidth": 3,
                                "width": 1,
                                "text": ";",
                                "value": ";",
                                "valueText": ";",
                                "hasTrailingTrivia": true,
                                "hasTrailingNewLine": true,
                                "trailingTrivia": [
                                    {
                                        "kind": "NewLineTrivia",
                                        "text": "\r\n"
                                    }
                                ]
                            }
                        },
                        {
                            "kind": "ExpressionStatement",
                            "fullStart": 708,
                            "fullEnd": 793,
                            "start": 716,
                            "end": 791,
                            "fullWidth": 85,
                            "width": 75,
                            "isIncrementallyUnusable": true,
                            "expression": {
                                "kind": "InvocationExpression",
                                "fullStart": 708,
                                "fullEnd": 790,
                                "start": 716,
                                "end": 790,
                                "fullWidth": 82,
                                "width": 74,
                                "isIncrementallyUnusable": true,
                                "expression": {
                                    "kind": "MemberAccessExpression",
                                    "fullStart": 708,
                                    "fullEnd": 737,
                                    "start": 716,
                                    "end": 737,
                                    "fullWidth": 29,
                                    "width": 21,
                                    "expression": {
                                        "kind": "IdentifierName",
                                        "fullStart": 708,
                                        "fullEnd": 722,
                                        "start": 716,
                                        "end": 722,
                                        "fullWidth": 14,
                                        "width": 6,
                                        "text": "Object",
                                        "value": "Object",
                                        "valueText": "Object",
                                        "hasLeadingTrivia": true,
                                        "leadingTrivia": [
                                            {
                                                "kind": "WhitespaceTrivia",
                                                "text": "        "
                                            }
                                        ]
                                    },
                                    "dotToken": {
                                        "kind": "DotToken",
                                        "fullStart": 722,
                                        "fullEnd": 723,
                                        "start": 722,
                                        "end": 723,
                                        "fullWidth": 1,
                                        "width": 1,
                                        "text": ".",
                                        "value": ".",
                                        "valueText": "."
                                    },
                                    "name": {
                                        "kind": "IdentifierName",
                                        "fullStart": 723,
                                        "fullEnd": 737,
                                        "start": 723,
                                        "end": 737,
                                        "fullWidth": 14,
                                        "width": 14,
                                        "text": "defineProperty",
                                        "value": "defineProperty",
                                        "valueText": "defineProperty"
                                    }
                                },
                                "argumentList": {
                                    "kind": "ArgumentList",
                                    "fullStart": 737,
                                    "fullEnd": 790,
                                    "start": 737,
                                    "end": 790,
                                    "fullWidth": 53,
                                    "width": 53,
                                    "isIncrementallyUnusable": true,
                                    "openParenToken": {
                                        "kind": "OpenParenToken",
                                        "fullStart": 737,
                                        "fullEnd": 738,
                                        "start": 737,
                                        "end": 738,
                                        "fullWidth": 1,
                                        "width": 1,
                                        "text": "(",
                                        "value": "(",
                                        "valueText": "("
                                    },
                                    "arguments": [
                                        {
                                            "kind": "IdentifierName",
                                            "fullStart": 738,
                                            "fullEnd": 741,
                                            "start": 738,
                                            "end": 741,
                                            "fullWidth": 3,
                                            "width": 3,
                                            "text": "obj",
                                            "value": "obj",
                                            "valueText": "obj"
                                        },
                                        {
                                            "kind": "CommaToken",
                                            "fullStart": 741,
                                            "fullEnd": 743,
                                            "start": 741,
                                            "end": 742,
                                            "fullWidth": 2,
                                            "width": 1,
                                            "text": ",",
                                            "value": ",",
                                            "valueText": ",",
                                            "hasTrailingTrivia": true,
                                            "trailingTrivia": [
                                                {
                                                    "kind": "WhitespaceTrivia",
                                                    "text": " "
                                                }
                                            ]
                                        },
                                        {
                                            "kind": "StringLiteral",
                                            "fullStart": 743,
                                            "fullEnd": 749,
                                            "start": 743,
                                            "end": 749,
                                            "fullWidth": 6,
                                            "width": 6,
                                            "text": "\"prop\"",
                                            "value": "prop",
                                            "valueText": "prop"
                                        },
                                        {
                                            "kind": "CommaToken",
                                            "fullStart": 749,
                                            "fullEnd": 751,
                                            "start": 749,
                                            "end": 750,
                                            "fullWidth": 2,
                                            "width": 1,
                                            "text": ",",
                                            "value": ",",
                                            "valueText": ",",
                                            "hasTrailingTrivia": true,
                                            "trailingTrivia": [
                                                {
                                                    "kind": "WhitespaceTrivia",
                                                    "text": " "
                                                }
                                            ]
                                        },
                                        {
                                            "kind": "ObjectLiteralExpression",
                                            "fullStart": 751,
                                            "fullEnd": 789,
                                            "start": 751,
                                            "end": 789,
                                            "fullWidth": 38,
                                            "width": 38,
                                            "isIncrementallyUnusable": true,
                                            "openBraceToken": {
                                                "kind": "OpenBraceToken",
                                                "fullStart": 751,
                                                "fullEnd": 754,
                                                "start": 751,
                                                "end": 752,
                                                "fullWidth": 3,
                                                "width": 1,
                                                "text": "{",
                                                "value": "{",
                                                "valueText": "{",
                                                "hasTrailingTrivia": true,
                                                "hasTrailingNewLine": true,
                                                "trailingTrivia": [
                                                    {
                                                        "kind": "NewLineTrivia",
                                                        "text": "\r\n"
                                                    }
                                                ]
                                            },
                                            "propertyAssignments": [
                                                {
                                                    "kind": "SimplePropertyAssignment",
                                                    "fullStart": 754,
                                                    "fullEnd": 780,
                                                    "start": 766,
                                                    "end": 778,
                                                    "fullWidth": 26,
                                                    "width": 12,
                                                    "isIncrementallyUnusable": true,
                                                    "propertyName": {
                                                        "kind": "IdentifierName",
                                                        "fullStart": 754,
                                                        "fullEnd": 769,
                                                        "start": 766,
                                                        "end": 769,
                                                        "fullWidth": 15,
                                                        "width": 3,
                                                        "text": "set",
                                                        "value": "set",
                                                        "valueText": "set",
                                                        "hasLeadingTrivia": true,
                                                        "leadingTrivia": [
                                                            {
                                                                "kind": "WhitespaceTrivia",
                                                                "text": "            "
                                                            }
                                                        ]
                                                    },
                                                    "colonToken": {
                                                        "kind": "ColonToken",
                                                        "fullStart": 769,
                                                        "fullEnd": 771,
                                                        "start": 769,
                                                        "end": 770,
                                                        "fullWidth": 2,
                                                        "width": 1,
                                                        "text": ":",
                                                        "value": ":",
                                                        "valueText": ":",
                                                        "hasTrailingTrivia": true,
                                                        "trailingTrivia": [
                                                            {
                                                                "kind": "WhitespaceTrivia",
                                                                "text": " "
                                                            }
                                                        ]
                                                    },
                                                    "expression": {
                                                        "kind": "IdentifierName",
                                                        "fullStart": 771,
                                                        "fullEnd": 780,
                                                        "start": 771,
                                                        "end": 778,
                                                        "fullWidth": 9,
                                                        "width": 7,
                                                        "text": "setFunc",
                                                        "value": "setFunc",
                                                        "valueText": "setFunc",
                                                        "hasTrailingTrivia": true,
                                                        "hasTrailingNewLine": true,
                                                        "trailingTrivia": [
                                                            {
                                                                "kind": "NewLineTrivia",
                                                                "text": "\r\n"
                                                            }
                                                        ]
                                                    }
                                                }
                                            ],
                                            "closeBraceToken": {
                                                "kind": "CloseBraceToken",
                                                "fullStart": 780,
                                                "fullEnd": 789,
                                                "start": 788,
                                                "end": 789,
                                                "fullWidth": 9,
                                                "width": 1,
                                                "text": "}",
                                                "value": "}",
                                                "valueText": "}",
                                                "hasLeadingTrivia": true,
                                                "leadingTrivia": [
                                                    {
                                                        "kind": "WhitespaceTrivia",
                                                        "text": "        "
                                                    }
                                                ]
                                            }
                                        }
                                    ],
                                    "closeParenToken": {
                                        "kind": "CloseParenToken",
                                        "fullStart": 789,
                                        "fullEnd": 790,
                                        "start": 789,
                                        "end": 790,
                                        "fullWidth": 1,
                                        "width": 1,
                                        "text": ")",
                                        "value": ")",
                                        "valueText": ")"
                                    }
                                }
                            },
                            "semicolonToken": {
                                "kind": "SemicolonToken",
                                "fullStart": 790,
                                "fullEnd": 793,
                                "start": 790,
                                "end": 791,
                                "fullWidth": 3,
                                "width": 1,
                                "text": ";",
                                "value": ";",
                                "valueText": ";",
                                "hasTrailingTrivia": true,
                                "hasTrailingNewLine": true,
                                "trailingTrivia": [
                                    {
                                        "kind": "NewLineTrivia",
                                        "text": "\r\n"
                                    }
                                ]
                            }
                        },
                        {
                            "kind": "ExpressionStatement",
                            "fullStart": 793,
                            "fullEnd": 819,
                            "start": 801,
                            "end": 817,
                            "fullWidth": 26,
                            "width": 16,
                            "expression": {
                                "kind": "AssignmentExpression",
                                "fullStart": 793,
                                "fullEnd": 816,
                                "start": 801,
                                "end": 816,
                                "fullWidth": 23,
                                "width": 15,
                                "left": {
                                    "kind": "MemberAccessExpression",
                                    "fullStart": 793,
                                    "fullEnd": 810,
                                    "start": 801,
                                    "end": 809,
                                    "fullWidth": 17,
                                    "width": 8,
                                    "expression": {
                                        "kind": "IdentifierName",
                                        "fullStart": 793,
                                        "fullEnd": 804,
                                        "start": 801,
                                        "end": 804,
                                        "fullWidth": 11,
                                        "width": 3,
                                        "text": "obj",
                                        "value": "obj",
                                        "valueText": "obj",
                                        "hasLeadingTrivia": true,
                                        "leadingTrivia": [
                                            {
                                                "kind": "WhitespaceTrivia",
                                                "text": "        "
                                            }
                                        ]
                                    },
                                    "dotToken": {
                                        "kind": "DotToken",
                                        "fullStart": 804,
                                        "fullEnd": 805,
                                        "start": 804,
                                        "end": 805,
                                        "fullWidth": 1,
                                        "width": 1,
                                        "text": ".",
                                        "value": ".",
                                        "valueText": "."
                                    },
                                    "name": {
                                        "kind": "IdentifierName",
                                        "fullStart": 805,
                                        "fullEnd": 810,
                                        "start": 805,
                                        "end": 809,
                                        "fullWidth": 5,
                                        "width": 4,
                                        "text": "prop",
                                        "value": "prop",
                                        "valueText": "prop",
                                        "hasTrailingTrivia": true,
                                        "trailingTrivia": [
                                            {
                                                "kind": "WhitespaceTrivia",
                                                "text": " "
                                            }
                                        ]
                                    }
                                },
                                "operatorToken": {
                                    "kind": "EqualsToken",
                                    "fullStart": 810,
                                    "fullEnd": 812,
                                    "start": 810,
                                    "end": 811,
                                    "fullWidth": 2,
                                    "width": 1,
                                    "text": "=",
                                    "value": "=",
                                    "valueText": "=",
                                    "hasTrailingTrivia": true,
                                    "trailingTrivia": [
                                        {
                                            "kind": "WhitespaceTrivia",
                                            "text": " "
                                        }
                                    ]
                                },
                                "right": {
                                    "kind": "NumericLiteral",
                                    "fullStart": 812,
                                    "fullEnd": 816,
                                    "start": 812,
                                    "end": 816,
                                    "fullWidth": 4,
                                    "width": 4,
                                    "text": "2010",
                                    "value": 2010,
                                    "valueText": "2010"
                                }
                            },
                            "semicolonToken": {
                                "kind": "SemicolonToken",
                                "fullStart": 816,
                                "fullEnd": 819,
                                "start": 816,
                                "end": 817,
                                "fullWidth": 3,
                                "width": 1,
                                "text": ";",
                                "value": ";",
                                "valueText": ";",
                                "hasTrailingTrivia": true,
                                "hasTrailingNewLine": true,
                                "trailingTrivia": [
                                    {
                                        "kind": "NewLineTrivia",
                                        "text": "\r\n"
                                    }
                                ]
                            }
                        },
                        {
                            "kind": "VariableStatement",
                            "fullStart": 819,
                            "fullEnd": 885,
                            "start": 827,
                            "end": 883,
                            "fullWidth": 66,
                            "width": 56,
                            "modifiers": [],
                            "variableDeclaration": {
                                "kind": "VariableDeclaration",
                                "fullStart": 819,
                                "fullEnd": 882,
                                "start": 827,
                                "end": 882,
                                "fullWidth": 63,
                                "width": 55,
                                "varKeyword": {
                                    "kind": "VarKeyword",
                                    "fullStart": 819,
                                    "fullEnd": 831,
                                    "start": 827,
                                    "end": 830,
                                    "fullWidth": 12,
                                    "width": 3,
                                    "text": "var",
                                    "value": "var",
                                    "valueText": "var",
                                    "hasLeadingTrivia": true,
                                    "hasTrailingTrivia": true,
                                    "leadingTrivia": [
                                        {
                                            "kind": "WhitespaceTrivia",
                                            "text": "        "
                                        }
                                    ],
                                    "trailingTrivia": [
                                        {
                                            "kind": "WhitespaceTrivia",
                                            "text": " "
                                        }
                                    ]
                                },
                                "variableDeclarators": [
                                    {
                                        "kind": "VariableDeclarator",
                                        "fullStart": 831,
                                        "fullEnd": 882,
                                        "start": 831,
                                        "end": 882,
                                        "fullWidth": 51,
<<<<<<< HEAD
                                        "width": 51,
                                        "identifier": {
=======
                                        "propertyName": {
>>>>>>> 85e84683
                                            "kind": "IdentifierName",
                                            "fullStart": 831,
                                            "fullEnd": 836,
                                            "start": 831,
                                            "end": 835,
                                            "fullWidth": 5,
                                            "width": 4,
                                            "text": "desc",
                                            "value": "desc",
                                            "valueText": "desc",
                                            "hasTrailingTrivia": true,
                                            "trailingTrivia": [
                                                {
                                                    "kind": "WhitespaceTrivia",
                                                    "text": " "
                                                }
                                            ]
                                        },
                                        "equalsValueClause": {
                                            "kind": "EqualsValueClause",
                                            "fullStart": 836,
                                            "fullEnd": 882,
                                            "start": 836,
                                            "end": 882,
                                            "fullWidth": 46,
                                            "width": 46,
                                            "equalsToken": {
                                                "kind": "EqualsToken",
                                                "fullStart": 836,
                                                "fullEnd": 838,
                                                "start": 836,
                                                "end": 837,
                                                "fullWidth": 2,
                                                "width": 1,
                                                "text": "=",
                                                "value": "=",
                                                "valueText": "=",
                                                "hasTrailingTrivia": true,
                                                "trailingTrivia": [
                                                    {
                                                        "kind": "WhitespaceTrivia",
                                                        "text": " "
                                                    }
                                                ]
                                            },
                                            "value": {
                                                "kind": "InvocationExpression",
                                                "fullStart": 838,
                                                "fullEnd": 882,
                                                "start": 838,
                                                "end": 882,
                                                "fullWidth": 44,
                                                "width": 44,
                                                "expression": {
                                                    "kind": "MemberAccessExpression",
                                                    "fullStart": 838,
                                                    "fullEnd": 869,
                                                    "start": 838,
                                                    "end": 869,
                                                    "fullWidth": 31,
                                                    "width": 31,
                                                    "expression": {
                                                        "kind": "IdentifierName",
                                                        "fullStart": 838,
                                                        "fullEnd": 844,
                                                        "start": 838,
                                                        "end": 844,
                                                        "fullWidth": 6,
                                                        "width": 6,
                                                        "text": "Object",
                                                        "value": "Object",
                                                        "valueText": "Object"
                                                    },
                                                    "dotToken": {
                                                        "kind": "DotToken",
                                                        "fullStart": 844,
                                                        "fullEnd": 845,
                                                        "start": 844,
                                                        "end": 845,
                                                        "fullWidth": 1,
                                                        "width": 1,
                                                        "text": ".",
                                                        "value": ".",
                                                        "valueText": "."
                                                    },
                                                    "name": {
                                                        "kind": "IdentifierName",
                                                        "fullStart": 845,
                                                        "fullEnd": 869,
                                                        "start": 845,
                                                        "end": 869,
                                                        "fullWidth": 24,
                                                        "width": 24,
                                                        "text": "getOwnPropertyDescriptor",
                                                        "value": "getOwnPropertyDescriptor",
                                                        "valueText": "getOwnPropertyDescriptor"
                                                    }
                                                },
                                                "argumentList": {
                                                    "kind": "ArgumentList",
                                                    "fullStart": 869,
                                                    "fullEnd": 882,
                                                    "start": 869,
                                                    "end": 882,
                                                    "fullWidth": 13,
                                                    "width": 13,
                                                    "openParenToken": {
                                                        "kind": "OpenParenToken",
                                                        "fullStart": 869,
                                                        "fullEnd": 870,
                                                        "start": 869,
                                                        "end": 870,
                                                        "fullWidth": 1,
                                                        "width": 1,
                                                        "text": "(",
                                                        "value": "(",
                                                        "valueText": "("
                                                    },
                                                    "arguments": [
                                                        {
                                                            "kind": "IdentifierName",
                                                            "fullStart": 870,
                                                            "fullEnd": 873,
                                                            "start": 870,
                                                            "end": 873,
                                                            "fullWidth": 3,
                                                            "width": 3,
                                                            "text": "obj",
                                                            "value": "obj",
                                                            "valueText": "obj"
                                                        },
                                                        {
                                                            "kind": "CommaToken",
                                                            "fullStart": 873,
                                                            "fullEnd": 875,
                                                            "start": 873,
                                                            "end": 874,
                                                            "fullWidth": 2,
                                                            "width": 1,
                                                            "text": ",",
                                                            "value": ",",
                                                            "valueText": ",",
                                                            "hasTrailingTrivia": true,
                                                            "trailingTrivia": [
                                                                {
                                                                    "kind": "WhitespaceTrivia",
                                                                    "text": " "
                                                                }
                                                            ]
                                                        },
                                                        {
                                                            "kind": "StringLiteral",
                                                            "fullStart": 875,
                                                            "fullEnd": 881,
                                                            "start": 875,
                                                            "end": 881,
                                                            "fullWidth": 6,
                                                            "width": 6,
                                                            "text": "\"prop\"",
                                                            "value": "prop",
                                                            "valueText": "prop"
                                                        }
                                                    ],
                                                    "closeParenToken": {
                                                        "kind": "CloseParenToken",
                                                        "fullStart": 881,
                                                        "fullEnd": 882,
                                                        "start": 881,
                                                        "end": 882,
                                                        "fullWidth": 1,
                                                        "width": 1,
                                                        "text": ")",
                                                        "value": ")",
                                                        "valueText": ")"
                                                    }
                                                }
                                            }
                                        }
                                    }
                                ]
                            },
                            "semicolonToken": {
                                "kind": "SemicolonToken",
                                "fullStart": 882,
                                "fullEnd": 885,
                                "start": 882,
                                "end": 883,
                                "fullWidth": 3,
                                "width": 1,
                                "text": ";",
                                "value": ";",
                                "valueText": ";",
                                "hasTrailingTrivia": true,
                                "hasTrailingNewLine": true,
                                "trailingTrivia": [
                                    {
                                        "kind": "NewLineTrivia",
                                        "text": "\r\n"
                                    }
                                ]
                            }
                        },
                        {
                            "kind": "ReturnStatement",
                            "fullStart": 885,
                            "fullEnd": 981,
                            "start": 895,
                            "end": 979,
                            "fullWidth": 96,
                            "width": 84,
                            "isIncrementallyUnusable": true,
                            "returnKeyword": {
                                "kind": "ReturnKeyword",
                                "fullStart": 885,
                                "fullEnd": 902,
                                "start": 895,
                                "end": 901,
                                "fullWidth": 17,
                                "width": 6,
                                "text": "return",
                                "value": "return",
                                "valueText": "return",
                                "hasLeadingTrivia": true,
                                "hasLeadingNewLine": true,
                                "hasTrailingTrivia": true,
                                "leadingTrivia": [
                                    {
                                        "kind": "NewLineTrivia",
                                        "text": "\r\n"
                                    },
                                    {
                                        "kind": "WhitespaceTrivia",
                                        "text": "        "
                                    }
                                ],
                                "trailingTrivia": [
                                    {
                                        "kind": "WhitespaceTrivia",
                                        "text": " "
                                    }
                                ]
                            },
                            "expression": {
                                "kind": "LogicalAndExpression",
                                "fullStart": 902,
                                "fullEnd": 978,
                                "start": 902,
                                "end": 978,
                                "fullWidth": 76,
                                "width": 76,
                                "isIncrementallyUnusable": true,
                                "left": {
                                    "kind": "LogicalAndExpression",
                                    "fullStart": 902,
                                    "fullEnd": 953,
                                    "start": 902,
                                    "end": 952,
                                    "fullWidth": 51,
                                    "width": 50,
                                    "isIncrementallyUnusable": true,
                                    "left": {
                                        "kind": "InvocationExpression",
                                        "fullStart": 902,
                                        "fullEnd": 929,
                                        "start": 902,
                                        "end": 928,
                                        "fullWidth": 27,
                                        "width": 26,
                                        "expression": {
                                            "kind": "MemberAccessExpression",
                                            "fullStart": 902,
                                            "fullEnd": 920,
                                            "start": 902,
                                            "end": 920,
                                            "fullWidth": 18,
                                            "width": 18,
                                            "expression": {
                                                "kind": "IdentifierName",
                                                "fullStart": 902,
                                                "fullEnd": 905,
                                                "start": 902,
                                                "end": 905,
                                                "fullWidth": 3,
                                                "width": 3,
                                                "text": "obj",
                                                "value": "obj",
                                                "valueText": "obj"
                                            },
                                            "dotToken": {
                                                "kind": "DotToken",
                                                "fullStart": 905,
                                                "fullEnd": 906,
                                                "start": 905,
                                                "end": 906,
                                                "fullWidth": 1,
                                                "width": 1,
                                                "text": ".",
                                                "value": ".",
                                                "valueText": "."
                                            },
                                            "name": {
                                                "kind": "IdentifierName",
                                                "fullStart": 906,
                                                "fullEnd": 920,
                                                "start": 906,
                                                "end": 920,
                                                "fullWidth": 14,
                                                "width": 14,
                                                "text": "hasOwnProperty",
                                                "value": "hasOwnProperty",
                                                "valueText": "hasOwnProperty"
                                            }
                                        },
                                        "argumentList": {
                                            "kind": "ArgumentList",
                                            "fullStart": 920,
                                            "fullEnd": 929,
                                            "start": 920,
                                            "end": 928,
                                            "fullWidth": 9,
                                            "width": 8,
                                            "openParenToken": {
                                                "kind": "OpenParenToken",
                                                "fullStart": 920,
                                                "fullEnd": 921,
                                                "start": 920,
                                                "end": 921,
                                                "fullWidth": 1,
                                                "width": 1,
                                                "text": "(",
                                                "value": "(",
                                                "valueText": "("
                                            },
                                            "arguments": [
                                                {
                                                    "kind": "StringLiteral",
                                                    "fullStart": 921,
                                                    "fullEnd": 927,
                                                    "start": 921,
                                                    "end": 927,
                                                    "fullWidth": 6,
                                                    "width": 6,
                                                    "text": "\"prop\"",
                                                    "value": "prop",
                                                    "valueText": "prop"
                                                }
                                            ],
                                            "closeParenToken": {
                                                "kind": "CloseParenToken",
                                                "fullStart": 927,
                                                "fullEnd": 929,
                                                "start": 927,
                                                "end": 928,
                                                "fullWidth": 2,
                                                "width": 1,
                                                "text": ")",
                                                "value": ")",
                                                "valueText": ")",
                                                "hasTrailingTrivia": true,
                                                "trailingTrivia": [
                                                    {
                                                        "kind": "WhitespaceTrivia",
                                                        "text": " "
                                                    }
                                                ]
                                            }
                                        }
                                    },
                                    "operatorToken": {
                                        "kind": "AmpersandAmpersandToken",
                                        "fullStart": 929,
                                        "fullEnd": 932,
                                        "start": 929,
                                        "end": 931,
                                        "fullWidth": 3,
                                        "width": 2,
                                        "text": "&&",
                                        "value": "&&",
                                        "valueText": "&&",
                                        "hasTrailingTrivia": true,
                                        "trailingTrivia": [
                                            {
                                                "kind": "WhitespaceTrivia",
                                                "text": " "
                                            }
                                        ]
                                    },
                                    "right": {
                                        "kind": "EqualsExpression",
                                        "fullStart": 932,
                                        "fullEnd": 953,
                                        "start": 932,
                                        "end": 952,
                                        "fullWidth": 21,
                                        "width": 20,
                                        "isIncrementallyUnusable": true,
                                        "left": {
                                            "kind": "MemberAccessExpression",
                                            "fullStart": 932,
                                            "fullEnd": 941,
                                            "start": 932,
                                            "end": 940,
                                            "fullWidth": 9,
                                            "width": 8,
                                            "isIncrementallyUnusable": true,
                                            "expression": {
                                                "kind": "IdentifierName",
                                                "fullStart": 932,
                                                "fullEnd": 936,
                                                "start": 932,
                                                "end": 936,
                                                "fullWidth": 4,
                                                "width": 4,
                                                "text": "desc",
                                                "value": "desc",
                                                "valueText": "desc"
                                            },
                                            "dotToken": {
                                                "kind": "DotToken",
                                                "fullStart": 936,
                                                "fullEnd": 937,
                                                "start": 936,
                                                "end": 937,
                                                "fullWidth": 1,
                                                "width": 1,
                                                "text": ".",
                                                "value": ".",
                                                "valueText": "."
                                            },
                                            "name": {
                                                "kind": "IdentifierName",
                                                "fullStart": 937,
                                                "fullEnd": 941,
                                                "start": 937,
                                                "end": 940,
                                                "fullWidth": 4,
                                                "width": 3,
                                                "text": "set",
                                                "value": "set",
                                                "valueText": "set",
                                                "hasTrailingTrivia": true,
                                                "trailingTrivia": [
                                                    {
                                                        "kind": "WhitespaceTrivia",
                                                        "text": " "
                                                    }
                                                ]
                                            }
                                        },
                                        "operatorToken": {
                                            "kind": "EqualsEqualsEqualsToken",
                                            "fullStart": 941,
                                            "fullEnd": 945,
                                            "start": 941,
                                            "end": 944,
                                            "fullWidth": 4,
                                            "width": 3,
                                            "text": "===",
                                            "value": "===",
                                            "valueText": "===",
                                            "hasTrailingTrivia": true,
                                            "trailingTrivia": [
                                                {
                                                    "kind": "WhitespaceTrivia",
                                                    "text": " "
                                                }
                                            ]
                                        },
                                        "right": {
                                            "kind": "IdentifierName",
                                            "fullStart": 945,
                                            "fullEnd": 953,
                                            "start": 945,
                                            "end": 952,
                                            "fullWidth": 8,
                                            "width": 7,
                                            "text": "setFunc",
                                            "value": "setFunc",
                                            "valueText": "setFunc",
                                            "hasTrailingTrivia": true,
                                            "trailingTrivia": [
                                                {
                                                    "kind": "WhitespaceTrivia",
                                                    "text": " "
                                                }
                                            ]
                                        }
                                    }
                                },
                                "operatorToken": {
                                    "kind": "AmpersandAmpersandToken",
                                    "fullStart": 953,
                                    "fullEnd": 956,
                                    "start": 953,
                                    "end": 955,
                                    "fullWidth": 3,
                                    "width": 2,
                                    "text": "&&",
                                    "value": "&&",
                                    "valueText": "&&",
                                    "hasTrailingTrivia": true,
                                    "trailingTrivia": [
                                        {
                                            "kind": "WhitespaceTrivia",
                                            "text": " "
                                        }
                                    ]
                                },
                                "right": {
                                    "kind": "EqualsExpression",
                                    "fullStart": 956,
                                    "fullEnd": 978,
                                    "start": 956,
                                    "end": 978,
                                    "fullWidth": 22,
                                    "width": 22,
                                    "left": {
                                        "kind": "IdentifierName",
                                        "fullStart": 956,
                                        "fullEnd": 970,
                                        "start": 956,
                                        "end": 969,
                                        "fullWidth": 14,
                                        "width": 13,
                                        "text": "verifySetFunc",
                                        "value": "verifySetFunc",
                                        "valueText": "verifySetFunc",
                                        "hasTrailingTrivia": true,
                                        "trailingTrivia": [
                                            {
                                                "kind": "WhitespaceTrivia",
                                                "text": " "
                                            }
                                        ]
                                    },
                                    "operatorToken": {
                                        "kind": "EqualsEqualsEqualsToken",
                                        "fullStart": 970,
                                        "fullEnd": 974,
                                        "start": 970,
                                        "end": 973,
                                        "fullWidth": 4,
                                        "width": 3,
                                        "text": "===",
                                        "value": "===",
                                        "valueText": "===",
                                        "hasTrailingTrivia": true,
                                        "trailingTrivia": [
                                            {
                                                "kind": "WhitespaceTrivia",
                                                "text": " "
                                            }
                                        ]
                                    },
                                    "right": {
                                        "kind": "NumericLiteral",
                                        "fullStart": 974,
                                        "fullEnd": 978,
                                        "start": 974,
                                        "end": 978,
                                        "fullWidth": 4,
                                        "width": 4,
                                        "text": "2010",
                                        "value": 2010,
                                        "valueText": "2010"
                                    }
                                }
                            },
                            "semicolonToken": {
                                "kind": "SemicolonToken",
                                "fullStart": 978,
                                "fullEnd": 981,
                                "start": 978,
                                "end": 979,
                                "fullWidth": 3,
                                "width": 1,
                                "text": ";",
                                "value": ";",
                                "valueText": ";",
                                "hasTrailingTrivia": true,
                                "hasTrailingNewLine": true,
                                "trailingTrivia": [
                                    {
                                        "kind": "NewLineTrivia",
                                        "text": "\r\n"
                                    }
                                ]
                            }
                        }
                    ],
                    "closeBraceToken": {
                        "kind": "CloseBraceToken",
                        "fullStart": 981,
                        "fullEnd": 988,
                        "start": 985,
                        "end": 986,
                        "fullWidth": 7,
                        "width": 1,
                        "text": "}",
                        "value": "}",
                        "valueText": "}",
                        "hasLeadingTrivia": true,
                        "hasTrailingTrivia": true,
                        "hasTrailingNewLine": true,
                        "leadingTrivia": [
                            {
                                "kind": "WhitespaceTrivia",
                                "text": "    "
                            }
                        ],
                        "trailingTrivia": [
                            {
                                "kind": "NewLineTrivia",
                                "text": "\r\n"
                            }
                        ]
                    }
                }
            },
            {
                "kind": "ExpressionStatement",
                "fullStart": 988,
                "fullEnd": 1012,
                "start": 988,
                "end": 1010,
                "fullWidth": 24,
                "width": 22,
                "expression": {
                    "kind": "InvocationExpression",
                    "fullStart": 988,
                    "fullEnd": 1009,
                    "start": 988,
                    "end": 1009,
                    "fullWidth": 21,
                    "width": 21,
                    "expression": {
                        "kind": "IdentifierName",
                        "fullStart": 988,
                        "fullEnd": 999,
                        "start": 988,
                        "end": 999,
                        "fullWidth": 11,
                        "width": 11,
                        "text": "runTestCase",
                        "value": "runTestCase",
                        "valueText": "runTestCase"
                    },
                    "argumentList": {
                        "kind": "ArgumentList",
                        "fullStart": 999,
                        "fullEnd": 1009,
                        "start": 999,
                        "end": 1009,
                        "fullWidth": 10,
                        "width": 10,
                        "openParenToken": {
                            "kind": "OpenParenToken",
                            "fullStart": 999,
                            "fullEnd": 1000,
                            "start": 999,
                            "end": 1000,
                            "fullWidth": 1,
                            "width": 1,
                            "text": "(",
                            "value": "(",
                            "valueText": "("
                        },
                        "arguments": [
                            {
                                "kind": "IdentifierName",
                                "fullStart": 1000,
                                "fullEnd": 1008,
                                "start": 1000,
                                "end": 1008,
                                "fullWidth": 8,
                                "width": 8,
                                "text": "testcase",
                                "value": "testcase",
                                "valueText": "testcase"
                            }
                        ],
                        "closeParenToken": {
                            "kind": "CloseParenToken",
                            "fullStart": 1008,
                            "fullEnd": 1009,
                            "start": 1008,
                            "end": 1009,
                            "fullWidth": 1,
                            "width": 1,
                            "text": ")",
                            "value": ")",
                            "valueText": ")"
                        }
                    }
                },
                "semicolonToken": {
                    "kind": "SemicolonToken",
                    "fullStart": 1009,
                    "fullEnd": 1012,
                    "start": 1009,
                    "end": 1010,
                    "fullWidth": 3,
                    "width": 1,
                    "text": ";",
                    "value": ";",
                    "valueText": ";",
                    "hasTrailingTrivia": true,
                    "hasTrailingNewLine": true,
                    "trailingTrivia": [
                        {
                            "kind": "NewLineTrivia",
                            "text": "\r\n"
                        }
                    ]
                }
            }
        ],
        "endOfFileToken": {
            "kind": "EndOfFileToken",
            "fullStart": 1012,
            "fullEnd": 1012,
            "start": 1012,
            "end": 1012,
            "fullWidth": 0,
            "width": 0,
            "text": ""
        }
    },
    "lineMap": {
        "lineStarts": [
            0,
            67,
            152,
            232,
            308,
            380,
            385,
            439,
            528,
            533,
            535,
            537,
            560,
            583,
            585,
            618,
            660,
            696,
            708,
            754,
            780,
            793,
            819,
            885,
            887,
            981,
            988,
            1012
        ],
        "length": 1012
    }
}<|MERGE_RESOLUTION|>--- conflicted
+++ resolved
@@ -247,12 +247,8 @@
                                         "start": 572,
                                         "end": 580,
                                         "fullWidth": 8,
-<<<<<<< HEAD
                                         "width": 8,
-                                        "identifier": {
-=======
                                         "propertyName": {
->>>>>>> 85e84683
                                             "kind": "IdentifierName",
                                             "fullStart": 572,
                                             "fullEnd": 576,
@@ -413,12 +409,8 @@
                                         "start": 597,
                                         "end": 615,
                                         "fullWidth": 18,
-<<<<<<< HEAD
                                         "width": 18,
-                                        "identifier": {
-=======
                                         "propertyName": {
->>>>>>> 85e84683
                                             "kind": "IdentifierName",
                                             "fullStart": 597,
                                             "fullEnd": 611,
@@ -552,12 +544,8 @@
                                         "start": 630,
                                         "end": 705,
                                         "fullWidth": 75,
-<<<<<<< HEAD
                                         "width": 75,
-                                        "identifier": {
-=======
                                         "propertyName": {
->>>>>>> 85e84683
                                             "kind": "IdentifierName",
                                             "fullStart": 630,
                                             "fullEnd": 638,
@@ -1362,12 +1350,8 @@
                                         "start": 831,
                                         "end": 882,
                                         "fullWidth": 51,
-<<<<<<< HEAD
                                         "width": 51,
-                                        "identifier": {
-=======
                                         "propertyName": {
->>>>>>> 85e84683
                                             "kind": "IdentifierName",
                                             "fullStart": 831,
                                             "fullEnd": 836,
