--- conflicted
+++ resolved
@@ -245,12 +245,8 @@
                                         "start": 641,
                                         "end": 649,
                                         "fullWidth": 8,
-<<<<<<< HEAD
                                         "width": 8,
-                                        "identifier": {
-=======
                                         "propertyName": {
->>>>>>> 85e84683
                                             "kind": "IdentifierName",
                                             "fullStart": 641,
                                             "fullEnd": 645,
@@ -406,12 +402,8 @@
                                         "start": 664,
                                         "end": 680,
                                         "fullWidth": 16,
-<<<<<<< HEAD
                                         "width": 16,
-                                        "identifier": {
-=======
                                         "propertyName": {
->>>>>>> 85e84683
                                             "kind": "IdentifierName",
                                             "fullStart": 664,
                                             "fullEnd": 673,
@@ -948,12 +940,8 @@
                                         "start": 789,
                                         "end": 793,
                                         "fullWidth": 5,
-<<<<<<< HEAD
                                         "width": 4,
-                                        "identifier": {
-=======
                                         "propertyName": {
->>>>>>> 85e84683
                                             "kind": "IdentifierName",
                                             "fullStart": 789,
                                             "fullEnd": 794,
