{
    "isDeclaration": false,
    "languageVersion": "EcmaScript5",
    "parseOptions": {
        "allowAutomaticSemicolonInsertion": true
    },
    "sourceUnit": {
        "kind": "SourceUnit",
        "fullStart": 0,
        "fullEnd": 716,
        "start": 534,
        "end": 716,
        "fullWidth": 716,
        "width": 182,
        "isIncrementallyUnusable": true,
        "moduleElements": [
            {
                "kind": "FunctionDeclaration",
                "fullStart": 0,
                "fullEnd": 692,
                "start": 534,
                "end": 690,
                "fullWidth": 692,
                "width": 156,
                "modifiers": [],
                "functionKeyword": {
                    "kind": "FunctionKeyword",
                    "fullStart": 0,
                    "fullEnd": 543,
                    "start": 534,
                    "end": 542,
                    "fullWidth": 543,
                    "width": 8,
                    "text": "function",
                    "value": "function",
                    "valueText": "function",
                    "hasLeadingTrivia": true,
                    "hasLeadingComment": true,
                    "hasLeadingNewLine": true,
                    "hasTrailingTrivia": true,
                    "leadingTrivia": [
                        {
                            "kind": "SingleLineCommentTrivia",
                            "text": "/// Copyright (c) 2012 Ecma International.  All rights reserved. "
                        },
                        {
                            "kind": "NewLineTrivia",
                            "text": "\r\n"
                        },
                        {
                            "kind": "SingleLineCommentTrivia",
                            "text": "/// Ecma International makes this code available under the terms and conditions set"
                        },
                        {
                            "kind": "NewLineTrivia",
                            "text": "\r\n"
                        },
                        {
                            "kind": "SingleLineCommentTrivia",
                            "text": "/// forth on http://hg.ecmascript.org/tests/test262/raw-file/tip/LICENSE (the "
                        },
                        {
                            "kind": "NewLineTrivia",
                            "text": "\r\n"
                        },
                        {
                            "kind": "SingleLineCommentTrivia",
                            "text": "/// \"Use Terms\").   Any redistribution of this code must retain the above "
                        },
                        {
                            "kind": "NewLineTrivia",
                            "text": "\r\n"
                        },
                        {
                            "kind": "SingleLineCommentTrivia",
                            "text": "/// copyright and this notice and otherwise comply with the Use Terms."
                        },
                        {
                            "kind": "NewLineTrivia",
                            "text": "\r\n"
                        },
                        {
                            "kind": "MultiLineCommentTrivia",
                            "text": "/**\r\n * @path ch15/15.2/15.2.3/15.2.3.6/15.2.3.6-2-37.js\r\n * @description Object.defineProperty - argument 'P' is applied to string '123αβπcd' \r\n */"
                        },
                        {
                            "kind": "NewLineTrivia",
                            "text": "\r\n"
                        },
                        {
                            "kind": "NewLineTrivia",
                            "text": "\r\n"
                        },
                        {
                            "kind": "NewLineTrivia",
                            "text": "\r\n"
                        }
                    ],
                    "trailingTrivia": [
                        {
                            "kind": "WhitespaceTrivia",
                            "text": " "
                        }
                    ]
                },
                "identifier": {
                    "kind": "IdentifierName",
                    "fullStart": 543,
                    "fullEnd": 551,
                    "start": 543,
                    "end": 551,
                    "fullWidth": 8,
                    "width": 8,
                    "text": "testcase",
                    "value": "testcase",
                    "valueText": "testcase"
                },
                "callSignature": {
                    "kind": "CallSignature",
                    "fullStart": 551,
                    "fullEnd": 554,
                    "start": 551,
                    "end": 553,
                    "fullWidth": 3,
                    "width": 2,
                    "parameterList": {
                        "kind": "ParameterList",
                        "fullStart": 551,
                        "fullEnd": 554,
                        "start": 551,
                        "end": 553,
                        "fullWidth": 3,
                        "width": 2,
                        "openParenToken": {
                            "kind": "OpenParenToken",
                            "fullStart": 551,
                            "fullEnd": 552,
                            "start": 551,
                            "end": 552,
                            "fullWidth": 1,
                            "width": 1,
                            "text": "(",
                            "value": "(",
                            "valueText": "("
                        },
                        "parameters": [],
                        "closeParenToken": {
                            "kind": "CloseParenToken",
                            "fullStart": 552,
                            "fullEnd": 554,
                            "start": 552,
                            "end": 553,
                            "fullWidth": 2,
                            "width": 1,
                            "text": ")",
                            "value": ")",
                            "valueText": ")",
                            "hasTrailingTrivia": true,
                            "trailingTrivia": [
                                {
                                    "kind": "WhitespaceTrivia",
                                    "text": " "
                                }
                            ]
                        }
                    }
                },
                "block": {
                    "kind": "Block",
                    "fullStart": 554,
                    "fullEnd": 692,
                    "start": 554,
                    "end": 690,
                    "fullWidth": 138,
                    "width": 136,
                    "openBraceToken": {
                        "kind": "OpenBraceToken",
                        "fullStart": 554,
                        "fullEnd": 557,
                        "start": 554,
                        "end": 555,
                        "fullWidth": 3,
                        "width": 1,
                        "text": "{",
                        "value": "{",
                        "valueText": "{",
                        "hasTrailingTrivia": true,
                        "hasTrailingNewLine": true,
                        "trailingTrivia": [
                            {
                                "kind": "NewLineTrivia",
                                "text": "\r\n"
                            }
                        ]
                    },
                    "statements": [
                        {
                            "kind": "VariableStatement",
                            "fullStart": 557,
                            "fullEnd": 580,
                            "start": 565,
                            "end": 578,
                            "fullWidth": 23,
                            "width": 13,
                            "modifiers": [],
                            "variableDeclaration": {
                                "kind": "VariableDeclaration",
                                "fullStart": 557,
                                "fullEnd": 577,
                                "start": 565,
                                "end": 577,
                                "fullWidth": 20,
                                "width": 12,
                                "varKeyword": {
                                    "kind": "VarKeyword",
                                    "fullStart": 557,
                                    "fullEnd": 569,
                                    "start": 565,
                                    "end": 568,
                                    "fullWidth": 12,
                                    "width": 3,
                                    "text": "var",
                                    "value": "var",
                                    "valueText": "var",
                                    "hasLeadingTrivia": true,
                                    "hasTrailingTrivia": true,
                                    "leadingTrivia": [
                                        {
                                            "kind": "WhitespaceTrivia",
                                            "text": "        "
                                        }
                                    ],
                                    "trailingTrivia": [
                                        {
                                            "kind": "WhitespaceTrivia",
                                            "text": " "
                                        }
                                    ]
                                },
                                "variableDeclarators": [
                                    {
                                        "kind": "VariableDeclarator",
                                        "fullStart": 569,
                                        "fullEnd": 577,
                                        "start": 569,
                                        "end": 577,
                                        "fullWidth": 8,
<<<<<<< HEAD
                                        "width": 8,
                                        "identifier": {
=======
                                        "propertyName": {
>>>>>>> 85e84683
                                            "kind": "IdentifierName",
                                            "fullStart": 569,
                                            "fullEnd": 573,
                                            "start": 569,
                                            "end": 572,
                                            "fullWidth": 4,
                                            "width": 3,
                                            "text": "obj",
                                            "value": "obj",
                                            "valueText": "obj",
                                            "hasTrailingTrivia": true,
                                            "trailingTrivia": [
                                                {
                                                    "kind": "WhitespaceTrivia",
                                                    "text": " "
                                                }
                                            ]
                                        },
                                        "equalsValueClause": {
                                            "kind": "EqualsValueClause",
                                            "fullStart": 573,
                                            "fullEnd": 577,
                                            "start": 573,
                                            "end": 577,
                                            "fullWidth": 4,
                                            "width": 4,
                                            "equalsToken": {
                                                "kind": "EqualsToken",
                                                "fullStart": 573,
                                                "fullEnd": 575,
                                                "start": 573,
                                                "end": 574,
                                                "fullWidth": 2,
                                                "width": 1,
                                                "text": "=",
                                                "value": "=",
                                                "valueText": "=",
                                                "hasTrailingTrivia": true,
                                                "trailingTrivia": [
                                                    {
                                                        "kind": "WhitespaceTrivia",
                                                        "text": " "
                                                    }
                                                ]
                                            },
                                            "value": {
                                                "kind": "ObjectLiteralExpression",
                                                "fullStart": 575,
                                                "fullEnd": 577,
                                                "start": 575,
                                                "end": 577,
                                                "fullWidth": 2,
                                                "width": 2,
                                                "openBraceToken": {
                                                    "kind": "OpenBraceToken",
                                                    "fullStart": 575,
                                                    "fullEnd": 576,
                                                    "start": 575,
                                                    "end": 576,
                                                    "fullWidth": 1,
                                                    "width": 1,
                                                    "text": "{",
                                                    "value": "{",
                                                    "valueText": "{"
                                                },
                                                "propertyAssignments": [],
                                                "closeBraceToken": {
                                                    "kind": "CloseBraceToken",
                                                    "fullStart": 576,
                                                    "fullEnd": 577,
                                                    "start": 576,
                                                    "end": 577,
                                                    "fullWidth": 1,
                                                    "width": 1,
                                                    "text": "}",
                                                    "value": "}",
                                                    "valueText": "}"
                                                }
                                            }
                                        }
                                    }
                                ]
                            },
                            "semicolonToken": {
                                "kind": "SemicolonToken",
                                "fullStart": 577,
                                "fullEnd": 580,
                                "start": 577,
                                "end": 578,
                                "fullWidth": 3,
                                "width": 1,
                                "text": ";",
                                "value": ";",
                                "valueText": ";",
                                "hasTrailingTrivia": true,
                                "hasTrailingNewLine": true,
                                "trailingTrivia": [
                                    {
                                        "kind": "NewLineTrivia",
                                        "text": "\r\n"
                                    }
                                ]
                            }
                        },
                        {
                            "kind": "ExpressionStatement",
                            "fullStart": 580,
                            "fullEnd": 633,
                            "start": 588,
                            "end": 631,
                            "fullWidth": 53,
                            "width": 43,
                            "expression": {
                                "kind": "InvocationExpression",
                                "fullStart": 580,
                                "fullEnd": 630,
                                "start": 588,
                                "end": 630,
                                "fullWidth": 50,
                                "width": 42,
                                "expression": {
                                    "kind": "MemberAccessExpression",
                                    "fullStart": 580,
                                    "fullEnd": 609,
                                    "start": 588,
                                    "end": 609,
                                    "fullWidth": 29,
                                    "width": 21,
                                    "expression": {
                                        "kind": "IdentifierName",
                                        "fullStart": 580,
                                        "fullEnd": 594,
                                        "start": 588,
                                        "end": 594,
                                        "fullWidth": 14,
                                        "width": 6,
                                        "text": "Object",
                                        "value": "Object",
                                        "valueText": "Object",
                                        "hasLeadingTrivia": true,
                                        "leadingTrivia": [
                                            {
                                                "kind": "WhitespaceTrivia",
                                                "text": "        "
                                            }
                                        ]
                                    },
                                    "dotToken": {
                                        "kind": "DotToken",
                                        "fullStart": 594,
                                        "fullEnd": 595,
                                        "start": 594,
                                        "end": 595,
                                        "fullWidth": 1,
                                        "width": 1,
                                        "text": ".",
                                        "value": ".",
                                        "valueText": "."
                                    },
                                    "name": {
                                        "kind": "IdentifierName",
                                        "fullStart": 595,
                                        "fullEnd": 609,
                                        "start": 595,
                                        "end": 609,
                                        "fullWidth": 14,
                                        "width": 14,
                                        "text": "defineProperty",
                                        "value": "defineProperty",
                                        "valueText": "defineProperty"
                                    }
                                },
                                "argumentList": {
                                    "kind": "ArgumentList",
                                    "fullStart": 609,
                                    "fullEnd": 630,
                                    "start": 609,
                                    "end": 630,
                                    "fullWidth": 21,
                                    "width": 21,
                                    "openParenToken": {
                                        "kind": "OpenParenToken",
                                        "fullStart": 609,
                                        "fullEnd": 610,
                                        "start": 609,
                                        "end": 610,
                                        "fullWidth": 1,
                                        "width": 1,
                                        "text": "(",
                                        "value": "(",
                                        "valueText": "("
                                    },
                                    "arguments": [
                                        {
                                            "kind": "IdentifierName",
                                            "fullStart": 610,
                                            "fullEnd": 613,
                                            "start": 610,
                                            "end": 613,
                                            "fullWidth": 3,
                                            "width": 3,
                                            "text": "obj",
                                            "value": "obj",
                                            "valueText": "obj"
                                        },
                                        {
                                            "kind": "CommaToken",
                                            "fullStart": 613,
                                            "fullEnd": 615,
                                            "start": 613,
                                            "end": 614,
                                            "fullWidth": 2,
                                            "width": 1,
                                            "text": ",",
                                            "value": ",",
                                            "valueText": ",",
                                            "hasTrailingTrivia": true,
                                            "trailingTrivia": [
                                                {
                                                    "kind": "WhitespaceTrivia",
                                                    "text": " "
                                                }
                                            ]
                                        },
                                        {
                                            "kind": "StringLiteral",
                                            "fullStart": 615,
                                            "fullEnd": 625,
                                            "start": 615,
                                            "end": 625,
                                            "fullWidth": 10,
                                            "width": 10,
                                            "text": "\"123αβπcd\"",
                                            "value": "123αβπcd",
                                            "valueText": "123αβπcd"
                                        },
                                        {
                                            "kind": "CommaToken",
                                            "fullStart": 625,
                                            "fullEnd": 627,
                                            "start": 625,
                                            "end": 626,
                                            "fullWidth": 2,
                                            "width": 1,
                                            "text": ",",
                                            "value": ",",
                                            "valueText": ",",
                                            "hasTrailingTrivia": true,
                                            "trailingTrivia": [
                                                {
                                                    "kind": "WhitespaceTrivia",
                                                    "text": " "
                                                }
                                            ]
                                        },
                                        {
                                            "kind": "ObjectLiteralExpression",
                                            "fullStart": 627,
                                            "fullEnd": 629,
                                            "start": 627,
                                            "end": 629,
                                            "fullWidth": 2,
                                            "width": 2,
                                            "openBraceToken": {
                                                "kind": "OpenBraceToken",
                                                "fullStart": 627,
                                                "fullEnd": 628,
                                                "start": 627,
                                                "end": 628,
                                                "fullWidth": 1,
                                                "width": 1,
                                                "text": "{",
                                                "value": "{",
                                                "valueText": "{"
                                            },
                                            "propertyAssignments": [],
                                            "closeBraceToken": {
                                                "kind": "CloseBraceToken",
                                                "fullStart": 628,
                                                "fullEnd": 629,
                                                "start": 628,
                                                "end": 629,
                                                "fullWidth": 1,
                                                "width": 1,
                                                "text": "}",
                                                "value": "}",
                                                "valueText": "}"
                                            }
                                        }
                                    ],
                                    "closeParenToken": {
                                        "kind": "CloseParenToken",
                                        "fullStart": 629,
                                        "fullEnd": 630,
                                        "start": 629,
                                        "end": 630,
                                        "fullWidth": 1,
                                        "width": 1,
                                        "text": ")",
                                        "value": ")",
                                        "valueText": ")"
                                    }
                                }
                            },
                            "semicolonToken": {
                                "kind": "SemicolonToken",
                                "fullStart": 630,
                                "fullEnd": 633,
                                "start": 630,
                                "end": 631,
                                "fullWidth": 3,
                                "width": 1,
                                "text": ";",
                                "value": ";",
                                "valueText": ";",
                                "hasTrailingTrivia": true,
                                "hasTrailingNewLine": true,
                                "trailingTrivia": [
                                    {
                                        "kind": "NewLineTrivia",
                                        "text": "\r\n"
                                    }
                                ]
                            }
                        },
                        {
                            "kind": "ReturnStatement",
                            "fullStart": 633,
                            "fullEnd": 683,
                            "start": 643,
                            "end": 681,
                            "fullWidth": 50,
                            "width": 38,
                            "returnKeyword": {
                                "kind": "ReturnKeyword",
                                "fullStart": 633,
                                "fullEnd": 650,
                                "start": 643,
                                "end": 649,
                                "fullWidth": 17,
                                "width": 6,
                                "text": "return",
                                "value": "return",
                                "valueText": "return",
                                "hasLeadingTrivia": true,
                                "hasLeadingNewLine": true,
                                "hasTrailingTrivia": true,
                                "leadingTrivia": [
                                    {
                                        "kind": "NewLineTrivia",
                                        "text": "\r\n"
                                    },
                                    {
                                        "kind": "WhitespaceTrivia",
                                        "text": "        "
                                    }
                                ],
                                "trailingTrivia": [
                                    {
                                        "kind": "WhitespaceTrivia",
                                        "text": " "
                                    }
                                ]
                            },
                            "expression": {
                                "kind": "InvocationExpression",
                                "fullStart": 650,
                                "fullEnd": 680,
                                "start": 650,
                                "end": 680,
                                "fullWidth": 30,
                                "width": 30,
                                "expression": {
                                    "kind": "MemberAccessExpression",
                                    "fullStart": 650,
                                    "fullEnd": 668,
                                    "start": 650,
                                    "end": 668,
                                    "fullWidth": 18,
                                    "width": 18,
                                    "expression": {
                                        "kind": "IdentifierName",
                                        "fullStart": 650,
                                        "fullEnd": 653,
                                        "start": 650,
                                        "end": 653,
                                        "fullWidth": 3,
                                        "width": 3,
                                        "text": "obj",
                                        "value": "obj",
                                        "valueText": "obj"
                                    },
                                    "dotToken": {
                                        "kind": "DotToken",
                                        "fullStart": 653,
                                        "fullEnd": 654,
                                        "start": 653,
                                        "end": 654,
                                        "fullWidth": 1,
                                        "width": 1,
                                        "text": ".",
                                        "value": ".",
                                        "valueText": "."
                                    },
                                    "name": {
                                        "kind": "IdentifierName",
                                        "fullStart": 654,
                                        "fullEnd": 668,
                                        "start": 654,
                                        "end": 668,
                                        "fullWidth": 14,
                                        "width": 14,
                                        "text": "hasOwnProperty",
                                        "value": "hasOwnProperty",
                                        "valueText": "hasOwnProperty"
                                    }
                                },
                                "argumentList": {
                                    "kind": "ArgumentList",
                                    "fullStart": 668,
                                    "fullEnd": 680,
                                    "start": 668,
                                    "end": 680,
                                    "fullWidth": 12,
                                    "width": 12,
                                    "openParenToken": {
                                        "kind": "OpenParenToken",
                                        "fullStart": 668,
                                        "fullEnd": 669,
                                        "start": 668,
                                        "end": 669,
                                        "fullWidth": 1,
                                        "width": 1,
                                        "text": "(",
                                        "value": "(",
                                        "valueText": "("
                                    },
                                    "arguments": [
                                        {
                                            "kind": "StringLiteral",
                                            "fullStart": 669,
                                            "fullEnd": 679,
                                            "start": 669,
                                            "end": 679,
                                            "fullWidth": 10,
                                            "width": 10,
                                            "text": "\"123αβπcd\"",
                                            "value": "123αβπcd",
                                            "valueText": "123αβπcd"
                                        }
                                    ],
                                    "closeParenToken": {
                                        "kind": "CloseParenToken",
                                        "fullStart": 679,
                                        "fullEnd": 680,
                                        "start": 679,
                                        "end": 680,
                                        "fullWidth": 1,
                                        "width": 1,
                                        "text": ")",
                                        "value": ")",
                                        "valueText": ")"
                                    }
                                }
                            },
                            "semicolonToken": {
                                "kind": "SemicolonToken",
                                "fullStart": 680,
                                "fullEnd": 683,
                                "start": 680,
                                "end": 681,
                                "fullWidth": 3,
                                "width": 1,
                                "text": ";",
                                "value": ";",
                                "valueText": ";",
                                "hasTrailingTrivia": true,
                                "hasTrailingNewLine": true,
                                "trailingTrivia": [
                                    {
                                        "kind": "NewLineTrivia",
                                        "text": "\r\n"
                                    }
                                ]
                            }
                        }
                    ],
                    "closeBraceToken": {
                        "kind": "CloseBraceToken",
                        "fullStart": 683,
                        "fullEnd": 692,
                        "start": 689,
                        "end": 690,
                        "fullWidth": 9,
                        "width": 1,
                        "text": "}",
                        "value": "}",
                        "valueText": "}",
                        "hasLeadingTrivia": true,
                        "hasLeadingNewLine": true,
                        "hasTrailingTrivia": true,
                        "hasTrailingNewLine": true,
                        "leadingTrivia": [
                            {
                                "kind": "NewLineTrivia",
                                "text": "\r\n"
                            },
                            {
                                "kind": "WhitespaceTrivia",
                                "text": "    "
                            }
                        ],
                        "trailingTrivia": [
                            {
                                "kind": "NewLineTrivia",
                                "text": "\r\n"
                            }
                        ]
                    }
                }
            },
            {
                "kind": "ExpressionStatement",
                "fullStart": 692,
                "fullEnd": 716,
                "start": 692,
                "end": 714,
                "fullWidth": 24,
                "width": 22,
                "expression": {
                    "kind": "InvocationExpression",
                    "fullStart": 692,
                    "fullEnd": 713,
                    "start": 692,
                    "end": 713,
                    "fullWidth": 21,
                    "width": 21,
                    "expression": {
                        "kind": "IdentifierName",
                        "fullStart": 692,
                        "fullEnd": 703,
                        "start": 692,
                        "end": 703,
                        "fullWidth": 11,
                        "width": 11,
                        "text": "runTestCase",
                        "value": "runTestCase",
                        "valueText": "runTestCase"
                    },
                    "argumentList": {
                        "kind": "ArgumentList",
                        "fullStart": 703,
                        "fullEnd": 713,
                        "start": 703,
                        "end": 713,
                        "fullWidth": 10,
                        "width": 10,
                        "openParenToken": {
                            "kind": "OpenParenToken",
                            "fullStart": 703,
                            "fullEnd": 704,
                            "start": 703,
                            "end": 704,
                            "fullWidth": 1,
                            "width": 1,
                            "text": "(",
                            "value": "(",
                            "valueText": "("
                        },
                        "arguments": [
                            {
                                "kind": "IdentifierName",
                                "fullStart": 704,
                                "fullEnd": 712,
                                "start": 704,
                                "end": 712,
                                "fullWidth": 8,
                                "width": 8,
                                "text": "testcase",
                                "value": "testcase",
                                "valueText": "testcase"
                            }
                        ],
                        "closeParenToken": {
                            "kind": "CloseParenToken",
                            "fullStart": 712,
                            "fullEnd": 713,
                            "start": 712,
                            "end": 713,
                            "fullWidth": 1,
                            "width": 1,
                            "text": ")",
                            "value": ")",
                            "valueText": ")"
                        }
                    }
                },
                "semicolonToken": {
                    "kind": "SemicolonToken",
                    "fullStart": 713,
                    "fullEnd": 716,
                    "start": 713,
                    "end": 714,
                    "fullWidth": 3,
                    "width": 1,
                    "text": ";",
                    "value": ";",
                    "valueText": ";",
                    "hasTrailingTrivia": true,
                    "hasTrailingNewLine": true,
                    "trailingTrivia": [
                        {
                            "kind": "NewLineTrivia",
                            "text": "\r\n"
                        }
                    ]
                }
            }
        ],
        "endOfFileToken": {
            "kind": "EndOfFileToken",
            "fullStart": 716,
            "fullEnd": 716,
            "start": 716,
            "end": 716,
            "fullWidth": 0,
            "width": 0,
            "text": ""
        }
    },
    "lineMap": {
        "lineStarts": [
            0,
            67,
            152,
            232,
            308,
            380,
            385,
            438,
            525,
            530,
            532,
            534,
            557,
            580,
            633,
            635,
            683,
            685,
            692,
            716
        ],
        "length": 716
    }
}<|MERGE_RESOLUTION|>--- conflicted
+++ resolved
@@ -245,12 +245,8 @@
                                         "start": 569,
                                         "end": 577,
                                         "fullWidth": 8,
-<<<<<<< HEAD
                                         "width": 8,
-                                        "identifier": {
-=======
                                         "propertyName": {
->>>>>>> 85e84683
                                             "kind": "IdentifierName",
                                             "fullStart": 569,
                                             "fullEnd": 573,
