--- conflicted
+++ resolved
@@ -441,11 +441,8 @@
                                             "start": 962,
                                             "end": 967,
                                             "fullWidth": 5,
-<<<<<<< HEAD
                                             "width": 5,
-=======
                                             "modifiers": [],
->>>>>>> e3c38734
                                             "identifier": {
                                                 "kind": "IdentifierName",
                                                 "fullStart": 962,
