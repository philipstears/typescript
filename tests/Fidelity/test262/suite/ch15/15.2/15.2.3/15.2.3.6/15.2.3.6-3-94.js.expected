--- conflicted
+++ resolved
@@ -245,12 +245,8 @@
                                         "start": 645,
                                         "end": 653,
                                         "fullWidth": 8,
-<<<<<<< HEAD
                                         "width": 8,
-                                        "identifier": {
-=======
                                         "propertyName": {
->>>>>>> 85e84683
                                             "kind": "IdentifierName",
                                             "fullStart": 645,
                                             "fullEnd": 649,
@@ -811,12 +807,8 @@
                                                     "start": 791,
                                                     "end": 837,
                                                     "fullWidth": 46,
-<<<<<<< HEAD
                                                     "width": 46,
-                                                    "identifier": {
-=======
                                                     "propertyName": {
->>>>>>> 85e84683
                                                         "kind": "IdentifierName",
                                                         "fullStart": 791,
                                                         "fullEnd": 805,
@@ -1158,12 +1150,8 @@
                                                     "start": 894,
                                                     "end": 939,
                                                     "fullWidth": 45,
-<<<<<<< HEAD
                                                     "width": 45,
-                                                    "identifier": {
-=======
                                                     "propertyName": {
->>>>>>> 85e84683
                                                         "kind": "IdentifierName",
                                                         "fullStart": 894,
                                                         "fullEnd": 907,
