{
    "isDeclaration": false,
    "languageVersion": "EcmaScript5",
    "parseOptions": {
        "allowAutomaticSemicolonInsertion": true
    },
    "sourceUnit": {
        "kind": "SourceUnit",
        "fullStart": 0,
        "fullEnd": 1325,
        "start": 644,
        "end": 1325,
        "fullWidth": 1325,
        "width": 681,
        "isIncrementallyUnusable": true,
        "moduleElements": [
            {
                "kind": "FunctionDeclaration",
                "fullStart": 0,
                "fullEnd": 1301,
                "start": 644,
                "end": 1299,
                "fullWidth": 1301,
                "width": 655,
                "isIncrementallyUnusable": true,
                "modifiers": [],
                "functionKeyword": {
                    "kind": "FunctionKeyword",
                    "fullStart": 0,
                    "fullEnd": 653,
                    "start": 644,
                    "end": 652,
                    "fullWidth": 653,
                    "width": 8,
                    "text": "function",
                    "value": "function",
                    "valueText": "function",
                    "hasLeadingTrivia": true,
                    "hasLeadingComment": true,
                    "hasLeadingNewLine": true,
                    "hasTrailingTrivia": true,
                    "leadingTrivia": [
                        {
                            "kind": "SingleLineCommentTrivia",
                            "text": "/// Copyright (c) 2012 Ecma International.  All rights reserved. "
                        },
                        {
                            "kind": "NewLineTrivia",
                            "text": "\r\n"
                        },
                        {
                            "kind": "SingleLineCommentTrivia",
                            "text": "/// Ecma International makes this code available under the terms and conditions set"
                        },
                        {
                            "kind": "NewLineTrivia",
                            "text": "\r\n"
                        },
                        {
                            "kind": "SingleLineCommentTrivia",
                            "text": "/// forth on http://hg.ecmascript.org/tests/test262/raw-file/tip/LICENSE (the "
                        },
                        {
                            "kind": "NewLineTrivia",
                            "text": "\r\n"
                        },
                        {
                            "kind": "SingleLineCommentTrivia",
                            "text": "/// \"Use Terms\").   Any redistribution of this code must retain the above "
                        },
                        {
                            "kind": "NewLineTrivia",
                            "text": "\r\n"
                        },
                        {
                            "kind": "SingleLineCommentTrivia",
                            "text": "/// copyright and this notice and otherwise comply with the Use Terms."
                        },
                        {
                            "kind": "NewLineTrivia",
                            "text": "\r\n"
                        },
                        {
                            "kind": "MultiLineCommentTrivia",
                            "text": "/**\r\n * @path ch15/15.2/15.2.3/15.2.3.6/15.2.3.6-4-548.js\r\n * @description ES5 Attributes - [[Get]] attribute of accessor property ([[Get]] is a Function, [[Set]] is a Function, [[Enumerable]] is false, [[Configurable]] is true) is the expected function\r\n */"
                        },
                        {
                            "kind": "NewLineTrivia",
                            "text": "\r\n"
                        },
                        {
                            "kind": "NewLineTrivia",
                            "text": "\r\n"
                        },
                        {
                            "kind": "NewLineTrivia",
                            "text": "\r\n"
                        }
                    ],
                    "trailingTrivia": [
                        {
                            "kind": "WhitespaceTrivia",
                            "text": " "
                        }
                    ]
                },
                "identifier": {
                    "kind": "IdentifierName",
                    "fullStart": 653,
                    "fullEnd": 661,
                    "start": 653,
                    "end": 661,
                    "fullWidth": 8,
                    "width": 8,
                    "text": "testcase",
                    "value": "testcase",
                    "valueText": "testcase"
                },
                "callSignature": {
                    "kind": "CallSignature",
                    "fullStart": 661,
                    "fullEnd": 664,
                    "start": 661,
                    "end": 663,
                    "fullWidth": 3,
                    "width": 2,
                    "parameterList": {
                        "kind": "ParameterList",
                        "fullStart": 661,
                        "fullEnd": 664,
                        "start": 661,
                        "end": 663,
                        "fullWidth": 3,
                        "width": 2,
                        "openParenToken": {
                            "kind": "OpenParenToken",
                            "fullStart": 661,
                            "fullEnd": 662,
                            "start": 661,
                            "end": 662,
                            "fullWidth": 1,
                            "width": 1,
                            "text": "(",
                            "value": "(",
                            "valueText": "("
                        },
                        "parameters": [],
                        "closeParenToken": {
                            "kind": "CloseParenToken",
                            "fullStart": 662,
                            "fullEnd": 664,
                            "start": 662,
                            "end": 663,
                            "fullWidth": 2,
                            "width": 1,
                            "text": ")",
                            "value": ")",
                            "valueText": ")",
                            "hasTrailingTrivia": true,
                            "trailingTrivia": [
                                {
                                    "kind": "WhitespaceTrivia",
                                    "text": " "
                                }
                            ]
                        }
                    }
                },
                "block": {
                    "kind": "Block",
                    "fullStart": 664,
                    "fullEnd": 1301,
                    "start": 664,
                    "end": 1299,
                    "fullWidth": 637,
                    "width": 635,
                    "isIncrementallyUnusable": true,
                    "openBraceToken": {
                        "kind": "OpenBraceToken",
                        "fullStart": 664,
                        "fullEnd": 667,
                        "start": 664,
                        "end": 665,
                        "fullWidth": 3,
                        "width": 1,
                        "text": "{",
                        "value": "{",
                        "valueText": "{",
                        "hasTrailingTrivia": true,
                        "hasTrailingNewLine": true,
                        "trailingTrivia": [
                            {
                                "kind": "NewLineTrivia",
                                "text": "\r\n"
                            }
                        ]
                    },
                    "statements": [
                        {
                            "kind": "VariableStatement",
                            "fullStart": 667,
                            "fullEnd": 690,
                            "start": 675,
                            "end": 688,
                            "fullWidth": 23,
                            "width": 13,
                            "modifiers": [],
                            "variableDeclaration": {
                                "kind": "VariableDeclaration",
                                "fullStart": 667,
                                "fullEnd": 687,
                                "start": 675,
                                "end": 687,
                                "fullWidth": 20,
                                "width": 12,
                                "varKeyword": {
                                    "kind": "VarKeyword",
                                    "fullStart": 667,
                                    "fullEnd": 679,
                                    "start": 675,
                                    "end": 678,
                                    "fullWidth": 12,
                                    "width": 3,
                                    "text": "var",
                                    "value": "var",
                                    "valueText": "var",
                                    "hasLeadingTrivia": true,
                                    "hasTrailingTrivia": true,
                                    "leadingTrivia": [
                                        {
                                            "kind": "WhitespaceTrivia",
                                            "text": "        "
                                        }
                                    ],
                                    "trailingTrivia": [
                                        {
                                            "kind": "WhitespaceTrivia",
                                            "text": " "
                                        }
                                    ]
                                },
                                "variableDeclarators": [
                                    {
                                        "kind": "VariableDeclarator",
                                        "fullStart": 679,
                                        "fullEnd": 687,
                                        "start": 679,
                                        "end": 687,
                                        "fullWidth": 8,
<<<<<<< HEAD
                                        "width": 8,
                                        "identifier": {
=======
                                        "propertyName": {
>>>>>>> 85e84683
                                            "kind": "IdentifierName",
                                            "fullStart": 679,
                                            "fullEnd": 683,
                                            "start": 679,
                                            "end": 682,
                                            "fullWidth": 4,
                                            "width": 3,
                                            "text": "obj",
                                            "value": "obj",
                                            "valueText": "obj",
                                            "hasTrailingTrivia": true,
                                            "trailingTrivia": [
                                                {
                                                    "kind": "WhitespaceTrivia",
                                                    "text": " "
                                                }
                                            ]
                                        },
                                        "equalsValueClause": {
                                            "kind": "EqualsValueClause",
                                            "fullStart": 683,
                                            "fullEnd": 687,
                                            "start": 683,
                                            "end": 687,
                                            "fullWidth": 4,
                                            "width": 4,
                                            "equalsToken": {
                                                "kind": "EqualsToken",
                                                "fullStart": 683,
                                                "fullEnd": 685,
                                                "start": 683,
                                                "end": 684,
                                                "fullWidth": 2,
                                                "width": 1,
                                                "text": "=",
                                                "value": "=",
                                                "valueText": "=",
                                                "hasTrailingTrivia": true,
                                                "trailingTrivia": [
                                                    {
                                                        "kind": "WhitespaceTrivia",
                                                        "text": " "
                                                    }
                                                ]
                                            },
                                            "value": {
                                                "kind": "ObjectLiteralExpression",
                                                "fullStart": 685,
                                                "fullEnd": 687,
                                                "start": 685,
                                                "end": 687,
                                                "fullWidth": 2,
                                                "width": 2,
                                                "openBraceToken": {
                                                    "kind": "OpenBraceToken",
                                                    "fullStart": 685,
                                                    "fullEnd": 686,
                                                    "start": 685,
                                                    "end": 686,
                                                    "fullWidth": 1,
                                                    "width": 1,
                                                    "text": "{",
                                                    "value": "{",
                                                    "valueText": "{"
                                                },
                                                "propertyAssignments": [],
                                                "closeBraceToken": {
                                                    "kind": "CloseBraceToken",
                                                    "fullStart": 686,
                                                    "fullEnd": 687,
                                                    "start": 686,
                                                    "end": 687,
                                                    "fullWidth": 1,
                                                    "width": 1,
                                                    "text": "}",
                                                    "value": "}",
                                                    "valueText": "}"
                                                }
                                            }
                                        }
                                    }
                                ]
                            },
                            "semicolonToken": {
                                "kind": "SemicolonToken",
                                "fullStart": 687,
                                "fullEnd": 690,
                                "start": 687,
                                "end": 688,
                                "fullWidth": 3,
                                "width": 1,
                                "text": ";",
                                "value": ";",
                                "valueText": ";",
                                "hasTrailingTrivia": true,
                                "hasTrailingNewLine": true,
                                "trailingTrivia": [
                                    {
                                        "kind": "NewLineTrivia",
                                        "text": "\r\n"
                                    }
                                ]
                            }
                        },
                        {
                            "kind": "VariableStatement",
                            "fullStart": 690,
                            "fullEnd": 767,
                            "start": 700,
                            "end": 765,
                            "fullWidth": 77,
                            "width": 65,
                            "modifiers": [],
                            "variableDeclaration": {
                                "kind": "VariableDeclaration",
                                "fullStart": 690,
                                "fullEnd": 764,
                                "start": 700,
                                "end": 764,
                                "fullWidth": 74,
                                "width": 64,
                                "varKeyword": {
                                    "kind": "VarKeyword",
                                    "fullStart": 690,
                                    "fullEnd": 704,
                                    "start": 700,
                                    "end": 703,
                                    "fullWidth": 14,
                                    "width": 3,
                                    "text": "var",
                                    "value": "var",
                                    "valueText": "var",
                                    "hasLeadingTrivia": true,
                                    "hasLeadingNewLine": true,
                                    "hasTrailingTrivia": true,
                                    "leadingTrivia": [
                                        {
                                            "kind": "NewLineTrivia",
                                            "text": "\r\n"
                                        },
                                        {
                                            "kind": "WhitespaceTrivia",
                                            "text": "        "
                                        }
                                    ],
                                    "trailingTrivia": [
                                        {
                                            "kind": "WhitespaceTrivia",
                                            "text": " "
                                        }
                                    ]
                                },
                                "variableDeclarators": [
                                    {
                                        "kind": "VariableDeclarator",
                                        "fullStart": 704,
                                        "fullEnd": 764,
                                        "start": 704,
                                        "end": 764,
                                        "fullWidth": 60,
<<<<<<< HEAD
                                        "width": 60,
                                        "identifier": {
=======
                                        "propertyName": {
>>>>>>> 85e84683
                                            "kind": "IdentifierName",
                                            "fullStart": 704,
                                            "fullEnd": 712,
                                            "start": 704,
                                            "end": 711,
                                            "fullWidth": 8,
                                            "width": 7,
                                            "text": "getFunc",
                                            "value": "getFunc",
                                            "valueText": "getFunc",
                                            "hasTrailingTrivia": true,
                                            "trailingTrivia": [
                                                {
                                                    "kind": "WhitespaceTrivia",
                                                    "text": " "
                                                }
                                            ]
                                        },
                                        "equalsValueClause": {
                                            "kind": "EqualsValueClause",
                                            "fullStart": 712,
                                            "fullEnd": 764,
                                            "start": 712,
                                            "end": 764,
                                            "fullWidth": 52,
                                            "width": 52,
                                            "equalsToken": {
                                                "kind": "EqualsToken",
                                                "fullStart": 712,
                                                "fullEnd": 714,
                                                "start": 712,
                                                "end": 713,
                                                "fullWidth": 2,
                                                "width": 1,
                                                "text": "=",
                                                "value": "=",
                                                "valueText": "=",
                                                "hasTrailingTrivia": true,
                                                "trailingTrivia": [
                                                    {
                                                        "kind": "WhitespaceTrivia",
                                                        "text": " "
                                                    }
                                                ]
                                            },
                                            "value": {
                                                "kind": "FunctionExpression",
                                                "fullStart": 714,
                                                "fullEnd": 764,
                                                "start": 714,
                                                "end": 764,
                                                "fullWidth": 50,
                                                "width": 50,
                                                "functionKeyword": {
                                                    "kind": "FunctionKeyword",
                                                    "fullStart": 714,
                                                    "fullEnd": 723,
                                                    "start": 714,
                                                    "end": 722,
                                                    "fullWidth": 9,
                                                    "width": 8,
                                                    "text": "function",
                                                    "value": "function",
                                                    "valueText": "function",
                                                    "hasTrailingTrivia": true,
                                                    "trailingTrivia": [
                                                        {
                                                            "kind": "WhitespaceTrivia",
                                                            "text": " "
                                                        }
                                                    ]
                                                },
                                                "callSignature": {
                                                    "kind": "CallSignature",
                                                    "fullStart": 723,
                                                    "fullEnd": 726,
                                                    "start": 723,
                                                    "end": 725,
                                                    "fullWidth": 3,
                                                    "width": 2,
                                                    "parameterList": {
                                                        "kind": "ParameterList",
                                                        "fullStart": 723,
                                                        "fullEnd": 726,
                                                        "start": 723,
                                                        "end": 725,
                                                        "fullWidth": 3,
                                                        "width": 2,
                                                        "openParenToken": {
                                                            "kind": "OpenParenToken",
                                                            "fullStart": 723,
                                                            "fullEnd": 724,
                                                            "start": 723,
                                                            "end": 724,
                                                            "fullWidth": 1,
                                                            "width": 1,
                                                            "text": "(",
                                                            "value": "(",
                                                            "valueText": "("
                                                        },
                                                        "parameters": [],
                                                        "closeParenToken": {
                                                            "kind": "CloseParenToken",
                                                            "fullStart": 724,
                                                            "fullEnd": 726,
                                                            "start": 724,
                                                            "end": 725,
                                                            "fullWidth": 2,
                                                            "width": 1,
                                                            "text": ")",
                                                            "value": ")",
                                                            "valueText": ")",
                                                            "hasTrailingTrivia": true,
                                                            "trailingTrivia": [
                                                                {
                                                                    "kind": "WhitespaceTrivia",
                                                                    "text": " "
                                                                }
                                                            ]
                                                        }
                                                    }
                                                },
                                                "block": {
                                                    "kind": "Block",
                                                    "fullStart": 726,
                                                    "fullEnd": 764,
                                                    "start": 726,
                                                    "end": 764,
                                                    "fullWidth": 38,
                                                    "width": 38,
                                                    "openBraceToken": {
                                                        "kind": "OpenBraceToken",
                                                        "fullStart": 726,
                                                        "fullEnd": 729,
                                                        "start": 726,
                                                        "end": 727,
                                                        "fullWidth": 3,
                                                        "width": 1,
                                                        "text": "{",
                                                        "value": "{",
                                                        "valueText": "{",
                                                        "hasTrailingTrivia": true,
                                                        "hasTrailingNewLine": true,
                                                        "trailingTrivia": [
                                                            {
                                                                "kind": "NewLineTrivia",
                                                                "text": "\r\n"
                                                            }
                                                        ]
                                                    },
                                                    "statements": [
                                                        {
                                                            "kind": "ReturnStatement",
                                                            "fullStart": 729,
                                                            "fullEnd": 755,
                                                            "start": 741,
                                                            "end": 753,
                                                            "fullWidth": 26,
                                                            "width": 12,
                                                            "returnKeyword": {
                                                                "kind": "ReturnKeyword",
                                                                "fullStart": 729,
                                                                "fullEnd": 748,
                                                                "start": 741,
                                                                "end": 747,
                                                                "fullWidth": 19,
                                                                "width": 6,
                                                                "text": "return",
                                                                "value": "return",
                                                                "valueText": "return",
                                                                "hasLeadingTrivia": true,
                                                                "hasTrailingTrivia": true,
                                                                "leadingTrivia": [
                                                                    {
                                                                        "kind": "WhitespaceTrivia",
                                                                        "text": "            "
                                                                    }
                                                                ],
                                                                "trailingTrivia": [
                                                                    {
                                                                        "kind": "WhitespaceTrivia",
                                                                        "text": " "
                                                                    }
                                                                ]
                                                            },
                                                            "expression": {
                                                                "kind": "NumericLiteral",
                                                                "fullStart": 748,
                                                                "fullEnd": 752,
                                                                "start": 748,
                                                                "end": 752,
                                                                "fullWidth": 4,
                                                                "width": 4,
                                                                "text": "1001",
                                                                "value": 1001,
                                                                "valueText": "1001"
                                                            },
                                                            "semicolonToken": {
                                                                "kind": "SemicolonToken",
                                                                "fullStart": 752,
                                                                "fullEnd": 755,
                                                                "start": 752,
                                                                "end": 753,
                                                                "fullWidth": 3,
                                                                "width": 1,
                                                                "text": ";",
                                                                "value": ";",
                                                                "valueText": ";",
                                                                "hasTrailingTrivia": true,
                                                                "hasTrailingNewLine": true,
                                                                "trailingTrivia": [
                                                                    {
                                                                        "kind": "NewLineTrivia",
                                                                        "text": "\r\n"
                                                                    }
                                                                ]
                                                            }
                                                        }
                                                    ],
                                                    "closeBraceToken": {
                                                        "kind": "CloseBraceToken",
                                                        "fullStart": 755,
                                                        "fullEnd": 764,
                                                        "start": 763,
                                                        "end": 764,
                                                        "fullWidth": 9,
                                                        "width": 1,
                                                        "text": "}",
                                                        "value": "}",
                                                        "valueText": "}",
                                                        "hasLeadingTrivia": true,
                                                        "leadingTrivia": [
                                                            {
                                                                "kind": "WhitespaceTrivia",
                                                                "text": "        "
                                                            }
                                                        ]
                                                    }
                                                }
                                            }
                                        }
                                    }
                                ]
                            },
                            "semicolonToken": {
                                "kind": "SemicolonToken",
                                "fullStart": 764,
                                "fullEnd": 767,
                                "start": 764,
                                "end": 765,
                                "fullWidth": 3,
                                "width": 1,
                                "text": ";",
                                "value": ";",
                                "valueText": ";",
                                "hasTrailingTrivia": true,
                                "hasTrailingNewLine": true,
                                "trailingTrivia": [
                                    {
                                        "kind": "NewLineTrivia",
                                        "text": "\r\n"
                                    }
                                ]
                            }
                        },
                        {
                            "kind": "VariableStatement",
                            "fullStart": 767,
                            "fullEnd": 806,
                            "start": 777,
                            "end": 804,
                            "fullWidth": 39,
                            "width": 27,
                            "modifiers": [],
                            "variableDeclaration": {
                                "kind": "VariableDeclaration",
                                "fullStart": 767,
                                "fullEnd": 803,
                                "start": 777,
                                "end": 803,
                                "fullWidth": 36,
                                "width": 26,
                                "varKeyword": {
                                    "kind": "VarKeyword",
                                    "fullStart": 767,
                                    "fullEnd": 781,
                                    "start": 777,
                                    "end": 780,
                                    "fullWidth": 14,
                                    "width": 3,
                                    "text": "var",
                                    "value": "var",
                                    "valueText": "var",
                                    "hasLeadingTrivia": true,
                                    "hasLeadingNewLine": true,
                                    "hasTrailingTrivia": true,
                                    "leadingTrivia": [
                                        {
                                            "kind": "NewLineTrivia",
                                            "text": "\r\n"
                                        },
                                        {
                                            "kind": "WhitespaceTrivia",
                                            "text": "        "
                                        }
                                    ],
                                    "trailingTrivia": [
                                        {
                                            "kind": "WhitespaceTrivia",
                                            "text": " "
                                        }
                                    ]
                                },
                                "variableDeclarators": [
                                    {
                                        "kind": "VariableDeclarator",
                                        "fullStart": 781,
                                        "fullEnd": 803,
                                        "start": 781,
                                        "end": 803,
                                        "fullWidth": 22,
<<<<<<< HEAD
                                        "width": 22,
                                        "identifier": {
=======
                                        "propertyName": {
>>>>>>> 85e84683
                                            "kind": "IdentifierName",
                                            "fullStart": 781,
                                            "fullEnd": 795,
                                            "start": 781,
                                            "end": 794,
                                            "fullWidth": 14,
                                            "width": 13,
                                            "text": "verifySetFunc",
                                            "value": "verifySetFunc",
                                            "valueText": "verifySetFunc",
                                            "hasTrailingTrivia": true,
                                            "trailingTrivia": [
                                                {
                                                    "kind": "WhitespaceTrivia",
                                                    "text": " "
                                                }
                                            ]
                                        },
                                        "equalsValueClause": {
                                            "kind": "EqualsValueClause",
                                            "fullStart": 795,
                                            "fullEnd": 803,
                                            "start": 795,
                                            "end": 803,
                                            "fullWidth": 8,
                                            "width": 8,
                                            "equalsToken": {
                                                "kind": "EqualsToken",
                                                "fullStart": 795,
                                                "fullEnd": 797,
                                                "start": 795,
                                                "end": 796,
                                                "fullWidth": 2,
                                                "width": 1,
                                                "text": "=",
                                                "value": "=",
                                                "valueText": "=",
                                                "hasTrailingTrivia": true,
                                                "trailingTrivia": [
                                                    {
                                                        "kind": "WhitespaceTrivia",
                                                        "text": " "
                                                    }
                                                ]
                                            },
                                            "value": {
                                                "kind": "StringLiteral",
                                                "fullStart": 797,
                                                "fullEnd": 803,
                                                "start": 797,
                                                "end": 803,
                                                "fullWidth": 6,
                                                "width": 6,
                                                "text": "\"data\"",
                                                "value": "data",
                                                "valueText": "data"
                                            }
                                        }
                                    }
                                ]
                            },
                            "semicolonToken": {
                                "kind": "SemicolonToken",
                                "fullStart": 803,
                                "fullEnd": 806,
                                "start": 803,
                                "end": 804,
                                "fullWidth": 3,
                                "width": 1,
                                "text": ";",
                                "value": ";",
                                "valueText": ";",
                                "hasTrailingTrivia": true,
                                "hasTrailingNewLine": true,
                                "trailingTrivia": [
                                    {
                                        "kind": "NewLineTrivia",
                                        "text": "\r\n"
                                    }
                                ]
                            }
                        },
                        {
                            "kind": "VariableStatement",
                            "fullStart": 806,
                            "fullEnd": 896,
                            "start": 814,
                            "end": 894,
                            "fullWidth": 90,
                            "width": 80,
                            "modifiers": [],
                            "variableDeclaration": {
                                "kind": "VariableDeclaration",
                                "fullStart": 806,
                                "fullEnd": 893,
                                "start": 814,
                                "end": 893,
                                "fullWidth": 87,
                                "width": 79,
                                "varKeyword": {
                                    "kind": "VarKeyword",
                                    "fullStart": 806,
                                    "fullEnd": 818,
                                    "start": 814,
                                    "end": 817,
                                    "fullWidth": 12,
                                    "width": 3,
                                    "text": "var",
                                    "value": "var",
                                    "valueText": "var",
                                    "hasLeadingTrivia": true,
                                    "hasTrailingTrivia": true,
                                    "leadingTrivia": [
                                        {
                                            "kind": "WhitespaceTrivia",
                                            "text": "        "
                                        }
                                    ],
                                    "trailingTrivia": [
                                        {
                                            "kind": "WhitespaceTrivia",
                                            "text": " "
                                        }
                                    ]
                                },
                                "variableDeclarators": [
                                    {
                                        "kind": "VariableDeclarator",
                                        "fullStart": 818,
                                        "fullEnd": 893,
                                        "start": 818,
                                        "end": 893,
                                        "fullWidth": 75,
<<<<<<< HEAD
                                        "width": 75,
                                        "identifier": {
=======
                                        "propertyName": {
>>>>>>> 85e84683
                                            "kind": "IdentifierName",
                                            "fullStart": 818,
                                            "fullEnd": 826,
                                            "start": 818,
                                            "end": 825,
                                            "fullWidth": 8,
                                            "width": 7,
                                            "text": "setFunc",
                                            "value": "setFunc",
                                            "valueText": "setFunc",
                                            "hasTrailingTrivia": true,
                                            "trailingTrivia": [
                                                {
                                                    "kind": "WhitespaceTrivia",
                                                    "text": " "
                                                }
                                            ]
                                        },
                                        "equalsValueClause": {
                                            "kind": "EqualsValueClause",
                                            "fullStart": 826,
                                            "fullEnd": 893,
                                            "start": 826,
                                            "end": 893,
                                            "fullWidth": 67,
                                            "width": 67,
                                            "equalsToken": {
                                                "kind": "EqualsToken",
                                                "fullStart": 826,
                                                "fullEnd": 828,
                                                "start": 826,
                                                "end": 827,
                                                "fullWidth": 2,
                                                "width": 1,
                                                "text": "=",
                                                "value": "=",
                                                "valueText": "=",
                                                "hasTrailingTrivia": true,
                                                "trailingTrivia": [
                                                    {
                                                        "kind": "WhitespaceTrivia",
                                                        "text": " "
                                                    }
                                                ]
                                            },
                                            "value": {
                                                "kind": "FunctionExpression",
                                                "fullStart": 828,
                                                "fullEnd": 893,
                                                "start": 828,
                                                "end": 893,
                                                "fullWidth": 65,
                                                "width": 65,
                                                "functionKeyword": {
                                                    "kind": "FunctionKeyword",
                                                    "fullStart": 828,
                                                    "fullEnd": 837,
                                                    "start": 828,
                                                    "end": 836,
                                                    "fullWidth": 9,
                                                    "width": 8,
                                                    "text": "function",
                                                    "value": "function",
                                                    "valueText": "function",
                                                    "hasTrailingTrivia": true,
                                                    "trailingTrivia": [
                                                        {
                                                            "kind": "WhitespaceTrivia",
                                                            "text": " "
                                                        }
                                                    ]
                                                },
                                                "callSignature": {
                                                    "kind": "CallSignature",
                                                    "fullStart": 837,
                                                    "fullEnd": 845,
                                                    "start": 837,
                                                    "end": 844,
                                                    "fullWidth": 8,
                                                    "width": 7,
                                                    "parameterList": {
                                                        "kind": "ParameterList",
                                                        "fullStart": 837,
                                                        "fullEnd": 845,
                                                        "start": 837,
                                                        "end": 844,
                                                        "fullWidth": 8,
                                                        "width": 7,
                                                        "openParenToken": {
                                                            "kind": "OpenParenToken",
                                                            "fullStart": 837,
                                                            "fullEnd": 838,
                                                            "start": 837,
                                                            "end": 838,
                                                            "fullWidth": 1,
                                                            "width": 1,
                                                            "text": "(",
                                                            "value": "(",
                                                            "valueText": "("
                                                        },
                                                        "parameters": [
                                                            {
                                                                "kind": "Parameter",
                                                                "fullStart": 838,
                                                                "fullEnd": 843,
                                                                "start": 838,
                                                                "end": 843,
                                                                "fullWidth": 5,
                                                                "width": 5,
                                                                "modifiers": [],
                                                                "identifier": {
                                                                    "kind": "IdentifierName",
                                                                    "fullStart": 838,
                                                                    "fullEnd": 843,
                                                                    "start": 838,
                                                                    "end": 843,
                                                                    "fullWidth": 5,
                                                                    "width": 5,
                                                                    "text": "value",
                                                                    "value": "value",
                                                                    "valueText": "value"
                                                                }
                                                            }
                                                        ],
                                                        "closeParenToken": {
                                                            "kind": "CloseParenToken",
                                                            "fullStart": 843,
                                                            "fullEnd": 845,
                                                            "start": 843,
                                                            "end": 844,
                                                            "fullWidth": 2,
                                                            "width": 1,
                                                            "text": ")",
                                                            "value": ")",
                                                            "valueText": ")",
                                                            "hasTrailingTrivia": true,
                                                            "trailingTrivia": [
                                                                {
                                                                    "kind": "WhitespaceTrivia",
                                                                    "text": " "
                                                                }
                                                            ]
                                                        }
                                                    }
                                                },
                                                "block": {
                                                    "kind": "Block",
                                                    "fullStart": 845,
                                                    "fullEnd": 893,
                                                    "start": 845,
                                                    "end": 893,
                                                    "fullWidth": 48,
                                                    "width": 48,
                                                    "openBraceToken": {
                                                        "kind": "OpenBraceToken",
                                                        "fullStart": 845,
                                                        "fullEnd": 848,
                                                        "start": 845,
                                                        "end": 846,
                                                        "fullWidth": 3,
                                                        "width": 1,
                                                        "text": "{",
                                                        "value": "{",
                                                        "valueText": "{",
                                                        "hasTrailingTrivia": true,
                                                        "hasTrailingNewLine": true,
                                                        "trailingTrivia": [
                                                            {
                                                                "kind": "NewLineTrivia",
                                                                "text": "\r\n"
                                                            }
                                                        ]
                                                    },
                                                    "statements": [
                                                        {
                                                            "kind": "ExpressionStatement",
                                                            "fullStart": 848,
                                                            "fullEnd": 884,
                                                            "start": 860,
                                                            "end": 882,
                                                            "fullWidth": 36,
                                                            "width": 22,
                                                            "expression": {
                                                                "kind": "AssignmentExpression",
                                                                "fullStart": 848,
                                                                "fullEnd": 881,
                                                                "start": 860,
                                                                "end": 881,
                                                                "fullWidth": 33,
                                                                "width": 21,
                                                                "left": {
                                                                    "kind": "IdentifierName",
                                                                    "fullStart": 848,
                                                                    "fullEnd": 874,
                                                                    "start": 860,
                                                                    "end": 873,
                                                                    "fullWidth": 26,
                                                                    "width": 13,
                                                                    "text": "verifySetFunc",
                                                                    "value": "verifySetFunc",
                                                                    "valueText": "verifySetFunc",
                                                                    "hasLeadingTrivia": true,
                                                                    "hasTrailingTrivia": true,
                                                                    "leadingTrivia": [
                                                                        {
                                                                            "kind": "WhitespaceTrivia",
                                                                            "text": "            "
                                                                        }
                                                                    ],
                                                                    "trailingTrivia": [
                                                                        {
                                                                            "kind": "WhitespaceTrivia",
                                                                            "text": " "
                                                                        }
                                                                    ]
                                                                },
                                                                "operatorToken": {
                                                                    "kind": "EqualsToken",
                                                                    "fullStart": 874,
                                                                    "fullEnd": 876,
                                                                    "start": 874,
                                                                    "end": 875,
                                                                    "fullWidth": 2,
                                                                    "width": 1,
                                                                    "text": "=",
                                                                    "value": "=",
                                                                    "valueText": "=",
                                                                    "hasTrailingTrivia": true,
                                                                    "trailingTrivia": [
                                                                        {
                                                                            "kind": "WhitespaceTrivia",
                                                                            "text": " "
                                                                        }
                                                                    ]
                                                                },
                                                                "right": {
                                                                    "kind": "IdentifierName",
                                                                    "fullStart": 876,
                                                                    "fullEnd": 881,
                                                                    "start": 876,
                                                                    "end": 881,
                                                                    "fullWidth": 5,
                                                                    "width": 5,
                                                                    "text": "value",
                                                                    "value": "value",
                                                                    "valueText": "value"
                                                                }
                                                            },
                                                            "semicolonToken": {
                                                                "kind": "SemicolonToken",
                                                                "fullStart": 881,
                                                                "fullEnd": 884,
                                                                "start": 881,
                                                                "end": 882,
                                                                "fullWidth": 3,
                                                                "width": 1,
                                                                "text": ";",
                                                                "value": ";",
                                                                "valueText": ";",
                                                                "hasTrailingTrivia": true,
                                                                "hasTrailingNewLine": true,
                                                                "trailingTrivia": [
                                                                    {
                                                                        "kind": "NewLineTrivia",
                                                                        "text": "\r\n"
                                                                    }
                                                                ]
                                                            }
                                                        }
                                                    ],
                                                    "closeBraceToken": {
                                                        "kind": "CloseBraceToken",
                                                        "fullStart": 884,
                                                        "fullEnd": 893,
                                                        "start": 892,
                                                        "end": 893,
                                                        "fullWidth": 9,
                                                        "width": 1,
                                                        "text": "}",
                                                        "value": "}",
                                                        "valueText": "}",
                                                        "hasLeadingTrivia": true,
                                                        "leadingTrivia": [
                                                            {
                                                                "kind": "WhitespaceTrivia",
                                                                "text": "        "
                                                            }
                                                        ]
                                                    }
                                                }
                                            }
                                        }
                                    }
                                ]
                            },
                            "semicolonToken": {
                                "kind": "SemicolonToken",
                                "fullStart": 893,
                                "fullEnd": 896,
                                "start": 893,
                                "end": 894,
                                "fullWidth": 3,
                                "width": 1,
                                "text": ";",
                                "value": ";",
                                "valueText": ";",
                                "hasTrailingTrivia": true,
                                "hasTrailingNewLine": true,
                                "trailingTrivia": [
                                    {
                                        "kind": "NewLineTrivia",
                                        "text": "\r\n"
                                    }
                                ]
                            }
                        },
                        {
                            "kind": "ExpressionStatement",
                            "fullStart": 896,
                            "fullEnd": 1075,
                            "start": 906,
                            "end": 1073,
                            "fullWidth": 179,
                            "width": 167,
                            "isIncrementallyUnusable": true,
                            "expression": {
                                "kind": "InvocationExpression",
                                "fullStart": 896,
                                "fullEnd": 1072,
                                "start": 906,
                                "end": 1072,
                                "fullWidth": 176,
                                "width": 166,
                                "isIncrementallyUnusable": true,
                                "expression": {
                                    "kind": "MemberAccessExpression",
                                    "fullStart": 896,
                                    "fullEnd": 927,
                                    "start": 906,
                                    "end": 927,
                                    "fullWidth": 31,
                                    "width": 21,
                                    "expression": {
                                        "kind": "IdentifierName",
                                        "fullStart": 896,
                                        "fullEnd": 912,
                                        "start": 906,
                                        "end": 912,
                                        "fullWidth": 16,
                                        "width": 6,
                                        "text": "Object",
                                        "value": "Object",
                                        "valueText": "Object",
                                        "hasLeadingTrivia": true,
                                        "hasLeadingNewLine": true,
                                        "leadingTrivia": [
                                            {
                                                "kind": "NewLineTrivia",
                                                "text": "\r\n"
                                            },
                                            {
                                                "kind": "WhitespaceTrivia",
                                                "text": "        "
                                            }
                                        ]
                                    },
                                    "dotToken": {
                                        "kind": "DotToken",
                                        "fullStart": 912,
                                        "fullEnd": 913,
                                        "start": 912,
                                        "end": 913,
                                        "fullWidth": 1,
                                        "width": 1,
                                        "text": ".",
                                        "value": ".",
                                        "valueText": "."
                                    },
                                    "name": {
                                        "kind": "IdentifierName",
                                        "fullStart": 913,
                                        "fullEnd": 927,
                                        "start": 913,
                                        "end": 927,
                                        "fullWidth": 14,
                                        "width": 14,
                                        "text": "defineProperty",
                                        "value": "defineProperty",
                                        "valueText": "defineProperty"
                                    }
                                },
                                "argumentList": {
                                    "kind": "ArgumentList",
                                    "fullStart": 927,
                                    "fullEnd": 1072,
                                    "start": 927,
                                    "end": 1072,
                                    "fullWidth": 145,
                                    "width": 145,
                                    "isIncrementallyUnusable": true,
                                    "openParenToken": {
                                        "kind": "OpenParenToken",
                                        "fullStart": 927,
                                        "fullEnd": 928,
                                        "start": 927,
                                        "end": 928,
                                        "fullWidth": 1,
                                        "width": 1,
                                        "text": "(",
                                        "value": "(",
                                        "valueText": "("
                                    },
                                    "arguments": [
                                        {
                                            "kind": "IdentifierName",
                                            "fullStart": 928,
                                            "fullEnd": 931,
                                            "start": 928,
                                            "end": 931,
                                            "fullWidth": 3,
                                            "width": 3,
                                            "text": "obj",
                                            "value": "obj",
                                            "valueText": "obj"
                                        },
                                        {
                                            "kind": "CommaToken",
                                            "fullStart": 931,
                                            "fullEnd": 933,
                                            "start": 931,
                                            "end": 932,
                                            "fullWidth": 2,
                                            "width": 1,
                                            "text": ",",
                                            "value": ",",
                                            "valueText": ",",
                                            "hasTrailingTrivia": true,
                                            "trailingTrivia": [
                                                {
                                                    "kind": "WhitespaceTrivia",
                                                    "text": " "
                                                }
                                            ]
                                        },
                                        {
                                            "kind": "StringLiteral",
                                            "fullStart": 933,
                                            "fullEnd": 939,
                                            "start": 933,
                                            "end": 939,
                                            "fullWidth": 6,
                                            "width": 6,
                                            "text": "\"prop\"",
                                            "value": "prop",
                                            "valueText": "prop"
                                        },
                                        {
                                            "kind": "CommaToken",
                                            "fullStart": 939,
                                            "fullEnd": 941,
                                            "start": 939,
                                            "end": 940,
                                            "fullWidth": 2,
                                            "width": 1,
                                            "text": ",",
                                            "value": ",",
                                            "valueText": ",",
                                            "hasTrailingTrivia": true,
                                            "trailingTrivia": [
                                                {
                                                    "kind": "WhitespaceTrivia",
                                                    "text": " "
                                                }
                                            ]
                                        },
                                        {
                                            "kind": "ObjectLiteralExpression",
                                            "fullStart": 941,
                                            "fullEnd": 1071,
                                            "start": 941,
                                            "end": 1071,
                                            "fullWidth": 130,
                                            "width": 130,
                                            "isIncrementallyUnusable": true,
                                            "openBraceToken": {
                                                "kind": "OpenBraceToken",
                                                "fullStart": 941,
                                                "fullEnd": 944,
                                                "start": 941,
                                                "end": 942,
                                                "fullWidth": 3,
                                                "width": 1,
                                                "text": "{",
                                                "value": "{",
                                                "valueText": "{",
                                                "hasTrailingTrivia": true,
                                                "hasTrailingNewLine": true,
                                                "trailingTrivia": [
                                                    {
                                                        "kind": "NewLineTrivia",
                                                        "text": "\r\n"
                                                    }
                                                ]
                                            },
                                            "propertyAssignments": [
                                                {
                                                    "kind": "SimplePropertyAssignment",
                                                    "fullStart": 944,
                                                    "fullEnd": 968,
                                                    "start": 956,
                                                    "end": 968,
                                                    "fullWidth": 24,
                                                    "width": 12,
                                                    "isIncrementallyUnusable": true,
                                                    "propertyName": {
                                                        "kind": "IdentifierName",
                                                        "fullStart": 944,
                                                        "fullEnd": 959,
                                                        "start": 956,
                                                        "end": 959,
                                                        "fullWidth": 15,
                                                        "width": 3,
                                                        "text": "get",
                                                        "value": "get",
                                                        "valueText": "get",
                                                        "hasLeadingTrivia": true,
                                                        "leadingTrivia": [
                                                            {
                                                                "kind": "WhitespaceTrivia",
                                                                "text": "            "
                                                            }
                                                        ]
                                                    },
                                                    "colonToken": {
                                                        "kind": "ColonToken",
                                                        "fullStart": 959,
                                                        "fullEnd": 961,
                                                        "start": 959,
                                                        "end": 960,
                                                        "fullWidth": 2,
                                                        "width": 1,
                                                        "text": ":",
                                                        "value": ":",
                                                        "valueText": ":",
                                                        "hasTrailingTrivia": true,
                                                        "trailingTrivia": [
                                                            {
                                                                "kind": "WhitespaceTrivia",
                                                                "text": " "
                                                            }
                                                        ]
                                                    },
                                                    "expression": {
                                                        "kind": "IdentifierName",
                                                        "fullStart": 961,
                                                        "fullEnd": 968,
                                                        "start": 961,
                                                        "end": 968,
                                                        "fullWidth": 7,
                                                        "width": 7,
                                                        "text": "getFunc",
                                                        "value": "getFunc",
                                                        "valueText": "getFunc"
                                                    }
                                                },
                                                {
                                                    "kind": "CommaToken",
                                                    "fullStart": 968,
                                                    "fullEnd": 971,
                                                    "start": 968,
                                                    "end": 969,
                                                    "fullWidth": 3,
                                                    "width": 1,
                                                    "text": ",",
                                                    "value": ",",
                                                    "valueText": ",",
                                                    "hasTrailingTrivia": true,
                                                    "hasTrailingNewLine": true,
                                                    "trailingTrivia": [
                                                        {
                                                            "kind": "NewLineTrivia",
                                                            "text": "\r\n"
                                                        }
                                                    ]
                                                },
                                                {
                                                    "kind": "SimplePropertyAssignment",
                                                    "fullStart": 971,
                                                    "fullEnd": 995,
                                                    "start": 983,
                                                    "end": 995,
                                                    "fullWidth": 24,
                                                    "width": 12,
                                                    "isIncrementallyUnusable": true,
                                                    "propertyName": {
                                                        "kind": "IdentifierName",
                                                        "fullStart": 971,
                                                        "fullEnd": 986,
                                                        "start": 983,
                                                        "end": 986,
                                                        "fullWidth": 15,
                                                        "width": 3,
                                                        "text": "set",
                                                        "value": "set",
                                                        "valueText": "set",
                                                        "hasLeadingTrivia": true,
                                                        "leadingTrivia": [
                                                            {
                                                                "kind": "WhitespaceTrivia",
                                                                "text": "            "
                                                            }
                                                        ]
                                                    },
                                                    "colonToken": {
                                                        "kind": "ColonToken",
                                                        "fullStart": 986,
                                                        "fullEnd": 988,
                                                        "start": 986,
                                                        "end": 987,
                                                        "fullWidth": 2,
                                                        "width": 1,
                                                        "text": ":",
                                                        "value": ":",
                                                        "valueText": ":",
                                                        "hasTrailingTrivia": true,
                                                        "trailingTrivia": [
                                                            {
                                                                "kind": "WhitespaceTrivia",
                                                                "text": " "
                                                            }
                                                        ]
                                                    },
                                                    "expression": {
                                                        "kind": "IdentifierName",
                                                        "fullStart": 988,
                                                        "fullEnd": 995,
                                                        "start": 988,
                                                        "end": 995,
                                                        "fullWidth": 7,
                                                        "width": 7,
                                                        "text": "setFunc",
                                                        "value": "setFunc",
                                                        "valueText": "setFunc"
                                                    }
                                                },
                                                {
                                                    "kind": "CommaToken",
                                                    "fullStart": 995,
                                                    "fullEnd": 998,
                                                    "start": 995,
                                                    "end": 996,
                                                    "fullWidth": 3,
                                                    "width": 1,
                                                    "text": ",",
                                                    "value": ",",
                                                    "valueText": ",",
                                                    "hasTrailingTrivia": true,
                                                    "hasTrailingNewLine": true,
                                                    "trailingTrivia": [
                                                        {
                                                            "kind": "NewLineTrivia",
                                                            "text": "\r\n"
                                                        }
                                                    ]
                                                },
                                                {
                                                    "kind": "SimplePropertyAssignment",
                                                    "fullStart": 998,
                                                    "fullEnd": 1027,
                                                    "start": 1010,
                                                    "end": 1027,
                                                    "fullWidth": 29,
                                                    "width": 17,
                                                    "propertyName": {
                                                        "kind": "IdentifierName",
                                                        "fullStart": 998,
                                                        "fullEnd": 1020,
                                                        "start": 1010,
                                                        "end": 1020,
                                                        "fullWidth": 22,
                                                        "width": 10,
                                                        "text": "enumerable",
                                                        "value": "enumerable",
                                                        "valueText": "enumerable",
                                                        "hasLeadingTrivia": true,
                                                        "leadingTrivia": [
                                                            {
                                                                "kind": "WhitespaceTrivia",
                                                                "text": "            "
                                                            }
                                                        ]
                                                    },
                                                    "colonToken": {
                                                        "kind": "ColonToken",
                                                        "fullStart": 1020,
                                                        "fullEnd": 1022,
                                                        "start": 1020,
                                                        "end": 1021,
                                                        "fullWidth": 2,
                                                        "width": 1,
                                                        "text": ":",
                                                        "value": ":",
                                                        "valueText": ":",
                                                        "hasTrailingTrivia": true,
                                                        "trailingTrivia": [
                                                            {
                                                                "kind": "WhitespaceTrivia",
                                                                "text": " "
                                                            }
                                                        ]
                                                    },
                                                    "expression": {
                                                        "kind": "FalseKeyword",
                                                        "fullStart": 1022,
                                                        "fullEnd": 1027,
                                                        "start": 1022,
                                                        "end": 1027,
                                                        "fullWidth": 5,
                                                        "width": 5,
                                                        "text": "false",
                                                        "value": false,
                                                        "valueText": "false"
                                                    }
                                                },
                                                {
                                                    "kind": "CommaToken",
                                                    "fullStart": 1027,
                                                    "fullEnd": 1030,
                                                    "start": 1027,
                                                    "end": 1028,
                                                    "fullWidth": 3,
                                                    "width": 1,
                                                    "text": ",",
                                                    "value": ",",
                                                    "valueText": ",",
                                                    "hasTrailingTrivia": true,
                                                    "hasTrailingNewLine": true,
                                                    "trailingTrivia": [
                                                        {
                                                            "kind": "NewLineTrivia",
                                                            "text": "\r\n"
                                                        }
                                                    ]
                                                },
                                                {
                                                    "kind": "SimplePropertyAssignment",
                                                    "fullStart": 1030,
                                                    "fullEnd": 1062,
                                                    "start": 1042,
                                                    "end": 1060,
                                                    "fullWidth": 32,
                                                    "width": 18,
                                                    "propertyName": {
                                                        "kind": "IdentifierName",
                                                        "fullStart": 1030,
                                                        "fullEnd": 1054,
                                                        "start": 1042,
                                                        "end": 1054,
                                                        "fullWidth": 24,
                                                        "width": 12,
                                                        "text": "configurable",
                                                        "value": "configurable",
                                                        "valueText": "configurable",
                                                        "hasLeadingTrivia": true,
                                                        "leadingTrivia": [
                                                            {
                                                                "kind": "WhitespaceTrivia",
                                                                "text": "            "
                                                            }
                                                        ]
                                                    },
                                                    "colonToken": {
                                                        "kind": "ColonToken",
                                                        "fullStart": 1054,
                                                        "fullEnd": 1056,
                                                        "start": 1054,
                                                        "end": 1055,
                                                        "fullWidth": 2,
                                                        "width": 1,
                                                        "text": ":",
                                                        "value": ":",
                                                        "valueText": ":",
                                                        "hasTrailingTrivia": true,
                                                        "trailingTrivia": [
                                                            {
                                                                "kind": "WhitespaceTrivia",
                                                                "text": " "
                                                            }
                                                        ]
                                                    },
                                                    "expression": {
                                                        "kind": "TrueKeyword",
                                                        "fullStart": 1056,
                                                        "fullEnd": 1062,
                                                        "start": 1056,
                                                        "end": 1060,
                                                        "fullWidth": 6,
                                                        "width": 4,
                                                        "text": "true",
                                                        "value": true,
                                                        "valueText": "true",
                                                        "hasTrailingTrivia": true,
                                                        "hasTrailingNewLine": true,
                                                        "trailingTrivia": [
                                                            {
                                                                "kind": "NewLineTrivia",
                                                                "text": "\r\n"
                                                            }
                                                        ]
                                                    }
                                                }
                                            ],
                                            "closeBraceToken": {
                                                "kind": "CloseBraceToken",
                                                "fullStart": 1062,
                                                "fullEnd": 1071,
                                                "start": 1070,
                                                "end": 1071,
                                                "fullWidth": 9,
                                                "width": 1,
                                                "text": "}",
                                                "value": "}",
                                                "valueText": "}",
                                                "hasLeadingTrivia": true,
                                                "leadingTrivia": [
                                                    {
                                                        "kind": "WhitespaceTrivia",
                                                        "text": "        "
                                                    }
                                                ]
                                            }
                                        }
                                    ],
                                    "closeParenToken": {
                                        "kind": "CloseParenToken",
                                        "fullStart": 1071,
                                        "fullEnd": 1072,
                                        "start": 1071,
                                        "end": 1072,
                                        "fullWidth": 1,
                                        "width": 1,
                                        "text": ")",
                                        "value": ")",
                                        "valueText": ")"
                                    }
                                }
                            },
                            "semicolonToken": {
                                "kind": "SemicolonToken",
                                "fullStart": 1072,
                                "fullEnd": 1075,
                                "start": 1072,
                                "end": 1073,
                                "fullWidth": 3,
                                "width": 1,
                                "text": ";",
                                "value": ";",
                                "valueText": ";",
                                "hasTrailingTrivia": true,
                                "hasTrailingNewLine": true,
                                "trailingTrivia": [
                                    {
                                        "kind": "NewLineTrivia",
                                        "text": "\r\n"
                                    }
                                ]
                            }
                        },
                        {
                            "kind": "VariableStatement",
                            "fullStart": 1075,
                            "fullEnd": 1142,
                            "start": 1085,
                            "end": 1140,
                            "fullWidth": 67,
                            "width": 55,
                            "modifiers": [],
                            "variableDeclaration": {
                                "kind": "VariableDeclaration",
                                "fullStart": 1075,
                                "fullEnd": 1139,
                                "start": 1085,
                                "end": 1139,
                                "fullWidth": 64,
                                "width": 54,
                                "varKeyword": {
                                    "kind": "VarKeyword",
                                    "fullStart": 1075,
                                    "fullEnd": 1089,
                                    "start": 1085,
                                    "end": 1088,
                                    "fullWidth": 14,
                                    "width": 3,
                                    "text": "var",
                                    "value": "var",
                                    "valueText": "var",
                                    "hasLeadingTrivia": true,
                                    "hasLeadingNewLine": true,
                                    "hasTrailingTrivia": true,
                                    "leadingTrivia": [
                                        {
                                            "kind": "NewLineTrivia",
                                            "text": "\r\n"
                                        },
                                        {
                                            "kind": "WhitespaceTrivia",
                                            "text": "        "
                                        }
                                    ],
                                    "trailingTrivia": [
                                        {
                                            "kind": "WhitespaceTrivia",
                                            "text": " "
                                        }
                                    ]
                                },
                                "variableDeclarators": [
                                    {
                                        "kind": "VariableDeclarator",
                                        "fullStart": 1089,
                                        "fullEnd": 1139,
                                        "start": 1089,
                                        "end": 1139,
                                        "fullWidth": 50,
<<<<<<< HEAD
                                        "width": 50,
                                        "identifier": {
=======
                                        "propertyName": {
>>>>>>> 85e84683
                                            "kind": "IdentifierName",
                                            "fullStart": 1089,
                                            "fullEnd": 1111,
                                            "start": 1089,
                                            "end": 1110,
                                            "fullWidth": 22,
                                            "width": 21,
                                            "text": "propertyDefineCorrect",
                                            "value": "propertyDefineCorrect",
                                            "valueText": "propertyDefineCorrect",
                                            "hasTrailingTrivia": true,
                                            "trailingTrivia": [
                                                {
                                                    "kind": "WhitespaceTrivia",
                                                    "text": " "
                                                }
                                            ]
                                        },
                                        "equalsValueClause": {
                                            "kind": "EqualsValueClause",
                                            "fullStart": 1111,
                                            "fullEnd": 1139,
                                            "start": 1111,
                                            "end": 1139,
                                            "fullWidth": 28,
                                            "width": 28,
                                            "equalsToken": {
                                                "kind": "EqualsToken",
                                                "fullStart": 1111,
                                                "fullEnd": 1113,
                                                "start": 1111,
                                                "end": 1112,
                                                "fullWidth": 2,
                                                "width": 1,
                                                "text": "=",
                                                "value": "=",
                                                "valueText": "=",
                                                "hasTrailingTrivia": true,
                                                "trailingTrivia": [
                                                    {
                                                        "kind": "WhitespaceTrivia",
                                                        "text": " "
                                                    }
                                                ]
                                            },
                                            "value": {
                                                "kind": "InvocationExpression",
                                                "fullStart": 1113,
                                                "fullEnd": 1139,
                                                "start": 1113,
                                                "end": 1139,
                                                "fullWidth": 26,
                                                "width": 26,
                                                "expression": {
                                                    "kind": "MemberAccessExpression",
                                                    "fullStart": 1113,
                                                    "fullEnd": 1131,
                                                    "start": 1113,
                                                    "end": 1131,
                                                    "fullWidth": 18,
                                                    "width": 18,
                                                    "expression": {
                                                        "kind": "IdentifierName",
                                                        "fullStart": 1113,
                                                        "fullEnd": 1116,
                                                        "start": 1113,
                                                        "end": 1116,
                                                        "fullWidth": 3,
                                                        "width": 3,
                                                        "text": "obj",
                                                        "value": "obj",
                                                        "valueText": "obj"
                                                    },
                                                    "dotToken": {
                                                        "kind": "DotToken",
                                                        "fullStart": 1116,
                                                        "fullEnd": 1117,
                                                        "start": 1116,
                                                        "end": 1117,
                                                        "fullWidth": 1,
                                                        "width": 1,
                                                        "text": ".",
                                                        "value": ".",
                                                        "valueText": "."
                                                    },
                                                    "name": {
                                                        "kind": "IdentifierName",
                                                        "fullStart": 1117,
                                                        "fullEnd": 1131,
                                                        "start": 1117,
                                                        "end": 1131,
                                                        "fullWidth": 14,
                                                        "width": 14,
                                                        "text": "hasOwnProperty",
                                                        "value": "hasOwnProperty",
                                                        "valueText": "hasOwnProperty"
                                                    }
                                                },
                                                "argumentList": {
                                                    "kind": "ArgumentList",
                                                    "fullStart": 1131,
                                                    "fullEnd": 1139,
                                                    "start": 1131,
                                                    "end": 1139,
                                                    "fullWidth": 8,
                                                    "width": 8,
                                                    "openParenToken": {
                                                        "kind": "OpenParenToken",
                                                        "fullStart": 1131,
                                                        "fullEnd": 1132,
                                                        "start": 1131,
                                                        "end": 1132,
                                                        "fullWidth": 1,
                                                        "width": 1,
                                                        "text": "(",
                                                        "value": "(",
                                                        "valueText": "("
                                                    },
                                                    "arguments": [
                                                        {
                                                            "kind": "StringLiteral",
                                                            "fullStart": 1132,
                                                            "fullEnd": 1138,
                                                            "start": 1132,
                                                            "end": 1138,
                                                            "fullWidth": 6,
                                                            "width": 6,
                                                            "text": "\"prop\"",
                                                            "value": "prop",
                                                            "valueText": "prop"
                                                        }
                                                    ],
                                                    "closeParenToken": {
                                                        "kind": "CloseParenToken",
                                                        "fullStart": 1138,
                                                        "fullEnd": 1139,
                                                        "start": 1138,
                                                        "end": 1139,
                                                        "fullWidth": 1,
                                                        "width": 1,
                                                        "text": ")",
                                                        "value": ")",
                                                        "valueText": ")"
                                                    }
                                                }
                                            }
                                        }
                                    }
                                ]
                            },
                            "semicolonToken": {
                                "kind": "SemicolonToken",
                                "fullStart": 1139,
                                "fullEnd": 1142,
                                "start": 1139,
                                "end": 1140,
                                "fullWidth": 3,
                                "width": 1,
                                "text": ";",
                                "value": ";",
                                "valueText": ";",
                                "hasTrailingTrivia": true,
                                "hasTrailingNewLine": true,
                                "trailingTrivia": [
                                    {
                                        "kind": "NewLineTrivia",
                                        "text": "\r\n"
                                    }
                                ]
                            }
                        },
                        {
                            "kind": "VariableStatement",
                            "fullStart": 1142,
                            "fullEnd": 1208,
                            "start": 1150,
                            "end": 1206,
                            "fullWidth": 66,
                            "width": 56,
                            "modifiers": [],
                            "variableDeclaration": {
                                "kind": "VariableDeclaration",
                                "fullStart": 1142,
                                "fullEnd": 1205,
                                "start": 1150,
                                "end": 1205,
                                "fullWidth": 63,
                                "width": 55,
                                "varKeyword": {
                                    "kind": "VarKeyword",
                                    "fullStart": 1142,
                                    "fullEnd": 1154,
                                    "start": 1150,
                                    "end": 1153,
                                    "fullWidth": 12,
                                    "width": 3,
                                    "text": "var",
                                    "value": "var",
                                    "valueText": "var",
                                    "hasLeadingTrivia": true,
                                    "hasTrailingTrivia": true,
                                    "leadingTrivia": [
                                        {
                                            "kind": "WhitespaceTrivia",
                                            "text": "        "
                                        }
                                    ],
                                    "trailingTrivia": [
                                        {
                                            "kind": "WhitespaceTrivia",
                                            "text": " "
                                        }
                                    ]
                                },
                                "variableDeclarators": [
                                    {
                                        "kind": "VariableDeclarator",
                                        "fullStart": 1154,
                                        "fullEnd": 1205,
                                        "start": 1154,
                                        "end": 1205,
                                        "fullWidth": 51,
<<<<<<< HEAD
                                        "width": 51,
                                        "identifier": {
=======
                                        "propertyName": {
>>>>>>> 85e84683
                                            "kind": "IdentifierName",
                                            "fullStart": 1154,
                                            "fullEnd": 1159,
                                            "start": 1154,
                                            "end": 1158,
                                            "fullWidth": 5,
                                            "width": 4,
                                            "text": "desc",
                                            "value": "desc",
                                            "valueText": "desc",
                                            "hasTrailingTrivia": true,
                                            "trailingTrivia": [
                                                {
                                                    "kind": "WhitespaceTrivia",
                                                    "text": " "
                                                }
                                            ]
                                        },
                                        "equalsValueClause": {
                                            "kind": "EqualsValueClause",
                                            "fullStart": 1159,
                                            "fullEnd": 1205,
                                            "start": 1159,
                                            "end": 1205,
                                            "fullWidth": 46,
                                            "width": 46,
                                            "equalsToken": {
                                                "kind": "EqualsToken",
                                                "fullStart": 1159,
                                                "fullEnd": 1161,
                                                "start": 1159,
                                                "end": 1160,
                                                "fullWidth": 2,
                                                "width": 1,
                                                "text": "=",
                                                "value": "=",
                                                "valueText": "=",
                                                "hasTrailingTrivia": true,
                                                "trailingTrivia": [
                                                    {
                                                        "kind": "WhitespaceTrivia",
                                                        "text": " "
                                                    }
                                                ]
                                            },
                                            "value": {
                                                "kind": "InvocationExpression",
                                                "fullStart": 1161,
                                                "fullEnd": 1205,
                                                "start": 1161,
                                                "end": 1205,
                                                "fullWidth": 44,
                                                "width": 44,
                                                "expression": {
                                                    "kind": "MemberAccessExpression",
                                                    "fullStart": 1161,
                                                    "fullEnd": 1192,
                                                    "start": 1161,
                                                    "end": 1192,
                                                    "fullWidth": 31,
                                                    "width": 31,
                                                    "expression": {
                                                        "kind": "IdentifierName",
                                                        "fullStart": 1161,
                                                        "fullEnd": 1167,
                                                        "start": 1161,
                                                        "end": 1167,
                                                        "fullWidth": 6,
                                                        "width": 6,
                                                        "text": "Object",
                                                        "value": "Object",
                                                        "valueText": "Object"
                                                    },
                                                    "dotToken": {
                                                        "kind": "DotToken",
                                                        "fullStart": 1167,
                                                        "fullEnd": 1168,
                                                        "start": 1167,
                                                        "end": 1168,
                                                        "fullWidth": 1,
                                                        "width": 1,
                                                        "text": ".",
                                                        "value": ".",
                                                        "valueText": "."
                                                    },
                                                    "name": {
                                                        "kind": "IdentifierName",
                                                        "fullStart": 1168,
                                                        "fullEnd": 1192,
                                                        "start": 1168,
                                                        "end": 1192,
                                                        "fullWidth": 24,
                                                        "width": 24,
                                                        "text": "getOwnPropertyDescriptor",
                                                        "value": "getOwnPropertyDescriptor",
                                                        "valueText": "getOwnPropertyDescriptor"
                                                    }
                                                },
                                                "argumentList": {
                                                    "kind": "ArgumentList",
                                                    "fullStart": 1192,
                                                    "fullEnd": 1205,
                                                    "start": 1192,
                                                    "end": 1205,
                                                    "fullWidth": 13,
                                                    "width": 13,
                                                    "openParenToken": {
                                                        "kind": "OpenParenToken",
                                                        "fullStart": 1192,
                                                        "fullEnd": 1193,
                                                        "start": 1192,
                                                        "end": 1193,
                                                        "fullWidth": 1,
                                                        "width": 1,
                                                        "text": "(",
                                                        "value": "(",
                                                        "valueText": "("
                                                    },
                                                    "arguments": [
                                                        {
                                                            "kind": "IdentifierName",
                                                            "fullStart": 1193,
                                                            "fullEnd": 1196,
                                                            "start": 1193,
                                                            "end": 1196,
                                                            "fullWidth": 3,
                                                            "width": 3,
                                                            "text": "obj",
                                                            "value": "obj",
                                                            "valueText": "obj"
                                                        },
                                                        {
                                                            "kind": "CommaToken",
                                                            "fullStart": 1196,
                                                            "fullEnd": 1198,
                                                            "start": 1196,
                                                            "end": 1197,
                                                            "fullWidth": 2,
                                                            "width": 1,
                                                            "text": ",",
                                                            "value": ",",
                                                            "valueText": ",",
                                                            "hasTrailingTrivia": true,
                                                            "trailingTrivia": [
                                                                {
                                                                    "kind": "WhitespaceTrivia",
                                                                    "text": " "
                                                                }
                                                            ]
                                                        },
                                                        {
                                                            "kind": "StringLiteral",
                                                            "fullStart": 1198,
                                                            "fullEnd": 1204,
                                                            "start": 1198,
                                                            "end": 1204,
                                                            "fullWidth": 6,
                                                            "width": 6,
                                                            "text": "\"prop\"",
                                                            "value": "prop",
                                                            "valueText": "prop"
                                                        }
                                                    ],
                                                    "closeParenToken": {
                                                        "kind": "CloseParenToken",
                                                        "fullStart": 1204,
                                                        "fullEnd": 1205,
                                                        "start": 1204,
                                                        "end": 1205,
                                                        "fullWidth": 1,
                                                        "width": 1,
                                                        "text": ")",
                                                        "value": ")",
                                                        "valueText": ")"
                                                    }
                                                }
                                            }
                                        }
                                    }
                                ]
                            },
                            "semicolonToken": {
                                "kind": "SemicolonToken",
                                "fullStart": 1205,
                                "fullEnd": 1208,
                                "start": 1205,
                                "end": 1206,
                                "fullWidth": 3,
                                "width": 1,
                                "text": ";",
                                "value": ";",
                                "valueText": ";",
                                "hasTrailingTrivia": true,
                                "hasTrailingNewLine": true,
                                "trailingTrivia": [
                                    {
                                        "kind": "NewLineTrivia",
                                        "text": "\r\n"
                                    }
                                ]
                            }
                        },
                        {
                            "kind": "ReturnStatement",
                            "fullStart": 1208,
                            "fullEnd": 1294,
                            "start": 1218,
                            "end": 1292,
                            "fullWidth": 86,
                            "width": 74,
                            "isIncrementallyUnusable": true,
                            "returnKeyword": {
                                "kind": "ReturnKeyword",
                                "fullStart": 1208,
                                "fullEnd": 1225,
                                "start": 1218,
                                "end": 1224,
                                "fullWidth": 17,
                                "width": 6,
                                "text": "return",
                                "value": "return",
                                "valueText": "return",
                                "hasLeadingTrivia": true,
                                "hasLeadingNewLine": true,
                                "hasTrailingTrivia": true,
                                "leadingTrivia": [
                                    {
                                        "kind": "NewLineTrivia",
                                        "text": "\r\n"
                                    },
                                    {
                                        "kind": "WhitespaceTrivia",
                                        "text": "        "
                                    }
                                ],
                                "trailingTrivia": [
                                    {
                                        "kind": "WhitespaceTrivia",
                                        "text": " "
                                    }
                                ]
                            },
                            "expression": {
                                "kind": "LogicalAndExpression",
                                "fullStart": 1225,
                                "fullEnd": 1291,
                                "start": 1225,
                                "end": 1291,
                                "fullWidth": 66,
                                "width": 66,
                                "isIncrementallyUnusable": true,
                                "left": {
                                    "kind": "LogicalAndExpression",
                                    "fullStart": 1225,
                                    "fullEnd": 1271,
                                    "start": 1225,
                                    "end": 1270,
                                    "fullWidth": 46,
                                    "width": 45,
                                    "isIncrementallyUnusable": true,
                                    "left": {
                                        "kind": "IdentifierName",
                                        "fullStart": 1225,
                                        "fullEnd": 1247,
                                        "start": 1225,
                                        "end": 1246,
                                        "fullWidth": 22,
                                        "width": 21,
                                        "text": "propertyDefineCorrect",
                                        "value": "propertyDefineCorrect",
                                        "valueText": "propertyDefineCorrect",
                                        "hasTrailingTrivia": true,
                                        "trailingTrivia": [
                                            {
                                                "kind": "WhitespaceTrivia",
                                                "text": " "
                                            }
                                        ]
                                    },
                                    "operatorToken": {
                                        "kind": "AmpersandAmpersandToken",
                                        "fullStart": 1247,
                                        "fullEnd": 1250,
                                        "start": 1247,
                                        "end": 1249,
                                        "fullWidth": 3,
                                        "width": 2,
                                        "text": "&&",
                                        "value": "&&",
                                        "valueText": "&&",
                                        "hasTrailingTrivia": true,
                                        "trailingTrivia": [
                                            {
                                                "kind": "WhitespaceTrivia",
                                                "text": " "
                                            }
                                        ]
                                    },
                                    "right": {
                                        "kind": "EqualsExpression",
                                        "fullStart": 1250,
                                        "fullEnd": 1271,
                                        "start": 1250,
                                        "end": 1270,
                                        "fullWidth": 21,
                                        "width": 20,
                                        "isIncrementallyUnusable": true,
                                        "left": {
                                            "kind": "MemberAccessExpression",
                                            "fullStart": 1250,
                                            "fullEnd": 1259,
                                            "start": 1250,
                                            "end": 1258,
                                            "fullWidth": 9,
                                            "width": 8,
                                            "isIncrementallyUnusable": true,
                                            "expression": {
                                                "kind": "IdentifierName",
                                                "fullStart": 1250,
                                                "fullEnd": 1254,
                                                "start": 1250,
                                                "end": 1254,
                                                "fullWidth": 4,
                                                "width": 4,
                                                "text": "desc",
                                                "value": "desc",
                                                "valueText": "desc"
                                            },
                                            "dotToken": {
                                                "kind": "DotToken",
                                                "fullStart": 1254,
                                                "fullEnd": 1255,
                                                "start": 1254,
                                                "end": 1255,
                                                "fullWidth": 1,
                                                "width": 1,
                                                "text": ".",
                                                "value": ".",
                                                "valueText": "."
                                            },
                                            "name": {
                                                "kind": "IdentifierName",
                                                "fullStart": 1255,
                                                "fullEnd": 1259,
                                                "start": 1255,
                                                "end": 1258,
                                                "fullWidth": 4,
                                                "width": 3,
                                                "text": "get",
                                                "value": "get",
                                                "valueText": "get",
                                                "hasTrailingTrivia": true,
                                                "trailingTrivia": [
                                                    {
                                                        "kind": "WhitespaceTrivia",
                                                        "text": " "
                                                    }
                                                ]
                                            }
                                        },
                                        "operatorToken": {
                                            "kind": "EqualsEqualsEqualsToken",
                                            "fullStart": 1259,
                                            "fullEnd": 1263,
                                            "start": 1259,
                                            "end": 1262,
                                            "fullWidth": 4,
                                            "width": 3,
                                            "text": "===",
                                            "value": "===",
                                            "valueText": "===",
                                            "hasTrailingTrivia": true,
                                            "trailingTrivia": [
                                                {
                                                    "kind": "WhitespaceTrivia",
                                                    "text": " "
                                                }
                                            ]
                                        },
                                        "right": {
                                            "kind": "IdentifierName",
                                            "fullStart": 1263,
                                            "fullEnd": 1271,
                                            "start": 1263,
                                            "end": 1270,
                                            "fullWidth": 8,
                                            "width": 7,
                                            "text": "getFunc",
                                            "value": "getFunc",
                                            "valueText": "getFunc",
                                            "hasTrailingTrivia": true,
                                            "trailingTrivia": [
                                                {
                                                    "kind": "WhitespaceTrivia",
                                                    "text": " "
                                                }
                                            ]
                                        }
                                    }
                                },
                                "operatorToken": {
                                    "kind": "AmpersandAmpersandToken",
                                    "fullStart": 1271,
                                    "fullEnd": 1274,
                                    "start": 1271,
                                    "end": 1273,
                                    "fullWidth": 3,
                                    "width": 2,
                                    "text": "&&",
                                    "value": "&&",
                                    "valueText": "&&",
                                    "hasTrailingTrivia": true,
                                    "trailingTrivia": [
                                        {
                                            "kind": "WhitespaceTrivia",
                                            "text": " "
                                        }
                                    ]
                                },
                                "right": {
                                    "kind": "EqualsExpression",
                                    "fullStart": 1274,
                                    "fullEnd": 1291,
                                    "start": 1274,
                                    "end": 1291,
                                    "fullWidth": 17,
                                    "width": 17,
                                    "left": {
                                        "kind": "MemberAccessExpression",
                                        "fullStart": 1274,
                                        "fullEnd": 1283,
                                        "start": 1274,
                                        "end": 1282,
                                        "fullWidth": 9,
                                        "width": 8,
                                        "expression": {
                                            "kind": "IdentifierName",
                                            "fullStart": 1274,
                                            "fullEnd": 1277,
                                            "start": 1274,
                                            "end": 1277,
                                            "fullWidth": 3,
                                            "width": 3,
                                            "text": "obj",
                                            "value": "obj",
                                            "valueText": "obj"
                                        },
                                        "dotToken": {
                                            "kind": "DotToken",
                                            "fullStart": 1277,
                                            "fullEnd": 1278,
                                            "start": 1277,
                                            "end": 1278,
                                            "fullWidth": 1,
                                            "width": 1,
                                            "text": ".",
                                            "value": ".",
                                            "valueText": "."
                                        },
                                        "name": {
                                            "kind": "IdentifierName",
                                            "fullStart": 1278,
                                            "fullEnd": 1283,
                                            "start": 1278,
                                            "end": 1282,
                                            "fullWidth": 5,
                                            "width": 4,
                                            "text": "prop",
                                            "value": "prop",
                                            "valueText": "prop",
                                            "hasTrailingTrivia": true,
                                            "trailingTrivia": [
                                                {
                                                    "kind": "WhitespaceTrivia",
                                                    "text": " "
                                                }
                                            ]
                                        }
                                    },
                                    "operatorToken": {
                                        "kind": "EqualsEqualsEqualsToken",
                                        "fullStart": 1283,
                                        "fullEnd": 1287,
                                        "start": 1283,
                                        "end": 1286,
                                        "fullWidth": 4,
                                        "width": 3,
                                        "text": "===",
                                        "value": "===",
                                        "valueText": "===",
                                        "hasTrailingTrivia": true,
                                        "trailingTrivia": [
                                            {
                                                "kind": "WhitespaceTrivia",
                                                "text": " "
                                            }
                                        ]
                                    },
                                    "right": {
                                        "kind": "NumericLiteral",
                                        "fullStart": 1287,
                                        "fullEnd": 1291,
                                        "start": 1287,
                                        "end": 1291,
                                        "fullWidth": 4,
                                        "width": 4,
                                        "text": "1001",
                                        "value": 1001,
                                        "valueText": "1001"
                                    }
                                }
                            },
                            "semicolonToken": {
                                "kind": "SemicolonToken",
                                "fullStart": 1291,
                                "fullEnd": 1294,
                                "start": 1291,
                                "end": 1292,
                                "fullWidth": 3,
                                "width": 1,
                                "text": ";",
                                "value": ";",
                                "valueText": ";",
                                "hasTrailingTrivia": true,
                                "hasTrailingNewLine": true,
                                "trailingTrivia": [
                                    {
                                        "kind": "NewLineTrivia",
                                        "text": "\r\n"
                                    }
                                ]
                            }
                        }
                    ],
                    "closeBraceToken": {
                        "kind": "CloseBraceToken",
                        "fullStart": 1294,
                        "fullEnd": 1301,
                        "start": 1298,
                        "end": 1299,
                        "fullWidth": 7,
                        "width": 1,
                        "text": "}",
                        "value": "}",
                        "valueText": "}",
                        "hasLeadingTrivia": true,
                        "hasTrailingTrivia": true,
                        "hasTrailingNewLine": true,
                        "leadingTrivia": [
                            {
                                "kind": "WhitespaceTrivia",
                                "text": "    "
                            }
                        ],
                        "trailingTrivia": [
                            {
                                "kind": "NewLineTrivia",
                                "text": "\r\n"
                            }
                        ]
                    }
                }
            },
            {
                "kind": "ExpressionStatement",
                "fullStart": 1301,
                "fullEnd": 1325,
                "start": 1301,
                "end": 1323,
                "fullWidth": 24,
                "width": 22,
                "expression": {
                    "kind": "InvocationExpression",
                    "fullStart": 1301,
                    "fullEnd": 1322,
                    "start": 1301,
                    "end": 1322,
                    "fullWidth": 21,
                    "width": 21,
                    "expression": {
                        "kind": "IdentifierName",
                        "fullStart": 1301,
                        "fullEnd": 1312,
                        "start": 1301,
                        "end": 1312,
                        "fullWidth": 11,
                        "width": 11,
                        "text": "runTestCase",
                        "value": "runTestCase",
                        "valueText": "runTestCase"
                    },
                    "argumentList": {
                        "kind": "ArgumentList",
                        "fullStart": 1312,
                        "fullEnd": 1322,
                        "start": 1312,
                        "end": 1322,
                        "fullWidth": 10,
                        "width": 10,
                        "openParenToken": {
                            "kind": "OpenParenToken",
                            "fullStart": 1312,
                            "fullEnd": 1313,
                            "start": 1312,
                            "end": 1313,
                            "fullWidth": 1,
                            "width": 1,
                            "text": "(",
                            "value": "(",
                            "valueText": "("
                        },
                        "arguments": [
                            {
                                "kind": "IdentifierName",
                                "fullStart": 1313,
                                "fullEnd": 1321,
                                "start": 1313,
                                "end": 1321,
                                "fullWidth": 8,
                                "width": 8,
                                "text": "testcase",
                                "value": "testcase",
                                "valueText": "testcase"
                            }
                        ],
                        "closeParenToken": {
                            "kind": "CloseParenToken",
                            "fullStart": 1321,
                            "fullEnd": 1322,
                            "start": 1321,
                            "end": 1322,
                            "fullWidth": 1,
                            "width": 1,
                            "text": ")",
                            "value": ")",
                            "valueText": ")"
                        }
                    }
                },
                "semicolonToken": {
                    "kind": "SemicolonToken",
                    "fullStart": 1322,
                    "fullEnd": 1325,
                    "start": 1322,
                    "end": 1323,
                    "fullWidth": 3,
                    "width": 1,
                    "text": ";",
                    "value": ";",
                    "valueText": ";",
                    "hasTrailingTrivia": true,
                    "hasTrailingNewLine": true,
                    "trailingTrivia": [
                        {
                            "kind": "NewLineTrivia",
                            "text": "\r\n"
                        }
                    ]
                }
            }
        ],
        "endOfFileToken": {
            "kind": "EndOfFileToken",
            "fullStart": 1325,
            "fullEnd": 1325,
            "start": 1325,
            "end": 1325,
            "fullWidth": 0,
            "width": 0,
            "text": ""
        }
    },
    "lineMap": {
        "lineStarts": [
            0,
            67,
            152,
            232,
            308,
            380,
            385,
            439,
            635,
            640,
            642,
            644,
            667,
            690,
            692,
            729,
            755,
            767,
            769,
            806,
            848,
            884,
            896,
            898,
            944,
            971,
            998,
            1030,
            1062,
            1075,
            1077,
            1142,
            1208,
            1210,
            1294,
            1301,
            1325
        ],
        "length": 1325
    }
}<|MERGE_RESOLUTION|>--- conflicted
+++ resolved
@@ -247,12 +247,8 @@
                                         "start": 679,
                                         "end": 687,
                                         "fullWidth": 8,
-<<<<<<< HEAD
                                         "width": 8,
-                                        "identifier": {
-=======
                                         "propertyName": {
->>>>>>> 85e84683
                                             "kind": "IdentifierName",
                                             "fullStart": 679,
                                             "fullEnd": 683,
@@ -413,12 +409,8 @@
                                         "start": 704,
                                         "end": 764,
                                         "fullWidth": 60,
-<<<<<<< HEAD
                                         "width": 60,
-                                        "identifier": {
-=======
                                         "propertyName": {
->>>>>>> 85e84683
                                             "kind": "IdentifierName",
                                             "fullStart": 704,
                                             "fullEnd": 712,
@@ -740,12 +732,8 @@
                                         "start": 781,
                                         "end": 803,
                                         "fullWidth": 22,
-<<<<<<< HEAD
                                         "width": 22,
-                                        "identifier": {
-=======
                                         "propertyName": {
->>>>>>> 85e84683
                                             "kind": "IdentifierName",
                                             "fullStart": 781,
                                             "fullEnd": 795,
@@ -879,12 +867,8 @@
                                         "start": 818,
                                         "end": 893,
                                         "fullWidth": 75,
-<<<<<<< HEAD
                                         "width": 75,
-                                        "identifier": {
-=======
                                         "propertyName": {
->>>>>>> 85e84683
                                             "kind": "IdentifierName",
                                             "fullStart": 818,
                                             "fullEnd": 826,
@@ -1809,12 +1793,8 @@
                                         "start": 1089,
                                         "end": 1139,
                                         "fullWidth": 50,
-<<<<<<< HEAD
                                         "width": 50,
-                                        "identifier": {
-=======
                                         "propertyName": {
->>>>>>> 85e84683
                                             "kind": "IdentifierName",
                                             "fullStart": 1089,
                                             "fullEnd": 1111,
@@ -2037,12 +2017,8 @@
                                         "start": 1154,
                                         "end": 1205,
                                         "fullWidth": 51,
-<<<<<<< HEAD
                                         "width": 51,
-                                        "identifier": {
-=======
                                         "propertyName": {
->>>>>>> 85e84683
                                             "kind": "IdentifierName",
                                             "fullStart": 1154,
                                             "fullEnd": 1159,
