{
    "isDeclaration": false,
    "languageVersion": "EcmaScript5",
    "parseOptions": {
        "allowAutomaticSemicolonInsertion": true
    },
    "sourceUnit": {
        "kind": "SourceUnit",
        "fullStart": 0,
        "fullEnd": 978,
        "start": 568,
        "end": 978,
        "fullWidth": 978,
        "width": 410,
        "isIncrementallyUnusable": true,
        "moduleElements": [
            {
                "kind": "FunctionDeclaration",
                "fullStart": 0,
                "fullEnd": 954,
                "start": 568,
                "end": 952,
                "fullWidth": 954,
                "width": 384,
                "modifiers": [],
                "functionKeyword": {
                    "kind": "FunctionKeyword",
                    "fullStart": 0,
                    "fullEnd": 577,
                    "start": 568,
                    "end": 576,
                    "fullWidth": 577,
                    "width": 8,
                    "text": "function",
                    "value": "function",
                    "valueText": "function",
                    "hasLeadingTrivia": true,
                    "hasLeadingComment": true,
                    "hasLeadingNewLine": true,
                    "hasTrailingTrivia": true,
                    "leadingTrivia": [
                        {
                            "kind": "SingleLineCommentTrivia",
                            "text": "/// Copyright (c) 2012 Ecma International.  All rights reserved. "
                        },
                        {
                            "kind": "NewLineTrivia",
                            "text": "\r\n"
                        },
                        {
                            "kind": "SingleLineCommentTrivia",
                            "text": "/// Ecma International makes this code available under the terms and conditions set"
                        },
                        {
                            "kind": "NewLineTrivia",
                            "text": "\r\n"
                        },
                        {
                            "kind": "SingleLineCommentTrivia",
                            "text": "/// forth on http://hg.ecmascript.org/tests/test262/raw-file/tip/LICENSE (the "
                        },
                        {
                            "kind": "NewLineTrivia",
                            "text": "\r\n"
                        },
                        {
                            "kind": "SingleLineCommentTrivia",
                            "text": "/// \"Use Terms\").   Any redistribution of this code must retain the above "
                        },
                        {
                            "kind": "NewLineTrivia",
                            "text": "\r\n"
                        },
                        {
                            "kind": "SingleLineCommentTrivia",
                            "text": "/// copyright and this notice and otherwise comply with the Use Terms."
                        },
                        {
                            "kind": "NewLineTrivia",
                            "text": "\r\n"
                        },
                        {
                            "kind": "MultiLineCommentTrivia",
                            "text": "/**\r\n * @path ch15/15.2/15.2.3/15.2.3.6/15.2.3.6-3-111.js\r\n * @description Object.defineProperty - 'configurable' property in 'Attributes' is a Function object (8.10.5 step 4.b)\r\n */"
                        },
                        {
                            "kind": "NewLineTrivia",
                            "text": "\r\n"
                        },
                        {
                            "kind": "NewLineTrivia",
                            "text": "\r\n"
                        },
                        {
                            "kind": "NewLineTrivia",
                            "text": "\r\n"
                        }
                    ],
                    "trailingTrivia": [
                        {
                            "kind": "WhitespaceTrivia",
                            "text": " "
                        }
                    ]
                },
                "identifier": {
                    "kind": "IdentifierName",
                    "fullStart": 577,
                    "fullEnd": 585,
                    "start": 577,
                    "end": 585,
                    "fullWidth": 8,
                    "width": 8,
                    "text": "testcase",
                    "value": "testcase",
                    "valueText": "testcase"
                },
                "callSignature": {
                    "kind": "CallSignature",
                    "fullStart": 585,
                    "fullEnd": 588,
                    "start": 585,
                    "end": 587,
                    "fullWidth": 3,
                    "width": 2,
                    "parameterList": {
                        "kind": "ParameterList",
                        "fullStart": 585,
                        "fullEnd": 588,
                        "start": 585,
                        "end": 587,
                        "fullWidth": 3,
                        "width": 2,
                        "openParenToken": {
                            "kind": "OpenParenToken",
                            "fullStart": 585,
                            "fullEnd": 586,
                            "start": 585,
                            "end": 586,
                            "fullWidth": 1,
                            "width": 1,
                            "text": "(",
                            "value": "(",
                            "valueText": "("
                        },
                        "parameters": [],
                        "closeParenToken": {
                            "kind": "CloseParenToken",
                            "fullStart": 586,
                            "fullEnd": 588,
                            "start": 586,
                            "end": 587,
                            "fullWidth": 2,
                            "width": 1,
                            "text": ")",
                            "value": ")",
                            "valueText": ")",
                            "hasTrailingTrivia": true,
                            "trailingTrivia": [
                                {
                                    "kind": "WhitespaceTrivia",
                                    "text": " "
                                }
                            ]
                        }
                    }
                },
                "block": {
                    "kind": "Block",
                    "fullStart": 588,
                    "fullEnd": 954,
                    "start": 588,
                    "end": 952,
                    "fullWidth": 366,
                    "width": 364,
                    "openBraceToken": {
                        "kind": "OpenBraceToken",
                        "fullStart": 588,
                        "fullEnd": 591,
                        "start": 588,
                        "end": 589,
                        "fullWidth": 3,
                        "width": 1,
                        "text": "{",
                        "value": "{",
                        "valueText": "{",
                        "hasTrailingTrivia": true,
                        "hasTrailingNewLine": true,
                        "trailingTrivia": [
                            {
                                "kind": "NewLineTrivia",
                                "text": "\r\n"
                            }
                        ]
                    },
                    "statements": [
                        {
                            "kind": "VariableStatement",
                            "fullStart": 591,
                            "fullEnd": 614,
                            "start": 599,
                            "end": 612,
                            "fullWidth": 23,
                            "width": 13,
                            "modifiers": [],
                            "variableDeclaration": {
                                "kind": "VariableDeclaration",
                                "fullStart": 591,
                                "fullEnd": 611,
                                "start": 599,
                                "end": 611,
                                "fullWidth": 20,
                                "width": 12,
                                "varKeyword": {
                                    "kind": "VarKeyword",
                                    "fullStart": 591,
                                    "fullEnd": 603,
                                    "start": 599,
                                    "end": 602,
                                    "fullWidth": 12,
                                    "width": 3,
                                    "text": "var",
                                    "value": "var",
                                    "valueText": "var",
                                    "hasLeadingTrivia": true,
                                    "hasTrailingTrivia": true,
                                    "leadingTrivia": [
                                        {
                                            "kind": "WhitespaceTrivia",
                                            "text": "        "
                                        }
                                    ],
                                    "trailingTrivia": [
                                        {
                                            "kind": "WhitespaceTrivia",
                                            "text": " "
                                        }
                                    ]
                                },
                                "variableDeclarators": [
                                    {
                                        "kind": "VariableDeclarator",
                                        "fullStart": 603,
                                        "fullEnd": 611,
                                        "start": 603,
                                        "end": 611,
                                        "fullWidth": 8,
<<<<<<< HEAD
                                        "width": 8,
                                        "identifier": {
=======
                                        "propertyName": {
>>>>>>> 85e84683
                                            "kind": "IdentifierName",
                                            "fullStart": 603,
                                            "fullEnd": 607,
                                            "start": 603,
                                            "end": 606,
                                            "fullWidth": 4,
                                            "width": 3,
                                            "text": "obj",
                                            "value": "obj",
                                            "valueText": "obj",
                                            "hasTrailingTrivia": true,
                                            "trailingTrivia": [
                                                {
                                                    "kind": "WhitespaceTrivia",
                                                    "text": " "
                                                }
                                            ]
                                        },
                                        "equalsValueClause": {
                                            "kind": "EqualsValueClause",
                                            "fullStart": 607,
                                            "fullEnd": 611,
                                            "start": 607,
                                            "end": 611,
                                            "fullWidth": 4,
                                            "width": 4,
                                            "equalsToken": {
                                                "kind": "EqualsToken",
                                                "fullStart": 607,
                                                "fullEnd": 609,
                                                "start": 607,
                                                "end": 608,
                                                "fullWidth": 2,
                                                "width": 1,
                                                "text": "=",
                                                "value": "=",
                                                "valueText": "=",
                                                "hasTrailingTrivia": true,
                                                "trailingTrivia": [
                                                    {
                                                        "kind": "WhitespaceTrivia",
                                                        "text": " "
                                                    }
                                                ]
                                            },
                                            "value": {
                                                "kind": "ObjectLiteralExpression",
                                                "fullStart": 609,
                                                "fullEnd": 611,
                                                "start": 609,
                                                "end": 611,
                                                "fullWidth": 2,
                                                "width": 2,
                                                "openBraceToken": {
                                                    "kind": "OpenBraceToken",
                                                    "fullStart": 609,
                                                    "fullEnd": 610,
                                                    "start": 609,
                                                    "end": 610,
                                                    "fullWidth": 1,
                                                    "width": 1,
                                                    "text": "{",
                                                    "value": "{",
                                                    "valueText": "{"
                                                },
                                                "propertyAssignments": [],
                                                "closeBraceToken": {
                                                    "kind": "CloseBraceToken",
                                                    "fullStart": 610,
                                                    "fullEnd": 611,
                                                    "start": 610,
                                                    "end": 611,
                                                    "fullWidth": 1,
                                                    "width": 1,
                                                    "text": "}",
                                                    "value": "}",
                                                    "valueText": "}"
                                                }
                                            }
                                        }
                                    }
                                ]
                            },
                            "semicolonToken": {
                                "kind": "SemicolonToken",
                                "fullStart": 611,
                                "fullEnd": 614,
                                "start": 611,
                                "end": 612,
                                "fullWidth": 3,
                                "width": 1,
                                "text": ";",
                                "value": ";",
                                "valueText": ";",
                                "hasTrailingTrivia": true,
                                "hasTrailingNewLine": true,
                                "trailingTrivia": [
                                    {
                                        "kind": "NewLineTrivia",
                                        "text": "\r\n"
                                    }
                                ]
                            }
                        },
                        {
                            "kind": "ExpressionStatement",
                            "fullStart": 614,
                            "fullEnd": 722,
                            "start": 624,
                            "end": 720,
                            "fullWidth": 108,
                            "width": 96,
                            "expression": {
                                "kind": "InvocationExpression",
                                "fullStart": 614,
                                "fullEnd": 719,
                                "start": 624,
                                "end": 719,
                                "fullWidth": 105,
                                "width": 95,
                                "expression": {
                                    "kind": "MemberAccessExpression",
                                    "fullStart": 614,
                                    "fullEnd": 645,
                                    "start": 624,
                                    "end": 645,
                                    "fullWidth": 31,
                                    "width": 21,
                                    "expression": {
                                        "kind": "IdentifierName",
                                        "fullStart": 614,
                                        "fullEnd": 630,
                                        "start": 624,
                                        "end": 630,
                                        "fullWidth": 16,
                                        "width": 6,
                                        "text": "Object",
                                        "value": "Object",
                                        "valueText": "Object",
                                        "hasLeadingTrivia": true,
                                        "hasLeadingNewLine": true,
                                        "leadingTrivia": [
                                            {
                                                "kind": "NewLineTrivia",
                                                "text": "\r\n"
                                            },
                                            {
                                                "kind": "WhitespaceTrivia",
                                                "text": "        "
                                            }
                                        ]
                                    },
                                    "dotToken": {
                                        "kind": "DotToken",
                                        "fullStart": 630,
                                        "fullEnd": 631,
                                        "start": 630,
                                        "end": 631,
                                        "fullWidth": 1,
                                        "width": 1,
                                        "text": ".",
                                        "value": ".",
                                        "valueText": "."
                                    },
                                    "name": {
                                        "kind": "IdentifierName",
                                        "fullStart": 631,
                                        "fullEnd": 645,
                                        "start": 631,
                                        "end": 645,
                                        "fullWidth": 14,
                                        "width": 14,
                                        "text": "defineProperty",
                                        "value": "defineProperty",
                                        "valueText": "defineProperty"
                                    }
                                },
                                "argumentList": {
                                    "kind": "ArgumentList",
                                    "fullStart": 645,
                                    "fullEnd": 719,
                                    "start": 645,
                                    "end": 719,
                                    "fullWidth": 74,
                                    "width": 74,
                                    "openParenToken": {
                                        "kind": "OpenParenToken",
                                        "fullStart": 645,
                                        "fullEnd": 646,
                                        "start": 645,
                                        "end": 646,
                                        "fullWidth": 1,
                                        "width": 1,
                                        "text": "(",
                                        "value": "(",
                                        "valueText": "("
                                    },
                                    "arguments": [
                                        {
                                            "kind": "IdentifierName",
                                            "fullStart": 646,
                                            "fullEnd": 649,
                                            "start": 646,
                                            "end": 649,
                                            "fullWidth": 3,
                                            "width": 3,
                                            "text": "obj",
                                            "value": "obj",
                                            "valueText": "obj"
                                        },
                                        {
                                            "kind": "CommaToken",
                                            "fullStart": 649,
                                            "fullEnd": 651,
                                            "start": 649,
                                            "end": 650,
                                            "fullWidth": 2,
                                            "width": 1,
                                            "text": ",",
                                            "value": ",",
                                            "valueText": ",",
                                            "hasTrailingTrivia": true,
                                            "trailingTrivia": [
                                                {
                                                    "kind": "WhitespaceTrivia",
                                                    "text": " "
                                                }
                                            ]
                                        },
                                        {
                                            "kind": "StringLiteral",
                                            "fullStart": 651,
                                            "fullEnd": 661,
                                            "start": 651,
                                            "end": 661,
                                            "fullWidth": 10,
                                            "width": 10,
                                            "text": "\"property\"",
                                            "value": "property",
                                            "valueText": "property"
                                        },
                                        {
                                            "kind": "CommaToken",
                                            "fullStart": 661,
                                            "fullEnd": 663,
                                            "start": 661,
                                            "end": 662,
                                            "fullWidth": 2,
                                            "width": 1,
                                            "text": ",",
                                            "value": ",",
                                            "valueText": ",",
                                            "hasTrailingTrivia": true,
                                            "trailingTrivia": [
                                                {
                                                    "kind": "WhitespaceTrivia",
                                                    "text": " "
                                                }
                                            ]
                                        },
                                        {
                                            "kind": "ObjectLiteralExpression",
                                            "fullStart": 663,
                                            "fullEnd": 718,
                                            "start": 663,
                                            "end": 718,
                                            "fullWidth": 55,
                                            "width": 55,
                                            "openBraceToken": {
                                                "kind": "OpenBraceToken",
                                                "fullStart": 663,
                                                "fullEnd": 666,
                                                "start": 663,
                                                "end": 664,
                                                "fullWidth": 3,
                                                "width": 1,
                                                "text": "{",
                                                "value": "{",
                                                "valueText": "{",
                                                "hasTrailingTrivia": true,
                                                "hasTrailingNewLine": true,
                                                "trailingTrivia": [
                                                    {
                                                        "kind": "NewLineTrivia",
                                                        "text": "\r\n"
                                                    }
                                                ]
                                            },
                                            "propertyAssignments": [
                                                {
                                                    "kind": "SimplePropertyAssignment",
                                                    "fullStart": 666,
                                                    "fullEnd": 709,
                                                    "start": 678,
                                                    "end": 707,
                                                    "fullWidth": 43,
                                                    "width": 29,
                                                    "propertyName": {
                                                        "kind": "IdentifierName",
                                                        "fullStart": 666,
                                                        "fullEnd": 690,
                                                        "start": 678,
                                                        "end": 690,
                                                        "fullWidth": 24,
                                                        "width": 12,
                                                        "text": "configurable",
                                                        "value": "configurable",
                                                        "valueText": "configurable",
                                                        "hasLeadingTrivia": true,
                                                        "leadingTrivia": [
                                                            {
                                                                "kind": "WhitespaceTrivia",
                                                                "text": "            "
                                                            }
                                                        ]
                                                    },
                                                    "colonToken": {
                                                        "kind": "ColonToken",
                                                        "fullStart": 690,
                                                        "fullEnd": 692,
                                                        "start": 690,
                                                        "end": 691,
                                                        "fullWidth": 2,
                                                        "width": 1,
                                                        "text": ":",
                                                        "value": ":",
                                                        "valueText": ":",
                                                        "hasTrailingTrivia": true,
                                                        "trailingTrivia": [
                                                            {
                                                                "kind": "WhitespaceTrivia",
                                                                "text": " "
                                                            }
                                                        ]
                                                    },
                                                    "expression": {
                                                        "kind": "FunctionExpression",
                                                        "fullStart": 692,
                                                        "fullEnd": 709,
                                                        "start": 692,
                                                        "end": 707,
                                                        "fullWidth": 17,
                                                        "width": 15,
                                                        "functionKeyword": {
                                                            "kind": "FunctionKeyword",
                                                            "fullStart": 692,
                                                            "fullEnd": 701,
                                                            "start": 692,
                                                            "end": 700,
                                                            "fullWidth": 9,
                                                            "width": 8,
                                                            "text": "function",
                                                            "value": "function",
                                                            "valueText": "function",
                                                            "hasTrailingTrivia": true,
                                                            "trailingTrivia": [
                                                                {
                                                                    "kind": "WhitespaceTrivia",
                                                                    "text": " "
                                                                }
                                                            ]
                                                        },
                                                        "callSignature": {
                                                            "kind": "CallSignature",
                                                            "fullStart": 701,
                                                            "fullEnd": 704,
                                                            "start": 701,
                                                            "end": 703,
                                                            "fullWidth": 3,
                                                            "width": 2,
                                                            "parameterList": {
                                                                "kind": "ParameterList",
                                                                "fullStart": 701,
                                                                "fullEnd": 704,
                                                                "start": 701,
                                                                "end": 703,
                                                                "fullWidth": 3,
                                                                "width": 2,
                                                                "openParenToken": {
                                                                    "kind": "OpenParenToken",
                                                                    "fullStart": 701,
                                                                    "fullEnd": 702,
                                                                    "start": 701,
                                                                    "end": 702,
                                                                    "fullWidth": 1,
                                                                    "width": 1,
                                                                    "text": "(",
                                                                    "value": "(",
                                                                    "valueText": "("
                                                                },
                                                                "parameters": [],
                                                                "closeParenToken": {
                                                                    "kind": "CloseParenToken",
                                                                    "fullStart": 702,
                                                                    "fullEnd": 704,
                                                                    "start": 702,
                                                                    "end": 703,
                                                                    "fullWidth": 2,
                                                                    "width": 1,
                                                                    "text": ")",
                                                                    "value": ")",
                                                                    "valueText": ")",
                                                                    "hasTrailingTrivia": true,
                                                                    "trailingTrivia": [
                                                                        {
                                                                            "kind": "WhitespaceTrivia",
                                                                            "text": " "
                                                                        }
                                                                    ]
                                                                }
                                                            }
                                                        },
                                                        "block": {
                                                            "kind": "Block",
                                                            "fullStart": 704,
                                                            "fullEnd": 709,
                                                            "start": 704,
                                                            "end": 707,
                                                            "fullWidth": 5,
                                                            "width": 3,
                                                            "openBraceToken": {
                                                                "kind": "OpenBraceToken",
                                                                "fullStart": 704,
                                                                "fullEnd": 706,
                                                                "start": 704,
                                                                "end": 705,
                                                                "fullWidth": 2,
                                                                "width": 1,
                                                                "text": "{",
                                                                "value": "{",
                                                                "valueText": "{",
                                                                "hasTrailingTrivia": true,
                                                                "trailingTrivia": [
                                                                    {
                                                                        "kind": "WhitespaceTrivia",
                                                                        "text": " "
                                                                    }
                                                                ]
                                                            },
                                                            "statements": [],
                                                            "closeBraceToken": {
                                                                "kind": "CloseBraceToken",
                                                                "fullStart": 706,
                                                                "fullEnd": 709,
                                                                "start": 706,
                                                                "end": 707,
                                                                "fullWidth": 3,
                                                                "width": 1,
                                                                "text": "}",
                                                                "value": "}",
                                                                "valueText": "}",
                                                                "hasTrailingTrivia": true,
                                                                "hasTrailingNewLine": true,
                                                                "trailingTrivia": [
                                                                    {
                                                                        "kind": "NewLineTrivia",
                                                                        "text": "\r\n"
                                                                    }
                                                                ]
                                                            }
                                                        }
                                                    }
                                                }
                                            ],
                                            "closeBraceToken": {
                                                "kind": "CloseBraceToken",
                                                "fullStart": 709,
                                                "fullEnd": 718,
                                                "start": 717,
                                                "end": 718,
                                                "fullWidth": 9,
                                                "width": 1,
                                                "text": "}",
                                                "value": "}",
                                                "valueText": "}",
                                                "hasLeadingTrivia": true,
                                                "leadingTrivia": [
                                                    {
                                                        "kind": "WhitespaceTrivia",
                                                        "text": "        "
                                                    }
                                                ]
                                            }
                                        }
                                    ],
                                    "closeParenToken": {
                                        "kind": "CloseParenToken",
                                        "fullStart": 718,
                                        "fullEnd": 719,
                                        "start": 718,
                                        "end": 719,
                                        "fullWidth": 1,
                                        "width": 1,
                                        "text": ")",
                                        "value": ")",
                                        "valueText": ")"
                                    }
                                }
                            },
                            "semicolonToken": {
                                "kind": "SemicolonToken",
                                "fullStart": 719,
                                "fullEnd": 722,
                                "start": 719,
                                "end": 720,
                                "fullWidth": 3,
                                "width": 1,
                                "text": ";",
                                "value": ";",
                                "valueText": ";",
                                "hasTrailingTrivia": true,
                                "hasTrailingNewLine": true,
                                "trailingTrivia": [
                                    {
                                        "kind": "NewLineTrivia",
                                        "text": "\r\n"
                                    }
                                ]
                            }
                        },
                        {
                            "kind": "VariableStatement",
                            "fullStart": 722,
                            "fullEnd": 785,
                            "start": 732,
                            "end": 783,
                            "fullWidth": 63,
                            "width": 51,
                            "modifiers": [],
                            "variableDeclaration": {
                                "kind": "VariableDeclaration",
                                "fullStart": 722,
                                "fullEnd": 782,
                                "start": 732,
                                "end": 782,
                                "fullWidth": 60,
                                "width": 50,
                                "varKeyword": {
                                    "kind": "VarKeyword",
                                    "fullStart": 722,
                                    "fullEnd": 736,
                                    "start": 732,
                                    "end": 735,
                                    "fullWidth": 14,
                                    "width": 3,
                                    "text": "var",
                                    "value": "var",
                                    "valueText": "var",
                                    "hasLeadingTrivia": true,
                                    "hasLeadingNewLine": true,
                                    "hasTrailingTrivia": true,
                                    "leadingTrivia": [
                                        {
                                            "kind": "NewLineTrivia",
                                            "text": "\r\n"
                                        },
                                        {
                                            "kind": "WhitespaceTrivia",
                                            "text": "        "
                                        }
                                    ],
                                    "trailingTrivia": [
                                        {
                                            "kind": "WhitespaceTrivia",
                                            "text": " "
                                        }
                                    ]
                                },
                                "variableDeclarators": [
                                    {
                                        "kind": "VariableDeclarator",
                                        "fullStart": 736,
                                        "fullEnd": 782,
                                        "start": 736,
                                        "end": 782,
                                        "fullWidth": 46,
<<<<<<< HEAD
                                        "width": 46,
                                        "identifier": {
=======
                                        "propertyName": {
>>>>>>> 85e84683
                                            "kind": "IdentifierName",
                                            "fullStart": 736,
                                            "fullEnd": 750,
                                            "start": 736,
                                            "end": 749,
                                            "fullWidth": 14,
                                            "width": 13,
                                            "text": "beforeDeleted",
                                            "value": "beforeDeleted",
                                            "valueText": "beforeDeleted",
                                            "hasTrailingTrivia": true,
                                            "trailingTrivia": [
                                                {
                                                    "kind": "WhitespaceTrivia",
                                                    "text": " "
                                                }
                                            ]
                                        },
                                        "equalsValueClause": {
                                            "kind": "EqualsValueClause",
                                            "fullStart": 750,
                                            "fullEnd": 782,
                                            "start": 750,
                                            "end": 782,
                                            "fullWidth": 32,
                                            "width": 32,
                                            "equalsToken": {
                                                "kind": "EqualsToken",
                                                "fullStart": 750,
                                                "fullEnd": 752,
                                                "start": 750,
                                                "end": 751,
                                                "fullWidth": 2,
                                                "width": 1,
                                                "text": "=",
                                                "value": "=",
                                                "valueText": "=",
                                                "hasTrailingTrivia": true,
                                                "trailingTrivia": [
                                                    {
                                                        "kind": "WhitespaceTrivia",
                                                        "text": " "
                                                    }
                                                ]
                                            },
                                            "value": {
                                                "kind": "InvocationExpression",
                                                "fullStart": 752,
                                                "fullEnd": 782,
                                                "start": 752,
                                                "end": 782,
                                                "fullWidth": 30,
                                                "width": 30,
                                                "expression": {
                                                    "kind": "MemberAccessExpression",
                                                    "fullStart": 752,
                                                    "fullEnd": 770,
                                                    "start": 752,
                                                    "end": 770,
                                                    "fullWidth": 18,
                                                    "width": 18,
                                                    "expression": {
                                                        "kind": "IdentifierName",
                                                        "fullStart": 752,
                                                        "fullEnd": 755,
                                                        "start": 752,
                                                        "end": 755,
                                                        "fullWidth": 3,
                                                        "width": 3,
                                                        "text": "obj",
                                                        "value": "obj",
                                                        "valueText": "obj"
                                                    },
                                                    "dotToken": {
                                                        "kind": "DotToken",
                                                        "fullStart": 755,
                                                        "fullEnd": 756,
                                                        "start": 755,
                                                        "end": 756,
                                                        "fullWidth": 1,
                                                        "width": 1,
                                                        "text": ".",
                                                        "value": ".",
                                                        "valueText": "."
                                                    },
                                                    "name": {
                                                        "kind": "IdentifierName",
                                                        "fullStart": 756,
                                                        "fullEnd": 770,
                                                        "start": 756,
                                                        "end": 770,
                                                        "fullWidth": 14,
                                                        "width": 14,
                                                        "text": "hasOwnProperty",
                                                        "value": "hasOwnProperty",
                                                        "valueText": "hasOwnProperty"
                                                    }
                                                },
                                                "argumentList": {
                                                    "kind": "ArgumentList",
                                                    "fullStart": 770,
                                                    "fullEnd": 782,
                                                    "start": 770,
                                                    "end": 782,
                                                    "fullWidth": 12,
                                                    "width": 12,
                                                    "openParenToken": {
                                                        "kind": "OpenParenToken",
                                                        "fullStart": 770,
                                                        "fullEnd": 771,
                                                        "start": 770,
                                                        "end": 771,
                                                        "fullWidth": 1,
                                                        "width": 1,
                                                        "text": "(",
                                                        "value": "(",
                                                        "valueText": "("
                                                    },
                                                    "arguments": [
                                                        {
                                                            "kind": "StringLiteral",
                                                            "fullStart": 771,
                                                            "fullEnd": 781,
                                                            "start": 771,
                                                            "end": 781,
                                                            "fullWidth": 10,
                                                            "width": 10,
                                                            "text": "\"property\"",
                                                            "value": "property",
                                                            "valueText": "property"
                                                        }
                                                    ],
                                                    "closeParenToken": {
                                                        "kind": "CloseParenToken",
                                                        "fullStart": 781,
                                                        "fullEnd": 782,
                                                        "start": 781,
                                                        "end": 782,
                                                        "fullWidth": 1,
                                                        "width": 1,
                                                        "text": ")",
                                                        "value": ")",
                                                        "valueText": ")"
                                                    }
                                                }
                                            }
                                        }
                                    }
                                ]
                            },
                            "semicolonToken": {
                                "kind": "SemicolonToken",
                                "fullStart": 782,
                                "fullEnd": 785,
                                "start": 782,
                                "end": 783,
                                "fullWidth": 3,
                                "width": 1,
                                "text": ";",
                                "value": ";",
                                "valueText": ";",
                                "hasTrailingTrivia": true,
                                "hasTrailingNewLine": true,
                                "trailingTrivia": [
                                    {
                                        "kind": "NewLineTrivia",
                                        "text": "\r\n"
                                    }
                                ]
                            }
                        },
                        {
                            "kind": "ExpressionStatement",
                            "fullStart": 785,
                            "fullEnd": 817,
                            "start": 795,
                            "end": 815,
                            "fullWidth": 32,
                            "width": 20,
                            "expression": {
                                "kind": "DeleteExpression",
                                "fullStart": 785,
                                "fullEnd": 814,
                                "start": 795,
                                "end": 814,
                                "fullWidth": 29,
                                "width": 19,
                                "deleteKeyword": {
                                    "kind": "DeleteKeyword",
                                    "fullStart": 785,
                                    "fullEnd": 802,
                                    "start": 795,
                                    "end": 801,
                                    "fullWidth": 17,
                                    "width": 6,
                                    "text": "delete",
                                    "value": "delete",
                                    "valueText": "delete",
                                    "hasLeadingTrivia": true,
                                    "hasLeadingNewLine": true,
                                    "hasTrailingTrivia": true,
                                    "leadingTrivia": [
                                        {
                                            "kind": "NewLineTrivia",
                                            "text": "\r\n"
                                        },
                                        {
                                            "kind": "WhitespaceTrivia",
                                            "text": "        "
                                        }
                                    ],
                                    "trailingTrivia": [
                                        {
                                            "kind": "WhitespaceTrivia",
                                            "text": " "
                                        }
                                    ]
                                },
                                "expression": {
                                    "kind": "MemberAccessExpression",
                                    "fullStart": 802,
                                    "fullEnd": 814,
                                    "start": 802,
                                    "end": 814,
                                    "fullWidth": 12,
                                    "width": 12,
                                    "expression": {
                                        "kind": "IdentifierName",
                                        "fullStart": 802,
                                        "fullEnd": 805,
                                        "start": 802,
                                        "end": 805,
                                        "fullWidth": 3,
                                        "width": 3,
                                        "text": "obj",
                                        "value": "obj",
                                        "valueText": "obj"
                                    },
                                    "dotToken": {
                                        "kind": "DotToken",
                                        "fullStart": 805,
                                        "fullEnd": 806,
                                        "start": 805,
                                        "end": 806,
                                        "fullWidth": 1,
                                        "width": 1,
                                        "text": ".",
                                        "value": ".",
                                        "valueText": "."
                                    },
                                    "name": {
                                        "kind": "IdentifierName",
                                        "fullStart": 806,
                                        "fullEnd": 814,
                                        "start": 806,
                                        "end": 814,
                                        "fullWidth": 8,
                                        "width": 8,
                                        "text": "property",
                                        "value": "property",
                                        "valueText": "property"
                                    }
                                }
                            },
                            "semicolonToken": {
                                "kind": "SemicolonToken",
                                "fullStart": 814,
                                "fullEnd": 817,
                                "start": 814,
                                "end": 815,
                                "fullWidth": 3,
                                "width": 1,
                                "text": ";",
                                "value": ";",
                                "valueText": ";",
                                "hasTrailingTrivia": true,
                                "hasTrailingNewLine": true,
                                "trailingTrivia": [
                                    {
                                        "kind": "NewLineTrivia",
                                        "text": "\r\n"
                                    }
                                ]
                            }
                        },
                        {
                            "kind": "VariableStatement",
                            "fullStart": 817,
                            "fullEnd": 879,
                            "start": 827,
                            "end": 877,
                            "fullWidth": 62,
                            "width": 50,
                            "modifiers": [],
                            "variableDeclaration": {
                                "kind": "VariableDeclaration",
                                "fullStart": 817,
                                "fullEnd": 876,
                                "start": 827,
                                "end": 876,
                                "fullWidth": 59,
                                "width": 49,
                                "varKeyword": {
                                    "kind": "VarKeyword",
                                    "fullStart": 817,
                                    "fullEnd": 831,
                                    "start": 827,
                                    "end": 830,
                                    "fullWidth": 14,
                                    "width": 3,
                                    "text": "var",
                                    "value": "var",
                                    "valueText": "var",
                                    "hasLeadingTrivia": true,
                                    "hasLeadingNewLine": true,
                                    "hasTrailingTrivia": true,
                                    "leadingTrivia": [
                                        {
                                            "kind": "NewLineTrivia",
                                            "text": "\r\n"
                                        },
                                        {
                                            "kind": "WhitespaceTrivia",
                                            "text": "        "
                                        }
                                    ],
                                    "trailingTrivia": [
                                        {
                                            "kind": "WhitespaceTrivia",
                                            "text": " "
                                        }
                                    ]
                                },
                                "variableDeclarators": [
                                    {
                                        "kind": "VariableDeclarator",
                                        "fullStart": 831,
                                        "fullEnd": 876,
                                        "start": 831,
                                        "end": 876,
                                        "fullWidth": 45,
<<<<<<< HEAD
                                        "width": 45,
                                        "identifier": {
=======
                                        "propertyName": {
>>>>>>> 85e84683
                                            "kind": "IdentifierName",
                                            "fullStart": 831,
                                            "fullEnd": 844,
                                            "start": 831,
                                            "end": 843,
                                            "fullWidth": 13,
                                            "width": 12,
                                            "text": "afterDeleted",
                                            "value": "afterDeleted",
                                            "valueText": "afterDeleted",
                                            "hasTrailingTrivia": true,
                                            "trailingTrivia": [
                                                {
                                                    "kind": "WhitespaceTrivia",
                                                    "text": " "
                                                }
                                            ]
                                        },
                                        "equalsValueClause": {
                                            "kind": "EqualsValueClause",
                                            "fullStart": 844,
                                            "fullEnd": 876,
                                            "start": 844,
                                            "end": 876,
                                            "fullWidth": 32,
                                            "width": 32,
                                            "equalsToken": {
                                                "kind": "EqualsToken",
                                                "fullStart": 844,
                                                "fullEnd": 846,
                                                "start": 844,
                                                "end": 845,
                                                "fullWidth": 2,
                                                "width": 1,
                                                "text": "=",
                                                "value": "=",
                                                "valueText": "=",
                                                "hasTrailingTrivia": true,
                                                "trailingTrivia": [
                                                    {
                                                        "kind": "WhitespaceTrivia",
                                                        "text": " "
                                                    }
                                                ]
                                            },
                                            "value": {
                                                "kind": "InvocationExpression",
                                                "fullStart": 846,
                                                "fullEnd": 876,
                                                "start": 846,
                                                "end": 876,
                                                "fullWidth": 30,
                                                "width": 30,
                                                "expression": {
                                                    "kind": "MemberAccessExpression",
                                                    "fullStart": 846,
                                                    "fullEnd": 864,
                                                    "start": 846,
                                                    "end": 864,
                                                    "fullWidth": 18,
                                                    "width": 18,
                                                    "expression": {
                                                        "kind": "IdentifierName",
                                                        "fullStart": 846,
                                                        "fullEnd": 849,
                                                        "start": 846,
                                                        "end": 849,
                                                        "fullWidth": 3,
                                                        "width": 3,
                                                        "text": "obj",
                                                        "value": "obj",
                                                        "valueText": "obj"
                                                    },
                                                    "dotToken": {
                                                        "kind": "DotToken",
                                                        "fullStart": 849,
                                                        "fullEnd": 850,
                                                        "start": 849,
                                                        "end": 850,
                                                        "fullWidth": 1,
                                                        "width": 1,
                                                        "text": ".",
                                                        "value": ".",
                                                        "valueText": "."
                                                    },
                                                    "name": {
                                                        "kind": "IdentifierName",
                                                        "fullStart": 850,
                                                        "fullEnd": 864,
                                                        "start": 850,
                                                        "end": 864,
                                                        "fullWidth": 14,
                                                        "width": 14,
                                                        "text": "hasOwnProperty",
                                                        "value": "hasOwnProperty",
                                                        "valueText": "hasOwnProperty"
                                                    }
                                                },
                                                "argumentList": {
                                                    "kind": "ArgumentList",
                                                    "fullStart": 864,
                                                    "fullEnd": 876,
                                                    "start": 864,
                                                    "end": 876,
                                                    "fullWidth": 12,
                                                    "width": 12,
                                                    "openParenToken": {
                                                        "kind": "OpenParenToken",
                                                        "fullStart": 864,
                                                        "fullEnd": 865,
                                                        "start": 864,
                                                        "end": 865,
                                                        "fullWidth": 1,
                                                        "width": 1,
                                                        "text": "(",
                                                        "value": "(",
                                                        "valueText": "("
                                                    },
                                                    "arguments": [
                                                        {
                                                            "kind": "StringLiteral",
                                                            "fullStart": 865,
                                                            "fullEnd": 875,
                                                            "start": 865,
                                                            "end": 875,
                                                            "fullWidth": 10,
                                                            "width": 10,
                                                            "text": "\"property\"",
                                                            "value": "property",
                                                            "valueText": "property"
                                                        }
                                                    ],
                                                    "closeParenToken": {
                                                        "kind": "CloseParenToken",
                                                        "fullStart": 875,
                                                        "fullEnd": 876,
                                                        "start": 875,
                                                        "end": 876,
                                                        "fullWidth": 1,
                                                        "width": 1,
                                                        "text": ")",
                                                        "value": ")",
                                                        "valueText": ")"
                                                    }
                                                }
                                            }
                                        }
                                    }
                                ]
                            },
                            "semicolonToken": {
                                "kind": "SemicolonToken",
                                "fullStart": 876,
                                "fullEnd": 879,
                                "start": 876,
                                "end": 877,
                                "fullWidth": 3,
                                "width": 1,
                                "text": ";",
                                "value": ";",
                                "valueText": ";",
                                "hasTrailingTrivia": true,
                                "hasTrailingNewLine": true,
                                "trailingTrivia": [
                                    {
                                        "kind": "NewLineTrivia",
                                        "text": "\r\n"
                                    }
                                ]
                            }
                        },
                        {
                            "kind": "ReturnStatement",
                            "fullStart": 879,
                            "fullEnd": 947,
                            "start": 889,
                            "end": 945,
                            "fullWidth": 68,
                            "width": 56,
                            "returnKeyword": {
                                "kind": "ReturnKeyword",
                                "fullStart": 879,
                                "fullEnd": 896,
                                "start": 889,
                                "end": 895,
                                "fullWidth": 17,
                                "width": 6,
                                "text": "return",
                                "value": "return",
                                "valueText": "return",
                                "hasLeadingTrivia": true,
                                "hasLeadingNewLine": true,
                                "hasTrailingTrivia": true,
                                "leadingTrivia": [
                                    {
                                        "kind": "NewLineTrivia",
                                        "text": "\r\n"
                                    },
                                    {
                                        "kind": "WhitespaceTrivia",
                                        "text": "        "
                                    }
                                ],
                                "trailingTrivia": [
                                    {
                                        "kind": "WhitespaceTrivia",
                                        "text": " "
                                    }
                                ]
                            },
                            "expression": {
                                "kind": "LogicalAndExpression",
                                "fullStart": 896,
                                "fullEnd": 944,
                                "start": 896,
                                "end": 944,
                                "fullWidth": 48,
                                "width": 48,
                                "left": {
                                    "kind": "EqualsExpression",
                                    "fullStart": 896,
                                    "fullEnd": 919,
                                    "start": 896,
                                    "end": 918,
                                    "fullWidth": 23,
                                    "width": 22,
                                    "left": {
                                        "kind": "IdentifierName",
                                        "fullStart": 896,
                                        "fullEnd": 910,
                                        "start": 896,
                                        "end": 909,
                                        "fullWidth": 14,
                                        "width": 13,
                                        "text": "beforeDeleted",
                                        "value": "beforeDeleted",
                                        "valueText": "beforeDeleted",
                                        "hasTrailingTrivia": true,
                                        "trailingTrivia": [
                                            {
                                                "kind": "WhitespaceTrivia",
                                                "text": " "
                                            }
                                        ]
                                    },
                                    "operatorToken": {
                                        "kind": "EqualsEqualsEqualsToken",
                                        "fullStart": 910,
                                        "fullEnd": 914,
                                        "start": 910,
                                        "end": 913,
                                        "fullWidth": 4,
                                        "width": 3,
                                        "text": "===",
                                        "value": "===",
                                        "valueText": "===",
                                        "hasTrailingTrivia": true,
                                        "trailingTrivia": [
                                            {
                                                "kind": "WhitespaceTrivia",
                                                "text": " "
                                            }
                                        ]
                                    },
                                    "right": {
                                        "kind": "TrueKeyword",
                                        "fullStart": 914,
                                        "fullEnd": 919,
                                        "start": 914,
                                        "end": 918,
                                        "fullWidth": 5,
                                        "width": 4,
                                        "text": "true",
                                        "value": true,
                                        "valueText": "true",
                                        "hasTrailingTrivia": true,
                                        "trailingTrivia": [
                                            {
                                                "kind": "WhitespaceTrivia",
                                                "text": " "
                                            }
                                        ]
                                    }
                                },
                                "operatorToken": {
                                    "kind": "AmpersandAmpersandToken",
                                    "fullStart": 919,
                                    "fullEnd": 922,
                                    "start": 919,
                                    "end": 921,
                                    "fullWidth": 3,
                                    "width": 2,
                                    "text": "&&",
                                    "value": "&&",
                                    "valueText": "&&",
                                    "hasTrailingTrivia": true,
                                    "trailingTrivia": [
                                        {
                                            "kind": "WhitespaceTrivia",
                                            "text": " "
                                        }
                                    ]
                                },
                                "right": {
                                    "kind": "EqualsExpression",
                                    "fullStart": 922,
                                    "fullEnd": 944,
                                    "start": 922,
                                    "end": 944,
                                    "fullWidth": 22,
                                    "width": 22,
                                    "left": {
                                        "kind": "IdentifierName",
                                        "fullStart": 922,
                                        "fullEnd": 935,
                                        "start": 922,
                                        "end": 934,
                                        "fullWidth": 13,
                                        "width": 12,
                                        "text": "afterDeleted",
                                        "value": "afterDeleted",
                                        "valueText": "afterDeleted",
                                        "hasTrailingTrivia": true,
                                        "trailingTrivia": [
                                            {
                                                "kind": "WhitespaceTrivia",
                                                "text": " "
                                            }
                                        ]
                                    },
                                    "operatorToken": {
                                        "kind": "EqualsEqualsEqualsToken",
                                        "fullStart": 935,
                                        "fullEnd": 939,
                                        "start": 935,
                                        "end": 938,
                                        "fullWidth": 4,
                                        "width": 3,
                                        "text": "===",
                                        "value": "===",
                                        "valueText": "===",
                                        "hasTrailingTrivia": true,
                                        "trailingTrivia": [
                                            {
                                                "kind": "WhitespaceTrivia",
                                                "text": " "
                                            }
                                        ]
                                    },
                                    "right": {
                                        "kind": "FalseKeyword",
                                        "fullStart": 939,
                                        "fullEnd": 944,
                                        "start": 939,
                                        "end": 944,
                                        "fullWidth": 5,
                                        "width": 5,
                                        "text": "false",
                                        "value": false,
                                        "valueText": "false"
                                    }
                                }
                            },
                            "semicolonToken": {
                                "kind": "SemicolonToken",
                                "fullStart": 944,
                                "fullEnd": 947,
                                "start": 944,
                                "end": 945,
                                "fullWidth": 3,
                                "width": 1,
                                "text": ";",
                                "value": ";",
                                "valueText": ";",
                                "hasTrailingTrivia": true,
                                "hasTrailingNewLine": true,
                                "trailingTrivia": [
                                    {
                                        "kind": "NewLineTrivia",
                                        "text": "\r\n"
                                    }
                                ]
                            }
                        }
                    ],
                    "closeBraceToken": {
                        "kind": "CloseBraceToken",
                        "fullStart": 947,
                        "fullEnd": 954,
                        "start": 951,
                        "end": 952,
                        "fullWidth": 7,
                        "width": 1,
                        "text": "}",
                        "value": "}",
                        "valueText": "}",
                        "hasLeadingTrivia": true,
                        "hasTrailingTrivia": true,
                        "hasTrailingNewLine": true,
                        "leadingTrivia": [
                            {
                                "kind": "WhitespaceTrivia",
                                "text": "    "
                            }
                        ],
                        "trailingTrivia": [
                            {
                                "kind": "NewLineTrivia",
                                "text": "\r\n"
                            }
                        ]
                    }
                }
            },
            {
                "kind": "ExpressionStatement",
                "fullStart": 954,
                "fullEnd": 978,
                "start": 954,
                "end": 976,
                "fullWidth": 24,
                "width": 22,
                "expression": {
                    "kind": "InvocationExpression",
                    "fullStart": 954,
                    "fullEnd": 975,
                    "start": 954,
                    "end": 975,
                    "fullWidth": 21,
                    "width": 21,
                    "expression": {
                        "kind": "IdentifierName",
                        "fullStart": 954,
                        "fullEnd": 965,
                        "start": 954,
                        "end": 965,
                        "fullWidth": 11,
                        "width": 11,
                        "text": "runTestCase",
                        "value": "runTestCase",
                        "valueText": "runTestCase"
                    },
                    "argumentList": {
                        "kind": "ArgumentList",
                        "fullStart": 965,
                        "fullEnd": 975,
                        "start": 965,
                        "end": 975,
                        "fullWidth": 10,
                        "width": 10,
                        "openParenToken": {
                            "kind": "OpenParenToken",
                            "fullStart": 965,
                            "fullEnd": 966,
                            "start": 965,
                            "end": 966,
                            "fullWidth": 1,
                            "width": 1,
                            "text": "(",
                            "value": "(",
                            "valueText": "("
                        },
                        "arguments": [
                            {
                                "kind": "IdentifierName",
                                "fullStart": 966,
                                "fullEnd": 974,
                                "start": 966,
                                "end": 974,
                                "fullWidth": 8,
                                "width": 8,
                                "text": "testcase",
                                "value": "testcase",
                                "valueText": "testcase"
                            }
                        ],
                        "closeParenToken": {
                            "kind": "CloseParenToken",
                            "fullStart": 974,
                            "fullEnd": 975,
                            "start": 974,
                            "end": 975,
                            "fullWidth": 1,
                            "width": 1,
                            "text": ")",
                            "value": ")",
                            "valueText": ")"
                        }
                    }
                },
                "semicolonToken": {
                    "kind": "SemicolonToken",
                    "fullStart": 975,
                    "fullEnd": 978,
                    "start": 975,
                    "end": 976,
                    "fullWidth": 3,
                    "width": 1,
                    "text": ";",
                    "value": ";",
                    "valueText": ";",
                    "hasTrailingTrivia": true,
                    "hasTrailingNewLine": true,
                    "trailingTrivia": [
                        {
                            "kind": "NewLineTrivia",
                            "text": "\r\n"
                        }
                    ]
                }
            }
        ],
        "endOfFileToken": {
            "kind": "EndOfFileToken",
            "fullStart": 978,
            "fullEnd": 978,
            "start": 978,
            "end": 978,
            "fullWidth": 0,
            "width": 0,
            "text": ""
        }
    },
    "lineMap": {
        "lineStarts": [
            0,
            67,
            152,
            232,
            308,
            380,
            385,
            439,
            559,
            564,
            566,
            568,
            591,
            614,
            616,
            666,
            709,
            722,
            724,
            785,
            787,
            817,
            819,
            879,
            881,
            947,
            954,
            978
        ],
        "length": 978
    }
}<|MERGE_RESOLUTION|>--- conflicted
+++ resolved
@@ -245,12 +245,8 @@
                                         "start": 603,
                                         "end": 611,
                                         "fullWidth": 8,
-<<<<<<< HEAD
                                         "width": 8,
-                                        "identifier": {
-=======
                                         "propertyName": {
->>>>>>> 85e84683
                                             "kind": "IdentifierName",
                                             "fullStart": 603,
                                             "fullEnd": 607,
@@ -827,12 +823,8 @@
                                         "start": 736,
                                         "end": 782,
                                         "fullWidth": 46,
-<<<<<<< HEAD
                                         "width": 46,
-                                        "identifier": {
-=======
                                         "propertyName": {
->>>>>>> 85e84683
                                             "kind": "IdentifierName",
                                             "fullStart": 736,
                                             "fullEnd": 750,
@@ -1174,12 +1166,8 @@
                                         "start": 831,
                                         "end": 876,
                                         "fullWidth": 45,
-<<<<<<< HEAD
                                         "width": 45,
-                                        "identifier": {
-=======
                                         "propertyName": {
->>>>>>> 85e84683
                                             "kind": "IdentifierName",
                                             "fullStart": 831,
                                             "fullEnd": 844,
