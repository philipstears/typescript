{
    "isDeclaration": false,
    "languageVersion": "EcmaScript5",
    "parseOptions": {
        "allowAutomaticSemicolonInsertion": true
    },
    "sourceUnit": {
        "kind": "SourceUnit",
        "fullStart": 0,
        "fullEnd": 1463,
        "start": 674,
        "end": 1463,
        "fullWidth": 1463,
        "width": 789,
        "isIncrementallyUnusable": true,
        "moduleElements": [
            {
                "kind": "FunctionDeclaration",
                "fullStart": 0,
                "fullEnd": 1439,
                "start": 674,
                "end": 1437,
                "fullWidth": 1439,
                "width": 763,
                "isIncrementallyUnusable": true,
                "modifiers": [],
                "functionKeyword": {
                    "kind": "FunctionKeyword",
                    "fullStart": 0,
                    "fullEnd": 683,
                    "start": 674,
                    "end": 682,
                    "fullWidth": 683,
                    "width": 8,
                    "text": "function",
                    "value": "function",
                    "valueText": "function",
                    "hasLeadingTrivia": true,
                    "hasLeadingComment": true,
                    "hasLeadingNewLine": true,
                    "hasTrailingTrivia": true,
                    "leadingTrivia": [
                        {
                            "kind": "SingleLineCommentTrivia",
                            "text": "/// Copyright (c) 2012 Ecma International.  All rights reserved. "
                        },
                        {
                            "kind": "NewLineTrivia",
                            "text": "\r\n"
                        },
                        {
                            "kind": "SingleLineCommentTrivia",
                            "text": "/// Ecma International makes this code available under the terms and conditions set"
                        },
                        {
                            "kind": "NewLineTrivia",
                            "text": "\r\n"
                        },
                        {
                            "kind": "SingleLineCommentTrivia",
                            "text": "/// forth on http://hg.ecmascript.org/tests/test262/raw-file/tip/LICENSE (the "
                        },
                        {
                            "kind": "NewLineTrivia",
                            "text": "\r\n"
                        },
                        {
                            "kind": "SingleLineCommentTrivia",
                            "text": "/// \"Use Terms\").   Any redistribution of this code must retain the above "
                        },
                        {
                            "kind": "NewLineTrivia",
                            "text": "\r\n"
                        },
                        {
                            "kind": "SingleLineCommentTrivia",
                            "text": "/// copyright and this notice and otherwise comply with the Use Terms."
                        },
                        {
                            "kind": "NewLineTrivia",
                            "text": "\r\n"
                        },
                        {
                            "kind": "MultiLineCommentTrivia",
                            "text": "/**\r\n * @path ch15/15.2/15.2.3/15.2.3.6/15.2.3.6-4-360-5.js\r\n * @description ES5 Attributes - Updating named data property 'P' whose attributes are [[Writable]]: false, [[Enumerable]]: true, [[Configurable]]: true to an accessor property, 'A' is an Array object (8.12.9 - step 9.b.i)\r\n */"
                        },
                        {
                            "kind": "NewLineTrivia",
                            "text": "\r\n"
                        },
                        {
                            "kind": "NewLineTrivia",
                            "text": "\r\n"
                        },
                        {
                            "kind": "NewLineTrivia",
                            "text": "\r\n"
                        }
                    ],
                    "trailingTrivia": [
                        {
                            "kind": "WhitespaceTrivia",
                            "text": " "
                        }
                    ]
                },
                "identifier": {
                    "kind": "IdentifierName",
                    "fullStart": 683,
                    "fullEnd": 691,
                    "start": 683,
                    "end": 691,
                    "fullWidth": 8,
                    "width": 8,
                    "text": "testcase",
                    "value": "testcase",
                    "valueText": "testcase"
                },
                "callSignature": {
                    "kind": "CallSignature",
                    "fullStart": 691,
                    "fullEnd": 694,
                    "start": 691,
                    "end": 693,
                    "fullWidth": 3,
                    "width": 2,
                    "parameterList": {
                        "kind": "ParameterList",
                        "fullStart": 691,
                        "fullEnd": 694,
                        "start": 691,
                        "end": 693,
                        "fullWidth": 3,
                        "width": 2,
                        "openParenToken": {
                            "kind": "OpenParenToken",
                            "fullStart": 691,
                            "fullEnd": 692,
                            "start": 691,
                            "end": 692,
                            "fullWidth": 1,
                            "width": 1,
                            "text": "(",
                            "value": "(",
                            "valueText": "("
                        },
                        "parameters": [],
                        "closeParenToken": {
                            "kind": "CloseParenToken",
                            "fullStart": 692,
                            "fullEnd": 694,
                            "start": 692,
                            "end": 693,
                            "fullWidth": 2,
                            "width": 1,
                            "text": ")",
                            "value": ")",
                            "valueText": ")",
                            "hasTrailingTrivia": true,
                            "trailingTrivia": [
                                {
                                    "kind": "WhitespaceTrivia",
                                    "text": " "
                                }
                            ]
                        }
                    }
                },
                "block": {
                    "kind": "Block",
                    "fullStart": 694,
                    "fullEnd": 1439,
                    "start": 694,
                    "end": 1437,
                    "fullWidth": 745,
                    "width": 743,
                    "isIncrementallyUnusable": true,
                    "openBraceToken": {
                        "kind": "OpenBraceToken",
                        "fullStart": 694,
                        "fullEnd": 697,
                        "start": 694,
                        "end": 695,
                        "fullWidth": 3,
                        "width": 1,
                        "text": "{",
                        "value": "{",
                        "valueText": "{",
                        "hasTrailingTrivia": true,
                        "hasTrailingNewLine": true,
                        "trailingTrivia": [
                            {
                                "kind": "NewLineTrivia",
                                "text": "\r\n"
                            }
                        ]
                    },
                    "statements": [
                        {
                            "kind": "VariableStatement",
                            "fullStart": 697,
                            "fullEnd": 720,
                            "start": 705,
                            "end": 718,
                            "fullWidth": 23,
                            "width": 13,
                            "modifiers": [],
                            "variableDeclaration": {
                                "kind": "VariableDeclaration",
                                "fullStart": 697,
                                "fullEnd": 717,
                                "start": 705,
                                "end": 717,
                                "fullWidth": 20,
                                "width": 12,
                                "varKeyword": {
                                    "kind": "VarKeyword",
                                    "fullStart": 697,
                                    "fullEnd": 709,
                                    "start": 705,
                                    "end": 708,
                                    "fullWidth": 12,
                                    "width": 3,
                                    "text": "var",
                                    "value": "var",
                                    "valueText": "var",
                                    "hasLeadingTrivia": true,
                                    "hasTrailingTrivia": true,
                                    "leadingTrivia": [
                                        {
                                            "kind": "WhitespaceTrivia",
                                            "text": "        "
                                        }
                                    ],
                                    "trailingTrivia": [
                                        {
                                            "kind": "WhitespaceTrivia",
                                            "text": " "
                                        }
                                    ]
                                },
                                "variableDeclarators": [
                                    {
                                        "kind": "VariableDeclarator",
                                        "fullStart": 709,
                                        "fullEnd": 717,
                                        "start": 709,
                                        "end": 717,
                                        "fullWidth": 8,
<<<<<<< HEAD
                                        "width": 8,
                                        "identifier": {
=======
                                        "propertyName": {
>>>>>>> 85e84683
                                            "kind": "IdentifierName",
                                            "fullStart": 709,
                                            "fullEnd": 713,
                                            "start": 709,
                                            "end": 712,
                                            "fullWidth": 4,
                                            "width": 3,
                                            "text": "obj",
                                            "value": "obj",
                                            "valueText": "obj",
                                            "hasTrailingTrivia": true,
                                            "trailingTrivia": [
                                                {
                                                    "kind": "WhitespaceTrivia",
                                                    "text": " "
                                                }
                                            ]
                                        },
                                        "equalsValueClause": {
                                            "kind": "EqualsValueClause",
                                            "fullStart": 713,
                                            "fullEnd": 717,
                                            "start": 713,
                                            "end": 717,
                                            "fullWidth": 4,
                                            "width": 4,
                                            "equalsToken": {
                                                "kind": "EqualsToken",
                                                "fullStart": 713,
                                                "fullEnd": 715,
                                                "start": 713,
                                                "end": 714,
                                                "fullWidth": 2,
                                                "width": 1,
                                                "text": "=",
                                                "value": "=",
                                                "valueText": "=",
                                                "hasTrailingTrivia": true,
                                                "trailingTrivia": [
                                                    {
                                                        "kind": "WhitespaceTrivia",
                                                        "text": " "
                                                    }
                                                ]
                                            },
                                            "value": {
                                                "kind": "ArrayLiteralExpression",
                                                "fullStart": 715,
                                                "fullEnd": 717,
                                                "start": 715,
                                                "end": 717,
                                                "fullWidth": 2,
                                                "width": 2,
                                                "openBracketToken": {
                                                    "kind": "OpenBracketToken",
                                                    "fullStart": 715,
                                                    "fullEnd": 716,
                                                    "start": 715,
                                                    "end": 716,
                                                    "fullWidth": 1,
                                                    "width": 1,
                                                    "text": "[",
                                                    "value": "[",
                                                    "valueText": "["
                                                },
                                                "expressions": [],
                                                "closeBracketToken": {
                                                    "kind": "CloseBracketToken",
                                                    "fullStart": 716,
                                                    "fullEnd": 717,
                                                    "start": 716,
                                                    "end": 717,
                                                    "fullWidth": 1,
                                                    "width": 1,
                                                    "text": "]",
                                                    "value": "]",
                                                    "valueText": "]"
                                                }
                                            }
                                        }
                                    }
                                ]
                            },
                            "semicolonToken": {
                                "kind": "SemicolonToken",
                                "fullStart": 717,
                                "fullEnd": 720,
                                "start": 717,
                                "end": 718,
                                "fullWidth": 3,
                                "width": 1,
                                "text": ";",
                                "value": ";",
                                "valueText": ";",
                                "hasTrailingTrivia": true,
                                "hasTrailingNewLine": true,
                                "trailingTrivia": [
                                    {
                                        "kind": "NewLineTrivia",
                                        "text": "\r\n"
                                    }
                                ]
                            }
                        },
                        {
                            "kind": "ExpressionStatement",
                            "fullStart": 720,
                            "fullEnd": 900,
                            "start": 730,
                            "end": 898,
                            "fullWidth": 180,
                            "width": 168,
                            "expression": {
                                "kind": "InvocationExpression",
                                "fullStart": 720,
                                "fullEnd": 897,
                                "start": 730,
                                "end": 897,
                                "fullWidth": 177,
                                "width": 167,
                                "expression": {
                                    "kind": "MemberAccessExpression",
                                    "fullStart": 720,
                                    "fullEnd": 751,
                                    "start": 730,
                                    "end": 751,
                                    "fullWidth": 31,
                                    "width": 21,
                                    "expression": {
                                        "kind": "IdentifierName",
                                        "fullStart": 720,
                                        "fullEnd": 736,
                                        "start": 730,
                                        "end": 736,
                                        "fullWidth": 16,
                                        "width": 6,
                                        "text": "Object",
                                        "value": "Object",
                                        "valueText": "Object",
                                        "hasLeadingTrivia": true,
                                        "hasLeadingNewLine": true,
                                        "leadingTrivia": [
                                            {
                                                "kind": "NewLineTrivia",
                                                "text": "\r\n"
                                            },
                                            {
                                                "kind": "WhitespaceTrivia",
                                                "text": "        "
                                            }
                                        ]
                                    },
                                    "dotToken": {
                                        "kind": "DotToken",
                                        "fullStart": 736,
                                        "fullEnd": 737,
                                        "start": 736,
                                        "end": 737,
                                        "fullWidth": 1,
                                        "width": 1,
                                        "text": ".",
                                        "value": ".",
                                        "valueText": "."
                                    },
                                    "name": {
                                        "kind": "IdentifierName",
                                        "fullStart": 737,
                                        "fullEnd": 751,
                                        "start": 737,
                                        "end": 751,
                                        "fullWidth": 14,
                                        "width": 14,
                                        "text": "defineProperty",
                                        "value": "defineProperty",
                                        "valueText": "defineProperty"
                                    }
                                },
                                "argumentList": {
                                    "kind": "ArgumentList",
                                    "fullStart": 751,
                                    "fullEnd": 897,
                                    "start": 751,
                                    "end": 897,
                                    "fullWidth": 146,
                                    "width": 146,
                                    "openParenToken": {
                                        "kind": "OpenParenToken",
                                        "fullStart": 751,
                                        "fullEnd": 752,
                                        "start": 751,
                                        "end": 752,
                                        "fullWidth": 1,
                                        "width": 1,
                                        "text": "(",
                                        "value": "(",
                                        "valueText": "("
                                    },
                                    "arguments": [
                                        {
                                            "kind": "IdentifierName",
                                            "fullStart": 752,
                                            "fullEnd": 755,
                                            "start": 752,
                                            "end": 755,
                                            "fullWidth": 3,
                                            "width": 3,
                                            "text": "obj",
                                            "value": "obj",
                                            "valueText": "obj"
                                        },
                                        {
                                            "kind": "CommaToken",
                                            "fullStart": 755,
                                            "fullEnd": 757,
                                            "start": 755,
                                            "end": 756,
                                            "fullWidth": 2,
                                            "width": 1,
                                            "text": ",",
                                            "value": ",",
                                            "valueText": ",",
                                            "hasTrailingTrivia": true,
                                            "trailingTrivia": [
                                                {
                                                    "kind": "WhitespaceTrivia",
                                                    "text": " "
                                                }
                                            ]
                                        },
                                        {
                                            "kind": "StringLiteral",
                                            "fullStart": 757,
                                            "fullEnd": 763,
                                            "start": 757,
                                            "end": 763,
                                            "fullWidth": 6,
                                            "width": 6,
                                            "text": "\"prop\"",
                                            "value": "prop",
                                            "valueText": "prop"
                                        },
                                        {
                                            "kind": "CommaToken",
                                            "fullStart": 763,
                                            "fullEnd": 765,
                                            "start": 763,
                                            "end": 764,
                                            "fullWidth": 2,
                                            "width": 1,
                                            "text": ",",
                                            "value": ",",
                                            "valueText": ",",
                                            "hasTrailingTrivia": true,
                                            "trailingTrivia": [
                                                {
                                                    "kind": "WhitespaceTrivia",
                                                    "text": " "
                                                }
                                            ]
                                        },
                                        {
                                            "kind": "ObjectLiteralExpression",
                                            "fullStart": 765,
                                            "fullEnd": 896,
                                            "start": 765,
                                            "end": 896,
                                            "fullWidth": 131,
                                            "width": 131,
                                            "openBraceToken": {
                                                "kind": "OpenBraceToken",
                                                "fullStart": 765,
                                                "fullEnd": 768,
                                                "start": 765,
                                                "end": 766,
                                                "fullWidth": 3,
                                                "width": 1,
                                                "text": "{",
                                                "value": "{",
                                                "valueText": "{",
                                                "hasTrailingTrivia": true,
                                                "hasTrailingNewLine": true,
                                                "trailingTrivia": [
                                                    {
                                                        "kind": "NewLineTrivia",
                                                        "text": "\r\n"
                                                    }
                                                ]
                                            },
                                            "propertyAssignments": [
                                                {
                                                    "kind": "SimplePropertyAssignment",
                                                    "fullStart": 768,
                                                    "fullEnd": 791,
                                                    "start": 780,
                                                    "end": 791,
                                                    "fullWidth": 23,
                                                    "width": 11,
                                                    "propertyName": {
                                                        "kind": "IdentifierName",
                                                        "fullStart": 768,
                                                        "fullEnd": 785,
                                                        "start": 780,
                                                        "end": 785,
                                                        "fullWidth": 17,
                                                        "width": 5,
                                                        "text": "value",
                                                        "value": "value",
                                                        "valueText": "value",
                                                        "hasLeadingTrivia": true,
                                                        "leadingTrivia": [
                                                            {
                                                                "kind": "WhitespaceTrivia",
                                                                "text": "            "
                                                            }
                                                        ]
                                                    },
                                                    "colonToken": {
                                                        "kind": "ColonToken",
                                                        "fullStart": 785,
                                                        "fullEnd": 787,
                                                        "start": 785,
                                                        "end": 786,
                                                        "fullWidth": 2,
                                                        "width": 1,
                                                        "text": ":",
                                                        "value": ":",
                                                        "valueText": ":",
                                                        "hasTrailingTrivia": true,
                                                        "trailingTrivia": [
                                                            {
                                                                "kind": "WhitespaceTrivia",
                                                                "text": " "
                                                            }
                                                        ]
                                                    },
                                                    "expression": {
                                                        "kind": "NumericLiteral",
                                                        "fullStart": 787,
                                                        "fullEnd": 791,
                                                        "start": 787,
                                                        "end": 791,
                                                        "fullWidth": 4,
                                                        "width": 4,
                                                        "text": "2010",
                                                        "value": 2010,
                                                        "valueText": "2010"
                                                    }
                                                },
                                                {
                                                    "kind": "CommaToken",
                                                    "fullStart": 791,
                                                    "fullEnd": 794,
                                                    "start": 791,
                                                    "end": 792,
                                                    "fullWidth": 3,
                                                    "width": 1,
                                                    "text": ",",
                                                    "value": ",",
                                                    "valueText": ",",
                                                    "hasTrailingTrivia": true,
                                                    "hasTrailingNewLine": true,
                                                    "trailingTrivia": [
                                                        {
                                                            "kind": "NewLineTrivia",
                                                            "text": "\r\n"
                                                        }
                                                    ]
                                                },
                                                {
                                                    "kind": "SimplePropertyAssignment",
                                                    "fullStart": 794,
                                                    "fullEnd": 821,
                                                    "start": 806,
                                                    "end": 821,
                                                    "fullWidth": 27,
                                                    "width": 15,
                                                    "propertyName": {
                                                        "kind": "IdentifierName",
                                                        "fullStart": 794,
                                                        "fullEnd": 814,
                                                        "start": 806,
                                                        "end": 814,
                                                        "fullWidth": 20,
                                                        "width": 8,
                                                        "text": "writable",
                                                        "value": "writable",
                                                        "valueText": "writable",
                                                        "hasLeadingTrivia": true,
                                                        "leadingTrivia": [
                                                            {
                                                                "kind": "WhitespaceTrivia",
                                                                "text": "            "
                                                            }
                                                        ]
                                                    },
                                                    "colonToken": {
                                                        "kind": "ColonToken",
                                                        "fullStart": 814,
                                                        "fullEnd": 816,
                                                        "start": 814,
                                                        "end": 815,
                                                        "fullWidth": 2,
                                                        "width": 1,
                                                        "text": ":",
                                                        "value": ":",
                                                        "valueText": ":",
                                                        "hasTrailingTrivia": true,
                                                        "trailingTrivia": [
                                                            {
                                                                "kind": "WhitespaceTrivia",
                                                                "text": " "
                                                            }
                                                        ]
                                                    },
                                                    "expression": {
                                                        "kind": "FalseKeyword",
                                                        "fullStart": 816,
                                                        "fullEnd": 821,
                                                        "start": 816,
                                                        "end": 821,
                                                        "fullWidth": 5,
                                                        "width": 5,
                                                        "text": "false",
                                                        "value": false,
                                                        "valueText": "false"
                                                    }
                                                },
                                                {
                                                    "kind": "CommaToken",
                                                    "fullStart": 821,
                                                    "fullEnd": 824,
                                                    "start": 821,
                                                    "end": 822,
                                                    "fullWidth": 3,
                                                    "width": 1,
                                                    "text": ",",
                                                    "value": ",",
                                                    "valueText": ",",
                                                    "hasTrailingTrivia": true,
                                                    "hasTrailingNewLine": true,
                                                    "trailingTrivia": [
                                                        {
                                                            "kind": "NewLineTrivia",
                                                            "text": "\r\n"
                                                        }
                                                    ]
                                                },
                                                {
                                                    "kind": "SimplePropertyAssignment",
                                                    "fullStart": 824,
                                                    "fullEnd": 852,
                                                    "start": 836,
                                                    "end": 852,
                                                    "fullWidth": 28,
                                                    "width": 16,
                                                    "propertyName": {
                                                        "kind": "IdentifierName",
                                                        "fullStart": 824,
                                                        "fullEnd": 846,
                                                        "start": 836,
                                                        "end": 846,
                                                        "fullWidth": 22,
                                                        "width": 10,
                                                        "text": "enumerable",
                                                        "value": "enumerable",
                                                        "valueText": "enumerable",
                                                        "hasLeadingTrivia": true,
                                                        "leadingTrivia": [
                                                            {
                                                                "kind": "WhitespaceTrivia",
                                                                "text": "            "
                                                            }
                                                        ]
                                                    },
                                                    "colonToken": {
                                                        "kind": "ColonToken",
                                                        "fullStart": 846,
                                                        "fullEnd": 848,
                                                        "start": 846,
                                                        "end": 847,
                                                        "fullWidth": 2,
                                                        "width": 1,
                                                        "text": ":",
                                                        "value": ":",
                                                        "valueText": ":",
                                                        "hasTrailingTrivia": true,
                                                        "trailingTrivia": [
                                                            {
                                                                "kind": "WhitespaceTrivia",
                                                                "text": " "
                                                            }
                                                        ]
                                                    },
                                                    "expression": {
                                                        "kind": "TrueKeyword",
                                                        "fullStart": 848,
                                                        "fullEnd": 852,
                                                        "start": 848,
                                                        "end": 852,
                                                        "fullWidth": 4,
                                                        "width": 4,
                                                        "text": "true",
                                                        "value": true,
                                                        "valueText": "true"
                                                    }
                                                },
                                                {
                                                    "kind": "CommaToken",
                                                    "fullStart": 852,
                                                    "fullEnd": 855,
                                                    "start": 852,
                                                    "end": 853,
                                                    "fullWidth": 3,
                                                    "width": 1,
                                                    "text": ",",
                                                    "value": ",",
                                                    "valueText": ",",
                                                    "hasTrailingTrivia": true,
                                                    "hasTrailingNewLine": true,
                                                    "trailingTrivia": [
                                                        {
                                                            "kind": "NewLineTrivia",
                                                            "text": "\r\n"
                                                        }
                                                    ]
                                                },
                                                {
                                                    "kind": "SimplePropertyAssignment",
                                                    "fullStart": 855,
                                                    "fullEnd": 887,
                                                    "start": 867,
                                                    "end": 885,
                                                    "fullWidth": 32,
                                                    "width": 18,
                                                    "propertyName": {
                                                        "kind": "IdentifierName",
                                                        "fullStart": 855,
                                                        "fullEnd": 879,
                                                        "start": 867,
                                                        "end": 879,
                                                        "fullWidth": 24,
                                                        "width": 12,
                                                        "text": "configurable",
                                                        "value": "configurable",
                                                        "valueText": "configurable",
                                                        "hasLeadingTrivia": true,
                                                        "leadingTrivia": [
                                                            {
                                                                "kind": "WhitespaceTrivia",
                                                                "text": "            "
                                                            }
                                                        ]
                                                    },
                                                    "colonToken": {
                                                        "kind": "ColonToken",
                                                        "fullStart": 879,
                                                        "fullEnd": 881,
                                                        "start": 879,
                                                        "end": 880,
                                                        "fullWidth": 2,
                                                        "width": 1,
                                                        "text": ":",
                                                        "value": ":",
                                                        "valueText": ":",
                                                        "hasTrailingTrivia": true,
                                                        "trailingTrivia": [
                                                            {
                                                                "kind": "WhitespaceTrivia",
                                                                "text": " "
                                                            }
                                                        ]
                                                    },
                                                    "expression": {
                                                        "kind": "TrueKeyword",
                                                        "fullStart": 881,
                                                        "fullEnd": 887,
                                                        "start": 881,
                                                        "end": 885,
                                                        "fullWidth": 6,
                                                        "width": 4,
                                                        "text": "true",
                                                        "value": true,
                                                        "valueText": "true",
                                                        "hasTrailingTrivia": true,
                                                        "hasTrailingNewLine": true,
                                                        "trailingTrivia": [
                                                            {
                                                                "kind": "NewLineTrivia",
                                                                "text": "\r\n"
                                                            }
                                                        ]
                                                    }
                                                }
                                            ],
                                            "closeBraceToken": {
                                                "kind": "CloseBraceToken",
                                                "fullStart": 887,
                                                "fullEnd": 896,
                                                "start": 895,
                                                "end": 896,
                                                "fullWidth": 9,
                                                "width": 1,
                                                "text": "}",
                                                "value": "}",
                                                "valueText": "}",
                                                "hasLeadingTrivia": true,
                                                "leadingTrivia": [
                                                    {
                                                        "kind": "WhitespaceTrivia",
                                                        "text": "        "
                                                    }
                                                ]
                                            }
                                        }
                                    ],
                                    "closeParenToken": {
                                        "kind": "CloseParenToken",
                                        "fullStart": 896,
                                        "fullEnd": 897,
                                        "start": 896,
                                        "end": 897,
                                        "fullWidth": 1,
                                        "width": 1,
                                        "text": ")",
                                        "value": ")",
                                        "valueText": ")"
                                    }
                                }
                            },
                            "semicolonToken": {
                                "kind": "SemicolonToken",
                                "fullStart": 897,
                                "fullEnd": 900,
                                "start": 897,
                                "end": 898,
                                "fullWidth": 3,
                                "width": 1,
                                "text": ";",
                                "value": ";",
                                "valueText": ";",
                                "hasTrailingTrivia": true,
                                "hasTrailingNewLine": true,
                                "trailingTrivia": [
                                    {
                                        "kind": "NewLineTrivia",
                                        "text": "\r\n"
                                    }
                                ]
                            }
                        },
                        {
                            "kind": "VariableStatement",
                            "fullStart": 900,
                            "fullEnd": 967,
                            "start": 908,
                            "end": 965,
                            "fullWidth": 67,
                            "width": 57,
                            "modifiers": [],
                            "variableDeclaration": {
                                "kind": "VariableDeclaration",
                                "fullStart": 900,
                                "fullEnd": 964,
                                "start": 908,
                                "end": 964,
                                "fullWidth": 64,
                                "width": 56,
                                "varKeyword": {
                                    "kind": "VarKeyword",
                                    "fullStart": 900,
                                    "fullEnd": 912,
                                    "start": 908,
                                    "end": 911,
                                    "fullWidth": 12,
                                    "width": 3,
                                    "text": "var",
                                    "value": "var",
                                    "valueText": "var",
                                    "hasLeadingTrivia": true,
                                    "hasTrailingTrivia": true,
                                    "leadingTrivia": [
                                        {
                                            "kind": "WhitespaceTrivia",
                                            "text": "        "
                                        }
                                    ],
                                    "trailingTrivia": [
                                        {
                                            "kind": "WhitespaceTrivia",
                                            "text": " "
                                        }
                                    ]
                                },
                                "variableDeclarators": [
                                    {
                                        "kind": "VariableDeclarator",
                                        "fullStart": 912,
                                        "fullEnd": 964,
                                        "start": 912,
                                        "end": 964,
                                        "fullWidth": 52,
<<<<<<< HEAD
                                        "width": 52,
                                        "identifier": {
=======
                                        "propertyName": {
>>>>>>> 85e84683
                                            "kind": "IdentifierName",
                                            "fullStart": 912,
                                            "fullEnd": 918,
                                            "start": 912,
                                            "end": 917,
                                            "fullWidth": 6,
                                            "width": 5,
                                            "text": "desc1",
                                            "value": "desc1",
                                            "valueText": "desc1",
                                            "hasTrailingTrivia": true,
                                            "trailingTrivia": [
                                                {
                                                    "kind": "WhitespaceTrivia",
                                                    "text": " "
                                                }
                                            ]
                                        },
                                        "equalsValueClause": {
                                            "kind": "EqualsValueClause",
                                            "fullStart": 918,
                                            "fullEnd": 964,
                                            "start": 918,
                                            "end": 964,
                                            "fullWidth": 46,
                                            "width": 46,
                                            "equalsToken": {
                                                "kind": "EqualsToken",
                                                "fullStart": 918,
                                                "fullEnd": 920,
                                                "start": 918,
                                                "end": 919,
                                                "fullWidth": 2,
                                                "width": 1,
                                                "text": "=",
                                                "value": "=",
                                                "valueText": "=",
                                                "hasTrailingTrivia": true,
                                                "trailingTrivia": [
                                                    {
                                                        "kind": "WhitespaceTrivia",
                                                        "text": " "
                                                    }
                                                ]
                                            },
                                            "value": {
                                                "kind": "InvocationExpression",
                                                "fullStart": 920,
                                                "fullEnd": 964,
                                                "start": 920,
                                                "end": 964,
                                                "fullWidth": 44,
                                                "width": 44,
                                                "expression": {
                                                    "kind": "MemberAccessExpression",
                                                    "fullStart": 920,
                                                    "fullEnd": 951,
                                                    "start": 920,
                                                    "end": 951,
                                                    "fullWidth": 31,
                                                    "width": 31,
                                                    "expression": {
                                                        "kind": "IdentifierName",
                                                        "fullStart": 920,
                                                        "fullEnd": 926,
                                                        "start": 920,
                                                        "end": 926,
                                                        "fullWidth": 6,
                                                        "width": 6,
                                                        "text": "Object",
                                                        "value": "Object",
                                                        "valueText": "Object"
                                                    },
                                                    "dotToken": {
                                                        "kind": "DotToken",
                                                        "fullStart": 926,
                                                        "fullEnd": 927,
                                                        "start": 926,
                                                        "end": 927,
                                                        "fullWidth": 1,
                                                        "width": 1,
                                                        "text": ".",
                                                        "value": ".",
                                                        "valueText": "."
                                                    },
                                                    "name": {
                                                        "kind": "IdentifierName",
                                                        "fullStart": 927,
                                                        "fullEnd": 951,
                                                        "start": 927,
                                                        "end": 951,
                                                        "fullWidth": 24,
                                                        "width": 24,
                                                        "text": "getOwnPropertyDescriptor",
                                                        "value": "getOwnPropertyDescriptor",
                                                        "valueText": "getOwnPropertyDescriptor"
                                                    }
                                                },
                                                "argumentList": {
                                                    "kind": "ArgumentList",
                                                    "fullStart": 951,
                                                    "fullEnd": 964,
                                                    "start": 951,
                                                    "end": 964,
                                                    "fullWidth": 13,
                                                    "width": 13,
                                                    "openParenToken": {
                                                        "kind": "OpenParenToken",
                                                        "fullStart": 951,
                                                        "fullEnd": 952,
                                                        "start": 951,
                                                        "end": 952,
                                                        "fullWidth": 1,
                                                        "width": 1,
                                                        "text": "(",
                                                        "value": "(",
                                                        "valueText": "("
                                                    },
                                                    "arguments": [
                                                        {
                                                            "kind": "IdentifierName",
                                                            "fullStart": 952,
                                                            "fullEnd": 955,
                                                            "start": 952,
                                                            "end": 955,
                                                            "fullWidth": 3,
                                                            "width": 3,
                                                            "text": "obj",
                                                            "value": "obj",
                                                            "valueText": "obj"
                                                        },
                                                        {
                                                            "kind": "CommaToken",
                                                            "fullStart": 955,
                                                            "fullEnd": 957,
                                                            "start": 955,
                                                            "end": 956,
                                                            "fullWidth": 2,
                                                            "width": 1,
                                                            "text": ",",
                                                            "value": ",",
                                                            "valueText": ",",
                                                            "hasTrailingTrivia": true,
                                                            "trailingTrivia": [
                                                                {
                                                                    "kind": "WhitespaceTrivia",
                                                                    "text": " "
                                                                }
                                                            ]
                                                        },
                                                        {
                                                            "kind": "StringLiteral",
                                                            "fullStart": 957,
                                                            "fullEnd": 963,
                                                            "start": 957,
                                                            "end": 963,
                                                            "fullWidth": 6,
                                                            "width": 6,
                                                            "text": "\"prop\"",
                                                            "value": "prop",
                                                            "valueText": "prop"
                                                        }
                                                    ],
                                                    "closeParenToken": {
                                                        "kind": "CloseParenToken",
                                                        "fullStart": 963,
                                                        "fullEnd": 964,
                                                        "start": 963,
                                                        "end": 964,
                                                        "fullWidth": 1,
                                                        "width": 1,
                                                        "text": ")",
                                                        "value": ")",
                                                        "valueText": ")"
                                                    }
                                                }
                                            }
                                        }
                                    }
                                ]
                            },
                            "semicolonToken": {
                                "kind": "SemicolonToken",
                                "fullStart": 964,
                                "fullEnd": 967,
                                "start": 964,
                                "end": 965,
                                "fullWidth": 3,
                                "width": 1,
                                "text": ";",
                                "value": ";",
                                "valueText": ";",
                                "hasTrailingTrivia": true,
                                "hasTrailingNewLine": true,
                                "trailingTrivia": [
                                    {
                                        "kind": "NewLineTrivia",
                                        "text": "\r\n"
                                    }
                                ]
                            }
                        },
                        {
                            "kind": "FunctionDeclaration",
                            "fullStart": 967,
                            "fullEnd": 1034,
                            "start": 977,
                            "end": 1032,
                            "fullWidth": 67,
                            "width": 55,
                            "modifiers": [],
                            "functionKeyword": {
                                "kind": "FunctionKeyword",
                                "fullStart": 967,
                                "fullEnd": 986,
                                "start": 977,
                                "end": 985,
                                "fullWidth": 19,
                                "width": 8,
                                "text": "function",
                                "value": "function",
                                "valueText": "function",
                                "hasLeadingTrivia": true,
                                "hasLeadingNewLine": true,
                                "hasTrailingTrivia": true,
                                "leadingTrivia": [
                                    {
                                        "kind": "NewLineTrivia",
                                        "text": "\r\n"
                                    },
                                    {
                                        "kind": "WhitespaceTrivia",
                                        "text": "        "
                                    }
                                ],
                                "trailingTrivia": [
                                    {
                                        "kind": "WhitespaceTrivia",
                                        "text": " "
                                    }
                                ]
                            },
                            "identifier": {
                                "kind": "IdentifierName",
                                "fullStart": 986,
                                "fullEnd": 993,
                                "start": 986,
                                "end": 993,
                                "fullWidth": 7,
                                "width": 7,
                                "text": "getFunc",
                                "value": "getFunc",
                                "valueText": "getFunc"
                            },
                            "callSignature": {
                                "kind": "CallSignature",
                                "fullStart": 993,
                                "fullEnd": 996,
                                "start": 993,
                                "end": 995,
                                "fullWidth": 3,
                                "width": 2,
                                "parameterList": {
                                    "kind": "ParameterList",
                                    "fullStart": 993,
                                    "fullEnd": 996,
                                    "start": 993,
                                    "end": 995,
                                    "fullWidth": 3,
                                    "width": 2,
                                    "openParenToken": {
                                        "kind": "OpenParenToken",
                                        "fullStart": 993,
                                        "fullEnd": 994,
                                        "start": 993,
                                        "end": 994,
                                        "fullWidth": 1,
                                        "width": 1,
                                        "text": "(",
                                        "value": "(",
                                        "valueText": "("
                                    },
                                    "parameters": [],
                                    "closeParenToken": {
                                        "kind": "CloseParenToken",
                                        "fullStart": 994,
                                        "fullEnd": 996,
                                        "start": 994,
                                        "end": 995,
                                        "fullWidth": 2,
                                        "width": 1,
                                        "text": ")",
                                        "value": ")",
                                        "valueText": ")",
                                        "hasTrailingTrivia": true,
                                        "trailingTrivia": [
                                            {
                                                "kind": "WhitespaceTrivia",
                                                "text": " "
                                            }
                                        ]
                                    }
                                }
                            },
                            "block": {
                                "kind": "Block",
                                "fullStart": 996,
                                "fullEnd": 1034,
                                "start": 996,
                                "end": 1032,
                                "fullWidth": 38,
                                "width": 36,
                                "openBraceToken": {
                                    "kind": "OpenBraceToken",
                                    "fullStart": 996,
                                    "fullEnd": 999,
                                    "start": 996,
                                    "end": 997,
                                    "fullWidth": 3,
                                    "width": 1,
                                    "text": "{",
                                    "value": "{",
                                    "valueText": "{",
                                    "hasTrailingTrivia": true,
                                    "hasTrailingNewLine": true,
                                    "trailingTrivia": [
                                        {
                                            "kind": "NewLineTrivia",
                                            "text": "\r\n"
                                        }
                                    ]
                                },
                                "statements": [
                                    {
                                        "kind": "ReturnStatement",
                                        "fullStart": 999,
                                        "fullEnd": 1023,
                                        "start": 1011,
                                        "end": 1021,
                                        "fullWidth": 24,
                                        "width": 10,
                                        "returnKeyword": {
                                            "kind": "ReturnKeyword",
                                            "fullStart": 999,
                                            "fullEnd": 1018,
                                            "start": 1011,
                                            "end": 1017,
                                            "fullWidth": 19,
                                            "width": 6,
                                            "text": "return",
                                            "value": "return",
                                            "valueText": "return",
                                            "hasLeadingTrivia": true,
                                            "hasTrailingTrivia": true,
                                            "leadingTrivia": [
                                                {
                                                    "kind": "WhitespaceTrivia",
                                                    "text": "            "
                                                }
                                            ],
                                            "trailingTrivia": [
                                                {
                                                    "kind": "WhitespaceTrivia",
                                                    "text": " "
                                                }
                                            ]
                                        },
                                        "expression": {
                                            "kind": "NumericLiteral",
                                            "fullStart": 1018,
                                            "fullEnd": 1020,
                                            "start": 1018,
                                            "end": 1020,
                                            "fullWidth": 2,
                                            "width": 2,
                                            "text": "20",
                                            "value": 20,
                                            "valueText": "20"
                                        },
                                        "semicolonToken": {
                                            "kind": "SemicolonToken",
                                            "fullStart": 1020,
                                            "fullEnd": 1023,
                                            "start": 1020,
                                            "end": 1021,
                                            "fullWidth": 3,
                                            "width": 1,
                                            "text": ";",
                                            "value": ";",
                                            "valueText": ";",
                                            "hasTrailingTrivia": true,
                                            "hasTrailingNewLine": true,
                                            "trailingTrivia": [
                                                {
                                                    "kind": "NewLineTrivia",
                                                    "text": "\r\n"
                                                }
                                            ]
                                        }
                                    }
                                ],
                                "closeBraceToken": {
                                    "kind": "CloseBraceToken",
                                    "fullStart": 1023,
                                    "fullEnd": 1034,
                                    "start": 1031,
                                    "end": 1032,
                                    "fullWidth": 11,
                                    "width": 1,
                                    "text": "}",
                                    "value": "}",
                                    "valueText": "}",
                                    "hasLeadingTrivia": true,
                                    "hasTrailingTrivia": true,
                                    "hasTrailingNewLine": true,
                                    "leadingTrivia": [
                                        {
                                            "kind": "WhitespaceTrivia",
                                            "text": "        "
                                        }
                                    ],
                                    "trailingTrivia": [
                                        {
                                            "kind": "NewLineTrivia",
                                            "text": "\r\n"
                                        }
                                    ]
                                }
                            }
                        },
                        {
                            "kind": "ExpressionStatement",
                            "fullStart": 1034,
                            "fullEnd": 1119,
                            "start": 1042,
                            "end": 1117,
                            "fullWidth": 85,
                            "width": 75,
                            "isIncrementallyUnusable": true,
                            "expression": {
                                "kind": "InvocationExpression",
                                "fullStart": 1034,
                                "fullEnd": 1116,
                                "start": 1042,
                                "end": 1116,
                                "fullWidth": 82,
                                "width": 74,
                                "isIncrementallyUnusable": true,
                                "expression": {
                                    "kind": "MemberAccessExpression",
                                    "fullStart": 1034,
                                    "fullEnd": 1063,
                                    "start": 1042,
                                    "end": 1063,
                                    "fullWidth": 29,
                                    "width": 21,
                                    "expression": {
                                        "kind": "IdentifierName",
                                        "fullStart": 1034,
                                        "fullEnd": 1048,
                                        "start": 1042,
                                        "end": 1048,
                                        "fullWidth": 14,
                                        "width": 6,
                                        "text": "Object",
                                        "value": "Object",
                                        "valueText": "Object",
                                        "hasLeadingTrivia": true,
                                        "leadingTrivia": [
                                            {
                                                "kind": "WhitespaceTrivia",
                                                "text": "        "
                                            }
                                        ]
                                    },
                                    "dotToken": {
                                        "kind": "DotToken",
                                        "fullStart": 1048,
                                        "fullEnd": 1049,
                                        "start": 1048,
                                        "end": 1049,
                                        "fullWidth": 1,
                                        "width": 1,
                                        "text": ".",
                                        "value": ".",
                                        "valueText": "."
                                    },
                                    "name": {
                                        "kind": "IdentifierName",
                                        "fullStart": 1049,
                                        "fullEnd": 1063,
                                        "start": 1049,
                                        "end": 1063,
                                        "fullWidth": 14,
                                        "width": 14,
                                        "text": "defineProperty",
                                        "value": "defineProperty",
                                        "valueText": "defineProperty"
                                    }
                                },
                                "argumentList": {
                                    "kind": "ArgumentList",
                                    "fullStart": 1063,
                                    "fullEnd": 1116,
                                    "start": 1063,
                                    "end": 1116,
                                    "fullWidth": 53,
                                    "width": 53,
                                    "isIncrementallyUnusable": true,
                                    "openParenToken": {
                                        "kind": "OpenParenToken",
                                        "fullStart": 1063,
                                        "fullEnd": 1064,
                                        "start": 1063,
                                        "end": 1064,
                                        "fullWidth": 1,
                                        "width": 1,
                                        "text": "(",
                                        "value": "(",
                                        "valueText": "("
                                    },
                                    "arguments": [
                                        {
                                            "kind": "IdentifierName",
                                            "fullStart": 1064,
                                            "fullEnd": 1067,
                                            "start": 1064,
                                            "end": 1067,
                                            "fullWidth": 3,
                                            "width": 3,
                                            "text": "obj",
                                            "value": "obj",
                                            "valueText": "obj"
                                        },
                                        {
                                            "kind": "CommaToken",
                                            "fullStart": 1067,
                                            "fullEnd": 1069,
                                            "start": 1067,
                                            "end": 1068,
                                            "fullWidth": 2,
                                            "width": 1,
                                            "text": ",",
                                            "value": ",",
                                            "valueText": ",",
                                            "hasTrailingTrivia": true,
                                            "trailingTrivia": [
                                                {
                                                    "kind": "WhitespaceTrivia",
                                                    "text": " "
                                                }
                                            ]
                                        },
                                        {
                                            "kind": "StringLiteral",
                                            "fullStart": 1069,
                                            "fullEnd": 1075,
                                            "start": 1069,
                                            "end": 1075,
                                            "fullWidth": 6,
                                            "width": 6,
                                            "text": "\"prop\"",
                                            "value": "prop",
                                            "valueText": "prop"
                                        },
                                        {
                                            "kind": "CommaToken",
                                            "fullStart": 1075,
                                            "fullEnd": 1077,
                                            "start": 1075,
                                            "end": 1076,
                                            "fullWidth": 2,
                                            "width": 1,
                                            "text": ",",
                                            "value": ",",
                                            "valueText": ",",
                                            "hasTrailingTrivia": true,
                                            "trailingTrivia": [
                                                {
                                                    "kind": "WhitespaceTrivia",
                                                    "text": " "
                                                }
                                            ]
                                        },
                                        {
                                            "kind": "ObjectLiteralExpression",
                                            "fullStart": 1077,
                                            "fullEnd": 1115,
                                            "start": 1077,
                                            "end": 1115,
                                            "fullWidth": 38,
                                            "width": 38,
                                            "isIncrementallyUnusable": true,
                                            "openBraceToken": {
                                                "kind": "OpenBraceToken",
                                                "fullStart": 1077,
                                                "fullEnd": 1080,
                                                "start": 1077,
                                                "end": 1078,
                                                "fullWidth": 3,
                                                "width": 1,
                                                "text": "{",
                                                "value": "{",
                                                "valueText": "{",
                                                "hasTrailingTrivia": true,
                                                "hasTrailingNewLine": true,
                                                "trailingTrivia": [
                                                    {
                                                        "kind": "NewLineTrivia",
                                                        "text": "\r\n"
                                                    }
                                                ]
                                            },
                                            "propertyAssignments": [
                                                {
                                                    "kind": "SimplePropertyAssignment",
                                                    "fullStart": 1080,
                                                    "fullEnd": 1106,
                                                    "start": 1092,
                                                    "end": 1104,
                                                    "fullWidth": 26,
                                                    "width": 12,
                                                    "isIncrementallyUnusable": true,
                                                    "propertyName": {
                                                        "kind": "IdentifierName",
                                                        "fullStart": 1080,
                                                        "fullEnd": 1095,
                                                        "start": 1092,
                                                        "end": 1095,
                                                        "fullWidth": 15,
                                                        "width": 3,
                                                        "text": "get",
                                                        "value": "get",
                                                        "valueText": "get",
                                                        "hasLeadingTrivia": true,
                                                        "leadingTrivia": [
                                                            {
                                                                "kind": "WhitespaceTrivia",
                                                                "text": "            "
                                                            }
                                                        ]
                                                    },
                                                    "colonToken": {
                                                        "kind": "ColonToken",
                                                        "fullStart": 1095,
                                                        "fullEnd": 1097,
                                                        "start": 1095,
                                                        "end": 1096,
                                                        "fullWidth": 2,
                                                        "width": 1,
                                                        "text": ":",
                                                        "value": ":",
                                                        "valueText": ":",
                                                        "hasTrailingTrivia": true,
                                                        "trailingTrivia": [
                                                            {
                                                                "kind": "WhitespaceTrivia",
                                                                "text": " "
                                                            }
                                                        ]
                                                    },
                                                    "expression": {
                                                        "kind": "IdentifierName",
                                                        "fullStart": 1097,
                                                        "fullEnd": 1106,
                                                        "start": 1097,
                                                        "end": 1104,
                                                        "fullWidth": 9,
                                                        "width": 7,
                                                        "text": "getFunc",
                                                        "value": "getFunc",
                                                        "valueText": "getFunc",
                                                        "hasTrailingTrivia": true,
                                                        "hasTrailingNewLine": true,
                                                        "trailingTrivia": [
                                                            {
                                                                "kind": "NewLineTrivia",
                                                                "text": "\r\n"
                                                            }
                                                        ]
                                                    }
                                                }
                                            ],
                                            "closeBraceToken": {
                                                "kind": "CloseBraceToken",
                                                "fullStart": 1106,
                                                "fullEnd": 1115,
                                                "start": 1114,
                                                "end": 1115,
                                                "fullWidth": 9,
                                                "width": 1,
                                                "text": "}",
                                                "value": "}",
                                                "valueText": "}",
                                                "hasLeadingTrivia": true,
                                                "leadingTrivia": [
                                                    {
                                                        "kind": "WhitespaceTrivia",
                                                        "text": "        "
                                                    }
                                                ]
                                            }
                                        }
                                    ],
                                    "closeParenToken": {
                                        "kind": "CloseParenToken",
                                        "fullStart": 1115,
                                        "fullEnd": 1116,
                                        "start": 1115,
                                        "end": 1116,
                                        "fullWidth": 1,
                                        "width": 1,
                                        "text": ")",
                                        "value": ")",
                                        "valueText": ")"
                                    }
                                }
                            },
                            "semicolonToken": {
                                "kind": "SemicolonToken",
                                "fullStart": 1116,
                                "fullEnd": 1119,
                                "start": 1116,
                                "end": 1117,
                                "fullWidth": 3,
                                "width": 1,
                                "text": ";",
                                "value": ";",
                                "valueText": ";",
                                "hasTrailingTrivia": true,
                                "hasTrailingNewLine": true,
                                "trailingTrivia": [
                                    {
                                        "kind": "NewLineTrivia",
                                        "text": "\r\n"
                                    }
                                ]
                            }
                        },
                        {
                            "kind": "VariableStatement",
                            "fullStart": 1119,
                            "fullEnd": 1186,
                            "start": 1127,
                            "end": 1184,
                            "fullWidth": 67,
                            "width": 57,
                            "modifiers": [],
                            "variableDeclaration": {
                                "kind": "VariableDeclaration",
                                "fullStart": 1119,
                                "fullEnd": 1183,
                                "start": 1127,
                                "end": 1183,
                                "fullWidth": 64,
                                "width": 56,
                                "varKeyword": {
                                    "kind": "VarKeyword",
                                    "fullStart": 1119,
                                    "fullEnd": 1131,
                                    "start": 1127,
                                    "end": 1130,
                                    "fullWidth": 12,
                                    "width": 3,
                                    "text": "var",
                                    "value": "var",
                                    "valueText": "var",
                                    "hasLeadingTrivia": true,
                                    "hasTrailingTrivia": true,
                                    "leadingTrivia": [
                                        {
                                            "kind": "WhitespaceTrivia",
                                            "text": "        "
                                        }
                                    ],
                                    "trailingTrivia": [
                                        {
                                            "kind": "WhitespaceTrivia",
                                            "text": " "
                                        }
                                    ]
                                },
                                "variableDeclarators": [
                                    {
                                        "kind": "VariableDeclarator",
                                        "fullStart": 1131,
                                        "fullEnd": 1183,
                                        "start": 1131,
                                        "end": 1183,
                                        "fullWidth": 52,
<<<<<<< HEAD
                                        "width": 52,
                                        "identifier": {
=======
                                        "propertyName": {
>>>>>>> 85e84683
                                            "kind": "IdentifierName",
                                            "fullStart": 1131,
                                            "fullEnd": 1137,
                                            "start": 1131,
                                            "end": 1136,
                                            "fullWidth": 6,
                                            "width": 5,
                                            "text": "desc2",
                                            "value": "desc2",
                                            "valueText": "desc2",
                                            "hasTrailingTrivia": true,
                                            "trailingTrivia": [
                                                {
                                                    "kind": "WhitespaceTrivia",
                                                    "text": " "
                                                }
                                            ]
                                        },
                                        "equalsValueClause": {
                                            "kind": "EqualsValueClause",
                                            "fullStart": 1137,
                                            "fullEnd": 1183,
                                            "start": 1137,
                                            "end": 1183,
                                            "fullWidth": 46,
                                            "width": 46,
                                            "equalsToken": {
                                                "kind": "EqualsToken",
                                                "fullStart": 1137,
                                                "fullEnd": 1139,
                                                "start": 1137,
                                                "end": 1138,
                                                "fullWidth": 2,
                                                "width": 1,
                                                "text": "=",
                                                "value": "=",
                                                "valueText": "=",
                                                "hasTrailingTrivia": true,
                                                "trailingTrivia": [
                                                    {
                                                        "kind": "WhitespaceTrivia",
                                                        "text": " "
                                                    }
                                                ]
                                            },
                                            "value": {
                                                "kind": "InvocationExpression",
                                                "fullStart": 1139,
                                                "fullEnd": 1183,
                                                "start": 1139,
                                                "end": 1183,
                                                "fullWidth": 44,
                                                "width": 44,
                                                "expression": {
                                                    "kind": "MemberAccessExpression",
                                                    "fullStart": 1139,
                                                    "fullEnd": 1170,
                                                    "start": 1139,
                                                    "end": 1170,
                                                    "fullWidth": 31,
                                                    "width": 31,
                                                    "expression": {
                                                        "kind": "IdentifierName",
                                                        "fullStart": 1139,
                                                        "fullEnd": 1145,
                                                        "start": 1139,
                                                        "end": 1145,
                                                        "fullWidth": 6,
                                                        "width": 6,
                                                        "text": "Object",
                                                        "value": "Object",
                                                        "valueText": "Object"
                                                    },
                                                    "dotToken": {
                                                        "kind": "DotToken",
                                                        "fullStart": 1145,
                                                        "fullEnd": 1146,
                                                        "start": 1145,
                                                        "end": 1146,
                                                        "fullWidth": 1,
                                                        "width": 1,
                                                        "text": ".",
                                                        "value": ".",
                                                        "valueText": "."
                                                    },
                                                    "name": {
                                                        "kind": "IdentifierName",
                                                        "fullStart": 1146,
                                                        "fullEnd": 1170,
                                                        "start": 1146,
                                                        "end": 1170,
                                                        "fullWidth": 24,
                                                        "width": 24,
                                                        "text": "getOwnPropertyDescriptor",
                                                        "value": "getOwnPropertyDescriptor",
                                                        "valueText": "getOwnPropertyDescriptor"
                                                    }
                                                },
                                                "argumentList": {
                                                    "kind": "ArgumentList",
                                                    "fullStart": 1170,
                                                    "fullEnd": 1183,
                                                    "start": 1170,
                                                    "end": 1183,
                                                    "fullWidth": 13,
                                                    "width": 13,
                                                    "openParenToken": {
                                                        "kind": "OpenParenToken",
                                                        "fullStart": 1170,
                                                        "fullEnd": 1171,
                                                        "start": 1170,
                                                        "end": 1171,
                                                        "fullWidth": 1,
                                                        "width": 1,
                                                        "text": "(",
                                                        "value": "(",
                                                        "valueText": "("
                                                    },
                                                    "arguments": [
                                                        {
                                                            "kind": "IdentifierName",
                                                            "fullStart": 1171,
                                                            "fullEnd": 1174,
                                                            "start": 1171,
                                                            "end": 1174,
                                                            "fullWidth": 3,
                                                            "width": 3,
                                                            "text": "obj",
                                                            "value": "obj",
                                                            "valueText": "obj"
                                                        },
                                                        {
                                                            "kind": "CommaToken",
                                                            "fullStart": 1174,
                                                            "fullEnd": 1176,
                                                            "start": 1174,
                                                            "end": 1175,
                                                            "fullWidth": 2,
                                                            "width": 1,
                                                            "text": ",",
                                                            "value": ",",
                                                            "valueText": ",",
                                                            "hasTrailingTrivia": true,
                                                            "trailingTrivia": [
                                                                {
                                                                    "kind": "WhitespaceTrivia",
                                                                    "text": " "
                                                                }
                                                            ]
                                                        },
                                                        {
                                                            "kind": "StringLiteral",
                                                            "fullStart": 1176,
                                                            "fullEnd": 1182,
                                                            "start": 1176,
                                                            "end": 1182,
                                                            "fullWidth": 6,
                                                            "width": 6,
                                                            "text": "\"prop\"",
                                                            "value": "prop",
                                                            "valueText": "prop"
                                                        }
                                                    ],
                                                    "closeParenToken": {
                                                        "kind": "CloseParenToken",
                                                        "fullStart": 1182,
                                                        "fullEnd": 1183,
                                                        "start": 1182,
                                                        "end": 1183,
                                                        "fullWidth": 1,
                                                        "width": 1,
                                                        "text": ")",
                                                        "value": ")",
                                                        "valueText": ")"
                                                    }
                                                }
                                            }
                                        }
                                    }
                                ]
                            },
                            "semicolonToken": {
                                "kind": "SemicolonToken",
                                "fullStart": 1183,
                                "fullEnd": 1186,
                                "start": 1183,
                                "end": 1184,
                                "fullWidth": 3,
                                "width": 1,
                                "text": ";",
                                "value": ";",
                                "valueText": ";",
                                "hasTrailingTrivia": true,
                                "hasTrailingNewLine": true,
                                "trailingTrivia": [
                                    {
                                        "kind": "NewLineTrivia",
                                        "text": "\r\n"
                                    }
                                ]
                            }
                        },
                        {
                            "kind": "ReturnStatement",
                            "fullStart": 1186,
                            "fullEnd": 1432,
                            "start": 1196,
                            "end": 1430,
                            "fullWidth": 246,
                            "width": 234,
                            "isIncrementallyUnusable": true,
                            "returnKeyword": {
                                "kind": "ReturnKeyword",
                                "fullStart": 1186,
                                "fullEnd": 1203,
                                "start": 1196,
                                "end": 1202,
                                "fullWidth": 17,
                                "width": 6,
                                "text": "return",
                                "value": "return",
                                "valueText": "return",
                                "hasLeadingTrivia": true,
                                "hasLeadingNewLine": true,
                                "hasTrailingTrivia": true,
                                "leadingTrivia": [
                                    {
                                        "kind": "NewLineTrivia",
                                        "text": "\r\n"
                                    },
                                    {
                                        "kind": "WhitespaceTrivia",
                                        "text": "        "
                                    }
                                ],
                                "trailingTrivia": [
                                    {
                                        "kind": "WhitespaceTrivia",
                                        "text": " "
                                    }
                                ]
                            },
                            "expression": {
                                "kind": "LogicalAndExpression",
                                "fullStart": 1203,
                                "fullEnd": 1429,
                                "start": 1203,
                                "end": 1429,
                                "fullWidth": 226,
                                "width": 226,
                                "isIncrementallyUnusable": true,
                                "left": {
                                    "kind": "LogicalAndExpression",
                                    "fullStart": 1203,
                                    "fullEnd": 1405,
                                    "start": 1203,
                                    "end": 1404,
                                    "fullWidth": 202,
                                    "width": 201,
                                    "isIncrementallyUnusable": true,
                                    "left": {
                                        "kind": "LogicalAndExpression",
                                        "fullStart": 1203,
                                        "fullEnd": 1369,
                                        "start": 1203,
                                        "end": 1368,
                                        "fullWidth": 166,
                                        "width": 165,
                                        "left": {
                                            "kind": "LogicalAndExpression",
                                            "fullStart": 1203,
                                            "fullEnd": 1337,
                                            "start": 1203,
                                            "end": 1336,
                                            "fullWidth": 134,
                                            "width": 133,
                                            "left": {
                                                "kind": "LogicalAndExpression",
                                                "fullStart": 1203,
                                                "fullEnd": 1306,
                                                "start": 1203,
                                                "end": 1305,
                                                "fullWidth": 103,
                                                "width": 102,
                                                "left": {
                                                    "kind": "LogicalAndExpression",
                                                    "fullStart": 1203,
                                                    "fullEnd": 1264,
                                                    "start": 1203,
                                                    "end": 1263,
                                                    "fullWidth": 61,
                                                    "width": 60,
                                                    "left": {
                                                        "kind": "InvocationExpression",
                                                        "fullStart": 1203,
                                                        "fullEnd": 1233,
                                                        "start": 1203,
                                                        "end": 1232,
                                                        "fullWidth": 30,
                                                        "width": 29,
                                                        "expression": {
                                                            "kind": "MemberAccessExpression",
                                                            "fullStart": 1203,
                                                            "fullEnd": 1223,
                                                            "start": 1203,
                                                            "end": 1223,
                                                            "fullWidth": 20,
                                                            "width": 20,
                                                            "expression": {
                                                                "kind": "IdentifierName",
                                                                "fullStart": 1203,
                                                                "fullEnd": 1208,
                                                                "start": 1203,
                                                                "end": 1208,
                                                                "fullWidth": 5,
                                                                "width": 5,
                                                                "text": "desc1",
                                                                "value": "desc1",
                                                                "valueText": "desc1"
                                                            },
                                                            "dotToken": {
                                                                "kind": "DotToken",
                                                                "fullStart": 1208,
                                                                "fullEnd": 1209,
                                                                "start": 1208,
                                                                "end": 1209,
                                                                "fullWidth": 1,
                                                                "width": 1,
                                                                "text": ".",
                                                                "value": ".",
                                                                "valueText": "."
                                                            },
                                                            "name": {
                                                                "kind": "IdentifierName",
                                                                "fullStart": 1209,
                                                                "fullEnd": 1223,
                                                                "start": 1209,
                                                                "end": 1223,
                                                                "fullWidth": 14,
                                                                "width": 14,
                                                                "text": "hasOwnProperty",
                                                                "value": "hasOwnProperty",
                                                                "valueText": "hasOwnProperty"
                                                            }
                                                        },
                                                        "argumentList": {
                                                            "kind": "ArgumentList",
                                                            "fullStart": 1223,
                                                            "fullEnd": 1233,
                                                            "start": 1223,
                                                            "end": 1232,
                                                            "fullWidth": 10,
                                                            "width": 9,
                                                            "openParenToken": {
                                                                "kind": "OpenParenToken",
                                                                "fullStart": 1223,
                                                                "fullEnd": 1224,
                                                                "start": 1223,
                                                                "end": 1224,
                                                                "fullWidth": 1,
                                                                "width": 1,
                                                                "text": "(",
                                                                "value": "(",
                                                                "valueText": "("
                                                            },
                                                            "arguments": [
                                                                {
                                                                    "kind": "StringLiteral",
                                                                    "fullStart": 1224,
                                                                    "fullEnd": 1231,
                                                                    "start": 1224,
                                                                    "end": 1231,
                                                                    "fullWidth": 7,
                                                                    "width": 7,
                                                                    "text": "\"value\"",
                                                                    "value": "value",
                                                                    "valueText": "value"
                                                                }
                                                            ],
                                                            "closeParenToken": {
                                                                "kind": "CloseParenToken",
                                                                "fullStart": 1231,
                                                                "fullEnd": 1233,
                                                                "start": 1231,
                                                                "end": 1232,
                                                                "fullWidth": 2,
                                                                "width": 1,
                                                                "text": ")",
                                                                "value": ")",
                                                                "valueText": ")",
                                                                "hasTrailingTrivia": true,
                                                                "trailingTrivia": [
                                                                    {
                                                                        "kind": "WhitespaceTrivia",
                                                                        "text": " "
                                                                    }
                                                                ]
                                                            }
                                                        }
                                                    },
                                                    "operatorToken": {
                                                        "kind": "AmpersandAmpersandToken",
                                                        "fullStart": 1233,
                                                        "fullEnd": 1236,
                                                        "start": 1233,
                                                        "end": 1235,
                                                        "fullWidth": 3,
                                                        "width": 2,
                                                        "text": "&&",
                                                        "value": "&&",
                                                        "valueText": "&&",
                                                        "hasTrailingTrivia": true,
                                                        "trailingTrivia": [
                                                            {
                                                                "kind": "WhitespaceTrivia",
                                                                "text": " "
                                                            }
                                                        ]
                                                    },
                                                    "right": {
                                                        "kind": "InvocationExpression",
                                                        "fullStart": 1236,
                                                        "fullEnd": 1264,
                                                        "start": 1236,
                                                        "end": 1263,
                                                        "fullWidth": 28,
                                                        "width": 27,
                                                        "expression": {
                                                            "kind": "MemberAccessExpression",
                                                            "fullStart": 1236,
                                                            "fullEnd": 1256,
                                                            "start": 1236,
                                                            "end": 1256,
                                                            "fullWidth": 20,
                                                            "width": 20,
                                                            "expression": {
                                                                "kind": "IdentifierName",
                                                                "fullStart": 1236,
                                                                "fullEnd": 1241,
                                                                "start": 1236,
                                                                "end": 1241,
                                                                "fullWidth": 5,
                                                                "width": 5,
                                                                "text": "desc2",
                                                                "value": "desc2",
                                                                "valueText": "desc2"
                                                            },
                                                            "dotToken": {
                                                                "kind": "DotToken",
                                                                "fullStart": 1241,
                                                                "fullEnd": 1242,
                                                                "start": 1241,
                                                                "end": 1242,
                                                                "fullWidth": 1,
                                                                "width": 1,
                                                                "text": ".",
                                                                "value": ".",
                                                                "valueText": "."
                                                            },
                                                            "name": {
                                                                "kind": "IdentifierName",
                                                                "fullStart": 1242,
                                                                "fullEnd": 1256,
                                                                "start": 1242,
                                                                "end": 1256,
                                                                "fullWidth": 14,
                                                                "width": 14,
                                                                "text": "hasOwnProperty",
                                                                "value": "hasOwnProperty",
                                                                "valueText": "hasOwnProperty"
                                                            }
                                                        },
                                                        "argumentList": {
                                                            "kind": "ArgumentList",
                                                            "fullStart": 1256,
                                                            "fullEnd": 1264,
                                                            "start": 1256,
                                                            "end": 1263,
                                                            "fullWidth": 8,
                                                            "width": 7,
                                                            "openParenToken": {
                                                                "kind": "OpenParenToken",
                                                                "fullStart": 1256,
                                                                "fullEnd": 1257,
                                                                "start": 1256,
                                                                "end": 1257,
                                                                "fullWidth": 1,
                                                                "width": 1,
                                                                "text": "(",
                                                                "value": "(",
                                                                "valueText": "("
                                                            },
                                                            "arguments": [
                                                                {
                                                                    "kind": "StringLiteral",
                                                                    "fullStart": 1257,
                                                                    "fullEnd": 1262,
                                                                    "start": 1257,
                                                                    "end": 1262,
                                                                    "fullWidth": 5,
                                                                    "width": 5,
                                                                    "text": "\"get\"",
                                                                    "value": "get",
                                                                    "valueText": "get"
                                                                }
                                                            ],
                                                            "closeParenToken": {
                                                                "kind": "CloseParenToken",
                                                                "fullStart": 1262,
                                                                "fullEnd": 1264,
                                                                "start": 1262,
                                                                "end": 1263,
                                                                "fullWidth": 2,
                                                                "width": 1,
                                                                "text": ")",
                                                                "value": ")",
                                                                "valueText": ")",
                                                                "hasTrailingTrivia": true,
                                                                "trailingTrivia": [
                                                                    {
                                                                        "kind": "WhitespaceTrivia",
                                                                        "text": " "
                                                                    }
                                                                ]
                                                            }
                                                        }
                                                    }
                                                },
                                                "operatorToken": {
                                                    "kind": "AmpersandAmpersandToken",
                                                    "fullStart": 1264,
                                                    "fullEnd": 1268,
                                                    "start": 1264,
                                                    "end": 1266,
                                                    "fullWidth": 4,
                                                    "width": 2,
                                                    "text": "&&",
                                                    "value": "&&",
                                                    "valueText": "&&",
                                                    "hasTrailingTrivia": true,
                                                    "hasTrailingNewLine": true,
                                                    "trailingTrivia": [
                                                        {
                                                            "kind": "NewLineTrivia",
                                                            "text": "\r\n"
                                                        }
                                                    ]
                                                },
                                                "right": {
                                                    "kind": "EqualsExpression",
                                                    "fullStart": 1268,
                                                    "fullEnd": 1306,
                                                    "start": 1280,
                                                    "end": 1305,
                                                    "fullWidth": 38,
                                                    "width": 25,
                                                    "left": {
                                                        "kind": "MemberAccessExpression",
                                                        "fullStart": 1268,
                                                        "fullEnd": 1297,
                                                        "start": 1280,
                                                        "end": 1296,
                                                        "fullWidth": 29,
                                                        "width": 16,
                                                        "expression": {
                                                            "kind": "IdentifierName",
                                                            "fullStart": 1268,
                                                            "fullEnd": 1285,
                                                            "start": 1280,
                                                            "end": 1285,
                                                            "fullWidth": 17,
                                                            "width": 5,
                                                            "text": "desc2",
                                                            "value": "desc2",
                                                            "valueText": "desc2",
                                                            "hasLeadingTrivia": true,
                                                            "leadingTrivia": [
                                                                {
                                                                    "kind": "WhitespaceTrivia",
                                                                    "text": "            "
                                                                }
                                                            ]
                                                        },
                                                        "dotToken": {
                                                            "kind": "DotToken",
                                                            "fullStart": 1285,
                                                            "fullEnd": 1286,
                                                            "start": 1285,
                                                            "end": 1286,
                                                            "fullWidth": 1,
                                                            "width": 1,
                                                            "text": ".",
                                                            "value": ".",
                                                            "valueText": "."
                                                        },
                                                        "name": {
                                                            "kind": "IdentifierName",
                                                            "fullStart": 1286,
                                                            "fullEnd": 1297,
                                                            "start": 1286,
                                                            "end": 1296,
                                                            "fullWidth": 11,
                                                            "width": 10,
                                                            "text": "enumerable",
                                                            "value": "enumerable",
                                                            "valueText": "enumerable",
                                                            "hasTrailingTrivia": true,
                                                            "trailingTrivia": [
                                                                {
                                                                    "kind": "WhitespaceTrivia",
                                                                    "text": " "
                                                                }
                                                            ]
                                                        }
                                                    },
                                                    "operatorToken": {
                                                        "kind": "EqualsEqualsEqualsToken",
                                                        "fullStart": 1297,
                                                        "fullEnd": 1301,
                                                        "start": 1297,
                                                        "end": 1300,
                                                        "fullWidth": 4,
                                                        "width": 3,
                                                        "text": "===",
                                                        "value": "===",
                                                        "valueText": "===",
                                                        "hasTrailingTrivia": true,
                                                        "trailingTrivia": [
                                                            {
                                                                "kind": "WhitespaceTrivia",
                                                                "text": " "
                                                            }
                                                        ]
                                                    },
                                                    "right": {
                                                        "kind": "TrueKeyword",
                                                        "fullStart": 1301,
                                                        "fullEnd": 1306,
                                                        "start": 1301,
                                                        "end": 1305,
                                                        "fullWidth": 5,
                                                        "width": 4,
                                                        "text": "true",
                                                        "value": true,
                                                        "valueText": "true",
                                                        "hasTrailingTrivia": true,
                                                        "trailingTrivia": [
                                                            {
                                                                "kind": "WhitespaceTrivia",
                                                                "text": " "
                                                            }
                                                        ]
                                                    }
                                                }
                                            },
                                            "operatorToken": {
                                                "kind": "AmpersandAmpersandToken",
                                                "fullStart": 1306,
                                                "fullEnd": 1309,
                                                "start": 1306,
                                                "end": 1308,
                                                "fullWidth": 3,
                                                "width": 2,
                                                "text": "&&",
                                                "value": "&&",
                                                "valueText": "&&",
                                                "hasTrailingTrivia": true,
                                                "trailingTrivia": [
                                                    {
                                                        "kind": "WhitespaceTrivia",
                                                        "text": " "
                                                    }
                                                ]
                                            },
                                            "right": {
                                                "kind": "EqualsExpression",
                                                "fullStart": 1309,
                                                "fullEnd": 1337,
                                                "start": 1309,
                                                "end": 1336,
                                                "fullWidth": 28,
                                                "width": 27,
                                                "left": {
                                                    "kind": "MemberAccessExpression",
                                                    "fullStart": 1309,
                                                    "fullEnd": 1328,
                                                    "start": 1309,
                                                    "end": 1327,
                                                    "fullWidth": 19,
                                                    "width": 18,
                                                    "expression": {
                                                        "kind": "IdentifierName",
                                                        "fullStart": 1309,
                                                        "fullEnd": 1314,
                                                        "start": 1309,
                                                        "end": 1314,
                                                        "fullWidth": 5,
                                                        "width": 5,
                                                        "text": "desc2",
                                                        "value": "desc2",
                                                        "valueText": "desc2"
                                                    },
                                                    "dotToken": {
                                                        "kind": "DotToken",
                                                        "fullStart": 1314,
                                                        "fullEnd": 1315,
                                                        "start": 1314,
                                                        "end": 1315,
                                                        "fullWidth": 1,
                                                        "width": 1,
                                                        "text": ".",
                                                        "value": ".",
                                                        "valueText": "."
                                                    },
                                                    "name": {
                                                        "kind": "IdentifierName",
                                                        "fullStart": 1315,
                                                        "fullEnd": 1328,
                                                        "start": 1315,
                                                        "end": 1327,
                                                        "fullWidth": 13,
                                                        "width": 12,
                                                        "text": "configurable",
                                                        "value": "configurable",
                                                        "valueText": "configurable",
                                                        "hasTrailingTrivia": true,
                                                        "trailingTrivia": [
                                                            {
                                                                "kind": "WhitespaceTrivia",
                                                                "text": " "
                                                            }
                                                        ]
                                                    }
                                                },
                                                "operatorToken": {
                                                    "kind": "EqualsEqualsEqualsToken",
                                                    "fullStart": 1328,
                                                    "fullEnd": 1332,
                                                    "start": 1328,
                                                    "end": 1331,
                                                    "fullWidth": 4,
                                                    "width": 3,
                                                    "text": "===",
                                                    "value": "===",
                                                    "valueText": "===",
                                                    "hasTrailingTrivia": true,
                                                    "trailingTrivia": [
                                                        {
                                                            "kind": "WhitespaceTrivia",
                                                            "text": " "
                                                        }
                                                    ]
                                                },
                                                "right": {
                                                    "kind": "TrueKeyword",
                                                    "fullStart": 1332,
                                                    "fullEnd": 1337,
                                                    "start": 1332,
                                                    "end": 1336,
                                                    "fullWidth": 5,
                                                    "width": 4,
                                                    "text": "true",
                                                    "value": true,
                                                    "valueText": "true",
                                                    "hasTrailingTrivia": true,
                                                    "trailingTrivia": [
                                                        {
                                                            "kind": "WhitespaceTrivia",
                                                            "text": " "
                                                        }
                                                    ]
                                                }
                                            }
                                        },
                                        "operatorToken": {
                                            "kind": "AmpersandAmpersandToken",
                                            "fullStart": 1337,
                                            "fullEnd": 1341,
                                            "start": 1337,
                                            "end": 1339,
                                            "fullWidth": 4,
                                            "width": 2,
                                            "text": "&&",
                                            "value": "&&",
                                            "valueText": "&&",
                                            "hasTrailingTrivia": true,
                                            "hasTrailingNewLine": true,
                                            "trailingTrivia": [
                                                {
                                                    "kind": "NewLineTrivia",
                                                    "text": "\r\n"
                                                }
                                            ]
                                        },
                                        "right": {
                                            "kind": "EqualsExpression",
                                            "fullStart": 1341,
                                            "fullEnd": 1369,
                                            "start": 1353,
                                            "end": 1368,
                                            "fullWidth": 28,
                                            "width": 15,
                                            "left": {
                                                "kind": "MemberAccessExpression",
                                                "fullStart": 1341,
                                                "fullEnd": 1362,
                                                "start": 1353,
                                                "end": 1361,
                                                "fullWidth": 21,
                                                "width": 8,
                                                "expression": {
                                                    "kind": "IdentifierName",
                                                    "fullStart": 1341,
                                                    "fullEnd": 1356,
                                                    "start": 1353,
                                                    "end": 1356,
                                                    "fullWidth": 15,
                                                    "width": 3,
                                                    "text": "obj",
                                                    "value": "obj",
                                                    "valueText": "obj",
                                                    "hasLeadingTrivia": true,
                                                    "leadingTrivia": [
                                                        {
                                                            "kind": "WhitespaceTrivia",
                                                            "text": "            "
                                                        }
                                                    ]
                                                },
                                                "dotToken": {
                                                    "kind": "DotToken",
                                                    "fullStart": 1356,
                                                    "fullEnd": 1357,
                                                    "start": 1356,
                                                    "end": 1357,
                                                    "fullWidth": 1,
                                                    "width": 1,
                                                    "text": ".",
                                                    "value": ".",
                                                    "valueText": "."
                                                },
                                                "name": {
                                                    "kind": "IdentifierName",
                                                    "fullStart": 1357,
                                                    "fullEnd": 1362,
                                                    "start": 1357,
                                                    "end": 1361,
                                                    "fullWidth": 5,
                                                    "width": 4,
                                                    "text": "prop",
                                                    "value": "prop",
                                                    "valueText": "prop",
                                                    "hasTrailingTrivia": true,
                                                    "trailingTrivia": [
                                                        {
                                                            "kind": "WhitespaceTrivia",
                                                            "text": " "
                                                        }
                                                    ]
                                                }
                                            },
                                            "operatorToken": {
                                                "kind": "EqualsEqualsEqualsToken",
                                                "fullStart": 1362,
                                                "fullEnd": 1366,
                                                "start": 1362,
                                                "end": 1365,
                                                "fullWidth": 4,
                                                "width": 3,
                                                "text": "===",
                                                "value": "===",
                                                "valueText": "===",
                                                "hasTrailingTrivia": true,
                                                "trailingTrivia": [
                                                    {
                                                        "kind": "WhitespaceTrivia",
                                                        "text": " "
                                                    }
                                                ]
                                            },
                                            "right": {
                                                "kind": "NumericLiteral",
                                                "fullStart": 1366,
                                                "fullEnd": 1369,
                                                "start": 1366,
                                                "end": 1368,
                                                "fullWidth": 3,
                                                "width": 2,
                                                "text": "20",
                                                "value": 20,
                                                "valueText": "20",
                                                "hasTrailingTrivia": true,
                                                "trailingTrivia": [
                                                    {
                                                        "kind": "WhitespaceTrivia",
                                                        "text": " "
                                                    }
                                                ]
                                            }
                                        }
                                    },
                                    "operatorToken": {
                                        "kind": "AmpersandAmpersandToken",
                                        "fullStart": 1369,
                                        "fullEnd": 1372,
                                        "start": 1369,
                                        "end": 1371,
                                        "fullWidth": 3,
                                        "width": 2,
                                        "text": "&&",
                                        "value": "&&",
                                        "valueText": "&&",
                                        "hasTrailingTrivia": true,
                                        "trailingTrivia": [
                                            {
                                                "kind": "WhitespaceTrivia",
                                                "text": " "
                                            }
                                        ]
                                    },
                                    "right": {
                                        "kind": "EqualsExpression",
                                        "fullStart": 1372,
                                        "fullEnd": 1405,
                                        "start": 1372,
                                        "end": 1404,
                                        "fullWidth": 33,
                                        "width": 32,
                                        "isIncrementallyUnusable": true,
                                        "left": {
                                            "kind": "TypeOfExpression",
                                            "fullStart": 1372,
                                            "fullEnd": 1389,
                                            "start": 1372,
                                            "end": 1388,
                                            "fullWidth": 17,
                                            "width": 16,
                                            "isIncrementallyUnusable": true,
                                            "typeOfKeyword": {
                                                "kind": "TypeOfKeyword",
                                                "fullStart": 1372,
                                                "fullEnd": 1379,
                                                "start": 1372,
                                                "end": 1378,
                                                "fullWidth": 7,
                                                "width": 6,
                                                "text": "typeof",
                                                "value": "typeof",
                                                "valueText": "typeof",
                                                "hasTrailingTrivia": true,
                                                "trailingTrivia": [
                                                    {
                                                        "kind": "WhitespaceTrivia",
                                                        "text": " "
                                                    }
                                                ]
                                            },
                                            "expression": {
                                                "kind": "MemberAccessExpression",
                                                "fullStart": 1379,
                                                "fullEnd": 1389,
                                                "start": 1379,
                                                "end": 1388,
                                                "fullWidth": 10,
                                                "width": 9,
                                                "isIncrementallyUnusable": true,
                                                "expression": {
                                                    "kind": "IdentifierName",
                                                    "fullStart": 1379,
                                                    "fullEnd": 1384,
                                                    "start": 1379,
                                                    "end": 1384,
                                                    "fullWidth": 5,
                                                    "width": 5,
                                                    "text": "desc2",
                                                    "value": "desc2",
                                                    "valueText": "desc2"
                                                },
                                                "dotToken": {
                                                    "kind": "DotToken",
                                                    "fullStart": 1384,
                                                    "fullEnd": 1385,
                                                    "start": 1384,
                                                    "end": 1385,
                                                    "fullWidth": 1,
                                                    "width": 1,
                                                    "text": ".",
                                                    "value": ".",
                                                    "valueText": "."
                                                },
                                                "name": {
                                                    "kind": "IdentifierName",
                                                    "fullStart": 1385,
                                                    "fullEnd": 1389,
                                                    "start": 1385,
                                                    "end": 1388,
                                                    "fullWidth": 4,
                                                    "width": 3,
                                                    "text": "set",
                                                    "value": "set",
                                                    "valueText": "set",
                                                    "hasTrailingTrivia": true,
                                                    "trailingTrivia": [
                                                        {
                                                            "kind": "WhitespaceTrivia",
                                                            "text": " "
                                                        }
                                                    ]
                                                }
                                            }
                                        },
                                        "operatorToken": {
                                            "kind": "EqualsEqualsEqualsToken",
                                            "fullStart": 1389,
                                            "fullEnd": 1393,
                                            "start": 1389,
                                            "end": 1392,
                                            "fullWidth": 4,
                                            "width": 3,
                                            "text": "===",
                                            "value": "===",
                                            "valueText": "===",
                                            "hasTrailingTrivia": true,
                                            "trailingTrivia": [
                                                {
                                                    "kind": "WhitespaceTrivia",
                                                    "text": " "
                                                }
                                            ]
                                        },
                                        "right": {
                                            "kind": "StringLiteral",
                                            "fullStart": 1393,
                                            "fullEnd": 1405,
                                            "start": 1393,
                                            "end": 1404,
                                            "fullWidth": 12,
                                            "width": 11,
                                            "text": "\"undefined\"",
                                            "value": "undefined",
                                            "valueText": "undefined",
                                            "hasTrailingTrivia": true,
                                            "trailingTrivia": [
                                                {
                                                    "kind": "WhitespaceTrivia",
                                                    "text": " "
                                                }
                                            ]
                                        }
                                    }
                                },
                                "operatorToken": {
                                    "kind": "AmpersandAmpersandToken",
                                    "fullStart": 1405,
                                    "fullEnd": 1408,
                                    "start": 1405,
                                    "end": 1407,
                                    "fullWidth": 3,
                                    "width": 2,
                                    "text": "&&",
                                    "value": "&&",
                                    "valueText": "&&",
                                    "hasTrailingTrivia": true,
                                    "trailingTrivia": [
                                        {
                                            "kind": "WhitespaceTrivia",
                                            "text": " "
                                        }
                                    ]
                                },
                                "right": {
                                    "kind": "EqualsExpression",
                                    "fullStart": 1408,
                                    "fullEnd": 1429,
                                    "start": 1408,
                                    "end": 1429,
                                    "fullWidth": 21,
                                    "width": 21,
                                    "isIncrementallyUnusable": true,
                                    "left": {
                                        "kind": "MemberAccessExpression",
                                        "fullStart": 1408,
                                        "fullEnd": 1418,
                                        "start": 1408,
                                        "end": 1417,
                                        "fullWidth": 10,
                                        "width": 9,
                                        "isIncrementallyUnusable": true,
                                        "expression": {
                                            "kind": "IdentifierName",
                                            "fullStart": 1408,
                                            "fullEnd": 1413,
                                            "start": 1408,
                                            "end": 1413,
                                            "fullWidth": 5,
                                            "width": 5,
                                            "text": "desc2",
                                            "value": "desc2",
                                            "valueText": "desc2"
                                        },
                                        "dotToken": {
                                            "kind": "DotToken",
                                            "fullStart": 1413,
                                            "fullEnd": 1414,
                                            "start": 1413,
                                            "end": 1414,
                                            "fullWidth": 1,
                                            "width": 1,
                                            "text": ".",
                                            "value": ".",
                                            "valueText": "."
                                        },
                                        "name": {
                                            "kind": "IdentifierName",
                                            "fullStart": 1414,
                                            "fullEnd": 1418,
                                            "start": 1414,
                                            "end": 1417,
                                            "fullWidth": 4,
                                            "width": 3,
                                            "text": "get",
                                            "value": "get",
                                            "valueText": "get",
                                            "hasTrailingTrivia": true,
                                            "trailingTrivia": [
                                                {
                                                    "kind": "WhitespaceTrivia",
                                                    "text": " "
                                                }
                                            ]
                                        }
                                    },
                                    "operatorToken": {
                                        "kind": "EqualsEqualsEqualsToken",
                                        "fullStart": 1418,
                                        "fullEnd": 1422,
                                        "start": 1418,
                                        "end": 1421,
                                        "fullWidth": 4,
                                        "width": 3,
                                        "text": "===",
                                        "value": "===",
                                        "valueText": "===",
                                        "hasTrailingTrivia": true,
                                        "trailingTrivia": [
                                            {
                                                "kind": "WhitespaceTrivia",
                                                "text": " "
                                            }
                                        ]
                                    },
                                    "right": {
                                        "kind": "IdentifierName",
                                        "fullStart": 1422,
                                        "fullEnd": 1429,
                                        "start": 1422,
                                        "end": 1429,
                                        "fullWidth": 7,
                                        "width": 7,
                                        "text": "getFunc",
                                        "value": "getFunc",
                                        "valueText": "getFunc"
                                    }
                                }
                            },
                            "semicolonToken": {
                                "kind": "SemicolonToken",
                                "fullStart": 1429,
                                "fullEnd": 1432,
                                "start": 1429,
                                "end": 1430,
                                "fullWidth": 3,
                                "width": 1,
                                "text": ";",
                                "value": ";",
                                "valueText": ";",
                                "hasTrailingTrivia": true,
                                "hasTrailingNewLine": true,
                                "trailingTrivia": [
                                    {
                                        "kind": "NewLineTrivia",
                                        "text": "\r\n"
                                    }
                                ]
                            }
                        }
                    ],
                    "closeBraceToken": {
                        "kind": "CloseBraceToken",
                        "fullStart": 1432,
                        "fullEnd": 1439,
                        "start": 1436,
                        "end": 1437,
                        "fullWidth": 7,
                        "width": 1,
                        "text": "}",
                        "value": "}",
                        "valueText": "}",
                        "hasLeadingTrivia": true,
                        "hasTrailingTrivia": true,
                        "hasTrailingNewLine": true,
                        "leadingTrivia": [
                            {
                                "kind": "WhitespaceTrivia",
                                "text": "    "
                            }
                        ],
                        "trailingTrivia": [
                            {
                                "kind": "NewLineTrivia",
                                "text": "\r\n"
                            }
                        ]
                    }
                }
            },
            {
                "kind": "ExpressionStatement",
                "fullStart": 1439,
                "fullEnd": 1463,
                "start": 1439,
                "end": 1461,
                "fullWidth": 24,
                "width": 22,
                "expression": {
                    "kind": "InvocationExpression",
                    "fullStart": 1439,
                    "fullEnd": 1460,
                    "start": 1439,
                    "end": 1460,
                    "fullWidth": 21,
                    "width": 21,
                    "expression": {
                        "kind": "IdentifierName",
                        "fullStart": 1439,
                        "fullEnd": 1450,
                        "start": 1439,
                        "end": 1450,
                        "fullWidth": 11,
                        "width": 11,
                        "text": "runTestCase",
                        "value": "runTestCase",
                        "valueText": "runTestCase"
                    },
                    "argumentList": {
                        "kind": "ArgumentList",
                        "fullStart": 1450,
                        "fullEnd": 1460,
                        "start": 1450,
                        "end": 1460,
                        "fullWidth": 10,
                        "width": 10,
                        "openParenToken": {
                            "kind": "OpenParenToken",
                            "fullStart": 1450,
                            "fullEnd": 1451,
                            "start": 1450,
                            "end": 1451,
                            "fullWidth": 1,
                            "width": 1,
                            "text": "(",
                            "value": "(",
                            "valueText": "("
                        },
                        "arguments": [
                            {
                                "kind": "IdentifierName",
                                "fullStart": 1451,
                                "fullEnd": 1459,
                                "start": 1451,
                                "end": 1459,
                                "fullWidth": 8,
                                "width": 8,
                                "text": "testcase",
                                "value": "testcase",
                                "valueText": "testcase"
                            }
                        ],
                        "closeParenToken": {
                            "kind": "CloseParenToken",
                            "fullStart": 1459,
                            "fullEnd": 1460,
                            "start": 1459,
                            "end": 1460,
                            "fullWidth": 1,
                            "width": 1,
                            "text": ")",
                            "value": ")",
                            "valueText": ")"
                        }
                    }
                },
                "semicolonToken": {
                    "kind": "SemicolonToken",
                    "fullStart": 1460,
                    "fullEnd": 1463,
                    "start": 1460,
                    "end": 1461,
                    "fullWidth": 3,
                    "width": 1,
                    "text": ";",
                    "value": ";",
                    "valueText": ";",
                    "hasTrailingTrivia": true,
                    "hasTrailingNewLine": true,
                    "trailingTrivia": [
                        {
                            "kind": "NewLineTrivia",
                            "text": "\r\n"
                        }
                    ]
                }
            }
        ],
        "endOfFileToken": {
            "kind": "EndOfFileToken",
            "fullStart": 1463,
            "fullEnd": 1463,
            "start": 1463,
            "end": 1463,
            "fullWidth": 0,
            "width": 0,
            "text": ""
        }
    },
    "lineMap": {
        "lineStarts": [
            0,
            67,
            152,
            232,
            308,
            380,
            385,
            441,
            665,
            670,
            672,
            674,
            697,
            720,
            722,
            768,
            794,
            824,
            855,
            887,
            900,
            967,
            969,
            999,
            1023,
            1034,
            1080,
            1106,
            1119,
            1186,
            1188,
            1268,
            1341,
            1432,
            1439,
            1463
        ],
        "length": 1463
    }
}<|MERGE_RESOLUTION|>--- conflicted
+++ resolved
@@ -247,12 +247,8 @@
                                         "start": 709,
                                         "end": 717,
                                         "fullWidth": 8,
-<<<<<<< HEAD
                                         "width": 8,
-                                        "identifier": {
-=======
                                         "propertyName": {
->>>>>>> 85e84683
                                             "kind": "IdentifierName",
                                             "fullStart": 709,
                                             "fullEnd": 713,
@@ -954,12 +950,8 @@
                                         "start": 912,
                                         "end": 964,
                                         "fullWidth": 52,
-<<<<<<< HEAD
                                         "width": 52,
-                                        "identifier": {
-=======
                                         "propertyName": {
->>>>>>> 85e84683
                                             "kind": "IdentifierName",
                                             "fullStart": 912,
                                             "fullEnd": 918,
@@ -1750,12 +1742,8 @@
                                         "start": 1131,
                                         "end": 1183,
                                         "fullWidth": 52,
-<<<<<<< HEAD
                                         "width": 52,
-                                        "identifier": {
-=======
                                         "propertyName": {
->>>>>>> 85e84683
                                             "kind": "IdentifierName",
                                             "fullStart": 1131,
                                             "fullEnd": 1137,
