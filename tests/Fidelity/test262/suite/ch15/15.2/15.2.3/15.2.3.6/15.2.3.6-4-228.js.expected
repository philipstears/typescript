--- conflicted
+++ resolved
@@ -245,12 +245,8 @@
                                         "start": 709,
                                         "end": 720,
                                         "fullWidth": 11,
-<<<<<<< HEAD
                                         "width": 11,
-                                        "identifier": {
-=======
                                         "propertyName": {
->>>>>>> 85e84683
                                             "kind": "IdentifierName",
                                             "fullStart": 709,
                                             "fullEnd": 716,
