{
    "isDeclaration": false,
    "languageVersion": "EcmaScript5",
    "parseOptions": {
        "allowAutomaticSemicolonInsertion": true
    },
    "sourceUnit": {
        "kind": "SourceUnit",
        "fullStart": 0,
        "fullEnd": 1211,
        "start": 582,
        "end": 1211,
        "fullWidth": 1211,
        "width": 629,
        "isIncrementallyUnusable": true,
        "moduleElements": [
            {
                "kind": "FunctionDeclaration",
                "fullStart": 0,
                "fullEnd": 1187,
                "start": 582,
                "end": 1185,
                "fullWidth": 1187,
                "width": 603,
                "isIncrementallyUnusable": true,
                "modifiers": [],
                "functionKeyword": {
                    "kind": "FunctionKeyword",
                    "fullStart": 0,
                    "fullEnd": 591,
                    "start": 582,
                    "end": 590,
                    "fullWidth": 591,
                    "width": 8,
                    "text": "function",
                    "value": "function",
                    "valueText": "function",
                    "hasLeadingTrivia": true,
                    "hasLeadingComment": true,
                    "hasLeadingNewLine": true,
                    "hasTrailingTrivia": true,
                    "leadingTrivia": [
                        {
                            "kind": "SingleLineCommentTrivia",
                            "text": "/// Copyright (c) 2012 Ecma International.  All rights reserved. "
                        },
                        {
                            "kind": "NewLineTrivia",
                            "text": "\r\n"
                        },
                        {
                            "kind": "SingleLineCommentTrivia",
                            "text": "/// Ecma International makes this code available under the terms and conditions set"
                        },
                        {
                            "kind": "NewLineTrivia",
                            "text": "\r\n"
                        },
                        {
                            "kind": "SingleLineCommentTrivia",
                            "text": "/// forth on http://hg.ecmascript.org/tests/test262/raw-file/tip/LICENSE (the "
                        },
                        {
                            "kind": "NewLineTrivia",
                            "text": "\r\n"
                        },
                        {
                            "kind": "SingleLineCommentTrivia",
                            "text": "/// \"Use Terms\").   Any redistribution of this code must retain the above "
                        },
                        {
                            "kind": "NewLineTrivia",
                            "text": "\r\n"
                        },
                        {
                            "kind": "SingleLineCommentTrivia",
                            "text": "/// copyright and this notice and otherwise comply with the Use Terms."
                        },
                        {
                            "kind": "NewLineTrivia",
                            "text": "\r\n"
                        },
                        {
                            "kind": "MultiLineCommentTrivia",
                            "text": "/**\r\n * @path ch15/15.2/15.2.3/15.2.3.6/15.2.3.6-4-578.js\r\n * @description ES5 Attributes - [[Get]] field of inherited property of [[Prototype]] internal property is correct (String instance)\r\n */"
                        },
                        {
                            "kind": "NewLineTrivia",
                            "text": "\r\n"
                        },
                        {
                            "kind": "NewLineTrivia",
                            "text": "\r\n"
                        },
                        {
                            "kind": "NewLineTrivia",
                            "text": "\r\n"
                        }
                    ],
                    "trailingTrivia": [
                        {
                            "kind": "WhitespaceTrivia",
                            "text": " "
                        }
                    ]
                },
                "identifier": {
                    "kind": "IdentifierName",
                    "fullStart": 591,
                    "fullEnd": 599,
                    "start": 591,
                    "end": 599,
                    "fullWidth": 8,
                    "width": 8,
                    "text": "testcase",
                    "value": "testcase",
                    "valueText": "testcase"
                },
                "callSignature": {
                    "kind": "CallSignature",
                    "fullStart": 599,
                    "fullEnd": 602,
                    "start": 599,
                    "end": 601,
                    "fullWidth": 3,
                    "width": 2,
                    "parameterList": {
                        "kind": "ParameterList",
                        "fullStart": 599,
                        "fullEnd": 602,
                        "start": 599,
                        "end": 601,
                        "fullWidth": 3,
                        "width": 2,
                        "openParenToken": {
                            "kind": "OpenParenToken",
                            "fullStart": 599,
                            "fullEnd": 600,
                            "start": 599,
                            "end": 600,
                            "fullWidth": 1,
                            "width": 1,
                            "text": "(",
                            "value": "(",
                            "valueText": "("
                        },
                        "parameters": [],
                        "closeParenToken": {
                            "kind": "CloseParenToken",
                            "fullStart": 600,
                            "fullEnd": 602,
                            "start": 600,
                            "end": 601,
                            "fullWidth": 2,
                            "width": 1,
                            "text": ")",
                            "value": ")",
                            "valueText": ")",
                            "hasTrailingTrivia": true,
                            "trailingTrivia": [
                                {
                                    "kind": "WhitespaceTrivia",
                                    "text": " "
                                }
                            ]
                        }
                    }
                },
                "block": {
                    "kind": "Block",
                    "fullStart": 602,
                    "fullEnd": 1187,
                    "start": 602,
                    "end": 1185,
                    "fullWidth": 585,
                    "width": 583,
                    "isIncrementallyUnusable": true,
                    "openBraceToken": {
                        "kind": "OpenBraceToken",
                        "fullStart": 602,
                        "fullEnd": 605,
                        "start": 602,
                        "end": 603,
                        "fullWidth": 3,
                        "width": 1,
                        "text": "{",
                        "value": "{",
                        "valueText": "{",
                        "hasTrailingTrivia": true,
                        "hasTrailingNewLine": true,
                        "trailingTrivia": [
                            {
                                "kind": "NewLineTrivia",
                                "text": "\r\n"
                            }
                        ]
                    },
                    "statements": [
                        {
                            "kind": "VariableStatement",
                            "fullStart": 605,
                            "fullEnd": 633,
                            "start": 613,
                            "end": 631,
                            "fullWidth": 28,
                            "width": 18,
                            "modifiers": [],
                            "variableDeclaration": {
                                "kind": "VariableDeclaration",
                                "fullStart": 605,
                                "fullEnd": 630,
                                "start": 613,
                                "end": 630,
                                "fullWidth": 25,
                                "width": 17,
                                "varKeyword": {
                                    "kind": "VarKeyword",
                                    "fullStart": 605,
                                    "fullEnd": 617,
                                    "start": 613,
                                    "end": 616,
                                    "fullWidth": 12,
                                    "width": 3,
                                    "text": "var",
                                    "value": "var",
                                    "valueText": "var",
                                    "hasLeadingTrivia": true,
                                    "hasTrailingTrivia": true,
                                    "leadingTrivia": [
                                        {
                                            "kind": "WhitespaceTrivia",
                                            "text": "        "
                                        }
                                    ],
                                    "trailingTrivia": [
                                        {
                                            "kind": "WhitespaceTrivia",
                                            "text": " "
                                        }
                                    ]
                                },
                                "variableDeclarators": [
                                    {
                                        "kind": "VariableDeclarator",
                                        "fullStart": 617,
                                        "fullEnd": 630,
                                        "start": 617,
                                        "end": 630,
                                        "fullWidth": 13,
                                        "width": 13,
                                        "identifier": {
                                            "kind": "IdentifierName",
                                            "fullStart": 617,
                                            "fullEnd": 622,
                                            "start": 617,
                                            "end": 621,
                                            "fullWidth": 5,
                                            "width": 4,
                                            "text": "data",
                                            "value": "data",
                                            "valueText": "data",
                                            "hasTrailingTrivia": true,
                                            "trailingTrivia": [
                                                {
                                                    "kind": "WhitespaceTrivia",
                                                    "text": " "
                                                }
                                            ]
                                        },
                                        "equalsValueClause": {
                                            "kind": "EqualsValueClause",
                                            "fullStart": 622,
                                            "fullEnd": 630,
                                            "start": 622,
                                            "end": 630,
                                            "fullWidth": 8,
                                            "width": 8,
                                            "equalsToken": {
                                                "kind": "EqualsToken",
                                                "fullStart": 622,
                                                "fullEnd": 624,
                                                "start": 622,
                                                "end": 623,
                                                "fullWidth": 2,
                                                "width": 1,
                                                "text": "=",
                                                "value": "=",
                                                "valueText": "=",
                                                "hasTrailingTrivia": true,
                                                "trailingTrivia": [
                                                    {
                                                        "kind": "WhitespaceTrivia",
                                                        "text": " "
                                                    }
                                                ]
                                            },
                                            "value": {
                                                "kind": "StringLiteral",
                                                "fullStart": 624,
                                                "fullEnd": 630,
                                                "start": 624,
                                                "end": 630,
                                                "fullWidth": 6,
                                                "width": 6,
                                                "text": "\"data\"",
                                                "value": "data",
                                                "valueText": "data"
                                            }
                                        }
                                    }
                                ]
                            },
                            "semicolonToken": {
                                "kind": "SemicolonToken",
                                "fullStart": 630,
                                "fullEnd": 633,
                                "start": 630,
                                "end": 631,
                                "fullWidth": 3,
                                "width": 1,
                                "text": ";",
                                "value": ";",
                                "valueText": ";",
                                "hasTrailingTrivia": true,
                                "hasTrailingNewLine": true,
                                "trailingTrivia": [
                                    {
                                        "kind": "NewLineTrivia",
                                        "text": "\r\n"
                                    }
                                ]
                            }
                        },
                        {
                            "kind": "TryStatement",
                            "fullStart": 633,
                            "fullEnd": 1180,
                            "start": 641,
                            "end": 1178,
                            "fullWidth": 547,
                            "width": 537,
                            "isIncrementallyUnusable": true,
                            "tryKeyword": {
                                "kind": "TryKeyword",
                                "fullStart": 633,
                                "fullEnd": 645,
                                "start": 641,
                                "end": 644,
                                "fullWidth": 12,
                                "width": 3,
                                "text": "try",
                                "value": "try",
                                "valueText": "try",
                                "hasLeadingTrivia": true,
                                "hasTrailingTrivia": true,
                                "leadingTrivia": [
                                    {
                                        "kind": "WhitespaceTrivia",
                                        "text": "        "
                                    }
                                ],
                                "trailingTrivia": [
                                    {
                                        "kind": "WhitespaceTrivia",
                                        "text": " "
                                    }
                                ]
                            },
                            "block": {
                                "kind": "Block",
                                "fullStart": 645,
                                "fullEnd": 1115,
                                "start": 645,
                                "end": 1114,
                                "fullWidth": 470,
                                "width": 469,
                                "isIncrementallyUnusable": true,
                                "openBraceToken": {
                                    "kind": "OpenBraceToken",
                                    "fullStart": 645,
                                    "fullEnd": 648,
                                    "start": 645,
                                    "end": 646,
                                    "fullWidth": 3,
                                    "width": 1,
                                    "text": "{",
                                    "value": "{",
                                    "valueText": "{",
                                    "hasTrailingTrivia": true,
                                    "hasTrailingNewLine": true,
                                    "trailingTrivia": [
                                        {
                                            "kind": "NewLineTrivia",
                                            "text": "\r\n"
                                        }
                                    ]
                                },
                                "statements": [
                                    {
                                        "kind": "ExpressionStatement",
                                        "fullStart": 648,
                                        "fullEnd": 985,
                                        "start": 660,
                                        "end": 983,
                                        "fullWidth": 337,
                                        "width": 323,
                                        "isIncrementallyUnusable": true,
                                        "expression": {
                                            "kind": "InvocationExpression",
                                            "fullStart": 648,
                                            "fullEnd": 982,
                                            "start": 660,
                                            "end": 982,
                                            "fullWidth": 334,
                                            "width": 322,
                                            "isIncrementallyUnusable": true,
                                            "expression": {
                                                "kind": "MemberAccessExpression",
                                                "fullStart": 648,
                                                "fullEnd": 681,
                                                "start": 660,
                                                "end": 681,
                                                "fullWidth": 33,
                                                "width": 21,
                                                "expression": {
                                                    "kind": "IdentifierName",
                                                    "fullStart": 648,
                                                    "fullEnd": 666,
                                                    "start": 660,
                                                    "end": 666,
                                                    "fullWidth": 18,
                                                    "width": 6,
                                                    "text": "Object",
                                                    "value": "Object",
                                                    "valueText": "Object",
                                                    "hasLeadingTrivia": true,
                                                    "leadingTrivia": [
                                                        {
                                                            "kind": "WhitespaceTrivia",
                                                            "text": "            "
                                                        }
                                                    ]
                                                },
                                                "dotToken": {
                                                    "kind": "DotToken",
                                                    "fullStart": 666,
                                                    "fullEnd": 667,
                                                    "start": 666,
                                                    "end": 667,
                                                    "fullWidth": 1,
                                                    "width": 1,
                                                    "text": ".",
                                                    "value": ".",
                                                    "valueText": "."
                                                },
                                                "name": {
                                                    "kind": "IdentifierName",
                                                    "fullStart": 667,
                                                    "fullEnd": 681,
                                                    "start": 667,
                                                    "end": 681,
                                                    "fullWidth": 14,
                                                    "width": 14,
                                                    "text": "defineProperty",
                                                    "value": "defineProperty",
                                                    "valueText": "defineProperty"
                                                }
                                            },
                                            "argumentList": {
                                                "kind": "ArgumentList",
                                                "fullStart": 681,
                                                "fullEnd": 982,
                                                "start": 681,
                                                "end": 982,
                                                "fullWidth": 301,
                                                "width": 301,
                                                "isIncrementallyUnusable": true,
                                                "openParenToken": {
                                                    "kind": "OpenParenToken",
                                                    "fullStart": 681,
                                                    "fullEnd": 682,
                                                    "start": 681,
                                                    "end": 682,
                                                    "fullWidth": 1,
                                                    "width": 1,
                                                    "text": "(",
                                                    "value": "(",
                                                    "valueText": "("
                                                },
                                                "arguments": [
                                                    {
                                                        "kind": "MemberAccessExpression",
                                                        "fullStart": 682,
                                                        "fullEnd": 698,
                                                        "start": 682,
                                                        "end": 698,
                                                        "fullWidth": 16,
                                                        "width": 16,
                                                        "expression": {
                                                            "kind": "IdentifierName",
                                                            "fullStart": 682,
                                                            "fullEnd": 688,
                                                            "start": 682,
                                                            "end": 688,
                                                            "fullWidth": 6,
                                                            "width": 6,
                                                            "text": "String",
                                                            "value": "String",
                                                            "valueText": "String"
                                                        },
                                                        "dotToken": {
                                                            "kind": "DotToken",
                                                            "fullStart": 688,
                                                            "fullEnd": 689,
                                                            "start": 688,
                                                            "end": 689,
                                                            "fullWidth": 1,
                                                            "width": 1,
                                                            "text": ".",
                                                            "value": ".",
                                                            "valueText": "."
                                                        },
                                                        "name": {
                                                            "kind": "IdentifierName",
                                                            "fullStart": 689,
                                                            "fullEnd": 698,
                                                            "start": 689,
                                                            "end": 698,
                                                            "fullWidth": 9,
                                                            "width": 9,
                                                            "text": "prototype",
                                                            "value": "prototype",
                                                            "valueText": "prototype"
                                                        }
                                                    },
                                                    {
                                                        "kind": "CommaToken",
                                                        "fullStart": 698,
                                                        "fullEnd": 700,
                                                        "start": 698,
                                                        "end": 699,
                                                        "fullWidth": 2,
                                                        "width": 1,
                                                        "text": ",",
                                                        "value": ",",
                                                        "valueText": ",",
                                                        "hasTrailingTrivia": true,
                                                        "trailingTrivia": [
                                                            {
                                                                "kind": "WhitespaceTrivia",
                                                                "text": " "
                                                            }
                                                        ]
                                                    },
                                                    {
                                                        "kind": "StringLiteral",
                                                        "fullStart": 700,
                                                        "fullEnd": 706,
                                                        "start": 700,
                                                        "end": 706,
                                                        "fullWidth": 6,
                                                        "width": 6,
                                                        "text": "\"prop\"",
                                                        "value": "prop",
                                                        "valueText": "prop"
                                                    },
                                                    {
                                                        "kind": "CommaToken",
                                                        "fullStart": 706,
                                                        "fullEnd": 708,
                                                        "start": 706,
                                                        "end": 707,
                                                        "fullWidth": 2,
                                                        "width": 1,
                                                        "text": ",",
                                                        "value": ",",
                                                        "valueText": ",",
                                                        "hasTrailingTrivia": true,
                                                        "trailingTrivia": [
                                                            {
                                                                "kind": "WhitespaceTrivia",
                                                                "text": " "
                                                            }
                                                        ]
                                                    },
                                                    {
                                                        "kind": "ObjectLiteralExpression",
                                                        "fullStart": 708,
                                                        "fullEnd": 981,
                                                        "start": 708,
                                                        "end": 981,
                                                        "fullWidth": 273,
                                                        "width": 273,
                                                        "isIncrementallyUnusable": true,
                                                        "openBraceToken": {
                                                            "kind": "OpenBraceToken",
                                                            "fullStart": 708,
                                                            "fullEnd": 711,
                                                            "start": 708,
                                                            "end": 709,
                                                            "fullWidth": 3,
                                                            "width": 1,
                                                            "text": "{",
                                                            "value": "{",
                                                            "valueText": "{",
                                                            "hasTrailingTrivia": true,
                                                            "hasTrailingNewLine": true,
                                                            "trailingTrivia": [
                                                                {
                                                                    "kind": "NewLineTrivia",
                                                                    "text": "\r\n"
                                                                }
                                                            ]
                                                        },
                                                        "propertyAssignments": [
                                                            {
                                                                "kind": "SimplePropertyAssignment",
                                                                "fullStart": 711,
                                                                "fullEnd": 798,
                                                                "start": 727,
                                                                "end": 798,
                                                                "fullWidth": 87,
                                                                "width": 71,
                                                                "isIncrementallyUnusable": true,
                                                                "propertyName": {
                                                                    "kind": "IdentifierName",
                                                                    "fullStart": 711,
                                                                    "fullEnd": 730,
                                                                    "start": 727,
                                                                    "end": 730,
                                                                    "fullWidth": 19,
                                                                    "width": 3,
                                                                    "text": "get",
                                                                    "value": "get",
                                                                    "valueText": "get",
                                                                    "hasLeadingTrivia": true,
                                                                    "leadingTrivia": [
                                                                        {
                                                                            "kind": "WhitespaceTrivia",
                                                                            "text": "                "
                                                                        }
                                                                    ]
                                                                },
                                                                "colonToken": {
                                                                    "kind": "ColonToken",
                                                                    "fullStart": 730,
                                                                    "fullEnd": 732,
                                                                    "start": 730,
                                                                    "end": 731,
                                                                    "fullWidth": 2,
                                                                    "width": 1,
                                                                    "text": ":",
                                                                    "value": ":",
                                                                    "valueText": ":",
                                                                    "hasTrailingTrivia": true,
                                                                    "trailingTrivia": [
                                                                        {
                                                                            "kind": "WhitespaceTrivia",
                                                                            "text": " "
                                                                        }
                                                                    ]
                                                                },
                                                                "expression": {
                                                                    "kind": "FunctionExpression",
                                                                    "fullStart": 732,
                                                                    "fullEnd": 798,
                                                                    "start": 732,
                                                                    "end": 798,
                                                                    "fullWidth": 66,
                                                                    "width": 66,
                                                                    "functionKeyword": {
                                                                        "kind": "FunctionKeyword",
                                                                        "fullStart": 732,
                                                                        "fullEnd": 741,
                                                                        "start": 732,
                                                                        "end": 740,
                                                                        "fullWidth": 9,
                                                                        "width": 8,
                                                                        "text": "function",
                                                                        "value": "function",
                                                                        "valueText": "function",
                                                                        "hasTrailingTrivia": true,
                                                                        "trailingTrivia": [
                                                                            {
                                                                                "kind": "WhitespaceTrivia",
                                                                                "text": " "
                                                                            }
                                                                        ]
                                                                    },
                                                                    "callSignature": {
                                                                        "kind": "CallSignature",
                                                                        "fullStart": 741,
                                                                        "fullEnd": 744,
                                                                        "start": 741,
                                                                        "end": 743,
                                                                        "fullWidth": 3,
                                                                        "width": 2,
                                                                        "parameterList": {
                                                                            "kind": "ParameterList",
                                                                            "fullStart": 741,
                                                                            "fullEnd": 744,
                                                                            "start": 741,
                                                                            "end": 743,
                                                                            "fullWidth": 3,
                                                                            "width": 2,
                                                                            "openParenToken": {
                                                                                "kind": "OpenParenToken",
                                                                                "fullStart": 741,
                                                                                "fullEnd": 742,
                                                                                "start": 741,
                                                                                "end": 742,
                                                                                "fullWidth": 1,
                                                                                "width": 1,
                                                                                "text": "(",
                                                                                "value": "(",
                                                                                "valueText": "("
                                                                            },
                                                                            "parameters": [],
                                                                            "closeParenToken": {
                                                                                "kind": "CloseParenToken",
                                                                                "fullStart": 742,
                                                                                "fullEnd": 744,
                                                                                "start": 742,
                                                                                "end": 743,
                                                                                "fullWidth": 2,
                                                                                "width": 1,
                                                                                "text": ")",
                                                                                "value": ")",
                                                                                "valueText": ")",
                                                                                "hasTrailingTrivia": true,
                                                                                "trailingTrivia": [
                                                                                    {
                                                                                        "kind": "WhitespaceTrivia",
                                                                                        "text": " "
                                                                                    }
                                                                                ]
                                                                            }
                                                                        }
                                                                    },
                                                                    "block": {
                                                                        "kind": "Block",
                                                                        "fullStart": 744,
                                                                        "fullEnd": 798,
                                                                        "start": 744,
                                                                        "end": 798,
                                                                        "fullWidth": 54,
                                                                        "width": 54,
                                                                        "openBraceToken": {
                                                                            "kind": "OpenBraceToken",
                                                                            "fullStart": 744,
                                                                            "fullEnd": 747,
                                                                            "start": 744,
                                                                            "end": 745,
                                                                            "fullWidth": 3,
                                                                            "width": 1,
                                                                            "text": "{",
                                                                            "value": "{",
                                                                            "valueText": "{",
                                                                            "hasTrailingTrivia": true,
                                                                            "hasTrailingNewLine": true,
                                                                            "trailingTrivia": [
                                                                                {
                                                                                    "kind": "NewLineTrivia",
                                                                                    "text": "\r\n"
                                                                                }
                                                                            ]
                                                                        },
                                                                        "statements": [
                                                                            {
                                                                                "kind": "ReturnStatement",
                                                                                "fullStart": 747,
                                                                                "fullEnd": 781,
                                                                                "start": 767,
                                                                                "end": 779,
                                                                                "fullWidth": 34,
                                                                                "width": 12,
                                                                                "returnKeyword": {
                                                                                    "kind": "ReturnKeyword",
                                                                                    "fullStart": 747,
                                                                                    "fullEnd": 774,
                                                                                    "start": 767,
                                                                                    "end": 773,
                                                                                    "fullWidth": 27,
                                                                                    "width": 6,
                                                                                    "text": "return",
                                                                                    "value": "return",
                                                                                    "valueText": "return",
                                                                                    "hasLeadingTrivia": true,
                                                                                    "hasTrailingTrivia": true,
                                                                                    "leadingTrivia": [
                                                                                        {
                                                                                            "kind": "WhitespaceTrivia",
                                                                                            "text": "                    "
                                                                                        }
                                                                                    ],
                                                                                    "trailingTrivia": [
                                                                                        {
                                                                                            "kind": "WhitespaceTrivia",
                                                                                            "text": " "
                                                                                        }
                                                                                    ]
                                                                                },
                                                                                "expression": {
                                                                                    "kind": "IdentifierName",
                                                                                    "fullStart": 774,
                                                                                    "fullEnd": 778,
                                                                                    "start": 774,
                                                                                    "end": 778,
                                                                                    "fullWidth": 4,
                                                                                    "width": 4,
                                                                                    "text": "data",
                                                                                    "value": "data",
                                                                                    "valueText": "data"
                                                                                },
                                                                                "semicolonToken": {
                                                                                    "kind": "SemicolonToken",
                                                                                    "fullStart": 778,
                                                                                    "fullEnd": 781,
                                                                                    "start": 778,
                                                                                    "end": 779,
                                                                                    "fullWidth": 3,
                                                                                    "width": 1,
                                                                                    "text": ";",
                                                                                    "value": ";",
                                                                                    "valueText": ";",
                                                                                    "hasTrailingTrivia": true,
                                                                                    "hasTrailingNewLine": true,
                                                                                    "trailingTrivia": [
                                                                                        {
                                                                                            "kind": "NewLineTrivia",
                                                                                            "text": "\r\n"
                                                                                        }
                                                                                    ]
                                                                                }
                                                                            }
                                                                        ],
                                                                        "closeBraceToken": {
                                                                            "kind": "CloseBraceToken",
                                                                            "fullStart": 781,
                                                                            "fullEnd": 798,
                                                                            "start": 797,
                                                                            "end": 798,
                                                                            "fullWidth": 17,
                                                                            "width": 1,
                                                                            "text": "}",
                                                                            "value": "}",
                                                                            "valueText": "}",
                                                                            "hasLeadingTrivia": true,
                                                                            "leadingTrivia": [
                                                                                {
                                                                                    "kind": "WhitespaceTrivia",
                                                                                    "text": "                "
                                                                                }
                                                                            ]
                                                                        }
                                                                    }
                                                                }
                                                            },
                                                            {
                                                                "kind": "CommaToken",
                                                                "fullStart": 798,
                                                                "fullEnd": 801,
                                                                "start": 798,
                                                                "end": 799,
                                                                "fullWidth": 3,
                                                                "width": 1,
                                                                "text": ",",
                                                                "value": ",",
                                                                "valueText": ",",
                                                                "hasTrailingTrivia": true,
                                                                "hasTrailingNewLine": true,
                                                                "trailingTrivia": [
                                                                    {
                                                                        "kind": "NewLineTrivia",
                                                                        "text": "\r\n"
                                                                    }
                                                                ]
                                                            },
                                                            {
                                                                "kind": "SimplePropertyAssignment",
                                                                "fullStart": 801,
                                                                "fullEnd": 894,
                                                                "start": 817,
                                                                "end": 894,
                                                                "fullWidth": 93,
                                                                "width": 77,
                                                                "isIncrementallyUnusable": true,
                                                                "propertyName": {
                                                                    "kind": "IdentifierName",
                                                                    "fullStart": 801,
                                                                    "fullEnd": 820,
                                                                    "start": 817,
                                                                    "end": 820,
                                                                    "fullWidth": 19,
                                                                    "width": 3,
                                                                    "text": "set",
                                                                    "value": "set",
                                                                    "valueText": "set",
                                                                    "hasLeadingTrivia": true,
                                                                    "leadingTrivia": [
                                                                        {
                                                                            "kind": "WhitespaceTrivia",
                                                                            "text": "                "
                                                                        }
                                                                    ]
                                                                },
                                                                "colonToken": {
                                                                    "kind": "ColonToken",
                                                                    "fullStart": 820,
                                                                    "fullEnd": 822,
                                                                    "start": 820,
                                                                    "end": 821,
                                                                    "fullWidth": 2,
                                                                    "width": 1,
                                                                    "text": ":",
                                                                    "value": ":",
                                                                    "valueText": ":",
                                                                    "hasTrailingTrivia": true,
                                                                    "trailingTrivia": [
                                                                        {
                                                                            "kind": "WhitespaceTrivia",
                                                                            "text": " "
                                                                        }
                                                                    ]
                                                                },
                                                                "expression": {
                                                                    "kind": "FunctionExpression",
                                                                    "fullStart": 822,
                                                                    "fullEnd": 894,
                                                                    "start": 822,
                                                                    "end": 894,
                                                                    "fullWidth": 72,
                                                                    "width": 72,
                                                                    "functionKeyword": {
                                                                        "kind": "FunctionKeyword",
                                                                        "fullStart": 822,
                                                                        "fullEnd": 831,
                                                                        "start": 822,
                                                                        "end": 830,
                                                                        "fullWidth": 9,
                                                                        "width": 8,
                                                                        "text": "function",
                                                                        "value": "function",
                                                                        "valueText": "function",
                                                                        "hasTrailingTrivia": true,
                                                                        "trailingTrivia": [
                                                                            {
                                                                                "kind": "WhitespaceTrivia",
                                                                                "text": " "
                                                                            }
                                                                        ]
                                                                    },
                                                                    "callSignature": {
                                                                        "kind": "CallSignature",
                                                                        "fullStart": 831,
                                                                        "fullEnd": 839,
                                                                        "start": 831,
                                                                        "end": 838,
                                                                        "fullWidth": 8,
                                                                        "width": 7,
                                                                        "parameterList": {
                                                                            "kind": "ParameterList",
                                                                            "fullStart": 831,
                                                                            "fullEnd": 839,
                                                                            "start": 831,
                                                                            "end": 838,
                                                                            "fullWidth": 8,
                                                                            "width": 7,
                                                                            "openParenToken": {
                                                                                "kind": "OpenParenToken",
                                                                                "fullStart": 831,
                                                                                "fullEnd": 832,
                                                                                "start": 831,
                                                                                "end": 832,
                                                                                "fullWidth": 1,
                                                                                "width": 1,
                                                                                "text": "(",
                                                                                "value": "(",
                                                                                "valueText": "("
                                                                            },
                                                                            "parameters": [
                                                                                {
                                                                                    "kind": "Parameter",
                                                                                    "fullStart": 832,
                                                                                    "fullEnd": 837,
                                                                                    "start": 832,
                                                                                    "end": 837,
                                                                                    "fullWidth": 5,
<<<<<<< HEAD
                                                                                    "width": 5,
=======
                                                                                    "modifiers": [],
>>>>>>> e3c38734
                                                                                    "identifier": {
                                                                                        "kind": "IdentifierName",
                                                                                        "fullStart": 832,
                                                                                        "fullEnd": 837,
                                                                                        "start": 832,
                                                                                        "end": 837,
                                                                                        "fullWidth": 5,
                                                                                        "width": 5,
                                                                                        "text": "value",
                                                                                        "value": "value",
                                                                                        "valueText": "value"
                                                                                    }
                                                                                }
                                                                            ],
                                                                            "closeParenToken": {
                                                                                "kind": "CloseParenToken",
                                                                                "fullStart": 837,
                                                                                "fullEnd": 839,
                                                                                "start": 837,
                                                                                "end": 838,
                                                                                "fullWidth": 2,
                                                                                "width": 1,
                                                                                "text": ")",
                                                                                "value": ")",
                                                                                "valueText": ")",
                                                                                "hasTrailingTrivia": true,
                                                                                "trailingTrivia": [
                                                                                    {
                                                                                        "kind": "WhitespaceTrivia",
                                                                                        "text": " "
                                                                                    }
                                                                                ]
                                                                            }
                                                                        }
                                                                    },
                                                                    "block": {
                                                                        "kind": "Block",
                                                                        "fullStart": 839,
                                                                        "fullEnd": 894,
                                                                        "start": 839,
                                                                        "end": 894,
                                                                        "fullWidth": 55,
                                                                        "width": 55,
                                                                        "openBraceToken": {
                                                                            "kind": "OpenBraceToken",
                                                                            "fullStart": 839,
                                                                            "fullEnd": 842,
                                                                            "start": 839,
                                                                            "end": 840,
                                                                            "fullWidth": 3,
                                                                            "width": 1,
                                                                            "text": "{",
                                                                            "value": "{",
                                                                            "valueText": "{",
                                                                            "hasTrailingTrivia": true,
                                                                            "hasTrailingNewLine": true,
                                                                            "trailingTrivia": [
                                                                                {
                                                                                    "kind": "NewLineTrivia",
                                                                                    "text": "\r\n"
                                                                                }
                                                                            ]
                                                                        },
                                                                        "statements": [
                                                                            {
                                                                                "kind": "ExpressionStatement",
                                                                                "fullStart": 842,
                                                                                "fullEnd": 877,
                                                                                "start": 862,
                                                                                "end": 875,
                                                                                "fullWidth": 35,
                                                                                "width": 13,
                                                                                "expression": {
                                                                                    "kind": "AssignmentExpression",
                                                                                    "fullStart": 842,
                                                                                    "fullEnd": 874,
                                                                                    "start": 862,
                                                                                    "end": 874,
                                                                                    "fullWidth": 32,
                                                                                    "width": 12,
                                                                                    "left": {
                                                                                        "kind": "IdentifierName",
                                                                                        "fullStart": 842,
                                                                                        "fullEnd": 867,
                                                                                        "start": 862,
                                                                                        "end": 866,
                                                                                        "fullWidth": 25,
                                                                                        "width": 4,
                                                                                        "text": "data",
                                                                                        "value": "data",
                                                                                        "valueText": "data",
                                                                                        "hasLeadingTrivia": true,
                                                                                        "hasTrailingTrivia": true,
                                                                                        "leadingTrivia": [
                                                                                            {
                                                                                                "kind": "WhitespaceTrivia",
                                                                                                "text": "                    "
                                                                                            }
                                                                                        ],
                                                                                        "trailingTrivia": [
                                                                                            {
                                                                                                "kind": "WhitespaceTrivia",
                                                                                                "text": " "
                                                                                            }
                                                                                        ]
                                                                                    },
                                                                                    "operatorToken": {
                                                                                        "kind": "EqualsToken",
                                                                                        "fullStart": 867,
                                                                                        "fullEnd": 869,
                                                                                        "start": 867,
                                                                                        "end": 868,
                                                                                        "fullWidth": 2,
                                                                                        "width": 1,
                                                                                        "text": "=",
                                                                                        "value": "=",
                                                                                        "valueText": "=",
                                                                                        "hasTrailingTrivia": true,
                                                                                        "trailingTrivia": [
                                                                                            {
                                                                                                "kind": "WhitespaceTrivia",
                                                                                                "text": " "
                                                                                            }
                                                                                        ]
                                                                                    },
                                                                                    "right": {
                                                                                        "kind": "IdentifierName",
                                                                                        "fullStart": 869,
                                                                                        "fullEnd": 874,
                                                                                        "start": 869,
                                                                                        "end": 874,
                                                                                        "fullWidth": 5,
                                                                                        "width": 5,
                                                                                        "text": "value",
                                                                                        "value": "value",
                                                                                        "valueText": "value"
                                                                                    }
                                                                                },
                                                                                "semicolonToken": {
                                                                                    "kind": "SemicolonToken",
                                                                                    "fullStart": 874,
                                                                                    "fullEnd": 877,
                                                                                    "start": 874,
                                                                                    "end": 875,
                                                                                    "fullWidth": 3,
                                                                                    "width": 1,
                                                                                    "text": ";",
                                                                                    "value": ";",
                                                                                    "valueText": ";",
                                                                                    "hasTrailingTrivia": true,
                                                                                    "hasTrailingNewLine": true,
                                                                                    "trailingTrivia": [
                                                                                        {
                                                                                            "kind": "NewLineTrivia",
                                                                                            "text": "\r\n"
                                                                                        }
                                                                                    ]
                                                                                }
                                                                            }
                                                                        ],
                                                                        "closeBraceToken": {
                                                                            "kind": "CloseBraceToken",
                                                                            "fullStart": 877,
                                                                            "fullEnd": 894,
                                                                            "start": 893,
                                                                            "end": 894,
                                                                            "fullWidth": 17,
                                                                            "width": 1,
                                                                            "text": "}",
                                                                            "value": "}",
                                                                            "valueText": "}",
                                                                            "hasLeadingTrivia": true,
                                                                            "leadingTrivia": [
                                                                                {
                                                                                    "kind": "WhitespaceTrivia",
                                                                                    "text": "                "
                                                                                }
                                                                            ]
                                                                        }
                                                                    }
                                                                }
                                                            },
                                                            {
                                                                "kind": "CommaToken",
                                                                "fullStart": 894,
                                                                "fullEnd": 897,
                                                                "start": 894,
                                                                "end": 895,
                                                                "fullWidth": 3,
                                                                "width": 1,
                                                                "text": ",",
                                                                "value": ",",
                                                                "valueText": ",",
                                                                "hasTrailingTrivia": true,
                                                                "hasTrailingNewLine": true,
                                                                "trailingTrivia": [
                                                                    {
                                                                        "kind": "NewLineTrivia",
                                                                        "text": "\r\n"
                                                                    }
                                                                ]
                                                            },
                                                            {
                                                                "kind": "SimplePropertyAssignment",
                                                                "fullStart": 897,
                                                                "fullEnd": 929,
                                                                "start": 913,
                                                                "end": 929,
                                                                "fullWidth": 32,
                                                                "width": 16,
                                                                "propertyName": {
                                                                    "kind": "IdentifierName",
                                                                    "fullStart": 897,
                                                                    "fullEnd": 923,
                                                                    "start": 913,
                                                                    "end": 923,
                                                                    "fullWidth": 26,
                                                                    "width": 10,
                                                                    "text": "enumerable",
                                                                    "value": "enumerable",
                                                                    "valueText": "enumerable",
                                                                    "hasLeadingTrivia": true,
                                                                    "leadingTrivia": [
                                                                        {
                                                                            "kind": "WhitespaceTrivia",
                                                                            "text": "                "
                                                                        }
                                                                    ]
                                                                },
                                                                "colonToken": {
                                                                    "kind": "ColonToken",
                                                                    "fullStart": 923,
                                                                    "fullEnd": 925,
                                                                    "start": 923,
                                                                    "end": 924,
                                                                    "fullWidth": 2,
                                                                    "width": 1,
                                                                    "text": ":",
                                                                    "value": ":",
                                                                    "valueText": ":",
                                                                    "hasTrailingTrivia": true,
                                                                    "trailingTrivia": [
                                                                        {
                                                                            "kind": "WhitespaceTrivia",
                                                                            "text": " "
                                                                        }
                                                                    ]
                                                                },
                                                                "expression": {
                                                                    "kind": "TrueKeyword",
                                                                    "fullStart": 925,
                                                                    "fullEnd": 929,
                                                                    "start": 925,
                                                                    "end": 929,
                                                                    "fullWidth": 4,
                                                                    "width": 4,
                                                                    "text": "true",
                                                                    "value": true,
                                                                    "valueText": "true"
                                                                }
                                                            },
                                                            {
                                                                "kind": "CommaToken",
                                                                "fullStart": 929,
                                                                "fullEnd": 932,
                                                                "start": 929,
                                                                "end": 930,
                                                                "fullWidth": 3,
                                                                "width": 1,
                                                                "text": ",",
                                                                "value": ",",
                                                                "valueText": ",",
                                                                "hasTrailingTrivia": true,
                                                                "hasTrailingNewLine": true,
                                                                "trailingTrivia": [
                                                                    {
                                                                        "kind": "NewLineTrivia",
                                                                        "text": "\r\n"
                                                                    }
                                                                ]
                                                            },
                                                            {
                                                                "kind": "SimplePropertyAssignment",
                                                                "fullStart": 932,
                                                                "fullEnd": 968,
                                                                "start": 948,
                                                                "end": 966,
                                                                "fullWidth": 36,
                                                                "width": 18,
                                                                "propertyName": {
                                                                    "kind": "IdentifierName",
                                                                    "fullStart": 932,
                                                                    "fullEnd": 960,
                                                                    "start": 948,
                                                                    "end": 960,
                                                                    "fullWidth": 28,
                                                                    "width": 12,
                                                                    "text": "configurable",
                                                                    "value": "configurable",
                                                                    "valueText": "configurable",
                                                                    "hasLeadingTrivia": true,
                                                                    "leadingTrivia": [
                                                                        {
                                                                            "kind": "WhitespaceTrivia",
                                                                            "text": "                "
                                                                        }
                                                                    ]
                                                                },
                                                                "colonToken": {
                                                                    "kind": "ColonToken",
                                                                    "fullStart": 960,
                                                                    "fullEnd": 962,
                                                                    "start": 960,
                                                                    "end": 961,
                                                                    "fullWidth": 2,
                                                                    "width": 1,
                                                                    "text": ":",
                                                                    "value": ":",
                                                                    "valueText": ":",
                                                                    "hasTrailingTrivia": true,
                                                                    "trailingTrivia": [
                                                                        {
                                                                            "kind": "WhitespaceTrivia",
                                                                            "text": " "
                                                                        }
                                                                    ]
                                                                },
                                                                "expression": {
                                                                    "kind": "TrueKeyword",
                                                                    "fullStart": 962,
                                                                    "fullEnd": 968,
                                                                    "start": 962,
                                                                    "end": 966,
                                                                    "fullWidth": 6,
                                                                    "width": 4,
                                                                    "text": "true",
                                                                    "value": true,
                                                                    "valueText": "true",
                                                                    "hasTrailingTrivia": true,
                                                                    "hasTrailingNewLine": true,
                                                                    "trailingTrivia": [
                                                                        {
                                                                            "kind": "NewLineTrivia",
                                                                            "text": "\r\n"
                                                                        }
                                                                    ]
                                                                }
                                                            }
                                                        ],
                                                        "closeBraceToken": {
                                                            "kind": "CloseBraceToken",
                                                            "fullStart": 968,
                                                            "fullEnd": 981,
                                                            "start": 980,
                                                            "end": 981,
                                                            "fullWidth": 13,
                                                            "width": 1,
                                                            "text": "}",
                                                            "value": "}",
                                                            "valueText": "}",
                                                            "hasLeadingTrivia": true,
                                                            "leadingTrivia": [
                                                                {
                                                                    "kind": "WhitespaceTrivia",
                                                                    "text": "            "
                                                                }
                                                            ]
                                                        }
                                                    }
                                                ],
                                                "closeParenToken": {
                                                    "kind": "CloseParenToken",
                                                    "fullStart": 981,
                                                    "fullEnd": 982,
                                                    "start": 981,
                                                    "end": 982,
                                                    "fullWidth": 1,
                                                    "width": 1,
                                                    "text": ")",
                                                    "value": ")",
                                                    "valueText": ")"
                                                }
                                            }
                                        },
                                        "semicolonToken": {
                                            "kind": "SemicolonToken",
                                            "fullStart": 982,
                                            "fullEnd": 985,
                                            "start": 982,
                                            "end": 983,
                                            "fullWidth": 3,
                                            "width": 1,
                                            "text": ";",
                                            "value": ";",
                                            "valueText": ";",
                                            "hasTrailingTrivia": true,
                                            "hasTrailingNewLine": true,
                                            "trailingTrivia": [
                                                {
                                                    "kind": "NewLineTrivia",
                                                    "text": "\r\n"
                                                }
                                            ]
                                        }
                                    },
                                    {
                                        "kind": "VariableStatement",
                                        "fullStart": 985,
                                        "fullEnd": 1025,
                                        "start": 997,
                                        "end": 1023,
                                        "fullWidth": 40,
                                        "width": 26,
                                        "modifiers": [],
                                        "variableDeclaration": {
                                            "kind": "VariableDeclaration",
                                            "fullStart": 985,
                                            "fullEnd": 1022,
                                            "start": 997,
                                            "end": 1022,
                                            "fullWidth": 37,
                                            "width": 25,
                                            "varKeyword": {
                                                "kind": "VarKeyword",
                                                "fullStart": 985,
                                                "fullEnd": 1001,
                                                "start": 997,
                                                "end": 1000,
                                                "fullWidth": 16,
                                                "width": 3,
                                                "text": "var",
                                                "value": "var",
                                                "valueText": "var",
                                                "hasLeadingTrivia": true,
                                                "hasTrailingTrivia": true,
                                                "leadingTrivia": [
                                                    {
                                                        "kind": "WhitespaceTrivia",
                                                        "text": "            "
                                                    }
                                                ],
                                                "trailingTrivia": [
                                                    {
                                                        "kind": "WhitespaceTrivia",
                                                        "text": " "
                                                    }
                                                ]
                                            },
                                            "variableDeclarators": [
                                                {
                                                    "kind": "VariableDeclarator",
                                                    "fullStart": 1001,
                                                    "fullEnd": 1022,
                                                    "start": 1001,
                                                    "end": 1022,
                                                    "fullWidth": 21,
                                                    "width": 21,
                                                    "identifier": {
                                                        "kind": "IdentifierName",
                                                        "fullStart": 1001,
                                                        "fullEnd": 1008,
                                                        "start": 1001,
                                                        "end": 1007,
                                                        "fullWidth": 7,
                                                        "width": 6,
                                                        "text": "strObj",
                                                        "value": "strObj",
                                                        "valueText": "strObj",
                                                        "hasTrailingTrivia": true,
                                                        "trailingTrivia": [
                                                            {
                                                                "kind": "WhitespaceTrivia",
                                                                "text": " "
                                                            }
                                                        ]
                                                    },
                                                    "equalsValueClause": {
                                                        "kind": "EqualsValueClause",
                                                        "fullStart": 1008,
                                                        "fullEnd": 1022,
                                                        "start": 1008,
                                                        "end": 1022,
                                                        "fullWidth": 14,
                                                        "width": 14,
                                                        "equalsToken": {
                                                            "kind": "EqualsToken",
                                                            "fullStart": 1008,
                                                            "fullEnd": 1010,
                                                            "start": 1008,
                                                            "end": 1009,
                                                            "fullWidth": 2,
                                                            "width": 1,
                                                            "text": "=",
                                                            "value": "=",
                                                            "valueText": "=",
                                                            "hasTrailingTrivia": true,
                                                            "trailingTrivia": [
                                                                {
                                                                    "kind": "WhitespaceTrivia",
                                                                    "text": " "
                                                                }
                                                            ]
                                                        },
                                                        "value": {
                                                            "kind": "ObjectCreationExpression",
                                                            "fullStart": 1010,
                                                            "fullEnd": 1022,
                                                            "start": 1010,
                                                            "end": 1022,
                                                            "fullWidth": 12,
                                                            "width": 12,
                                                            "newKeyword": {
                                                                "kind": "NewKeyword",
                                                                "fullStart": 1010,
                                                                "fullEnd": 1014,
                                                                "start": 1010,
                                                                "end": 1013,
                                                                "fullWidth": 4,
                                                                "width": 3,
                                                                "text": "new",
                                                                "value": "new",
                                                                "valueText": "new",
                                                                "hasTrailingTrivia": true,
                                                                "trailingTrivia": [
                                                                    {
                                                                        "kind": "WhitespaceTrivia",
                                                                        "text": " "
                                                                    }
                                                                ]
                                                            },
                                                            "expression": {
                                                                "kind": "IdentifierName",
                                                                "fullStart": 1014,
                                                                "fullEnd": 1020,
                                                                "start": 1014,
                                                                "end": 1020,
                                                                "fullWidth": 6,
                                                                "width": 6,
                                                                "text": "String",
                                                                "value": "String",
                                                                "valueText": "String"
                                                            },
                                                            "argumentList": {
                                                                "kind": "ArgumentList",
                                                                "fullStart": 1020,
                                                                "fullEnd": 1022,
                                                                "start": 1020,
                                                                "end": 1022,
                                                                "fullWidth": 2,
                                                                "width": 2,
                                                                "openParenToken": {
                                                                    "kind": "OpenParenToken",
                                                                    "fullStart": 1020,
                                                                    "fullEnd": 1021,
                                                                    "start": 1020,
                                                                    "end": 1021,
                                                                    "fullWidth": 1,
                                                                    "width": 1,
                                                                    "text": "(",
                                                                    "value": "(",
                                                                    "valueText": "("
                                                                },
                                                                "arguments": [],
                                                                "closeParenToken": {
                                                                    "kind": "CloseParenToken",
                                                                    "fullStart": 1021,
                                                                    "fullEnd": 1022,
                                                                    "start": 1021,
                                                                    "end": 1022,
                                                                    "fullWidth": 1,
                                                                    "width": 1,
                                                                    "text": ")",
                                                                    "value": ")",
                                                                    "valueText": ")"
                                                                }
                                                            }
                                                        }
                                                    }
                                                }
                                            ]
                                        },
                                        "semicolonToken": {
                                            "kind": "SemicolonToken",
                                            "fullStart": 1022,
                                            "fullEnd": 1025,
                                            "start": 1022,
                                            "end": 1023,
                                            "fullWidth": 3,
                                            "width": 1,
                                            "text": ";",
                                            "value": ";",
                                            "valueText": ";",
                                            "hasTrailingTrivia": true,
                                            "hasTrailingNewLine": true,
                                            "trailingTrivia": [
                                                {
                                                    "kind": "NewLineTrivia",
                                                    "text": "\r\n"
                                                }
                                            ]
                                        }
                                    },
                                    {
                                        "kind": "ReturnStatement",
                                        "fullStart": 1025,
                                        "fullEnd": 1105,
                                        "start": 1039,
                                        "end": 1103,
                                        "fullWidth": 80,
                                        "width": 64,
                                        "returnKeyword": {
                                            "kind": "ReturnKeyword",
                                            "fullStart": 1025,
                                            "fullEnd": 1046,
                                            "start": 1039,
                                            "end": 1045,
                                            "fullWidth": 21,
                                            "width": 6,
                                            "text": "return",
                                            "value": "return",
                                            "valueText": "return",
                                            "hasLeadingTrivia": true,
                                            "hasLeadingNewLine": true,
                                            "hasTrailingTrivia": true,
                                            "leadingTrivia": [
                                                {
                                                    "kind": "NewLineTrivia",
                                                    "text": "\r\n"
                                                },
                                                {
                                                    "kind": "WhitespaceTrivia",
                                                    "text": "            "
                                                }
                                            ],
                                            "trailingTrivia": [
                                                {
                                                    "kind": "WhitespaceTrivia",
                                                    "text": " "
                                                }
                                            ]
                                        },
                                        "expression": {
                                            "kind": "LogicalAndExpression",
                                            "fullStart": 1046,
                                            "fullEnd": 1102,
                                            "start": 1046,
                                            "end": 1102,
                                            "fullWidth": 56,
                                            "width": 56,
                                            "left": {
                                                "kind": "LogicalNotExpression",
                                                "fullStart": 1046,
                                                "fullEnd": 1077,
                                                "start": 1046,
                                                "end": 1076,
                                                "fullWidth": 31,
                                                "width": 30,
                                                "operatorToken": {
                                                    "kind": "ExclamationToken",
                                                    "fullStart": 1046,
                                                    "fullEnd": 1047,
                                                    "start": 1046,
                                                    "end": 1047,
                                                    "fullWidth": 1,
                                                    "width": 1,
                                                    "text": "!",
                                                    "value": "!",
                                                    "valueText": "!"
                                                },
                                                "operand": {
                                                    "kind": "InvocationExpression",
                                                    "fullStart": 1047,
                                                    "fullEnd": 1077,
                                                    "start": 1047,
                                                    "end": 1076,
                                                    "fullWidth": 30,
                                                    "width": 29,
                                                    "expression": {
                                                        "kind": "MemberAccessExpression",
                                                        "fullStart": 1047,
                                                        "fullEnd": 1068,
                                                        "start": 1047,
                                                        "end": 1068,
                                                        "fullWidth": 21,
                                                        "width": 21,
                                                        "expression": {
                                                            "kind": "IdentifierName",
                                                            "fullStart": 1047,
                                                            "fullEnd": 1053,
                                                            "start": 1047,
                                                            "end": 1053,
                                                            "fullWidth": 6,
                                                            "width": 6,
                                                            "text": "strObj",
                                                            "value": "strObj",
                                                            "valueText": "strObj"
                                                        },
                                                        "dotToken": {
                                                            "kind": "DotToken",
                                                            "fullStart": 1053,
                                                            "fullEnd": 1054,
                                                            "start": 1053,
                                                            "end": 1054,
                                                            "fullWidth": 1,
                                                            "width": 1,
                                                            "text": ".",
                                                            "value": ".",
                                                            "valueText": "."
                                                        },
                                                        "name": {
                                                            "kind": "IdentifierName",
                                                            "fullStart": 1054,
                                                            "fullEnd": 1068,
                                                            "start": 1054,
                                                            "end": 1068,
                                                            "fullWidth": 14,
                                                            "width": 14,
                                                            "text": "hasOwnProperty",
                                                            "value": "hasOwnProperty",
                                                            "valueText": "hasOwnProperty"
                                                        }
                                                    },
                                                    "argumentList": {
                                                        "kind": "ArgumentList",
                                                        "fullStart": 1068,
                                                        "fullEnd": 1077,
                                                        "start": 1068,
                                                        "end": 1076,
                                                        "fullWidth": 9,
                                                        "width": 8,
                                                        "openParenToken": {
                                                            "kind": "OpenParenToken",
                                                            "fullStart": 1068,
                                                            "fullEnd": 1069,
                                                            "start": 1068,
                                                            "end": 1069,
                                                            "fullWidth": 1,
                                                            "width": 1,
                                                            "text": "(",
                                                            "value": "(",
                                                            "valueText": "("
                                                        },
                                                        "arguments": [
                                                            {
                                                                "kind": "StringLiteral",
                                                                "fullStart": 1069,
                                                                "fullEnd": 1075,
                                                                "start": 1069,
                                                                "end": 1075,
                                                                "fullWidth": 6,
                                                                "width": 6,
                                                                "text": "\"prop\"",
                                                                "value": "prop",
                                                                "valueText": "prop"
                                                            }
                                                        ],
                                                        "closeParenToken": {
                                                            "kind": "CloseParenToken",
                                                            "fullStart": 1075,
                                                            "fullEnd": 1077,
                                                            "start": 1075,
                                                            "end": 1076,
                                                            "fullWidth": 2,
                                                            "width": 1,
                                                            "text": ")",
                                                            "value": ")",
                                                            "valueText": ")",
                                                            "hasTrailingTrivia": true,
                                                            "trailingTrivia": [
                                                                {
                                                                    "kind": "WhitespaceTrivia",
                                                                    "text": " "
                                                                }
                                                            ]
                                                        }
                                                    }
                                                }
                                            },
                                            "operatorToken": {
                                                "kind": "AmpersandAmpersandToken",
                                                "fullStart": 1077,
                                                "fullEnd": 1080,
                                                "start": 1077,
                                                "end": 1079,
                                                "fullWidth": 3,
                                                "width": 2,
                                                "text": "&&",
                                                "value": "&&",
                                                "valueText": "&&",
                                                "hasTrailingTrivia": true,
                                                "trailingTrivia": [
                                                    {
                                                        "kind": "WhitespaceTrivia",
                                                        "text": " "
                                                    }
                                                ]
                                            },
                                            "right": {
                                                "kind": "EqualsExpression",
                                                "fullStart": 1080,
                                                "fullEnd": 1102,
                                                "start": 1080,
                                                "end": 1102,
                                                "fullWidth": 22,
                                                "width": 22,
                                                "left": {
                                                    "kind": "MemberAccessExpression",
                                                    "fullStart": 1080,
                                                    "fullEnd": 1092,
                                                    "start": 1080,
                                                    "end": 1091,
                                                    "fullWidth": 12,
                                                    "width": 11,
                                                    "expression": {
                                                        "kind": "IdentifierName",
                                                        "fullStart": 1080,
                                                        "fullEnd": 1086,
                                                        "start": 1080,
                                                        "end": 1086,
                                                        "fullWidth": 6,
                                                        "width": 6,
                                                        "text": "strObj",
                                                        "value": "strObj",
                                                        "valueText": "strObj"
                                                    },
                                                    "dotToken": {
                                                        "kind": "DotToken",
                                                        "fullStart": 1086,
                                                        "fullEnd": 1087,
                                                        "start": 1086,
                                                        "end": 1087,
                                                        "fullWidth": 1,
                                                        "width": 1,
                                                        "text": ".",
                                                        "value": ".",
                                                        "valueText": "."
                                                    },
                                                    "name": {
                                                        "kind": "IdentifierName",
                                                        "fullStart": 1087,
                                                        "fullEnd": 1092,
                                                        "start": 1087,
                                                        "end": 1091,
                                                        "fullWidth": 5,
                                                        "width": 4,
                                                        "text": "prop",
                                                        "value": "prop",
                                                        "valueText": "prop",
                                                        "hasTrailingTrivia": true,
                                                        "trailingTrivia": [
                                                            {
                                                                "kind": "WhitespaceTrivia",
                                                                "text": " "
                                                            }
                                                        ]
                                                    }
                                                },
                                                "operatorToken": {
                                                    "kind": "EqualsEqualsEqualsToken",
                                                    "fullStart": 1092,
                                                    "fullEnd": 1096,
                                                    "start": 1092,
                                                    "end": 1095,
                                                    "fullWidth": 4,
                                                    "width": 3,
                                                    "text": "===",
                                                    "value": "===",
                                                    "valueText": "===",
                                                    "hasTrailingTrivia": true,
                                                    "trailingTrivia": [
                                                        {
                                                            "kind": "WhitespaceTrivia",
                                                            "text": " "
                                                        }
                                                    ]
                                                },
                                                "right": {
                                                    "kind": "StringLiteral",
                                                    "fullStart": 1096,
                                                    "fullEnd": 1102,
                                                    "start": 1096,
                                                    "end": 1102,
                                                    "fullWidth": 6,
                                                    "width": 6,
                                                    "text": "\"data\"",
                                                    "value": "data",
                                                    "valueText": "data"
                                                }
                                            }
                                        },
                                        "semicolonToken": {
                                            "kind": "SemicolonToken",
                                            "fullStart": 1102,
                                            "fullEnd": 1105,
                                            "start": 1102,
                                            "end": 1103,
                                            "fullWidth": 3,
                                            "width": 1,
                                            "text": ";",
                                            "value": ";",
                                            "valueText": ";",
                                            "hasTrailingTrivia": true,
                                            "hasTrailingNewLine": true,
                                            "trailingTrivia": [
                                                {
                                                    "kind": "NewLineTrivia",
                                                    "text": "\r\n"
                                                }
                                            ]
                                        }
                                    }
                                ],
                                "closeBraceToken": {
                                    "kind": "CloseBraceToken",
                                    "fullStart": 1105,
                                    "fullEnd": 1115,
                                    "start": 1113,
                                    "end": 1114,
                                    "fullWidth": 10,
                                    "width": 1,
                                    "text": "}",
                                    "value": "}",
                                    "valueText": "}",
                                    "hasLeadingTrivia": true,
                                    "hasTrailingTrivia": true,
                                    "leadingTrivia": [
                                        {
                                            "kind": "WhitespaceTrivia",
                                            "text": "        "
                                        }
                                    ],
                                    "trailingTrivia": [
                                        {
                                            "kind": "WhitespaceTrivia",
                                            "text": " "
                                        }
                                    ]
                                }
                            },
                            "finallyClause": {
                                "kind": "FinallyClause",
                                "fullStart": 1115,
                                "fullEnd": 1180,
                                "start": 1115,
                                "end": 1178,
                                "fullWidth": 65,
                                "width": 63,
                                "finallyKeyword": {
                                    "kind": "FinallyKeyword",
                                    "fullStart": 1115,
                                    "fullEnd": 1123,
                                    "start": 1115,
                                    "end": 1122,
                                    "fullWidth": 8,
                                    "width": 7,
                                    "text": "finally",
                                    "value": "finally",
                                    "valueText": "finally",
                                    "hasTrailingTrivia": true,
                                    "trailingTrivia": [
                                        {
                                            "kind": "WhitespaceTrivia",
                                            "text": " "
                                        }
                                    ]
                                },
                                "block": {
                                    "kind": "Block",
                                    "fullStart": 1123,
                                    "fullEnd": 1180,
                                    "start": 1123,
                                    "end": 1178,
                                    "fullWidth": 57,
                                    "width": 55,
                                    "openBraceToken": {
                                        "kind": "OpenBraceToken",
                                        "fullStart": 1123,
                                        "fullEnd": 1126,
                                        "start": 1123,
                                        "end": 1124,
                                        "fullWidth": 3,
                                        "width": 1,
                                        "text": "{",
                                        "value": "{",
                                        "valueText": "{",
                                        "hasTrailingTrivia": true,
                                        "hasTrailingNewLine": true,
                                        "trailingTrivia": [
                                            {
                                                "kind": "NewLineTrivia",
                                                "text": "\r\n"
                                            }
                                        ]
                                    },
                                    "statements": [
                                        {
                                            "kind": "ExpressionStatement",
                                            "fullStart": 1126,
                                            "fullEnd": 1169,
                                            "start": 1138,
                                            "end": 1167,
                                            "fullWidth": 43,
                                            "width": 29,
                                            "expression": {
                                                "kind": "DeleteExpression",
                                                "fullStart": 1126,
                                                "fullEnd": 1166,
                                                "start": 1138,
                                                "end": 1166,
                                                "fullWidth": 40,
                                                "width": 28,
                                                "deleteKeyword": {
                                                    "kind": "DeleteKeyword",
                                                    "fullStart": 1126,
                                                    "fullEnd": 1145,
                                                    "start": 1138,
                                                    "end": 1144,
                                                    "fullWidth": 19,
                                                    "width": 6,
                                                    "text": "delete",
                                                    "value": "delete",
                                                    "valueText": "delete",
                                                    "hasLeadingTrivia": true,
                                                    "hasTrailingTrivia": true,
                                                    "leadingTrivia": [
                                                        {
                                                            "kind": "WhitespaceTrivia",
                                                            "text": "            "
                                                        }
                                                    ],
                                                    "trailingTrivia": [
                                                        {
                                                            "kind": "WhitespaceTrivia",
                                                            "text": " "
                                                        }
                                                    ]
                                                },
                                                "expression": {
                                                    "kind": "MemberAccessExpression",
                                                    "fullStart": 1145,
                                                    "fullEnd": 1166,
                                                    "start": 1145,
                                                    "end": 1166,
                                                    "fullWidth": 21,
                                                    "width": 21,
                                                    "expression": {
                                                        "kind": "MemberAccessExpression",
                                                        "fullStart": 1145,
                                                        "fullEnd": 1161,
                                                        "start": 1145,
                                                        "end": 1161,
                                                        "fullWidth": 16,
                                                        "width": 16,
                                                        "expression": {
                                                            "kind": "IdentifierName",
                                                            "fullStart": 1145,
                                                            "fullEnd": 1151,
                                                            "start": 1145,
                                                            "end": 1151,
                                                            "fullWidth": 6,
                                                            "width": 6,
                                                            "text": "String",
                                                            "value": "String",
                                                            "valueText": "String"
                                                        },
                                                        "dotToken": {
                                                            "kind": "DotToken",
                                                            "fullStart": 1151,
                                                            "fullEnd": 1152,
                                                            "start": 1151,
                                                            "end": 1152,
                                                            "fullWidth": 1,
                                                            "width": 1,
                                                            "text": ".",
                                                            "value": ".",
                                                            "valueText": "."
                                                        },
                                                        "name": {
                                                            "kind": "IdentifierName",
                                                            "fullStart": 1152,
                                                            "fullEnd": 1161,
                                                            "start": 1152,
                                                            "end": 1161,
                                                            "fullWidth": 9,
                                                            "width": 9,
                                                            "text": "prototype",
                                                            "value": "prototype",
                                                            "valueText": "prototype"
                                                        }
                                                    },
                                                    "dotToken": {
                                                        "kind": "DotToken",
                                                        "fullStart": 1161,
                                                        "fullEnd": 1162,
                                                        "start": 1161,
                                                        "end": 1162,
                                                        "fullWidth": 1,
                                                        "width": 1,
                                                        "text": ".",
                                                        "value": ".",
                                                        "valueText": "."
                                                    },
                                                    "name": {
                                                        "kind": "IdentifierName",
                                                        "fullStart": 1162,
                                                        "fullEnd": 1166,
                                                        "start": 1162,
                                                        "end": 1166,
                                                        "fullWidth": 4,
                                                        "width": 4,
                                                        "text": "prop",
                                                        "value": "prop",
                                                        "valueText": "prop"
                                                    }
                                                }
                                            },
                                            "semicolonToken": {
                                                "kind": "SemicolonToken",
                                                "fullStart": 1166,
                                                "fullEnd": 1169,
                                                "start": 1166,
                                                "end": 1167,
                                                "fullWidth": 3,
                                                "width": 1,
                                                "text": ";",
                                                "value": ";",
                                                "valueText": ";",
                                                "hasTrailingTrivia": true,
                                                "hasTrailingNewLine": true,
                                                "trailingTrivia": [
                                                    {
                                                        "kind": "NewLineTrivia",
                                                        "text": "\r\n"
                                                    }
                                                ]
                                            }
                                        }
                                    ],
                                    "closeBraceToken": {
                                        "kind": "CloseBraceToken",
                                        "fullStart": 1169,
                                        "fullEnd": 1180,
                                        "start": 1177,
                                        "end": 1178,
                                        "fullWidth": 11,
                                        "width": 1,
                                        "text": "}",
                                        "value": "}",
                                        "valueText": "}",
                                        "hasLeadingTrivia": true,
                                        "hasTrailingTrivia": true,
                                        "hasTrailingNewLine": true,
                                        "leadingTrivia": [
                                            {
                                                "kind": "WhitespaceTrivia",
                                                "text": "        "
                                            }
                                        ],
                                        "trailingTrivia": [
                                            {
                                                "kind": "NewLineTrivia",
                                                "text": "\r\n"
                                            }
                                        ]
                                    }
                                }
                            }
                        }
                    ],
                    "closeBraceToken": {
                        "kind": "CloseBraceToken",
                        "fullStart": 1180,
                        "fullEnd": 1187,
                        "start": 1184,
                        "end": 1185,
                        "fullWidth": 7,
                        "width": 1,
                        "text": "}",
                        "value": "}",
                        "valueText": "}",
                        "hasLeadingTrivia": true,
                        "hasTrailingTrivia": true,
                        "hasTrailingNewLine": true,
                        "leadingTrivia": [
                            {
                                "kind": "WhitespaceTrivia",
                                "text": "    "
                            }
                        ],
                        "trailingTrivia": [
                            {
                                "kind": "NewLineTrivia",
                                "text": "\r\n"
                            }
                        ]
                    }
                }
            },
            {
                "kind": "ExpressionStatement",
                "fullStart": 1187,
                "fullEnd": 1211,
                "start": 1187,
                "end": 1209,
                "fullWidth": 24,
                "width": 22,
                "expression": {
                    "kind": "InvocationExpression",
                    "fullStart": 1187,
                    "fullEnd": 1208,
                    "start": 1187,
                    "end": 1208,
                    "fullWidth": 21,
                    "width": 21,
                    "expression": {
                        "kind": "IdentifierName",
                        "fullStart": 1187,
                        "fullEnd": 1198,
                        "start": 1187,
                        "end": 1198,
                        "fullWidth": 11,
                        "width": 11,
                        "text": "runTestCase",
                        "value": "runTestCase",
                        "valueText": "runTestCase"
                    },
                    "argumentList": {
                        "kind": "ArgumentList",
                        "fullStart": 1198,
                        "fullEnd": 1208,
                        "start": 1198,
                        "end": 1208,
                        "fullWidth": 10,
                        "width": 10,
                        "openParenToken": {
                            "kind": "OpenParenToken",
                            "fullStart": 1198,
                            "fullEnd": 1199,
                            "start": 1198,
                            "end": 1199,
                            "fullWidth": 1,
                            "width": 1,
                            "text": "(",
                            "value": "(",
                            "valueText": "("
                        },
                        "arguments": [
                            {
                                "kind": "IdentifierName",
                                "fullStart": 1199,
                                "fullEnd": 1207,
                                "start": 1199,
                                "end": 1207,
                                "fullWidth": 8,
                                "width": 8,
                                "text": "testcase",
                                "value": "testcase",
                                "valueText": "testcase"
                            }
                        ],
                        "closeParenToken": {
                            "kind": "CloseParenToken",
                            "fullStart": 1207,
                            "fullEnd": 1208,
                            "start": 1207,
                            "end": 1208,
                            "fullWidth": 1,
                            "width": 1,
                            "text": ")",
                            "value": ")",
                            "valueText": ")"
                        }
                    }
                },
                "semicolonToken": {
                    "kind": "SemicolonToken",
                    "fullStart": 1208,
                    "fullEnd": 1211,
                    "start": 1208,
                    "end": 1209,
                    "fullWidth": 3,
                    "width": 1,
                    "text": ";",
                    "value": ";",
                    "valueText": ";",
                    "hasTrailingTrivia": true,
                    "hasTrailingNewLine": true,
                    "trailingTrivia": [
                        {
                            "kind": "NewLineTrivia",
                            "text": "\r\n"
                        }
                    ]
                }
            }
        ],
        "endOfFileToken": {
            "kind": "EndOfFileToken",
            "fullStart": 1211,
            "fullEnd": 1211,
            "start": 1211,
            "end": 1211,
            "fullWidth": 0,
            "width": 0,
            "text": ""
        }
    },
    "lineMap": {
        "lineStarts": [
            0,
            67,
            152,
            232,
            308,
            380,
            385,
            439,
            573,
            578,
            580,
            582,
            605,
            633,
            648,
            711,
            747,
            781,
            801,
            842,
            877,
            897,
            932,
            968,
            985,
            1025,
            1027,
            1105,
            1126,
            1169,
            1180,
            1187,
            1211
        ],
        "length": 1211
    }
}<|MERGE_RESOLUTION|>--- conflicted
+++ resolved
@@ -986,11 +986,8 @@
                                                                                     "start": 832,
                                                                                     "end": 837,
                                                                                     "fullWidth": 5,
-<<<<<<< HEAD
                                                                                     "width": 5,
-=======
                                                                                     "modifiers": [],
->>>>>>> e3c38734
                                                                                     "identifier": {
                                                                                         "kind": "IdentifierName",
                                                                                         "fullStart": 832,
