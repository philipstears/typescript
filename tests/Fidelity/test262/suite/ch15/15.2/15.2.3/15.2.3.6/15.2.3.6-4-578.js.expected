--- conflicted
+++ resolved
@@ -247,12 +247,8 @@
                                         "start": 617,
                                         "end": 630,
                                         "fullWidth": 13,
-<<<<<<< HEAD
                                         "width": 13,
-                                        "identifier": {
-=======
                                         "propertyName": {
->>>>>>> 85e84683
                                             "kind": "IdentifierName",
                                             "fullStart": 617,
                                             "fullEnd": 622,
@@ -1448,12 +1444,8 @@
                                                     "start": 1001,
                                                     "end": 1022,
                                                     "fullWidth": 21,
-<<<<<<< HEAD
                                                     "width": 21,
-                                                    "identifier": {
-=======
                                                     "propertyName": {
->>>>>>> 85e84683
                                                         "kind": "IdentifierName",
                                                         "fullStart": 1001,
                                                         "fullEnd": 1008,
