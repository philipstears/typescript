--- conflicted
+++ resolved
@@ -245,12 +245,8 @@
                                         "start": 617,
                                         "end": 625,
                                         "fullWidth": 8,
-<<<<<<< HEAD
                                         "width": 8,
-                                        "identifier": {
-=======
                                         "propertyName": {
->>>>>>> 85e84683
                                             "kind": "IdentifierName",
                                             "fullStart": 617,
                                             "fullEnd": 621,
@@ -952,12 +948,8 @@
                                         "start": 822,
                                         "end": 863,
                                         "fullWidth": 41,
-<<<<<<< HEAD
                                         "width": 41,
-                                        "identifier": {
-=======
                                         "propertyName": {
->>>>>>> 85e84683
                                             "kind": "IdentifierName",
                                             "fullStart": 822,
                                             "fullEnd": 835,
@@ -1289,12 +1281,8 @@
                                         "start": 904,
                                         "end": 944,
                                         "fullWidth": 40,
-<<<<<<< HEAD
                                         "width": 40,
-                                        "identifier": {
-=======
                                         "propertyName": {
->>>>>>> 85e84683
                                             "kind": "IdentifierName",
                                             "fullStart": 904,
                                             "fullEnd": 916,
