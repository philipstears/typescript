{
    "isDeclaration": false,
    "languageVersion": "EcmaScript5",
    "parseOptions": {
        "allowAutomaticSemicolonInsertion": true
    },
    "sourceUnit": {
        "kind": "SourceUnit",
        "fullStart": 0,
        "fullEnd": 1060,
        "start": 587,
        "end": 1060,
        "fullWidth": 1060,
        "width": 473,
        "isIncrementallyUnusable": true,
        "moduleElements": [
            {
                "kind": "FunctionDeclaration",
                "fullStart": 0,
                "fullEnd": 1036,
                "start": 587,
                "end": 1034,
                "fullWidth": 1036,
                "width": 447,
                "modifiers": [],
                "functionKeyword": {
                    "kind": "FunctionKeyword",
                    "fullStart": 0,
                    "fullEnd": 596,
                    "start": 587,
                    "end": 595,
                    "fullWidth": 596,
                    "width": 8,
                    "text": "function",
                    "value": "function",
                    "valueText": "function",
                    "hasLeadingTrivia": true,
                    "hasLeadingComment": true,
                    "hasLeadingNewLine": true,
                    "hasTrailingTrivia": true,
                    "leadingTrivia": [
                        {
                            "kind": "SingleLineCommentTrivia",
                            "text": "/// Copyright (c) 2012 Ecma International.  All rights reserved. "
                        },
                        {
                            "kind": "NewLineTrivia",
                            "text": "\r\n"
                        },
                        {
                            "kind": "SingleLineCommentTrivia",
                            "text": "/// Ecma International makes this code available under the terms and conditions set"
                        },
                        {
                            "kind": "NewLineTrivia",
                            "text": "\r\n"
                        },
                        {
                            "kind": "SingleLineCommentTrivia",
                            "text": "/// forth on http://hg.ecmascript.org/tests/test262/raw-file/tip/LICENSE (the "
                        },
                        {
                            "kind": "NewLineTrivia",
                            "text": "\r\n"
                        },
                        {
                            "kind": "SingleLineCommentTrivia",
                            "text": "/// \"Use Terms\").   Any redistribution of this code must retain the above "
                        },
                        {
                            "kind": "NewLineTrivia",
                            "text": "\r\n"
                        },
                        {
                            "kind": "SingleLineCommentTrivia",
                            "text": "/// copyright and this notice and otherwise comply with the Use Terms."
                        },
                        {
                            "kind": "NewLineTrivia",
                            "text": "\r\n"
                        },
                        {
                            "kind": "MultiLineCommentTrivia",
                            "text": "/**\r\n * @path ch15/15.2/15.2.3/15.2.3.6/15.2.3.6-4-407.js\r\n * @description ES5 Attributes - [[Value]] attribute of inherited property of [[Prototype]] internal property is correct (Error Instance)\r\n */"
                        },
                        {
                            "kind": "NewLineTrivia",
                            "text": "\r\n"
                        },
                        {
                            "kind": "NewLineTrivia",
                            "text": "\r\n"
                        },
                        {
                            "kind": "NewLineTrivia",
                            "text": "\r\n"
                        }
                    ],
                    "trailingTrivia": [
                        {
                            "kind": "WhitespaceTrivia",
                            "text": " "
                        }
                    ]
                },
                "identifier": {
                    "kind": "IdentifierName",
                    "fullStart": 596,
                    "fullEnd": 604,
                    "start": 596,
                    "end": 604,
                    "fullWidth": 8,
                    "width": 8,
                    "text": "testcase",
                    "value": "testcase",
                    "valueText": "testcase"
                },
                "callSignature": {
                    "kind": "CallSignature",
                    "fullStart": 604,
                    "fullEnd": 607,
                    "start": 604,
                    "end": 606,
                    "fullWidth": 3,
                    "width": 2,
                    "parameterList": {
                        "kind": "ParameterList",
                        "fullStart": 604,
                        "fullEnd": 607,
                        "start": 604,
                        "end": 606,
                        "fullWidth": 3,
                        "width": 2,
                        "openParenToken": {
                            "kind": "OpenParenToken",
                            "fullStart": 604,
                            "fullEnd": 605,
                            "start": 604,
                            "end": 605,
                            "fullWidth": 1,
                            "width": 1,
                            "text": "(",
                            "value": "(",
                            "valueText": "("
                        },
                        "parameters": [],
                        "closeParenToken": {
                            "kind": "CloseParenToken",
                            "fullStart": 605,
                            "fullEnd": 607,
                            "start": 605,
                            "end": 606,
                            "fullWidth": 2,
                            "width": 1,
                            "text": ")",
                            "value": ")",
                            "valueText": ")",
                            "hasTrailingTrivia": true,
                            "trailingTrivia": [
                                {
                                    "kind": "WhitespaceTrivia",
                                    "text": " "
                                }
                            ]
                        }
                    }
                },
                "block": {
                    "kind": "Block",
                    "fullStart": 607,
                    "fullEnd": 1036,
                    "start": 607,
                    "end": 1034,
                    "fullWidth": 429,
                    "width": 427,
                    "openBraceToken": {
                        "kind": "OpenBraceToken",
                        "fullStart": 607,
                        "fullEnd": 610,
                        "start": 607,
                        "end": 608,
                        "fullWidth": 3,
                        "width": 1,
                        "text": "{",
                        "value": "{",
                        "valueText": "{",
                        "hasTrailingTrivia": true,
                        "hasTrailingNewLine": true,
                        "trailingTrivia": [
                            {
                                "kind": "NewLineTrivia",
                                "text": "\r\n"
                            }
                        ]
                    },
                    "statements": [
                        {
                            "kind": "TryStatement",
                            "fullStart": 610,
                            "fullEnd": 1029,
                            "start": 618,
                            "end": 1027,
                            "fullWidth": 419,
                            "width": 409,
                            "tryKeyword": {
                                "kind": "TryKeyword",
                                "fullStart": 610,
                                "fullEnd": 622,
                                "start": 618,
                                "end": 621,
                                "fullWidth": 12,
                                "width": 3,
                                "text": "try",
                                "value": "try",
                                "valueText": "try",
                                "hasLeadingTrivia": true,
                                "hasTrailingTrivia": true,
                                "leadingTrivia": [
                                    {
                                        "kind": "WhitespaceTrivia",
                                        "text": "        "
                                    }
                                ],
                                "trailingTrivia": [
                                    {
                                        "kind": "WhitespaceTrivia",
                                        "text": " "
                                    }
                                ]
                            },
                            "block": {
                                "kind": "Block",
                                "fullStart": 622,
                                "fullEnd": 965,
                                "start": 622,
                                "end": 964,
                                "fullWidth": 343,
                                "width": 342,
                                "openBraceToken": {
                                    "kind": "OpenBraceToken",
                                    "fullStart": 622,
                                    "fullEnd": 625,
                                    "start": 622,
                                    "end": 623,
                                    "fullWidth": 3,
                                    "width": 1,
                                    "text": "{",
                                    "value": "{",
                                    "valueText": "{",
                                    "hasTrailingTrivia": true,
                                    "hasTrailingNewLine": true,
                                    "trailingTrivia": [
                                        {
                                            "kind": "NewLineTrivia",
                                            "text": "\r\n"
                                        }
                                    ]
                                },
                                "statements": [
                                    {
                                        "kind": "ExpressionStatement",
                                        "fullStart": 625,
                                        "fullEnd": 838,
                                        "start": 637,
                                        "end": 836,
                                        "fullWidth": 213,
                                        "width": 199,
                                        "expression": {
                                            "kind": "InvocationExpression",
                                            "fullStart": 625,
                                            "fullEnd": 835,
                                            "start": 637,
                                            "end": 835,
                                            "fullWidth": 210,
                                            "width": 198,
                                            "expression": {
                                                "kind": "MemberAccessExpression",
                                                "fullStart": 625,
                                                "fullEnd": 658,
                                                "start": 637,
                                                "end": 658,
                                                "fullWidth": 33,
                                                "width": 21,
                                                "expression": {
                                                    "kind": "IdentifierName",
                                                    "fullStart": 625,
                                                    "fullEnd": 643,
                                                    "start": 637,
                                                    "end": 643,
                                                    "fullWidth": 18,
                                                    "width": 6,
                                                    "text": "Object",
                                                    "value": "Object",
                                                    "valueText": "Object",
                                                    "hasLeadingTrivia": true,
                                                    "leadingTrivia": [
                                                        {
                                                            "kind": "WhitespaceTrivia",
                                                            "text": "            "
                                                        }
                                                    ]
                                                },
                                                "dotToken": {
                                                    "kind": "DotToken",
                                                    "fullStart": 643,
                                                    "fullEnd": 644,
                                                    "start": 643,
                                                    "end": 644,
                                                    "fullWidth": 1,
                                                    "width": 1,
                                                    "text": ".",
                                                    "value": ".",
                                                    "valueText": "."
                                                },
                                                "name": {
                                                    "kind": "IdentifierName",
                                                    "fullStart": 644,
                                                    "fullEnd": 658,
                                                    "start": 644,
                                                    "end": 658,
                                                    "fullWidth": 14,
                                                    "width": 14,
                                                    "text": "defineProperty",
                                                    "value": "defineProperty",
                                                    "valueText": "defineProperty"
                                                }
                                            },
                                            "argumentList": {
                                                "kind": "ArgumentList",
                                                "fullStart": 658,
                                                "fullEnd": 835,
                                                "start": 658,
                                                "end": 835,
                                                "fullWidth": 177,
                                                "width": 177,
                                                "openParenToken": {
                                                    "kind": "OpenParenToken",
                                                    "fullStart": 658,
                                                    "fullEnd": 659,
                                                    "start": 658,
                                                    "end": 659,
                                                    "fullWidth": 1,
                                                    "width": 1,
                                                    "text": "(",
                                                    "value": "(",
                                                    "valueText": "("
                                                },
                                                "arguments": [
                                                    {
                                                        "kind": "MemberAccessExpression",
                                                        "fullStart": 659,
                                                        "fullEnd": 674,
                                                        "start": 659,
                                                        "end": 674,
                                                        "fullWidth": 15,
                                                        "width": 15,
                                                        "expression": {
                                                            "kind": "IdentifierName",
                                                            "fullStart": 659,
                                                            "fullEnd": 664,
                                                            "start": 659,
                                                            "end": 664,
                                                            "fullWidth": 5,
                                                            "width": 5,
                                                            "text": "Error",
                                                            "value": "Error",
                                                            "valueText": "Error"
                                                        },
                                                        "dotToken": {
                                                            "kind": "DotToken",
                                                            "fullStart": 664,
                                                            "fullEnd": 665,
                                                            "start": 664,
                                                            "end": 665,
                                                            "fullWidth": 1,
                                                            "width": 1,
                                                            "text": ".",
                                                            "value": ".",
                                                            "valueText": "."
                                                        },
                                                        "name": {
                                                            "kind": "IdentifierName",
                                                            "fullStart": 665,
                                                            "fullEnd": 674,
                                                            "start": 665,
                                                            "end": 674,
                                                            "fullWidth": 9,
                                                            "width": 9,
                                                            "text": "prototype",
                                                            "value": "prototype",
                                                            "valueText": "prototype"
                                                        }
                                                    },
                                                    {
                                                        "kind": "CommaToken",
                                                        "fullStart": 674,
                                                        "fullEnd": 676,
                                                        "start": 674,
                                                        "end": 675,
                                                        "fullWidth": 2,
                                                        "width": 1,
                                                        "text": ",",
                                                        "value": ",",
                                                        "valueText": ",",
                                                        "hasTrailingTrivia": true,
                                                        "trailingTrivia": [
                                                            {
                                                                "kind": "WhitespaceTrivia",
                                                                "text": " "
                                                            }
                                                        ]
                                                    },
                                                    {
                                                        "kind": "StringLiteral",
                                                        "fullStart": 676,
                                                        "fullEnd": 682,
                                                        "start": 676,
                                                        "end": 682,
                                                        "fullWidth": 6,
                                                        "width": 6,
                                                        "text": "\"prop\"",
                                                        "value": "prop",
                                                        "valueText": "prop"
                                                    },
                                                    {
                                                        "kind": "CommaToken",
                                                        "fullStart": 682,
                                                        "fullEnd": 684,
                                                        "start": 682,
                                                        "end": 683,
                                                        "fullWidth": 2,
                                                        "width": 1,
                                                        "text": ",",
                                                        "value": ",",
                                                        "valueText": ",",
                                                        "hasTrailingTrivia": true,
                                                        "trailingTrivia": [
                                                            {
                                                                "kind": "WhitespaceTrivia",
                                                                "text": " "
                                                            }
                                                        ]
                                                    },
                                                    {
                                                        "kind": "ObjectLiteralExpression",
                                                        "fullStart": 684,
                                                        "fullEnd": 834,
                                                        "start": 684,
                                                        "end": 834,
                                                        "fullWidth": 150,
                                                        "width": 150,
                                                        "openBraceToken": {
                                                            "kind": "OpenBraceToken",
                                                            "fullStart": 684,
                                                            "fullEnd": 687,
                                                            "start": 684,
                                                            "end": 685,
                                                            "fullWidth": 3,
                                                            "width": 1,
                                                            "text": "{",
                                                            "value": "{",
                                                            "valueText": "{",
                                                            "hasTrailingTrivia": true,
                                                            "hasTrailingNewLine": true,
                                                            "trailingTrivia": [
                                                                {
                                                                    "kind": "NewLineTrivia",
                                                                    "text": "\r\n"
                                                                }
                                                            ]
                                                        },
                                                        "propertyAssignments": [
                                                            {
                                                                "kind": "SimplePropertyAssignment",
                                                                "fullStart": 687,
                                                                "fullEnd": 714,
                                                                "start": 703,
                                                                "end": 714,
                                                                "fullWidth": 27,
                                                                "width": 11,
                                                                "propertyName": {
                                                                    "kind": "IdentifierName",
                                                                    "fullStart": 687,
                                                                    "fullEnd": 708,
                                                                    "start": 703,
                                                                    "end": 708,
                                                                    "fullWidth": 21,
                                                                    "width": 5,
                                                                    "text": "value",
                                                                    "value": "value",
                                                                    "valueText": "value",
                                                                    "hasLeadingTrivia": true,
                                                                    "leadingTrivia": [
                                                                        {
                                                                            "kind": "WhitespaceTrivia",
                                                                            "text": "                "
                                                                        }
                                                                    ]
                                                                },
                                                                "colonToken": {
                                                                    "kind": "ColonToken",
                                                                    "fullStart": 708,
                                                                    "fullEnd": 710,
                                                                    "start": 708,
                                                                    "end": 709,
                                                                    "fullWidth": 2,
                                                                    "width": 1,
                                                                    "text": ":",
                                                                    "value": ":",
                                                                    "valueText": ":",
                                                                    "hasTrailingTrivia": true,
                                                                    "trailingTrivia": [
                                                                        {
                                                                            "kind": "WhitespaceTrivia",
                                                                            "text": " "
                                                                        }
                                                                    ]
                                                                },
                                                                "expression": {
                                                                    "kind": "NumericLiteral",
                                                                    "fullStart": 710,
                                                                    "fullEnd": 714,
                                                                    "start": 710,
                                                                    "end": 714,
                                                                    "fullWidth": 4,
                                                                    "width": 4,
                                                                    "text": "1001",
                                                                    "value": 1001,
                                                                    "valueText": "1001"
                                                                }
                                                            },
                                                            {
                                                                "kind": "CommaToken",
                                                                "fullStart": 714,
                                                                "fullEnd": 717,
                                                                "start": 714,
                                                                "end": 715,
                                                                "fullWidth": 3,
                                                                "width": 1,
                                                                "text": ",",
                                                                "value": ",",
                                                                "valueText": ",",
                                                                "hasTrailingTrivia": true,
                                                                "hasTrailingNewLine": true,
                                                                "trailingTrivia": [
                                                                    {
                                                                        "kind": "NewLineTrivia",
                                                                        "text": "\r\n"
                                                                    }
                                                                ]
                                                            },
                                                            {
                                                                "kind": "SimplePropertyAssignment",
                                                                "fullStart": 717,
                                                                "fullEnd": 747,
                                                                "start": 733,
                                                                "end": 747,
                                                                "fullWidth": 30,
                                                                "width": 14,
                                                                "propertyName": {
                                                                    "kind": "IdentifierName",
                                                                    "fullStart": 717,
                                                                    "fullEnd": 741,
                                                                    "start": 733,
                                                                    "end": 741,
                                                                    "fullWidth": 24,
                                                                    "width": 8,
                                                                    "text": "writable",
                                                                    "value": "writable",
                                                                    "valueText": "writable",
                                                                    "hasLeadingTrivia": true,
                                                                    "leadingTrivia": [
                                                                        {
                                                                            "kind": "WhitespaceTrivia",
                                                                            "text": "                "
                                                                        }
                                                                    ]
                                                                },
                                                                "colonToken": {
                                                                    "kind": "ColonToken",
                                                                    "fullStart": 741,
                                                                    "fullEnd": 743,
                                                                    "start": 741,
                                                                    "end": 742,
                                                                    "fullWidth": 2,
                                                                    "width": 1,
                                                                    "text": ":",
                                                                    "value": ":",
                                                                    "valueText": ":",
                                                                    "hasTrailingTrivia": true,
                                                                    "trailingTrivia": [
                                                                        {
                                                                            "kind": "WhitespaceTrivia",
                                                                            "text": " "
                                                                        }
                                                                    ]
                                                                },
                                                                "expression": {
                                                                    "kind": "TrueKeyword",
                                                                    "fullStart": 743,
                                                                    "fullEnd": 747,
                                                                    "start": 743,
                                                                    "end": 747,
                                                                    "fullWidth": 4,
                                                                    "width": 4,
                                                                    "text": "true",
                                                                    "value": true,
                                                                    "valueText": "true"
                                                                }
                                                            },
                                                            {
                                                                "kind": "CommaToken",
                                                                "fullStart": 747,
                                                                "fullEnd": 750,
                                                                "start": 747,
                                                                "end": 748,
                                                                "fullWidth": 3,
                                                                "width": 1,
                                                                "text": ",",
                                                                "value": ",",
                                                                "valueText": ",",
                                                                "hasTrailingTrivia": true,
                                                                "hasTrailingNewLine": true,
                                                                "trailingTrivia": [
                                                                    {
                                                                        "kind": "NewLineTrivia",
                                                                        "text": "\r\n"
                                                                    }
                                                                ]
                                                            },
                                                            {
                                                                "kind": "SimplePropertyAssignment",
                                                                "fullStart": 750,
                                                                "fullEnd": 782,
                                                                "start": 766,
                                                                "end": 782,
                                                                "fullWidth": 32,
                                                                "width": 16,
                                                                "propertyName": {
                                                                    "kind": "IdentifierName",
                                                                    "fullStart": 750,
                                                                    "fullEnd": 776,
                                                                    "start": 766,
                                                                    "end": 776,
                                                                    "fullWidth": 26,
                                                                    "width": 10,
                                                                    "text": "enumerable",
                                                                    "value": "enumerable",
                                                                    "valueText": "enumerable",
                                                                    "hasLeadingTrivia": true,
                                                                    "leadingTrivia": [
                                                                        {
                                                                            "kind": "WhitespaceTrivia",
                                                                            "text": "                "
                                                                        }
                                                                    ]
                                                                },
                                                                "colonToken": {
                                                                    "kind": "ColonToken",
                                                                    "fullStart": 776,
                                                                    "fullEnd": 778,
                                                                    "start": 776,
                                                                    "end": 777,
                                                                    "fullWidth": 2,
                                                                    "width": 1,
                                                                    "text": ":",
                                                                    "value": ":",
                                                                    "valueText": ":",
                                                                    "hasTrailingTrivia": true,
                                                                    "trailingTrivia": [
                                                                        {
                                                                            "kind": "WhitespaceTrivia",
                                                                            "text": " "
                                                                        }
                                                                    ]
                                                                },
                                                                "expression": {
                                                                    "kind": "TrueKeyword",
                                                                    "fullStart": 778,
                                                                    "fullEnd": 782,
                                                                    "start": 778,
                                                                    "end": 782,
                                                                    "fullWidth": 4,
                                                                    "width": 4,
                                                                    "text": "true",
                                                                    "value": true,
                                                                    "valueText": "true"
                                                                }
                                                            },
                                                            {
                                                                "kind": "CommaToken",
                                                                "fullStart": 782,
                                                                "fullEnd": 785,
                                                                "start": 782,
                                                                "end": 783,
                                                                "fullWidth": 3,
                                                                "width": 1,
                                                                "text": ",",
                                                                "value": ",",
                                                                "valueText": ",",
                                                                "hasTrailingTrivia": true,
                                                                "hasTrailingNewLine": true,
                                                                "trailingTrivia": [
                                                                    {
                                                                        "kind": "NewLineTrivia",
                                                                        "text": "\r\n"
                                                                    }
                                                                ]
                                                            },
                                                            {
                                                                "kind": "SimplePropertyAssignment",
                                                                "fullStart": 785,
                                                                "fullEnd": 821,
                                                                "start": 801,
                                                                "end": 819,
                                                                "fullWidth": 36,
                                                                "width": 18,
                                                                "propertyName": {
                                                                    "kind": "IdentifierName",
                                                                    "fullStart": 785,
                                                                    "fullEnd": 813,
                                                                    "start": 801,
                                                                    "end": 813,
                                                                    "fullWidth": 28,
                                                                    "width": 12,
                                                                    "text": "configurable",
                                                                    "value": "configurable",
                                                                    "valueText": "configurable",
                                                                    "hasLeadingTrivia": true,
                                                                    "leadingTrivia": [
                                                                        {
                                                                            "kind": "WhitespaceTrivia",
                                                                            "text": "                "
                                                                        }
                                                                    ]
                                                                },
                                                                "colonToken": {
                                                                    "kind": "ColonToken",
                                                                    "fullStart": 813,
                                                                    "fullEnd": 815,
                                                                    "start": 813,
                                                                    "end": 814,
                                                                    "fullWidth": 2,
                                                                    "width": 1,
                                                                    "text": ":",
                                                                    "value": ":",
                                                                    "valueText": ":",
                                                                    "hasTrailingTrivia": true,
                                                                    "trailingTrivia": [
                                                                        {
                                                                            "kind": "WhitespaceTrivia",
                                                                            "text": " "
                                                                        }
                                                                    ]
                                                                },
                                                                "expression": {
                                                                    "kind": "TrueKeyword",
                                                                    "fullStart": 815,
                                                                    "fullEnd": 821,
                                                                    "start": 815,
                                                                    "end": 819,
                                                                    "fullWidth": 6,
                                                                    "width": 4,
                                                                    "text": "true",
                                                                    "value": true,
                                                                    "valueText": "true",
                                                                    "hasTrailingTrivia": true,
                                                                    "hasTrailingNewLine": true,
                                                                    "trailingTrivia": [
                                                                        {
                                                                            "kind": "NewLineTrivia",
                                                                            "text": "\r\n"
                                                                        }
                                                                    ]
                                                                }
                                                            }
                                                        ],
                                                        "closeBraceToken": {
                                                            "kind": "CloseBraceToken",
                                                            "fullStart": 821,
                                                            "fullEnd": 834,
                                                            "start": 833,
                                                            "end": 834,
                                                            "fullWidth": 13,
                                                            "width": 1,
                                                            "text": "}",
                                                            "value": "}",
                                                            "valueText": "}",
                                                            "hasLeadingTrivia": true,
                                                            "leadingTrivia": [
                                                                {
                                                                    "kind": "WhitespaceTrivia",
                                                                    "text": "            "
                                                                }
                                                            ]
                                                        }
                                                    }
                                                ],
                                                "closeParenToken": {
                                                    "kind": "CloseParenToken",
                                                    "fullStart": 834,
                                                    "fullEnd": 835,
                                                    "start": 834,
                                                    "end": 835,
                                                    "fullWidth": 1,
                                                    "width": 1,
                                                    "text": ")",
                                                    "value": ")",
                                                    "valueText": ")"
                                                }
                                            }
                                        },
                                        "semicolonToken": {
                                            "kind": "SemicolonToken",
                                            "fullStart": 835,
                                            "fullEnd": 838,
                                            "start": 835,
                                            "end": 836,
                                            "fullWidth": 3,
                                            "width": 1,
                                            "text": ";",
                                            "value": ";",
                                            "valueText": ";",
                                            "hasTrailingTrivia": true,
                                            "hasTrailingNewLine": true,
                                            "trailingTrivia": [
                                                {
                                                    "kind": "NewLineTrivia",
                                                    "text": "\r\n"
                                                }
                                            ]
                                        }
                                    },
                                    {
                                        "kind": "VariableStatement",
                                        "fullStart": 838,
                                        "fullEnd": 877,
                                        "start": 850,
                                        "end": 875,
                                        "fullWidth": 39,
                                        "width": 25,
                                        "modifiers": [],
                                        "variableDeclaration": {
                                            "kind": "VariableDeclaration",
                                            "fullStart": 838,
                                            "fullEnd": 874,
                                            "start": 850,
                                            "end": 874,
                                            "fullWidth": 36,
                                            "width": 24,
                                            "varKeyword": {
                                                "kind": "VarKeyword",
                                                "fullStart": 838,
                                                "fullEnd": 854,
                                                "start": 850,
                                                "end": 853,
                                                "fullWidth": 16,
                                                "width": 3,
                                                "text": "var",
                                                "value": "var",
                                                "valueText": "var",
                                                "hasLeadingTrivia": true,
                                                "hasTrailingTrivia": true,
                                                "leadingTrivia": [
                                                    {
                                                        "kind": "WhitespaceTrivia",
                                                        "text": "            "
                                                    }
                                                ],
                                                "trailingTrivia": [
                                                    {
                                                        "kind": "WhitespaceTrivia",
                                                        "text": " "
                                                    }
                                                ]
                                            },
                                            "variableDeclarators": [
                                                {
                                                    "kind": "VariableDeclarator",
                                                    "fullStart": 854,
                                                    "fullEnd": 874,
                                                    "start": 854,
                                                    "end": 874,
                                                    "fullWidth": 20,
<<<<<<< HEAD
                                                    "width": 20,
                                                    "identifier": {
=======
                                                    "propertyName": {
>>>>>>> 85e84683
                                                        "kind": "IdentifierName",
                                                        "fullStart": 854,
                                                        "fullEnd": 861,
                                                        "start": 854,
                                                        "end": 860,
                                                        "fullWidth": 7,
                                                        "width": 6,
                                                        "text": "errObj",
                                                        "value": "errObj",
                                                        "valueText": "errObj",
                                                        "hasTrailingTrivia": true,
                                                        "trailingTrivia": [
                                                            {
                                                                "kind": "WhitespaceTrivia",
                                                                "text": " "
                                                            }
                                                        ]
                                                    },
                                                    "equalsValueClause": {
                                                        "kind": "EqualsValueClause",
                                                        "fullStart": 861,
                                                        "fullEnd": 874,
                                                        "start": 861,
                                                        "end": 874,
                                                        "fullWidth": 13,
                                                        "width": 13,
                                                        "equalsToken": {
                                                            "kind": "EqualsToken",
                                                            "fullStart": 861,
                                                            "fullEnd": 863,
                                                            "start": 861,
                                                            "end": 862,
                                                            "fullWidth": 2,
                                                            "width": 1,
                                                            "text": "=",
                                                            "value": "=",
                                                            "valueText": "=",
                                                            "hasTrailingTrivia": true,
                                                            "trailingTrivia": [
                                                                {
                                                                    "kind": "WhitespaceTrivia",
                                                                    "text": " "
                                                                }
                                                            ]
                                                        },
                                                        "value": {
                                                            "kind": "ObjectCreationExpression",
                                                            "fullStart": 863,
                                                            "fullEnd": 874,
                                                            "start": 863,
                                                            "end": 874,
                                                            "fullWidth": 11,
                                                            "width": 11,
                                                            "newKeyword": {
                                                                "kind": "NewKeyword",
                                                                "fullStart": 863,
                                                                "fullEnd": 867,
                                                                "start": 863,
                                                                "end": 866,
                                                                "fullWidth": 4,
                                                                "width": 3,
                                                                "text": "new",
                                                                "value": "new",
                                                                "valueText": "new",
                                                                "hasTrailingTrivia": true,
                                                                "trailingTrivia": [
                                                                    {
                                                                        "kind": "WhitespaceTrivia",
                                                                        "text": " "
                                                                    }
                                                                ]
                                                            },
                                                            "expression": {
                                                                "kind": "IdentifierName",
                                                                "fullStart": 867,
                                                                "fullEnd": 872,
                                                                "start": 867,
                                                                "end": 872,
                                                                "fullWidth": 5,
                                                                "width": 5,
                                                                "text": "Error",
                                                                "value": "Error",
                                                                "valueText": "Error"
                                                            },
                                                            "argumentList": {
                                                                "kind": "ArgumentList",
                                                                "fullStart": 872,
                                                                "fullEnd": 874,
                                                                "start": 872,
                                                                "end": 874,
                                                                "fullWidth": 2,
                                                                "width": 2,
                                                                "openParenToken": {
                                                                    "kind": "OpenParenToken",
                                                                    "fullStart": 872,
                                                                    "fullEnd": 873,
                                                                    "start": 872,
                                                                    "end": 873,
                                                                    "fullWidth": 1,
                                                                    "width": 1,
                                                                    "text": "(",
                                                                    "value": "(",
                                                                    "valueText": "("
                                                                },
                                                                "arguments": [],
                                                                "closeParenToken": {
                                                                    "kind": "CloseParenToken",
                                                                    "fullStart": 873,
                                                                    "fullEnd": 874,
                                                                    "start": 873,
                                                                    "end": 874,
                                                                    "fullWidth": 1,
                                                                    "width": 1,
                                                                    "text": ")",
                                                                    "value": ")",
                                                                    "valueText": ")"
                                                                }
                                                            }
                                                        }
                                                    }
                                                }
                                            ]
                                        },
                                        "semicolonToken": {
                                            "kind": "SemicolonToken",
                                            "fullStart": 874,
                                            "fullEnd": 877,
                                            "start": 874,
                                            "end": 875,
                                            "fullWidth": 3,
                                            "width": 1,
                                            "text": ";",
                                            "value": ";",
                                            "valueText": ";",
                                            "hasTrailingTrivia": true,
                                            "hasTrailingNewLine": true,
                                            "trailingTrivia": [
                                                {
                                                    "kind": "NewLineTrivia",
                                                    "text": "\r\n"
                                                }
                                            ]
                                        }
                                    },
                                    {
                                        "kind": "ReturnStatement",
                                        "fullStart": 877,
                                        "fullEnd": 955,
                                        "start": 891,
                                        "end": 953,
                                        "fullWidth": 78,
                                        "width": 62,
                                        "returnKeyword": {
                                            "kind": "ReturnKeyword",
                                            "fullStart": 877,
                                            "fullEnd": 898,
                                            "start": 891,
                                            "end": 897,
                                            "fullWidth": 21,
                                            "width": 6,
                                            "text": "return",
                                            "value": "return",
                                            "valueText": "return",
                                            "hasLeadingTrivia": true,
                                            "hasLeadingNewLine": true,
                                            "hasTrailingTrivia": true,
                                            "leadingTrivia": [
                                                {
                                                    "kind": "NewLineTrivia",
                                                    "text": "\r\n"
                                                },
                                                {
                                                    "kind": "WhitespaceTrivia",
                                                    "text": "            "
                                                }
                                            ],
                                            "trailingTrivia": [
                                                {
                                                    "kind": "WhitespaceTrivia",
                                                    "text": " "
                                                }
                                            ]
                                        },
                                        "expression": {
                                            "kind": "LogicalAndExpression",
                                            "fullStart": 898,
                                            "fullEnd": 952,
                                            "start": 898,
                                            "end": 952,
                                            "fullWidth": 54,
                                            "width": 54,
                                            "left": {
                                                "kind": "LogicalNotExpression",
                                                "fullStart": 898,
                                                "fullEnd": 929,
                                                "start": 898,
                                                "end": 928,
                                                "fullWidth": 31,
                                                "width": 30,
                                                "operatorToken": {
                                                    "kind": "ExclamationToken",
                                                    "fullStart": 898,
                                                    "fullEnd": 899,
                                                    "start": 898,
                                                    "end": 899,
                                                    "fullWidth": 1,
                                                    "width": 1,
                                                    "text": "!",
                                                    "value": "!",
                                                    "valueText": "!"
                                                },
                                                "operand": {
                                                    "kind": "InvocationExpression",
                                                    "fullStart": 899,
                                                    "fullEnd": 929,
                                                    "start": 899,
                                                    "end": 928,
                                                    "fullWidth": 30,
                                                    "width": 29,
                                                    "expression": {
                                                        "kind": "MemberAccessExpression",
                                                        "fullStart": 899,
                                                        "fullEnd": 920,
                                                        "start": 899,
                                                        "end": 920,
                                                        "fullWidth": 21,
                                                        "width": 21,
                                                        "expression": {
                                                            "kind": "IdentifierName",
                                                            "fullStart": 899,
                                                            "fullEnd": 905,
                                                            "start": 899,
                                                            "end": 905,
                                                            "fullWidth": 6,
                                                            "width": 6,
                                                            "text": "errObj",
                                                            "value": "errObj",
                                                            "valueText": "errObj"
                                                        },
                                                        "dotToken": {
                                                            "kind": "DotToken",
                                                            "fullStart": 905,
                                                            "fullEnd": 906,
                                                            "start": 905,
                                                            "end": 906,
                                                            "fullWidth": 1,
                                                            "width": 1,
                                                            "text": ".",
                                                            "value": ".",
                                                            "valueText": "."
                                                        },
                                                        "name": {
                                                            "kind": "IdentifierName",
                                                            "fullStart": 906,
                                                            "fullEnd": 920,
                                                            "start": 906,
                                                            "end": 920,
                                                            "fullWidth": 14,
                                                            "width": 14,
                                                            "text": "hasOwnProperty",
                                                            "value": "hasOwnProperty",
                                                            "valueText": "hasOwnProperty"
                                                        }
                                                    },
                                                    "argumentList": {
                                                        "kind": "ArgumentList",
                                                        "fullStart": 920,
                                                        "fullEnd": 929,
                                                        "start": 920,
                                                        "end": 928,
                                                        "fullWidth": 9,
                                                        "width": 8,
                                                        "openParenToken": {
                                                            "kind": "OpenParenToken",
                                                            "fullStart": 920,
                                                            "fullEnd": 921,
                                                            "start": 920,
                                                            "end": 921,
                                                            "fullWidth": 1,
                                                            "width": 1,
                                                            "text": "(",
                                                            "value": "(",
                                                            "valueText": "("
                                                        },
                                                        "arguments": [
                                                            {
                                                                "kind": "StringLiteral",
                                                                "fullStart": 921,
                                                                "fullEnd": 927,
                                                                "start": 921,
                                                                "end": 927,
                                                                "fullWidth": 6,
                                                                "width": 6,
                                                                "text": "\"prop\"",
                                                                "value": "prop",
                                                                "valueText": "prop"
                                                            }
                                                        ],
                                                        "closeParenToken": {
                                                            "kind": "CloseParenToken",
                                                            "fullStart": 927,
                                                            "fullEnd": 929,
                                                            "start": 927,
                                                            "end": 928,
                                                            "fullWidth": 2,
                                                            "width": 1,
                                                            "text": ")",
                                                            "value": ")",
                                                            "valueText": ")",
                                                            "hasTrailingTrivia": true,
                                                            "trailingTrivia": [
                                                                {
                                                                    "kind": "WhitespaceTrivia",
                                                                    "text": " "
                                                                }
                                                            ]
                                                        }
                                                    }
                                                }
                                            },
                                            "operatorToken": {
                                                "kind": "AmpersandAmpersandToken",
                                                "fullStart": 929,
                                                "fullEnd": 932,
                                                "start": 929,
                                                "end": 931,
                                                "fullWidth": 3,
                                                "width": 2,
                                                "text": "&&",
                                                "value": "&&",
                                                "valueText": "&&",
                                                "hasTrailingTrivia": true,
                                                "trailingTrivia": [
                                                    {
                                                        "kind": "WhitespaceTrivia",
                                                        "text": " "
                                                    }
                                                ]
                                            },
                                            "right": {
                                                "kind": "EqualsExpression",
                                                "fullStart": 932,
                                                "fullEnd": 952,
                                                "start": 932,
                                                "end": 952,
                                                "fullWidth": 20,
                                                "width": 20,
                                                "left": {
                                                    "kind": "MemberAccessExpression",
                                                    "fullStart": 932,
                                                    "fullEnd": 944,
                                                    "start": 932,
                                                    "end": 943,
                                                    "fullWidth": 12,
                                                    "width": 11,
                                                    "expression": {
                                                        "kind": "IdentifierName",
                                                        "fullStart": 932,
                                                        "fullEnd": 938,
                                                        "start": 932,
                                                        "end": 938,
                                                        "fullWidth": 6,
                                                        "width": 6,
                                                        "text": "errObj",
                                                        "value": "errObj",
                                                        "valueText": "errObj"
                                                    },
                                                    "dotToken": {
                                                        "kind": "DotToken",
                                                        "fullStart": 938,
                                                        "fullEnd": 939,
                                                        "start": 938,
                                                        "end": 939,
                                                        "fullWidth": 1,
                                                        "width": 1,
                                                        "text": ".",
                                                        "value": ".",
                                                        "valueText": "."
                                                    },
                                                    "name": {
                                                        "kind": "IdentifierName",
                                                        "fullStart": 939,
                                                        "fullEnd": 944,
                                                        "start": 939,
                                                        "end": 943,
                                                        "fullWidth": 5,
                                                        "width": 4,
                                                        "text": "prop",
                                                        "value": "prop",
                                                        "valueText": "prop",
                                                        "hasTrailingTrivia": true,
                                                        "trailingTrivia": [
                                                            {
                                                                "kind": "WhitespaceTrivia",
                                                                "text": " "
                                                            }
                                                        ]
                                                    }
                                                },
                                                "operatorToken": {
                                                    "kind": "EqualsEqualsEqualsToken",
                                                    "fullStart": 944,
                                                    "fullEnd": 948,
                                                    "start": 944,
                                                    "end": 947,
                                                    "fullWidth": 4,
                                                    "width": 3,
                                                    "text": "===",
                                                    "value": "===",
                                                    "valueText": "===",
                                                    "hasTrailingTrivia": true,
                                                    "trailingTrivia": [
                                                        {
                                                            "kind": "WhitespaceTrivia",
                                                            "text": " "
                                                        }
                                                    ]
                                                },
                                                "right": {
                                                    "kind": "NumericLiteral",
                                                    "fullStart": 948,
                                                    "fullEnd": 952,
                                                    "start": 948,
                                                    "end": 952,
                                                    "fullWidth": 4,
                                                    "width": 4,
                                                    "text": "1001",
                                                    "value": 1001,
                                                    "valueText": "1001"
                                                }
                                            }
                                        },
                                        "semicolonToken": {
                                            "kind": "SemicolonToken",
                                            "fullStart": 952,
                                            "fullEnd": 955,
                                            "start": 952,
                                            "end": 953,
                                            "fullWidth": 3,
                                            "width": 1,
                                            "text": ";",
                                            "value": ";",
                                            "valueText": ";",
                                            "hasTrailingTrivia": true,
                                            "hasTrailingNewLine": true,
                                            "trailingTrivia": [
                                                {
                                                    "kind": "NewLineTrivia",
                                                    "text": "\r\n"
                                                }
                                            ]
                                        }
                                    }
                                ],
                                "closeBraceToken": {
                                    "kind": "CloseBraceToken",
                                    "fullStart": 955,
                                    "fullEnd": 965,
                                    "start": 963,
                                    "end": 964,
                                    "fullWidth": 10,
                                    "width": 1,
                                    "text": "}",
                                    "value": "}",
                                    "valueText": "}",
                                    "hasLeadingTrivia": true,
                                    "hasTrailingTrivia": true,
                                    "leadingTrivia": [
                                        {
                                            "kind": "WhitespaceTrivia",
                                            "text": "        "
                                        }
                                    ],
                                    "trailingTrivia": [
                                        {
                                            "kind": "WhitespaceTrivia",
                                            "text": " "
                                        }
                                    ]
                                }
                            },
                            "finallyClause": {
                                "kind": "FinallyClause",
                                "fullStart": 965,
                                "fullEnd": 1029,
                                "start": 965,
                                "end": 1027,
                                "fullWidth": 64,
                                "width": 62,
                                "finallyKeyword": {
                                    "kind": "FinallyKeyword",
                                    "fullStart": 965,
                                    "fullEnd": 973,
                                    "start": 965,
                                    "end": 972,
                                    "fullWidth": 8,
                                    "width": 7,
                                    "text": "finally",
                                    "value": "finally",
                                    "valueText": "finally",
                                    "hasTrailingTrivia": true,
                                    "trailingTrivia": [
                                        {
                                            "kind": "WhitespaceTrivia",
                                            "text": " "
                                        }
                                    ]
                                },
                                "block": {
                                    "kind": "Block",
                                    "fullStart": 973,
                                    "fullEnd": 1029,
                                    "start": 973,
                                    "end": 1027,
                                    "fullWidth": 56,
                                    "width": 54,
                                    "openBraceToken": {
                                        "kind": "OpenBraceToken",
                                        "fullStart": 973,
                                        "fullEnd": 976,
                                        "start": 973,
                                        "end": 974,
                                        "fullWidth": 3,
                                        "width": 1,
                                        "text": "{",
                                        "value": "{",
                                        "valueText": "{",
                                        "hasTrailingTrivia": true,
                                        "hasTrailingNewLine": true,
                                        "trailingTrivia": [
                                            {
                                                "kind": "NewLineTrivia",
                                                "text": "\r\n"
                                            }
                                        ]
                                    },
                                    "statements": [
                                        {
                                            "kind": "ExpressionStatement",
                                            "fullStart": 976,
                                            "fullEnd": 1018,
                                            "start": 988,
                                            "end": 1016,
                                            "fullWidth": 42,
                                            "width": 28,
                                            "expression": {
                                                "kind": "DeleteExpression",
                                                "fullStart": 976,
                                                "fullEnd": 1015,
                                                "start": 988,
                                                "end": 1015,
                                                "fullWidth": 39,
                                                "width": 27,
                                                "deleteKeyword": {
                                                    "kind": "DeleteKeyword",
                                                    "fullStart": 976,
                                                    "fullEnd": 995,
                                                    "start": 988,
                                                    "end": 994,
                                                    "fullWidth": 19,
                                                    "width": 6,
                                                    "text": "delete",
                                                    "value": "delete",
                                                    "valueText": "delete",
                                                    "hasLeadingTrivia": true,
                                                    "hasTrailingTrivia": true,
                                                    "leadingTrivia": [
                                                        {
                                                            "kind": "WhitespaceTrivia",
                                                            "text": "            "
                                                        }
                                                    ],
                                                    "trailingTrivia": [
                                                        {
                                                            "kind": "WhitespaceTrivia",
                                                            "text": " "
                                                        }
                                                    ]
                                                },
                                                "expression": {
                                                    "kind": "MemberAccessExpression",
                                                    "fullStart": 995,
                                                    "fullEnd": 1015,
                                                    "start": 995,
                                                    "end": 1015,
                                                    "fullWidth": 20,
                                                    "width": 20,
                                                    "expression": {
                                                        "kind": "MemberAccessExpression",
                                                        "fullStart": 995,
                                                        "fullEnd": 1010,
                                                        "start": 995,
                                                        "end": 1010,
                                                        "fullWidth": 15,
                                                        "width": 15,
                                                        "expression": {
                                                            "kind": "IdentifierName",
                                                            "fullStart": 995,
                                                            "fullEnd": 1000,
                                                            "start": 995,
                                                            "end": 1000,
                                                            "fullWidth": 5,
                                                            "width": 5,
                                                            "text": "Error",
                                                            "value": "Error",
                                                            "valueText": "Error"
                                                        },
                                                        "dotToken": {
                                                            "kind": "DotToken",
                                                            "fullStart": 1000,
                                                            "fullEnd": 1001,
                                                            "start": 1000,
                                                            "end": 1001,
                                                            "fullWidth": 1,
                                                            "width": 1,
                                                            "text": ".",
                                                            "value": ".",
                                                            "valueText": "."
                                                        },
                                                        "name": {
                                                            "kind": "IdentifierName",
                                                            "fullStart": 1001,
                                                            "fullEnd": 1010,
                                                            "start": 1001,
                                                            "end": 1010,
                                                            "fullWidth": 9,
                                                            "width": 9,
                                                            "text": "prototype",
                                                            "value": "prototype",
                                                            "valueText": "prototype"
                                                        }
                                                    },
                                                    "dotToken": {
                                                        "kind": "DotToken",
                                                        "fullStart": 1010,
                                                        "fullEnd": 1011,
                                                        "start": 1010,
                                                        "end": 1011,
                                                        "fullWidth": 1,
                                                        "width": 1,
                                                        "text": ".",
                                                        "value": ".",
                                                        "valueText": "."
                                                    },
                                                    "name": {
                                                        "kind": "IdentifierName",
                                                        "fullStart": 1011,
                                                        "fullEnd": 1015,
                                                        "start": 1011,
                                                        "end": 1015,
                                                        "fullWidth": 4,
                                                        "width": 4,
                                                        "text": "prop",
                                                        "value": "prop",
                                                        "valueText": "prop"
                                                    }
                                                }
                                            },
                                            "semicolonToken": {
                                                "kind": "SemicolonToken",
                                                "fullStart": 1015,
                                                "fullEnd": 1018,
                                                "start": 1015,
                                                "end": 1016,
                                                "fullWidth": 3,
                                                "width": 1,
                                                "text": ";",
                                                "value": ";",
                                                "valueText": ";",
                                                "hasTrailingTrivia": true,
                                                "hasTrailingNewLine": true,
                                                "trailingTrivia": [
                                                    {
                                                        "kind": "NewLineTrivia",
                                                        "text": "\r\n"
                                                    }
                                                ]
                                            }
                                        }
                                    ],
                                    "closeBraceToken": {
                                        "kind": "CloseBraceToken",
                                        "fullStart": 1018,
                                        "fullEnd": 1029,
                                        "start": 1026,
                                        "end": 1027,
                                        "fullWidth": 11,
                                        "width": 1,
                                        "text": "}",
                                        "value": "}",
                                        "valueText": "}",
                                        "hasLeadingTrivia": true,
                                        "hasTrailingTrivia": true,
                                        "hasTrailingNewLine": true,
                                        "leadingTrivia": [
                                            {
                                                "kind": "WhitespaceTrivia",
                                                "text": "        "
                                            }
                                        ],
                                        "trailingTrivia": [
                                            {
                                                "kind": "NewLineTrivia",
                                                "text": "\r\n"
                                            }
                                        ]
                                    }
                                }
                            }
                        }
                    ],
                    "closeBraceToken": {
                        "kind": "CloseBraceToken",
                        "fullStart": 1029,
                        "fullEnd": 1036,
                        "start": 1033,
                        "end": 1034,
                        "fullWidth": 7,
                        "width": 1,
                        "text": "}",
                        "value": "}",
                        "valueText": "}",
                        "hasLeadingTrivia": true,
                        "hasTrailingTrivia": true,
                        "hasTrailingNewLine": true,
                        "leadingTrivia": [
                            {
                                "kind": "WhitespaceTrivia",
                                "text": "    "
                            }
                        ],
                        "trailingTrivia": [
                            {
                                "kind": "NewLineTrivia",
                                "text": "\r\n"
                            }
                        ]
                    }
                }
            },
            {
                "kind": "ExpressionStatement",
                "fullStart": 1036,
                "fullEnd": 1060,
                "start": 1036,
                "end": 1058,
                "fullWidth": 24,
                "width": 22,
                "expression": {
                    "kind": "InvocationExpression",
                    "fullStart": 1036,
                    "fullEnd": 1057,
                    "start": 1036,
                    "end": 1057,
                    "fullWidth": 21,
                    "width": 21,
                    "expression": {
                        "kind": "IdentifierName",
                        "fullStart": 1036,
                        "fullEnd": 1047,
                        "start": 1036,
                        "end": 1047,
                        "fullWidth": 11,
                        "width": 11,
                        "text": "runTestCase",
                        "value": "runTestCase",
                        "valueText": "runTestCase"
                    },
                    "argumentList": {
                        "kind": "ArgumentList",
                        "fullStart": 1047,
                        "fullEnd": 1057,
                        "start": 1047,
                        "end": 1057,
                        "fullWidth": 10,
                        "width": 10,
                        "openParenToken": {
                            "kind": "OpenParenToken",
                            "fullStart": 1047,
                            "fullEnd": 1048,
                            "start": 1047,
                            "end": 1048,
                            "fullWidth": 1,
                            "width": 1,
                            "text": "(",
                            "value": "(",
                            "valueText": "("
                        },
                        "arguments": [
                            {
                                "kind": "IdentifierName",
                                "fullStart": 1048,
                                "fullEnd": 1056,
                                "start": 1048,
                                "end": 1056,
                                "fullWidth": 8,
                                "width": 8,
                                "text": "testcase",
                                "value": "testcase",
                                "valueText": "testcase"
                            }
                        ],
                        "closeParenToken": {
                            "kind": "CloseParenToken",
                            "fullStart": 1056,
                            "fullEnd": 1057,
                            "start": 1056,
                            "end": 1057,
                            "fullWidth": 1,
                            "width": 1,
                            "text": ")",
                            "value": ")",
                            "valueText": ")"
                        }
                    }
                },
                "semicolonToken": {
                    "kind": "SemicolonToken",
                    "fullStart": 1057,
                    "fullEnd": 1060,
                    "start": 1057,
                    "end": 1058,
                    "fullWidth": 3,
                    "width": 1,
                    "text": ";",
                    "value": ";",
                    "valueText": ";",
                    "hasTrailingTrivia": true,
                    "hasTrailingNewLine": true,
                    "trailingTrivia": [
                        {
                            "kind": "NewLineTrivia",
                            "text": "\r\n"
                        }
                    ]
                }
            }
        ],
        "endOfFileToken": {
            "kind": "EndOfFileToken",
            "fullStart": 1060,
            "fullEnd": 1060,
            "start": 1060,
            "end": 1060,
            "fullWidth": 0,
            "width": 0,
            "text": ""
        }
    },
    "lineMap": {
        "lineStarts": [
            0,
            67,
            152,
            232,
            308,
            380,
            385,
            439,
            578,
            583,
            585,
            587,
            610,
            625,
            687,
            717,
            750,
            785,
            821,
            838,
            877,
            879,
            955,
            976,
            1018,
            1029,
            1036,
            1060
        ],
        "length": 1060
    }
}<|MERGE_RESOLUTION|>--- conflicted
+++ resolved
@@ -882,12 +882,8 @@
                                                     "start": 854,
                                                     "end": 874,
                                                     "fullWidth": 20,
-<<<<<<< HEAD
                                                     "width": 20,
-                                                    "identifier": {
-=======
                                                     "propertyName": {
->>>>>>> 85e84683
                                                         "kind": "IdentifierName",
                                                         "fullStart": 854,
                                                         "fullEnd": 861,
