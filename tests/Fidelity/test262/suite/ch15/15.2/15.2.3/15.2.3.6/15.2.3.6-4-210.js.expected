{
    "isDeclaration": false,
    "languageVersion": "EcmaScript5",
    "parseOptions": {
        "allowAutomaticSemicolonInsertion": true
    },
    "sourceUnit": {
        "kind": "SourceUnit",
        "fullStart": 0,
        "fullEnd": 979,
        "start": 649,
        "end": 979,
        "fullWidth": 979,
        "width": 330,
        "isIncrementallyUnusable": true,
        "moduleElements": [
            {
                "kind": "FunctionDeclaration",
                "fullStart": 0,
                "fullEnd": 955,
                "start": 649,
                "end": 953,
                "fullWidth": 955,
                "width": 304,
                "modifiers": [],
                "functionKeyword": {
                    "kind": "FunctionKeyword",
                    "fullStart": 0,
                    "fullEnd": 658,
                    "start": 649,
                    "end": 657,
                    "fullWidth": 658,
                    "width": 8,
                    "text": "function",
                    "value": "function",
                    "valueText": "function",
                    "hasLeadingTrivia": true,
                    "hasLeadingComment": true,
                    "hasLeadingNewLine": true,
                    "hasTrailingTrivia": true,
                    "leadingTrivia": [
                        {
                            "kind": "SingleLineCommentTrivia",
                            "text": "/// Copyright (c) 2012 Ecma International.  All rights reserved. "
                        },
                        {
                            "kind": "NewLineTrivia",
                            "text": "\r\n"
                        },
                        {
                            "kind": "SingleLineCommentTrivia",
                            "text": "/// Ecma International makes this code available under the terms and conditions set"
                        },
                        {
                            "kind": "NewLineTrivia",
                            "text": "\r\n"
                        },
                        {
                            "kind": "SingleLineCommentTrivia",
                            "text": "/// forth on http://hg.ecmascript.org/tests/test262/raw-file/tip/LICENSE (the "
                        },
                        {
                            "kind": "NewLineTrivia",
                            "text": "\r\n"
                        },
                        {
                            "kind": "SingleLineCommentTrivia",
                            "text": "/// \"Use Terms\").   Any redistribution of this code must retain the above "
                        },
                        {
                            "kind": "NewLineTrivia",
                            "text": "\r\n"
                        },
                        {
                            "kind": "SingleLineCommentTrivia",
                            "text": "/// copyright and this notice and otherwise comply with the Use Terms."
                        },
                        {
                            "kind": "NewLineTrivia",
                            "text": "\r\n"
                        },
                        {
                            "kind": "MultiLineCommentTrivia",
                            "text": "/**\r\n * @path ch15/15.2/15.2.3/15.2.3.6/15.2.3.6-4-210.js\r\n * @description Object.defineProperty - 'O' is an Array, 'name' is an array index named property, 'name' makes no change if every field in 'desc' is absent (name is data property) (15.4.5.1 step 4.c)\r\n */"
                        },
                        {
                            "kind": "NewLineTrivia",
                            "text": "\r\n"
                        },
                        {
                            "kind": "NewLineTrivia",
                            "text": "\r\n"
                        },
                        {
                            "kind": "NewLineTrivia",
                            "text": "\r\n"
                        }
                    ],
                    "trailingTrivia": [
                        {
                            "kind": "WhitespaceTrivia",
                            "text": " "
                        }
                    ]
                },
                "identifier": {
                    "kind": "IdentifierName",
                    "fullStart": 658,
                    "fullEnd": 666,
                    "start": 658,
                    "end": 666,
                    "fullWidth": 8,
                    "width": 8,
                    "text": "testcase",
                    "value": "testcase",
                    "valueText": "testcase"
                },
                "callSignature": {
                    "kind": "CallSignature",
                    "fullStart": 666,
                    "fullEnd": 669,
                    "start": 666,
                    "end": 668,
                    "fullWidth": 3,
                    "width": 2,
                    "parameterList": {
                        "kind": "ParameterList",
                        "fullStart": 666,
                        "fullEnd": 669,
                        "start": 666,
                        "end": 668,
                        "fullWidth": 3,
                        "width": 2,
                        "openParenToken": {
                            "kind": "OpenParenToken",
                            "fullStart": 666,
                            "fullEnd": 667,
                            "start": 666,
                            "end": 667,
                            "fullWidth": 1,
                            "width": 1,
                            "text": "(",
                            "value": "(",
                            "valueText": "("
                        },
                        "parameters": [],
                        "closeParenToken": {
                            "kind": "CloseParenToken",
                            "fullStart": 667,
                            "fullEnd": 669,
                            "start": 667,
                            "end": 668,
                            "fullWidth": 2,
                            "width": 1,
                            "text": ")",
                            "value": ")",
                            "valueText": ")",
                            "hasTrailingTrivia": true,
                            "trailingTrivia": [
                                {
                                    "kind": "WhitespaceTrivia",
                                    "text": " "
                                }
                            ]
                        }
                    }
                },
                "block": {
                    "kind": "Block",
                    "fullStart": 669,
                    "fullEnd": 955,
                    "start": 669,
                    "end": 953,
                    "fullWidth": 286,
                    "width": 284,
                    "openBraceToken": {
                        "kind": "OpenBraceToken",
                        "fullStart": 669,
                        "fullEnd": 672,
                        "start": 669,
                        "end": 670,
                        "fullWidth": 3,
                        "width": 1,
                        "text": "{",
                        "value": "{",
                        "valueText": "{",
                        "hasTrailingTrivia": true,
                        "hasTrailingNewLine": true,
                        "trailingTrivia": [
                            {
                                "kind": "NewLineTrivia",
                                "text": "\r\n"
                            }
                        ]
                    },
                    "statements": [
                        {
                            "kind": "VariableStatement",
                            "fullStart": 672,
                            "fullEnd": 698,
                            "start": 680,
                            "end": 696,
                            "fullWidth": 26,
                            "width": 16,
                            "modifiers": [],
                            "variableDeclaration": {
                                "kind": "VariableDeclaration",
                                "fullStart": 672,
                                "fullEnd": 695,
                                "start": 680,
                                "end": 695,
                                "fullWidth": 23,
                                "width": 15,
                                "varKeyword": {
                                    "kind": "VarKeyword",
                                    "fullStart": 672,
                                    "fullEnd": 684,
                                    "start": 680,
                                    "end": 683,
                                    "fullWidth": 12,
                                    "width": 3,
                                    "text": "var",
                                    "value": "var",
                                    "valueText": "var",
                                    "hasLeadingTrivia": true,
                                    "hasTrailingTrivia": true,
                                    "leadingTrivia": [
                                        {
                                            "kind": "WhitespaceTrivia",
                                            "text": "        "
                                        }
                                    ],
                                    "trailingTrivia": [
                                        {
                                            "kind": "WhitespaceTrivia",
                                            "text": " "
                                        }
                                    ]
                                },
                                "variableDeclarators": [
                                    {
                                        "kind": "VariableDeclarator",
                                        "fullStart": 684,
                                        "fullEnd": 695,
                                        "start": 684,
                                        "end": 695,
                                        "fullWidth": 11,
<<<<<<< HEAD
                                        "width": 11,
                                        "identifier": {
=======
                                        "propertyName": {
>>>>>>> 85e84683
                                            "kind": "IdentifierName",
                                            "fullStart": 684,
                                            "fullEnd": 691,
                                            "start": 684,
                                            "end": 690,
                                            "fullWidth": 7,
                                            "width": 6,
                                            "text": "arrObj",
                                            "value": "arrObj",
                                            "valueText": "arrObj",
                                            "hasTrailingTrivia": true,
                                            "trailingTrivia": [
                                                {
                                                    "kind": "WhitespaceTrivia",
                                                    "text": " "
                                                }
                                            ]
                                        },
                                        "equalsValueClause": {
                                            "kind": "EqualsValueClause",
                                            "fullStart": 691,
                                            "fullEnd": 695,
                                            "start": 691,
                                            "end": 695,
                                            "fullWidth": 4,
                                            "width": 4,
                                            "equalsToken": {
                                                "kind": "EqualsToken",
                                                "fullStart": 691,
                                                "fullEnd": 693,
                                                "start": 691,
                                                "end": 692,
                                                "fullWidth": 2,
                                                "width": 1,
                                                "text": "=",
                                                "value": "=",
                                                "valueText": "=",
                                                "hasTrailingTrivia": true,
                                                "trailingTrivia": [
                                                    {
                                                        "kind": "WhitespaceTrivia",
                                                        "text": " "
                                                    }
                                                ]
                                            },
                                            "value": {
                                                "kind": "ArrayLiteralExpression",
                                                "fullStart": 693,
                                                "fullEnd": 695,
                                                "start": 693,
                                                "end": 695,
                                                "fullWidth": 2,
                                                "width": 2,
                                                "openBracketToken": {
                                                    "kind": "OpenBracketToken",
                                                    "fullStart": 693,
                                                    "fullEnd": 694,
                                                    "start": 693,
                                                    "end": 694,
                                                    "fullWidth": 1,
                                                    "width": 1,
                                                    "text": "[",
                                                    "value": "[",
                                                    "valueText": "["
                                                },
                                                "expressions": [],
                                                "closeBracketToken": {
                                                    "kind": "CloseBracketToken",
                                                    "fullStart": 694,
                                                    "fullEnd": 695,
                                                    "start": 694,
                                                    "end": 695,
                                                    "fullWidth": 1,
                                                    "width": 1,
                                                    "text": "]",
                                                    "value": "]",
                                                    "valueText": "]"
                                                }
                                            }
                                        }
                                    }
                                ]
                            },
                            "semicolonToken": {
                                "kind": "SemicolonToken",
                                "fullStart": 695,
                                "fullEnd": 698,
                                "start": 695,
                                "end": 696,
                                "fullWidth": 3,
                                "width": 1,
                                "text": ";",
                                "value": ";",
                                "valueText": ";",
                                "hasTrailingTrivia": true,
                                "hasTrailingNewLine": true,
                                "trailingTrivia": [
                                    {
                                        "kind": "NewLineTrivia",
                                        "text": "\r\n"
                                    }
                                ]
                            }
                        },
                        {
                            "kind": "ExpressionStatement",
                            "fullStart": 698,
                            "fullEnd": 811,
                            "start": 708,
                            "end": 724,
                            "fullWidth": 113,
                            "width": 16,
                            "expression": {
                                "kind": "AssignmentExpression",
                                "fullStart": 698,
                                "fullEnd": 723,
                                "start": 708,
                                "end": 723,
                                "fullWidth": 25,
                                "width": 15,
                                "left": {
                                    "kind": "ElementAccessExpression",
                                    "fullStart": 698,
                                    "fullEnd": 718,
                                    "start": 708,
                                    "end": 717,
                                    "fullWidth": 20,
                                    "width": 9,
                                    "expression": {
                                        "kind": "IdentifierName",
                                        "fullStart": 698,
                                        "fullEnd": 714,
                                        "start": 708,
                                        "end": 714,
                                        "fullWidth": 16,
                                        "width": 6,
                                        "text": "arrObj",
                                        "value": "arrObj",
                                        "valueText": "arrObj",
                                        "hasLeadingTrivia": true,
                                        "hasLeadingNewLine": true,
                                        "leadingTrivia": [
                                            {
                                                "kind": "NewLineTrivia",
                                                "text": "\r\n"
                                            },
                                            {
                                                "kind": "WhitespaceTrivia",
                                                "text": "        "
                                            }
                                        ]
                                    },
                                    "openBracketToken": {
                                        "kind": "OpenBracketToken",
                                        "fullStart": 714,
                                        "fullEnd": 715,
                                        "start": 714,
                                        "end": 715,
                                        "fullWidth": 1,
                                        "width": 1,
                                        "text": "[",
                                        "value": "[",
                                        "valueText": "["
                                    },
                                    "argumentExpression": {
                                        "kind": "NumericLiteral",
                                        "fullStart": 715,
                                        "fullEnd": 716,
                                        "start": 715,
                                        "end": 716,
                                        "fullWidth": 1,
                                        "width": 1,
                                        "text": "0",
                                        "value": 0,
                                        "valueText": "0"
                                    },
                                    "closeBracketToken": {
                                        "kind": "CloseBracketToken",
                                        "fullStart": 716,
                                        "fullEnd": 718,
                                        "start": 716,
                                        "end": 717,
                                        "fullWidth": 2,
                                        "width": 1,
                                        "text": "]",
                                        "value": "]",
                                        "valueText": "]",
                                        "hasTrailingTrivia": true,
                                        "trailingTrivia": [
                                            {
                                                "kind": "WhitespaceTrivia",
                                                "text": " "
                                            }
                                        ]
                                    }
                                },
                                "operatorToken": {
                                    "kind": "EqualsToken",
                                    "fullStart": 718,
                                    "fullEnd": 720,
                                    "start": 718,
                                    "end": 719,
                                    "fullWidth": 2,
                                    "width": 1,
                                    "text": "=",
                                    "value": "=",
                                    "valueText": "=",
                                    "hasTrailingTrivia": true,
                                    "trailingTrivia": [
                                        {
                                            "kind": "WhitespaceTrivia",
                                            "text": " "
                                        }
                                    ]
                                },
                                "right": {
                                    "kind": "NumericLiteral",
                                    "fullStart": 720,
                                    "fullEnd": 723,
                                    "start": 720,
                                    "end": 723,
                                    "fullWidth": 3,
                                    "width": 3,
                                    "text": "101",
                                    "value": 101,
                                    "valueText": "101"
                                }
                            },
                            "semicolonToken": {
                                "kind": "SemicolonToken",
                                "fullStart": 723,
                                "fullEnd": 811,
                                "start": 723,
                                "end": 724,
                                "fullWidth": 88,
                                "width": 1,
                                "text": ";",
                                "value": ";",
                                "valueText": ";",
                                "hasTrailingTrivia": true,
                                "hasTrailingComment": true,
                                "hasTrailingNewLine": true,
                                "trailingTrivia": [
                                    {
                                        "kind": "WhitespaceTrivia",
                                        "text": " "
                                    },
                                    {
                                        "kind": "SingleLineCommentTrivia",
                                        "text": "// default value of attributes: writable: true, configurable: true, enumerable: true"
                                    },
                                    {
                                        "kind": "NewLineTrivia",
                                        "text": "\r\n"
                                    }
                                ]
                            }
                        },
                        {
                            "kind": "ExpressionStatement",
                            "fullStart": 811,
                            "fullEnd": 862,
                            "start": 821,
                            "end": 860,
                            "fullWidth": 51,
                            "width": 39,
                            "expression": {
                                "kind": "InvocationExpression",
                                "fullStart": 811,
                                "fullEnd": 859,
                                "start": 821,
                                "end": 859,
                                "fullWidth": 48,
                                "width": 38,
                                "expression": {
                                    "kind": "MemberAccessExpression",
                                    "fullStart": 811,
                                    "fullEnd": 842,
                                    "start": 821,
                                    "end": 842,
                                    "fullWidth": 31,
                                    "width": 21,
                                    "expression": {
                                        "kind": "IdentifierName",
                                        "fullStart": 811,
                                        "fullEnd": 827,
                                        "start": 821,
                                        "end": 827,
                                        "fullWidth": 16,
                                        "width": 6,
                                        "text": "Object",
                                        "value": "Object",
                                        "valueText": "Object",
                                        "hasLeadingTrivia": true,
                                        "hasLeadingNewLine": true,
                                        "leadingTrivia": [
                                            {
                                                "kind": "NewLineTrivia",
                                                "text": "\r\n"
                                            },
                                            {
                                                "kind": "WhitespaceTrivia",
                                                "text": "        "
                                            }
                                        ]
                                    },
                                    "dotToken": {
                                        "kind": "DotToken",
                                        "fullStart": 827,
                                        "fullEnd": 828,
                                        "start": 827,
                                        "end": 828,
                                        "fullWidth": 1,
                                        "width": 1,
                                        "text": ".",
                                        "value": ".",
                                        "valueText": "."
                                    },
                                    "name": {
                                        "kind": "IdentifierName",
                                        "fullStart": 828,
                                        "fullEnd": 842,
                                        "start": 828,
                                        "end": 842,
                                        "fullWidth": 14,
                                        "width": 14,
                                        "text": "defineProperty",
                                        "value": "defineProperty",
                                        "valueText": "defineProperty"
                                    }
                                },
                                "argumentList": {
                                    "kind": "ArgumentList",
                                    "fullStart": 842,
                                    "fullEnd": 859,
                                    "start": 842,
                                    "end": 859,
                                    "fullWidth": 17,
                                    "width": 17,
                                    "openParenToken": {
                                        "kind": "OpenParenToken",
                                        "fullStart": 842,
                                        "fullEnd": 843,
                                        "start": 842,
                                        "end": 843,
                                        "fullWidth": 1,
                                        "width": 1,
                                        "text": "(",
                                        "value": "(",
                                        "valueText": "("
                                    },
                                    "arguments": [
                                        {
                                            "kind": "IdentifierName",
                                            "fullStart": 843,
                                            "fullEnd": 849,
                                            "start": 843,
                                            "end": 849,
                                            "fullWidth": 6,
                                            "width": 6,
                                            "text": "arrObj",
                                            "value": "arrObj",
                                            "valueText": "arrObj"
                                        },
                                        {
                                            "kind": "CommaToken",
                                            "fullStart": 849,
                                            "fullEnd": 851,
                                            "start": 849,
                                            "end": 850,
                                            "fullWidth": 2,
                                            "width": 1,
                                            "text": ",",
                                            "value": ",",
                                            "valueText": ",",
                                            "hasTrailingTrivia": true,
                                            "trailingTrivia": [
                                                {
                                                    "kind": "WhitespaceTrivia",
                                                    "text": " "
                                                }
                                            ]
                                        },
                                        {
                                            "kind": "StringLiteral",
                                            "fullStart": 851,
                                            "fullEnd": 854,
                                            "start": 851,
                                            "end": 854,
                                            "fullWidth": 3,
                                            "width": 3,
                                            "text": "\"0\"",
                                            "value": "0",
                                            "valueText": "0"
                                        },
                                        {
                                            "kind": "CommaToken",
                                            "fullStart": 854,
                                            "fullEnd": 856,
                                            "start": 854,
                                            "end": 855,
                                            "fullWidth": 2,
                                            "width": 1,
                                            "text": ",",
                                            "value": ",",
                                            "valueText": ",",
                                            "hasTrailingTrivia": true,
                                            "trailingTrivia": [
                                                {
                                                    "kind": "WhitespaceTrivia",
                                                    "text": " "
                                                }
                                            ]
                                        },
                                        {
                                            "kind": "ObjectLiteralExpression",
                                            "fullStart": 856,
                                            "fullEnd": 858,
                                            "start": 856,
                                            "end": 858,
                                            "fullWidth": 2,
                                            "width": 2,
                                            "openBraceToken": {
                                                "kind": "OpenBraceToken",
                                                "fullStart": 856,
                                                "fullEnd": 857,
                                                "start": 856,
                                                "end": 857,
                                                "fullWidth": 1,
                                                "width": 1,
                                                "text": "{",
                                                "value": "{",
                                                "valueText": "{"
                                            },
                                            "propertyAssignments": [],
                                            "closeBraceToken": {
                                                "kind": "CloseBraceToken",
                                                "fullStart": 857,
                                                "fullEnd": 858,
                                                "start": 857,
                                                "end": 858,
                                                "fullWidth": 1,
                                                "width": 1,
                                                "text": "}",
                                                "value": "}",
                                                "valueText": "}"
                                            }
                                        }
                                    ],
                                    "closeParenToken": {
                                        "kind": "CloseParenToken",
                                        "fullStart": 858,
                                        "fullEnd": 859,
                                        "start": 858,
                                        "end": 859,
                                        "fullWidth": 1,
                                        "width": 1,
                                        "text": ")",
                                        "value": ")",
                                        "valueText": ")"
                                    }
                                }
                            },
                            "semicolonToken": {
                                "kind": "SemicolonToken",
                                "fullStart": 859,
                                "fullEnd": 862,
                                "start": 859,
                                "end": 860,
                                "fullWidth": 3,
                                "width": 1,
                                "text": ";",
                                "value": ";",
                                "valueText": ";",
                                "hasTrailingTrivia": true,
                                "hasTrailingNewLine": true,
                                "trailingTrivia": [
                                    {
                                        "kind": "NewLineTrivia",
                                        "text": "\r\n"
                                    }
                                ]
                            }
                        },
                        {
                            "kind": "ReturnStatement",
                            "fullStart": 862,
                            "fullEnd": 948,
                            "start": 870,
                            "end": 946,
                            "fullWidth": 86,
                            "width": 76,
                            "returnKeyword": {
                                "kind": "ReturnKeyword",
                                "fullStart": 862,
                                "fullEnd": 877,
                                "start": 870,
                                "end": 876,
                                "fullWidth": 15,
                                "width": 6,
                                "text": "return",
                                "value": "return",
                                "valueText": "return",
                                "hasLeadingTrivia": true,
                                "hasTrailingTrivia": true,
                                "leadingTrivia": [
                                    {
                                        "kind": "WhitespaceTrivia",
                                        "text": "        "
                                    }
                                ],
                                "trailingTrivia": [
                                    {
                                        "kind": "WhitespaceTrivia",
                                        "text": " "
                                    }
                                ]
                            },
                            "expression": {
                                "kind": "InvocationExpression",
                                "fullStart": 877,
                                "fullEnd": 945,
                                "start": 877,
                                "end": 945,
                                "fullWidth": 68,
                                "width": 68,
                                "expression": {
                                    "kind": "IdentifierName",
                                    "fullStart": 877,
                                    "fullEnd": 909,
                                    "start": 877,
                                    "end": 909,
                                    "fullWidth": 32,
                                    "width": 32,
                                    "text": "dataPropertyAttributesAreCorrect",
                                    "value": "dataPropertyAttributesAreCorrect",
                                    "valueText": "dataPropertyAttributesAreCorrect"
                                },
                                "argumentList": {
                                    "kind": "ArgumentList",
                                    "fullStart": 909,
                                    "fullEnd": 945,
                                    "start": 909,
                                    "end": 945,
                                    "fullWidth": 36,
                                    "width": 36,
                                    "openParenToken": {
                                        "kind": "OpenParenToken",
                                        "fullStart": 909,
                                        "fullEnd": 910,
                                        "start": 909,
                                        "end": 910,
                                        "fullWidth": 1,
                                        "width": 1,
                                        "text": "(",
                                        "value": "(",
                                        "valueText": "("
                                    },
                                    "arguments": [
                                        {
                                            "kind": "IdentifierName",
                                            "fullStart": 910,
                                            "fullEnd": 916,
                                            "start": 910,
                                            "end": 916,
                                            "fullWidth": 6,
                                            "width": 6,
                                            "text": "arrObj",
                                            "value": "arrObj",
                                            "valueText": "arrObj"
                                        },
                                        {
                                            "kind": "CommaToken",
                                            "fullStart": 916,
                                            "fullEnd": 918,
                                            "start": 916,
                                            "end": 917,
                                            "fullWidth": 2,
                                            "width": 1,
                                            "text": ",",
                                            "value": ",",
                                            "valueText": ",",
                                            "hasTrailingTrivia": true,
                                            "trailingTrivia": [
                                                {
                                                    "kind": "WhitespaceTrivia",
                                                    "text": " "
                                                }
                                            ]
                                        },
                                        {
                                            "kind": "StringLiteral",
                                            "fullStart": 918,
                                            "fullEnd": 921,
                                            "start": 918,
                                            "end": 921,
                                            "fullWidth": 3,
                                            "width": 3,
                                            "text": "\"0\"",
                                            "value": "0",
                                            "valueText": "0"
                                        },
                                        {
                                            "kind": "CommaToken",
                                            "fullStart": 921,
                                            "fullEnd": 923,
                                            "start": 921,
                                            "end": 922,
                                            "fullWidth": 2,
                                            "width": 1,
                                            "text": ",",
                                            "value": ",",
                                            "valueText": ",",
                                            "hasTrailingTrivia": true,
                                            "trailingTrivia": [
                                                {
                                                    "kind": "WhitespaceTrivia",
                                                    "text": " "
                                                }
                                            ]
                                        },
                                        {
                                            "kind": "NumericLiteral",
                                            "fullStart": 923,
                                            "fullEnd": 926,
                                            "start": 923,
                                            "end": 926,
                                            "fullWidth": 3,
                                            "width": 3,
                                            "text": "101",
                                            "value": 101,
                                            "valueText": "101"
                                        },
                                        {
                                            "kind": "CommaToken",
                                            "fullStart": 926,
                                            "fullEnd": 928,
                                            "start": 926,
                                            "end": 927,
                                            "fullWidth": 2,
                                            "width": 1,
                                            "text": ",",
                                            "value": ",",
                                            "valueText": ",",
                                            "hasTrailingTrivia": true,
                                            "trailingTrivia": [
                                                {
                                                    "kind": "WhitespaceTrivia",
                                                    "text": " "
                                                }
                                            ]
                                        },
                                        {
                                            "kind": "TrueKeyword",
                                            "fullStart": 928,
                                            "fullEnd": 932,
                                            "start": 928,
                                            "end": 932,
                                            "fullWidth": 4,
                                            "width": 4,
                                            "text": "true",
                                            "value": true,
                                            "valueText": "true"
                                        },
                                        {
                                            "kind": "CommaToken",
                                            "fullStart": 932,
                                            "fullEnd": 934,
                                            "start": 932,
                                            "end": 933,
                                            "fullWidth": 2,
                                            "width": 1,
                                            "text": ",",
                                            "value": ",",
                                            "valueText": ",",
                                            "hasTrailingTrivia": true,
                                            "trailingTrivia": [
                                                {
                                                    "kind": "WhitespaceTrivia",
                                                    "text": " "
                                                }
                                            ]
                                        },
                                        {
                                            "kind": "TrueKeyword",
                                            "fullStart": 934,
                                            "fullEnd": 938,
                                            "start": 934,
                                            "end": 938,
                                            "fullWidth": 4,
                                            "width": 4,
                                            "text": "true",
                                            "value": true,
                                            "valueText": "true"
                                        },
                                        {
                                            "kind": "CommaToken",
                                            "fullStart": 938,
                                            "fullEnd": 940,
                                            "start": 938,
                                            "end": 939,
                                            "fullWidth": 2,
                                            "width": 1,
                                            "text": ",",
                                            "value": ",",
                                            "valueText": ",",
                                            "hasTrailingTrivia": true,
                                            "trailingTrivia": [
                                                {
                                                    "kind": "WhitespaceTrivia",
                                                    "text": " "
                                                }
                                            ]
                                        },
                                        {
                                            "kind": "TrueKeyword",
                                            "fullStart": 940,
                                            "fullEnd": 944,
                                            "start": 940,
                                            "end": 944,
                                            "fullWidth": 4,
                                            "width": 4,
                                            "text": "true",
                                            "value": true,
                                            "valueText": "true"
                                        }
                                    ],
                                    "closeParenToken": {
                                        "kind": "CloseParenToken",
                                        "fullStart": 944,
                                        "fullEnd": 945,
                                        "start": 944,
                                        "end": 945,
                                        "fullWidth": 1,
                                        "width": 1,
                                        "text": ")",
                                        "value": ")",
                                        "valueText": ")"
                                    }
                                }
                            },
                            "semicolonToken": {
                                "kind": "SemicolonToken",
                                "fullStart": 945,
                                "fullEnd": 948,
                                "start": 945,
                                "end": 946,
                                "fullWidth": 3,
                                "width": 1,
                                "text": ";",
                                "value": ";",
                                "valueText": ";",
                                "hasTrailingTrivia": true,
                                "hasTrailingNewLine": true,
                                "trailingTrivia": [
                                    {
                                        "kind": "NewLineTrivia",
                                        "text": "\r\n"
                                    }
                                ]
                            }
                        }
                    ],
                    "closeBraceToken": {
                        "kind": "CloseBraceToken",
                        "fullStart": 948,
                        "fullEnd": 955,
                        "start": 952,
                        "end": 953,
                        "fullWidth": 7,
                        "width": 1,
                        "text": "}",
                        "value": "}",
                        "valueText": "}",
                        "hasLeadingTrivia": true,
                        "hasTrailingTrivia": true,
                        "hasTrailingNewLine": true,
                        "leadingTrivia": [
                            {
                                "kind": "WhitespaceTrivia",
                                "text": "    "
                            }
                        ],
                        "trailingTrivia": [
                            {
                                "kind": "NewLineTrivia",
                                "text": "\r\n"
                            }
                        ]
                    }
                }
            },
            {
                "kind": "ExpressionStatement",
                "fullStart": 955,
                "fullEnd": 979,
                "start": 955,
                "end": 977,
                "fullWidth": 24,
                "width": 22,
                "expression": {
                    "kind": "InvocationExpression",
                    "fullStart": 955,
                    "fullEnd": 976,
                    "start": 955,
                    "end": 976,
                    "fullWidth": 21,
                    "width": 21,
                    "expression": {
                        "kind": "IdentifierName",
                        "fullStart": 955,
                        "fullEnd": 966,
                        "start": 955,
                        "end": 966,
                        "fullWidth": 11,
                        "width": 11,
                        "text": "runTestCase",
                        "value": "runTestCase",
                        "valueText": "runTestCase"
                    },
                    "argumentList": {
                        "kind": "ArgumentList",
                        "fullStart": 966,
                        "fullEnd": 976,
                        "start": 966,
                        "end": 976,
                        "fullWidth": 10,
                        "width": 10,
                        "openParenToken": {
                            "kind": "OpenParenToken",
                            "fullStart": 966,
                            "fullEnd": 967,
                            "start": 966,
                            "end": 967,
                            "fullWidth": 1,
                            "width": 1,
                            "text": "(",
                            "value": "(",
                            "valueText": "("
                        },
                        "arguments": [
                            {
                                "kind": "IdentifierName",
                                "fullStart": 967,
                                "fullEnd": 975,
                                "start": 967,
                                "end": 975,
                                "fullWidth": 8,
                                "width": 8,
                                "text": "testcase",
                                "value": "testcase",
                                "valueText": "testcase"
                            }
                        ],
                        "closeParenToken": {
                            "kind": "CloseParenToken",
                            "fullStart": 975,
                            "fullEnd": 976,
                            "start": 975,
                            "end": 976,
                            "fullWidth": 1,
                            "width": 1,
                            "text": ")",
                            "value": ")",
                            "valueText": ")"
                        }
                    }
                },
                "semicolonToken": {
                    "kind": "SemicolonToken",
                    "fullStart": 976,
                    "fullEnd": 979,
                    "start": 976,
                    "end": 977,
                    "fullWidth": 3,
                    "width": 1,
                    "text": ";",
                    "value": ";",
                    "valueText": ";",
                    "hasTrailingTrivia": true,
                    "hasTrailingNewLine": true,
                    "trailingTrivia": [
                        {
                            "kind": "NewLineTrivia",
                            "text": "\r\n"
                        }
                    ]
                }
            }
        ],
        "endOfFileToken": {
            "kind": "EndOfFileToken",
            "fullStart": 979,
            "fullEnd": 979,
            "start": 979,
            "end": 979,
            "fullWidth": 0,
            "width": 0,
            "text": ""
        }
    },
    "lineMap": {
        "lineStarts": [
            0,
            67,
            152,
            232,
            308,
            380,
            385,
            439,
            640,
            645,
            647,
            649,
            672,
            698,
            700,
            811,
            813,
            862,
            948,
            955,
            979
        ],
        "length": 979
    }
}<|MERGE_RESOLUTION|>--- conflicted
+++ resolved
@@ -245,12 +245,8 @@
                                         "start": 684,
                                         "end": 695,
                                         "fullWidth": 11,
-<<<<<<< HEAD
                                         "width": 11,
-                                        "identifier": {
-=======
                                         "propertyName": {
->>>>>>> 85e84683
                                             "kind": "IdentifierName",
                                             "fullStart": 684,
                                             "fullEnd": 691,
