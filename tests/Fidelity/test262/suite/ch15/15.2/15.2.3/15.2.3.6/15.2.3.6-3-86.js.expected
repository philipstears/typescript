{
    "isDeclaration": false,
    "languageVersion": "EcmaScript5",
    "parseOptions": {
        "allowAutomaticSemicolonInsertion": true
    },
    "sourceUnit": {
        "kind": "SourceUnit",
        "fullStart": 0,
        "fullEnd": 1099,
        "start": 618,
        "end": 1099,
        "fullWidth": 1099,
        "width": 481,
        "isIncrementallyUnusable": true,
        "moduleElements": [
            {
                "kind": "FunctionDeclaration",
                "fullStart": 0,
                "fullEnd": 1075,
                "start": 618,
                "end": 1073,
                "fullWidth": 1075,
                "width": 455,
                "modifiers": [],
                "functionKeyword": {
                    "kind": "FunctionKeyword",
                    "fullStart": 0,
                    "fullEnd": 627,
                    "start": 618,
                    "end": 626,
                    "fullWidth": 627,
                    "width": 8,
                    "text": "function",
                    "value": "function",
                    "valueText": "function",
                    "hasLeadingTrivia": true,
                    "hasLeadingComment": true,
                    "hasLeadingNewLine": true,
                    "hasTrailingTrivia": true,
                    "leadingTrivia": [
                        {
                            "kind": "SingleLineCommentTrivia",
                            "text": "/// Copyright (c) 2012 Ecma International.  All rights reserved. "
                        },
                        {
                            "kind": "NewLineTrivia",
                            "text": "\r\n"
                        },
                        {
                            "kind": "SingleLineCommentTrivia",
                            "text": "/// Ecma International makes this code available under the terms and conditions set"
                        },
                        {
                            "kind": "NewLineTrivia",
                            "text": "\r\n"
                        },
                        {
                            "kind": "SingleLineCommentTrivia",
                            "text": "/// forth on http://hg.ecmascript.org/tests/test262/raw-file/tip/LICENSE (the "
                        },
                        {
                            "kind": "NewLineTrivia",
                            "text": "\r\n"
                        },
                        {
                            "kind": "SingleLineCommentTrivia",
                            "text": "/// \"Use Terms\").   Any redistribution of this code must retain the above "
                        },
                        {
                            "kind": "NewLineTrivia",
                            "text": "\r\n"
                        },
                        {
                            "kind": "SingleLineCommentTrivia",
                            "text": "/// copyright and this notice and otherwise comply with the Use Terms."
                        },
                        {
                            "kind": "NewLineTrivia",
                            "text": "\r\n"
                        },
                        {
                            "kind": "MultiLineCommentTrivia",
                            "text": "/**\r\n * @path ch15/15.2/15.2.3/15.2.3.6/15.2.3.6-3-86.js\r\n * @description Object.defineProperty - 'Attributes' is a Function object which implements its own [[Get]] method to access the 'configurable' property (8.10.5 step 4.a)\r\n */"
                        },
                        {
                            "kind": "NewLineTrivia",
                            "text": "\r\n"
                        },
                        {
                            "kind": "NewLineTrivia",
                            "text": "\r\n"
                        },
                        {
                            "kind": "NewLineTrivia",
                            "text": "\r\n"
                        }
                    ],
                    "trailingTrivia": [
                        {
                            "kind": "WhitespaceTrivia",
                            "text": " "
                        }
                    ]
                },
                "identifier": {
                    "kind": "IdentifierName",
                    "fullStart": 627,
                    "fullEnd": 635,
                    "start": 627,
                    "end": 635,
                    "fullWidth": 8,
                    "width": 8,
                    "text": "testcase",
                    "value": "testcase",
                    "valueText": "testcase"
                },
                "callSignature": {
                    "kind": "CallSignature",
                    "fullStart": 635,
                    "fullEnd": 638,
                    "start": 635,
                    "end": 637,
                    "fullWidth": 3,
                    "width": 2,
                    "parameterList": {
                        "kind": "ParameterList",
                        "fullStart": 635,
                        "fullEnd": 638,
                        "start": 635,
                        "end": 637,
                        "fullWidth": 3,
                        "width": 2,
                        "openParenToken": {
                            "kind": "OpenParenToken",
                            "fullStart": 635,
                            "fullEnd": 636,
                            "start": 635,
                            "end": 636,
                            "fullWidth": 1,
                            "width": 1,
                            "text": "(",
                            "value": "(",
                            "valueText": "("
                        },
                        "parameters": [],
                        "closeParenToken": {
                            "kind": "CloseParenToken",
                            "fullStart": 636,
                            "fullEnd": 638,
                            "start": 636,
                            "end": 637,
                            "fullWidth": 2,
                            "width": 1,
                            "text": ")",
                            "value": ")",
                            "valueText": ")",
                            "hasTrailingTrivia": true,
                            "trailingTrivia": [
                                {
                                    "kind": "WhitespaceTrivia",
                                    "text": " "
                                }
                            ]
                        }
                    }
                },
                "block": {
                    "kind": "Block",
                    "fullStart": 638,
                    "fullEnd": 1075,
                    "start": 638,
                    "end": 1073,
                    "fullWidth": 437,
                    "width": 435,
                    "openBraceToken": {
                        "kind": "OpenBraceToken",
                        "fullStart": 638,
                        "fullEnd": 641,
                        "start": 638,
                        "end": 639,
                        "fullWidth": 3,
                        "width": 1,
                        "text": "{",
                        "value": "{",
                        "valueText": "{",
                        "hasTrailingTrivia": true,
                        "hasTrailingNewLine": true,
                        "trailingTrivia": [
                            {
                                "kind": "NewLineTrivia",
                                "text": "\r\n"
                            }
                        ]
                    },
                    "statements": [
                        {
                            "kind": "VariableStatement",
                            "fullStart": 641,
                            "fullEnd": 664,
                            "start": 649,
                            "end": 662,
                            "fullWidth": 23,
                            "width": 13,
                            "modifiers": [],
                            "variableDeclaration": {
                                "kind": "VariableDeclaration",
                                "fullStart": 641,
                                "fullEnd": 661,
                                "start": 649,
                                "end": 661,
                                "fullWidth": 20,
                                "width": 12,
                                "varKeyword": {
                                    "kind": "VarKeyword",
                                    "fullStart": 641,
                                    "fullEnd": 653,
                                    "start": 649,
                                    "end": 652,
                                    "fullWidth": 12,
                                    "width": 3,
                                    "text": "var",
                                    "value": "var",
                                    "valueText": "var",
                                    "hasLeadingTrivia": true,
                                    "hasTrailingTrivia": true,
                                    "leadingTrivia": [
                                        {
                                            "kind": "WhitespaceTrivia",
                                            "text": "        "
                                        }
                                    ],
                                    "trailingTrivia": [
                                        {
                                            "kind": "WhitespaceTrivia",
                                            "text": " "
                                        }
                                    ]
                                },
                                "variableDeclarators": [
                                    {
                                        "kind": "VariableDeclarator",
                                        "fullStart": 653,
                                        "fullEnd": 661,
                                        "start": 653,
                                        "end": 661,
                                        "fullWidth": 8,
                                        "width": 8,
                                        "identifier": {
                                            "kind": "IdentifierName",
                                            "fullStart": 653,
                                            "fullEnd": 657,
                                            "start": 653,
                                            "end": 656,
                                            "fullWidth": 4,
                                            "width": 3,
                                            "text": "obj",
                                            "value": "obj",
                                            "valueText": "obj",
                                            "hasTrailingTrivia": true,
                                            "trailingTrivia": [
                                                {
                                                    "kind": "WhitespaceTrivia",
                                                    "text": " "
                                                }
                                            ]
                                        },
                                        "equalsValueClause": {
                                            "kind": "EqualsValueClause",
                                            "fullStart": 657,
                                            "fullEnd": 661,
                                            "start": 657,
                                            "end": 661,
                                            "fullWidth": 4,
                                            "width": 4,
                                            "equalsToken": {
                                                "kind": "EqualsToken",
                                                "fullStart": 657,
                                                "fullEnd": 659,
                                                "start": 657,
                                                "end": 658,
                                                "fullWidth": 2,
                                                "width": 1,
                                                "text": "=",
                                                "value": "=",
                                                "valueText": "=",
                                                "hasTrailingTrivia": true,
                                                "trailingTrivia": [
                                                    {
                                                        "kind": "WhitespaceTrivia",
                                                        "text": " "
                                                    }
                                                ]
                                            },
                                            "value": {
                                                "kind": "ObjectLiteralExpression",
                                                "fullStart": 659,
                                                "fullEnd": 661,
                                                "start": 659,
                                                "end": 661,
                                                "fullWidth": 2,
                                                "width": 2,
                                                "openBraceToken": {
                                                    "kind": "OpenBraceToken",
                                                    "fullStart": 659,
                                                    "fullEnd": 660,
                                                    "start": 659,
                                                    "end": 660,
                                                    "fullWidth": 1,
                                                    "width": 1,
                                                    "text": "{",
                                                    "value": "{",
                                                    "valueText": "{"
                                                },
                                                "propertyAssignments": [],
                                                "closeBraceToken": {
                                                    "kind": "CloseBraceToken",
                                                    "fullStart": 660,
                                                    "fullEnd": 661,
                                                    "start": 660,
                                                    "end": 661,
                                                    "fullWidth": 1,
                                                    "width": 1,
                                                    "text": "}",
                                                    "value": "}",
                                                    "valueText": "}"
                                                }
                                            }
                                        }
                                    }
                                ]
                            },
                            "semicolonToken": {
                                "kind": "SemicolonToken",
                                "fullStart": 661,
                                "fullEnd": 664,
                                "start": 661,
                                "end": 662,
                                "fullWidth": 3,
                                "width": 1,
                                "text": ";",
                                "value": ";",
                                "valueText": ";",
                                "hasTrailingTrivia": true,
                                "hasTrailingNewLine": true,
                                "trailingTrivia": [
                                    {
                                        "kind": "NewLineTrivia",
                                        "text": "\r\n"
                                    }
                                ]
                            }
                        },
                        {
                            "kind": "VariableStatement",
                            "fullStart": 664,
                            "fullEnd": 745,
                            "start": 674,
                            "end": 743,
                            "fullWidth": 81,
                            "width": 69,
                            "modifiers": [],
                            "variableDeclaration": {
                                "kind": "VariableDeclaration",
                                "fullStart": 664,
                                "fullEnd": 742,
                                "start": 674,
                                "end": 742,
                                "fullWidth": 78,
                                "width": 68,
                                "varKeyword": {
                                    "kind": "VarKeyword",
                                    "fullStart": 664,
                                    "fullEnd": 678,
                                    "start": 674,
                                    "end": 677,
                                    "fullWidth": 14,
                                    "width": 3,
                                    "text": "var",
                                    "value": "var",
                                    "valueText": "var",
                                    "hasLeadingTrivia": true,
                                    "hasLeadingNewLine": true,
                                    "hasTrailingTrivia": true,
                                    "leadingTrivia": [
                                        {
                                            "kind": "NewLineTrivia",
                                            "text": "\r\n"
                                        },
                                        {
                                            "kind": "WhitespaceTrivia",
                                            "text": "        "
                                        }
                                    ],
                                    "trailingTrivia": [
                                        {
                                            "kind": "WhitespaceTrivia",
                                            "text": " "
                                        }
                                    ]
                                },
                                "variableDeclarators": [
                                    {
                                        "kind": "VariableDeclarator",
                                        "fullStart": 678,
                                        "fullEnd": 742,
                                        "start": 678,
                                        "end": 742,
                                        "fullWidth": 64,
                                        "width": 64,
                                        "identifier": {
                                            "kind": "IdentifierName",
                                            "fullStart": 678,
                                            "fullEnd": 685,
                                            "start": 678,
                                            "end": 684,
                                            "fullWidth": 7,
                                            "width": 6,
                                            "text": "funObj",
                                            "value": "funObj",
                                            "valueText": "funObj",
                                            "hasTrailingTrivia": true,
                                            "trailingTrivia": [
                                                {
                                                    "kind": "WhitespaceTrivia",
                                                    "text": " "
                                                }
                                            ]
                                        },
                                        "equalsValueClause": {
                                            "kind": "EqualsValueClause",
                                            "fullStart": 685,
                                            "fullEnd": 742,
                                            "start": 685,
                                            "end": 742,
                                            "fullWidth": 57,
                                            "width": 57,
                                            "equalsToken": {
                                                "kind": "EqualsToken",
                                                "fullStart": 685,
                                                "fullEnd": 687,
                                                "start": 685,
                                                "end": 686,
                                                "fullWidth": 2,
                                                "width": 1,
                                                "text": "=",
                                                "value": "=",
                                                "valueText": "=",
                                                "hasTrailingTrivia": true,
                                                "trailingTrivia": [
                                                    {
                                                        "kind": "WhitespaceTrivia",
                                                        "text": " "
                                                    }
                                                ]
                                            },
                                            "value": {
                                                "kind": "FunctionExpression",
                                                "fullStart": 687,
                                                "fullEnd": 742,
                                                "start": 687,
                                                "end": 742,
                                                "fullWidth": 55,
                                                "width": 55,
                                                "functionKeyword": {
                                                    "kind": "FunctionKeyword",
                                                    "fullStart": 687,
                                                    "fullEnd": 696,
                                                    "start": 687,
                                                    "end": 695,
                                                    "fullWidth": 9,
                                                    "width": 8,
                                                    "text": "function",
                                                    "value": "function",
                                                    "valueText": "function",
                                                    "hasTrailingTrivia": true,
                                                    "trailingTrivia": [
                                                        {
                                                            "kind": "WhitespaceTrivia",
                                                            "text": " "
                                                        }
                                                    ]
                                                },
                                                "callSignature": {
                                                    "kind": "CallSignature",
                                                    "fullStart": 696,
                                                    "fullEnd": 703,
                                                    "start": 696,
                                                    "end": 702,
                                                    "fullWidth": 7,
                                                    "width": 6,
                                                    "parameterList": {
                                                        "kind": "ParameterList",
                                                        "fullStart": 696,
                                                        "fullEnd": 703,
                                                        "start": 696,
                                                        "end": 702,
                                                        "fullWidth": 7,
                                                        "width": 6,
                                                        "openParenToken": {
                                                            "kind": "OpenParenToken",
                                                            "fullStart": 696,
                                                            "fullEnd": 697,
                                                            "start": 696,
                                                            "end": 697,
                                                            "fullWidth": 1,
                                                            "width": 1,
                                                            "text": "(",
                                                            "value": "(",
                                                            "valueText": "("
                                                        },
                                                        "parameters": [
                                                            {
                                                                "kind": "Parameter",
                                                                "fullStart": 697,
                                                                "fullEnd": 698,
                                                                "start": 697,
                                                                "end": 698,
                                                                "fullWidth": 1,
<<<<<<< HEAD
                                                                "width": 1,
=======
                                                                "modifiers": [],
>>>>>>> e3c38734
                                                                "identifier": {
                                                                    "kind": "IdentifierName",
                                                                    "fullStart": 697,
                                                                    "fullEnd": 698,
                                                                    "start": 697,
                                                                    "end": 698,
                                                                    "fullWidth": 1,
                                                                    "width": 1,
                                                                    "text": "a",
                                                                    "value": "a",
                                                                    "valueText": "a"
                                                                }
                                                            },
                                                            {
                                                                "kind": "CommaToken",
                                                                "fullStart": 698,
                                                                "fullEnd": 700,
                                                                "start": 698,
                                                                "end": 699,
                                                                "fullWidth": 2,
                                                                "width": 1,
                                                                "text": ",",
                                                                "value": ",",
                                                                "valueText": ",",
                                                                "hasTrailingTrivia": true,
                                                                "trailingTrivia": [
                                                                    {
                                                                        "kind": "WhitespaceTrivia",
                                                                        "text": " "
                                                                    }
                                                                ]
                                                            },
                                                            {
                                                                "kind": "Parameter",
                                                                "fullStart": 700,
                                                                "fullEnd": 701,
                                                                "start": 700,
                                                                "end": 701,
                                                                "fullWidth": 1,
<<<<<<< HEAD
                                                                "width": 1,
=======
                                                                "modifiers": [],
>>>>>>> e3c38734
                                                                "identifier": {
                                                                    "kind": "IdentifierName",
                                                                    "fullStart": 700,
                                                                    "fullEnd": 701,
                                                                    "start": 700,
                                                                    "end": 701,
                                                                    "fullWidth": 1,
                                                                    "width": 1,
                                                                    "text": "b",
                                                                    "value": "b",
                                                                    "valueText": "b"
                                                                }
                                                            }
                                                        ],
                                                        "closeParenToken": {
                                                            "kind": "CloseParenToken",
                                                            "fullStart": 701,
                                                            "fullEnd": 703,
                                                            "start": 701,
                                                            "end": 702,
                                                            "fullWidth": 2,
                                                            "width": 1,
                                                            "text": ")",
                                                            "value": ")",
                                                            "valueText": ")",
                                                            "hasTrailingTrivia": true,
                                                            "trailingTrivia": [
                                                                {
                                                                    "kind": "WhitespaceTrivia",
                                                                    "text": " "
                                                                }
                                                            ]
                                                        }
                                                    }
                                                },
                                                "block": {
                                                    "kind": "Block",
                                                    "fullStart": 703,
                                                    "fullEnd": 742,
                                                    "start": 703,
                                                    "end": 742,
                                                    "fullWidth": 39,
                                                    "width": 39,
                                                    "openBraceToken": {
                                                        "kind": "OpenBraceToken",
                                                        "fullStart": 703,
                                                        "fullEnd": 706,
                                                        "start": 703,
                                                        "end": 704,
                                                        "fullWidth": 3,
                                                        "width": 1,
                                                        "text": "{",
                                                        "value": "{",
                                                        "valueText": "{",
                                                        "hasTrailingTrivia": true,
                                                        "hasTrailingNewLine": true,
                                                        "trailingTrivia": [
                                                            {
                                                                "kind": "NewLineTrivia",
                                                                "text": "\r\n"
                                                            }
                                                        ]
                                                    },
                                                    "statements": [
                                                        {
                                                            "kind": "ReturnStatement",
                                                            "fullStart": 706,
                                                            "fullEnd": 733,
                                                            "start": 718,
                                                            "end": 731,
                                                            "fullWidth": 27,
                                                            "width": 13,
                                                            "returnKeyword": {
                                                                "kind": "ReturnKeyword",
                                                                "fullStart": 706,
                                                                "fullEnd": 725,
                                                                "start": 718,
                                                                "end": 724,
                                                                "fullWidth": 19,
                                                                "width": 6,
                                                                "text": "return",
                                                                "value": "return",
                                                                "valueText": "return",
                                                                "hasLeadingTrivia": true,
                                                                "hasTrailingTrivia": true,
                                                                "leadingTrivia": [
                                                                    {
                                                                        "kind": "WhitespaceTrivia",
                                                                        "text": "            "
                                                                    }
                                                                ],
                                                                "trailingTrivia": [
                                                                    {
                                                                        "kind": "WhitespaceTrivia",
                                                                        "text": " "
                                                                    }
                                                                ]
                                                            },
                                                            "expression": {
                                                                "kind": "AddExpression",
                                                                "fullStart": 725,
                                                                "fullEnd": 730,
                                                                "start": 725,
                                                                "end": 730,
                                                                "fullWidth": 5,
                                                                "width": 5,
                                                                "left": {
                                                                    "kind": "IdentifierName",
                                                                    "fullStart": 725,
                                                                    "fullEnd": 727,
                                                                    "start": 725,
                                                                    "end": 726,
                                                                    "fullWidth": 2,
                                                                    "width": 1,
                                                                    "text": "a",
                                                                    "value": "a",
                                                                    "valueText": "a",
                                                                    "hasTrailingTrivia": true,
                                                                    "trailingTrivia": [
                                                                        {
                                                                            "kind": "WhitespaceTrivia",
                                                                            "text": " "
                                                                        }
                                                                    ]
                                                                },
                                                                "operatorToken": {
                                                                    "kind": "PlusToken",
                                                                    "fullStart": 727,
                                                                    "fullEnd": 729,
                                                                    "start": 727,
                                                                    "end": 728,
                                                                    "fullWidth": 2,
                                                                    "width": 1,
                                                                    "text": "+",
                                                                    "value": "+",
                                                                    "valueText": "+",
                                                                    "hasTrailingTrivia": true,
                                                                    "trailingTrivia": [
                                                                        {
                                                                            "kind": "WhitespaceTrivia",
                                                                            "text": " "
                                                                        }
                                                                    ]
                                                                },
                                                                "right": {
                                                                    "kind": "IdentifierName",
                                                                    "fullStart": 729,
                                                                    "fullEnd": 730,
                                                                    "start": 729,
                                                                    "end": 730,
                                                                    "fullWidth": 1,
                                                                    "width": 1,
                                                                    "text": "b",
                                                                    "value": "b",
                                                                    "valueText": "b"
                                                                }
                                                            },
                                                            "semicolonToken": {
                                                                "kind": "SemicolonToken",
                                                                "fullStart": 730,
                                                                "fullEnd": 733,
                                                                "start": 730,
                                                                "end": 731,
                                                                "fullWidth": 3,
                                                                "width": 1,
                                                                "text": ";",
                                                                "value": ";",
                                                                "valueText": ";",
                                                                "hasTrailingTrivia": true,
                                                                "hasTrailingNewLine": true,
                                                                "trailingTrivia": [
                                                                    {
                                                                        "kind": "NewLineTrivia",
                                                                        "text": "\r\n"
                                                                    }
                                                                ]
                                                            }
                                                        }
                                                    ],
                                                    "closeBraceToken": {
                                                        "kind": "CloseBraceToken",
                                                        "fullStart": 733,
                                                        "fullEnd": 742,
                                                        "start": 741,
                                                        "end": 742,
                                                        "fullWidth": 9,
                                                        "width": 1,
                                                        "text": "}",
                                                        "value": "}",
                                                        "valueText": "}",
                                                        "hasLeadingTrivia": true,
                                                        "leadingTrivia": [
                                                            {
                                                                "kind": "WhitespaceTrivia",
                                                                "text": "        "
                                                            }
                                                        ]
                                                    }
                                                }
                                            }
                                        }
                                    }
                                ]
                            },
                            "semicolonToken": {
                                "kind": "SemicolonToken",
                                "fullStart": 742,
                                "fullEnd": 745,
                                "start": 742,
                                "end": 743,
                                "fullWidth": 3,
                                "width": 1,
                                "text": ";",
                                "value": ";",
                                "valueText": ";",
                                "hasTrailingTrivia": true,
                                "hasTrailingNewLine": true,
                                "trailingTrivia": [
                                    {
                                        "kind": "NewLineTrivia",
                                        "text": "\r\n"
                                    }
                                ]
                            }
                        },
                        {
                            "kind": "ExpressionStatement",
                            "fullStart": 745,
                            "fullEnd": 784,
                            "start": 755,
                            "end": 782,
                            "fullWidth": 39,
                            "width": 27,
                            "expression": {
                                "kind": "AssignmentExpression",
                                "fullStart": 745,
                                "fullEnd": 781,
                                "start": 755,
                                "end": 781,
                                "fullWidth": 36,
                                "width": 26,
                                "left": {
                                    "kind": "MemberAccessExpression",
                                    "fullStart": 745,
                                    "fullEnd": 775,
                                    "start": 755,
                                    "end": 774,
                                    "fullWidth": 30,
                                    "width": 19,
                                    "expression": {
                                        "kind": "IdentifierName",
                                        "fullStart": 745,
                                        "fullEnd": 761,
                                        "start": 755,
                                        "end": 761,
                                        "fullWidth": 16,
                                        "width": 6,
                                        "text": "funObj",
                                        "value": "funObj",
                                        "valueText": "funObj",
                                        "hasLeadingTrivia": true,
                                        "hasLeadingNewLine": true,
                                        "leadingTrivia": [
                                            {
                                                "kind": "NewLineTrivia",
                                                "text": "\r\n"
                                            },
                                            {
                                                "kind": "WhitespaceTrivia",
                                                "text": "        "
                                            }
                                        ]
                                    },
                                    "dotToken": {
                                        "kind": "DotToken",
                                        "fullStart": 761,
                                        "fullEnd": 762,
                                        "start": 761,
                                        "end": 762,
                                        "fullWidth": 1,
                                        "width": 1,
                                        "text": ".",
                                        "value": ".",
                                        "valueText": "."
                                    },
                                    "name": {
                                        "kind": "IdentifierName",
                                        "fullStart": 762,
                                        "fullEnd": 775,
                                        "start": 762,
                                        "end": 774,
                                        "fullWidth": 13,
                                        "width": 12,
                                        "text": "configurable",
                                        "value": "configurable",
                                        "valueText": "configurable",
                                        "hasTrailingTrivia": true,
                                        "trailingTrivia": [
                                            {
                                                "kind": "WhitespaceTrivia",
                                                "text": " "
                                            }
                                        ]
                                    }
                                },
                                "operatorToken": {
                                    "kind": "EqualsToken",
                                    "fullStart": 775,
                                    "fullEnd": 777,
                                    "start": 775,
                                    "end": 776,
                                    "fullWidth": 2,
                                    "width": 1,
                                    "text": "=",
                                    "value": "=",
                                    "valueText": "=",
                                    "hasTrailingTrivia": true,
                                    "trailingTrivia": [
                                        {
                                            "kind": "WhitespaceTrivia",
                                            "text": " "
                                        }
                                    ]
                                },
                                "right": {
                                    "kind": "TrueKeyword",
                                    "fullStart": 777,
                                    "fullEnd": 781,
                                    "start": 777,
                                    "end": 781,
                                    "fullWidth": 4,
                                    "width": 4,
                                    "text": "true",
                                    "value": true,
                                    "valueText": "true"
                                }
                            },
                            "semicolonToken": {
                                "kind": "SemicolonToken",
                                "fullStart": 781,
                                "fullEnd": 784,
                                "start": 781,
                                "end": 782,
                                "fullWidth": 3,
                                "width": 1,
                                "text": ";",
                                "value": ";",
                                "valueText": ";",
                                "hasTrailingTrivia": true,
                                "hasTrailingNewLine": true,
                                "trailingTrivia": [
                                    {
                                        "kind": "NewLineTrivia",
                                        "text": "\r\n"
                                    }
                                ]
                            }
                        },
                        {
                            "kind": "ExpressionStatement",
                            "fullStart": 784,
                            "fullEnd": 843,
                            "start": 794,
                            "end": 841,
                            "fullWidth": 59,
                            "width": 47,
                            "expression": {
                                "kind": "InvocationExpression",
                                "fullStart": 784,
                                "fullEnd": 840,
                                "start": 794,
                                "end": 840,
                                "fullWidth": 56,
                                "width": 46,
                                "expression": {
                                    "kind": "MemberAccessExpression",
                                    "fullStart": 784,
                                    "fullEnd": 815,
                                    "start": 794,
                                    "end": 815,
                                    "fullWidth": 31,
                                    "width": 21,
                                    "expression": {
                                        "kind": "IdentifierName",
                                        "fullStart": 784,
                                        "fullEnd": 800,
                                        "start": 794,
                                        "end": 800,
                                        "fullWidth": 16,
                                        "width": 6,
                                        "text": "Object",
                                        "value": "Object",
                                        "valueText": "Object",
                                        "hasLeadingTrivia": true,
                                        "hasLeadingNewLine": true,
                                        "leadingTrivia": [
                                            {
                                                "kind": "NewLineTrivia",
                                                "text": "\r\n"
                                            },
                                            {
                                                "kind": "WhitespaceTrivia",
                                                "text": "        "
                                            }
                                        ]
                                    },
                                    "dotToken": {
                                        "kind": "DotToken",
                                        "fullStart": 800,
                                        "fullEnd": 801,
                                        "start": 800,
                                        "end": 801,
                                        "fullWidth": 1,
                                        "width": 1,
                                        "text": ".",
                                        "value": ".",
                                        "valueText": "."
                                    },
                                    "name": {
                                        "kind": "IdentifierName",
                                        "fullStart": 801,
                                        "fullEnd": 815,
                                        "start": 801,
                                        "end": 815,
                                        "fullWidth": 14,
                                        "width": 14,
                                        "text": "defineProperty",
                                        "value": "defineProperty",
                                        "valueText": "defineProperty"
                                    }
                                },
                                "argumentList": {
                                    "kind": "ArgumentList",
                                    "fullStart": 815,
                                    "fullEnd": 840,
                                    "start": 815,
                                    "end": 840,
                                    "fullWidth": 25,
                                    "width": 25,
                                    "openParenToken": {
                                        "kind": "OpenParenToken",
                                        "fullStart": 815,
                                        "fullEnd": 816,
                                        "start": 815,
                                        "end": 816,
                                        "fullWidth": 1,
                                        "width": 1,
                                        "text": "(",
                                        "value": "(",
                                        "valueText": "("
                                    },
                                    "arguments": [
                                        {
                                            "kind": "IdentifierName",
                                            "fullStart": 816,
                                            "fullEnd": 819,
                                            "start": 816,
                                            "end": 819,
                                            "fullWidth": 3,
                                            "width": 3,
                                            "text": "obj",
                                            "value": "obj",
                                            "valueText": "obj"
                                        },
                                        {
                                            "kind": "CommaToken",
                                            "fullStart": 819,
                                            "fullEnd": 821,
                                            "start": 819,
                                            "end": 820,
                                            "fullWidth": 2,
                                            "width": 1,
                                            "text": ",",
                                            "value": ",",
                                            "valueText": ",",
                                            "hasTrailingTrivia": true,
                                            "trailingTrivia": [
                                                {
                                                    "kind": "WhitespaceTrivia",
                                                    "text": " "
                                                }
                                            ]
                                        },
                                        {
                                            "kind": "StringLiteral",
                                            "fullStart": 821,
                                            "fullEnd": 831,
                                            "start": 821,
                                            "end": 831,
                                            "fullWidth": 10,
                                            "width": 10,
                                            "text": "\"property\"",
                                            "value": "property",
                                            "valueText": "property"
                                        },
                                        {
                                            "kind": "CommaToken",
                                            "fullStart": 831,
                                            "fullEnd": 833,
                                            "start": 831,
                                            "end": 832,
                                            "fullWidth": 2,
                                            "width": 1,
                                            "text": ",",
                                            "value": ",",
                                            "valueText": ",",
                                            "hasTrailingTrivia": true,
                                            "trailingTrivia": [
                                                {
                                                    "kind": "WhitespaceTrivia",
                                                    "text": " "
                                                }
                                            ]
                                        },
                                        {
                                            "kind": "IdentifierName",
                                            "fullStart": 833,
                                            "fullEnd": 839,
                                            "start": 833,
                                            "end": 839,
                                            "fullWidth": 6,
                                            "width": 6,
                                            "text": "funObj",
                                            "value": "funObj",
                                            "valueText": "funObj"
                                        }
                                    ],
                                    "closeParenToken": {
                                        "kind": "CloseParenToken",
                                        "fullStart": 839,
                                        "fullEnd": 840,
                                        "start": 839,
                                        "end": 840,
                                        "fullWidth": 1,
                                        "width": 1,
                                        "text": ")",
                                        "value": ")",
                                        "valueText": ")"
                                    }
                                }
                            },
                            "semicolonToken": {
                                "kind": "SemicolonToken",
                                "fullStart": 840,
                                "fullEnd": 843,
                                "start": 840,
                                "end": 841,
                                "fullWidth": 3,
                                "width": 1,
                                "text": ";",
                                "value": ";",
                                "valueText": ";",
                                "hasTrailingTrivia": true,
                                "hasTrailingNewLine": true,
                                "trailingTrivia": [
                                    {
                                        "kind": "NewLineTrivia",
                                        "text": "\r\n"
                                    }
                                ]
                            }
                        },
                        {
                            "kind": "VariableStatement",
                            "fullStart": 843,
                            "fullEnd": 906,
                            "start": 853,
                            "end": 904,
                            "fullWidth": 63,
                            "width": 51,
                            "modifiers": [],
                            "variableDeclaration": {
                                "kind": "VariableDeclaration",
                                "fullStart": 843,
                                "fullEnd": 903,
                                "start": 853,
                                "end": 903,
                                "fullWidth": 60,
                                "width": 50,
                                "varKeyword": {
                                    "kind": "VarKeyword",
                                    "fullStart": 843,
                                    "fullEnd": 857,
                                    "start": 853,
                                    "end": 856,
                                    "fullWidth": 14,
                                    "width": 3,
                                    "text": "var",
                                    "value": "var",
                                    "valueText": "var",
                                    "hasLeadingTrivia": true,
                                    "hasLeadingNewLine": true,
                                    "hasTrailingTrivia": true,
                                    "leadingTrivia": [
                                        {
                                            "kind": "NewLineTrivia",
                                            "text": "\r\n"
                                        },
                                        {
                                            "kind": "WhitespaceTrivia",
                                            "text": "        "
                                        }
                                    ],
                                    "trailingTrivia": [
                                        {
                                            "kind": "WhitespaceTrivia",
                                            "text": " "
                                        }
                                    ]
                                },
                                "variableDeclarators": [
                                    {
                                        "kind": "VariableDeclarator",
                                        "fullStart": 857,
                                        "fullEnd": 903,
                                        "start": 857,
                                        "end": 903,
                                        "fullWidth": 46,
                                        "width": 46,
                                        "identifier": {
                                            "kind": "IdentifierName",
                                            "fullStart": 857,
                                            "fullEnd": 871,
                                            "start": 857,
                                            "end": 870,
                                            "fullWidth": 14,
                                            "width": 13,
                                            "text": "beforeDeleted",
                                            "value": "beforeDeleted",
                                            "valueText": "beforeDeleted",
                                            "hasTrailingTrivia": true,
                                            "trailingTrivia": [
                                                {
                                                    "kind": "WhitespaceTrivia",
                                                    "text": " "
                                                }
                                            ]
                                        },
                                        "equalsValueClause": {
                                            "kind": "EqualsValueClause",
                                            "fullStart": 871,
                                            "fullEnd": 903,
                                            "start": 871,
                                            "end": 903,
                                            "fullWidth": 32,
                                            "width": 32,
                                            "equalsToken": {
                                                "kind": "EqualsToken",
                                                "fullStart": 871,
                                                "fullEnd": 873,
                                                "start": 871,
                                                "end": 872,
                                                "fullWidth": 2,
                                                "width": 1,
                                                "text": "=",
                                                "value": "=",
                                                "valueText": "=",
                                                "hasTrailingTrivia": true,
                                                "trailingTrivia": [
                                                    {
                                                        "kind": "WhitespaceTrivia",
                                                        "text": " "
                                                    }
                                                ]
                                            },
                                            "value": {
                                                "kind": "InvocationExpression",
                                                "fullStart": 873,
                                                "fullEnd": 903,
                                                "start": 873,
                                                "end": 903,
                                                "fullWidth": 30,
                                                "width": 30,
                                                "expression": {
                                                    "kind": "MemberAccessExpression",
                                                    "fullStart": 873,
                                                    "fullEnd": 891,
                                                    "start": 873,
                                                    "end": 891,
                                                    "fullWidth": 18,
                                                    "width": 18,
                                                    "expression": {
                                                        "kind": "IdentifierName",
                                                        "fullStart": 873,
                                                        "fullEnd": 876,
                                                        "start": 873,
                                                        "end": 876,
                                                        "fullWidth": 3,
                                                        "width": 3,
                                                        "text": "obj",
                                                        "value": "obj",
                                                        "valueText": "obj"
                                                    },
                                                    "dotToken": {
                                                        "kind": "DotToken",
                                                        "fullStart": 876,
                                                        "fullEnd": 877,
                                                        "start": 876,
                                                        "end": 877,
                                                        "fullWidth": 1,
                                                        "width": 1,
                                                        "text": ".",
                                                        "value": ".",
                                                        "valueText": "."
                                                    },
                                                    "name": {
                                                        "kind": "IdentifierName",
                                                        "fullStart": 877,
                                                        "fullEnd": 891,
                                                        "start": 877,
                                                        "end": 891,
                                                        "fullWidth": 14,
                                                        "width": 14,
                                                        "text": "hasOwnProperty",
                                                        "value": "hasOwnProperty",
                                                        "valueText": "hasOwnProperty"
                                                    }
                                                },
                                                "argumentList": {
                                                    "kind": "ArgumentList",
                                                    "fullStart": 891,
                                                    "fullEnd": 903,
                                                    "start": 891,
                                                    "end": 903,
                                                    "fullWidth": 12,
                                                    "width": 12,
                                                    "openParenToken": {
                                                        "kind": "OpenParenToken",
                                                        "fullStart": 891,
                                                        "fullEnd": 892,
                                                        "start": 891,
                                                        "end": 892,
                                                        "fullWidth": 1,
                                                        "width": 1,
                                                        "text": "(",
                                                        "value": "(",
                                                        "valueText": "("
                                                    },
                                                    "arguments": [
                                                        {
                                                            "kind": "StringLiteral",
                                                            "fullStart": 892,
                                                            "fullEnd": 902,
                                                            "start": 892,
                                                            "end": 902,
                                                            "fullWidth": 10,
                                                            "width": 10,
                                                            "text": "\"property\"",
                                                            "value": "property",
                                                            "valueText": "property"
                                                        }
                                                    ],
                                                    "closeParenToken": {
                                                        "kind": "CloseParenToken",
                                                        "fullStart": 902,
                                                        "fullEnd": 903,
                                                        "start": 902,
                                                        "end": 903,
                                                        "fullWidth": 1,
                                                        "width": 1,
                                                        "text": ")",
                                                        "value": ")",
                                                        "valueText": ")"
                                                    }
                                                }
                                            }
                                        }
                                    }
                                ]
                            },
                            "semicolonToken": {
                                "kind": "SemicolonToken",
                                "fullStart": 903,
                                "fullEnd": 906,
                                "start": 903,
                                "end": 904,
                                "fullWidth": 3,
                                "width": 1,
                                "text": ";",
                                "value": ";",
                                "valueText": ";",
                                "hasTrailingTrivia": true,
                                "hasTrailingNewLine": true,
                                "trailingTrivia": [
                                    {
                                        "kind": "NewLineTrivia",
                                        "text": "\r\n"
                                    }
                                ]
                            }
                        },
                        {
                            "kind": "ExpressionStatement",
                            "fullStart": 906,
                            "fullEnd": 938,
                            "start": 916,
                            "end": 936,
                            "fullWidth": 32,
                            "width": 20,
                            "expression": {
                                "kind": "DeleteExpression",
                                "fullStart": 906,
                                "fullEnd": 935,
                                "start": 916,
                                "end": 935,
                                "fullWidth": 29,
                                "width": 19,
                                "deleteKeyword": {
                                    "kind": "DeleteKeyword",
                                    "fullStart": 906,
                                    "fullEnd": 923,
                                    "start": 916,
                                    "end": 922,
                                    "fullWidth": 17,
                                    "width": 6,
                                    "text": "delete",
                                    "value": "delete",
                                    "valueText": "delete",
                                    "hasLeadingTrivia": true,
                                    "hasLeadingNewLine": true,
                                    "hasTrailingTrivia": true,
                                    "leadingTrivia": [
                                        {
                                            "kind": "NewLineTrivia",
                                            "text": "\r\n"
                                        },
                                        {
                                            "kind": "WhitespaceTrivia",
                                            "text": "        "
                                        }
                                    ],
                                    "trailingTrivia": [
                                        {
                                            "kind": "WhitespaceTrivia",
                                            "text": " "
                                        }
                                    ]
                                },
                                "expression": {
                                    "kind": "MemberAccessExpression",
                                    "fullStart": 923,
                                    "fullEnd": 935,
                                    "start": 923,
                                    "end": 935,
                                    "fullWidth": 12,
                                    "width": 12,
                                    "expression": {
                                        "kind": "IdentifierName",
                                        "fullStart": 923,
                                        "fullEnd": 926,
                                        "start": 923,
                                        "end": 926,
                                        "fullWidth": 3,
                                        "width": 3,
                                        "text": "obj",
                                        "value": "obj",
                                        "valueText": "obj"
                                    },
                                    "dotToken": {
                                        "kind": "DotToken",
                                        "fullStart": 926,
                                        "fullEnd": 927,
                                        "start": 926,
                                        "end": 927,
                                        "fullWidth": 1,
                                        "width": 1,
                                        "text": ".",
                                        "value": ".",
                                        "valueText": "."
                                    },
                                    "name": {
                                        "kind": "IdentifierName",
                                        "fullStart": 927,
                                        "fullEnd": 935,
                                        "start": 927,
                                        "end": 935,
                                        "fullWidth": 8,
                                        "width": 8,
                                        "text": "property",
                                        "value": "property",
                                        "valueText": "property"
                                    }
                                }
                            },
                            "semicolonToken": {
                                "kind": "SemicolonToken",
                                "fullStart": 935,
                                "fullEnd": 938,
                                "start": 935,
                                "end": 936,
                                "fullWidth": 3,
                                "width": 1,
                                "text": ";",
                                "value": ";",
                                "valueText": ";",
                                "hasTrailingTrivia": true,
                                "hasTrailingNewLine": true,
                                "trailingTrivia": [
                                    {
                                        "kind": "NewLineTrivia",
                                        "text": "\r\n"
                                    }
                                ]
                            }
                        },
                        {
                            "kind": "VariableStatement",
                            "fullStart": 938,
                            "fullEnd": 1000,
                            "start": 948,
                            "end": 998,
                            "fullWidth": 62,
                            "width": 50,
                            "modifiers": [],
                            "variableDeclaration": {
                                "kind": "VariableDeclaration",
                                "fullStart": 938,
                                "fullEnd": 997,
                                "start": 948,
                                "end": 997,
                                "fullWidth": 59,
                                "width": 49,
                                "varKeyword": {
                                    "kind": "VarKeyword",
                                    "fullStart": 938,
                                    "fullEnd": 952,
                                    "start": 948,
                                    "end": 951,
                                    "fullWidth": 14,
                                    "width": 3,
                                    "text": "var",
                                    "value": "var",
                                    "valueText": "var",
                                    "hasLeadingTrivia": true,
                                    "hasLeadingNewLine": true,
                                    "hasTrailingTrivia": true,
                                    "leadingTrivia": [
                                        {
                                            "kind": "NewLineTrivia",
                                            "text": "\r\n"
                                        },
                                        {
                                            "kind": "WhitespaceTrivia",
                                            "text": "        "
                                        }
                                    ],
                                    "trailingTrivia": [
                                        {
                                            "kind": "WhitespaceTrivia",
                                            "text": " "
                                        }
                                    ]
                                },
                                "variableDeclarators": [
                                    {
                                        "kind": "VariableDeclarator",
                                        "fullStart": 952,
                                        "fullEnd": 997,
                                        "start": 952,
                                        "end": 997,
                                        "fullWidth": 45,
                                        "width": 45,
                                        "identifier": {
                                            "kind": "IdentifierName",
                                            "fullStart": 952,
                                            "fullEnd": 965,
                                            "start": 952,
                                            "end": 964,
                                            "fullWidth": 13,
                                            "width": 12,
                                            "text": "afterDeleted",
                                            "value": "afterDeleted",
                                            "valueText": "afterDeleted",
                                            "hasTrailingTrivia": true,
                                            "trailingTrivia": [
                                                {
                                                    "kind": "WhitespaceTrivia",
                                                    "text": " "
                                                }
                                            ]
                                        },
                                        "equalsValueClause": {
                                            "kind": "EqualsValueClause",
                                            "fullStart": 965,
                                            "fullEnd": 997,
                                            "start": 965,
                                            "end": 997,
                                            "fullWidth": 32,
                                            "width": 32,
                                            "equalsToken": {
                                                "kind": "EqualsToken",
                                                "fullStart": 965,
                                                "fullEnd": 967,
                                                "start": 965,
                                                "end": 966,
                                                "fullWidth": 2,
                                                "width": 1,
                                                "text": "=",
                                                "value": "=",
                                                "valueText": "=",
                                                "hasTrailingTrivia": true,
                                                "trailingTrivia": [
                                                    {
                                                        "kind": "WhitespaceTrivia",
                                                        "text": " "
                                                    }
                                                ]
                                            },
                                            "value": {
                                                "kind": "InvocationExpression",
                                                "fullStart": 967,
                                                "fullEnd": 997,
                                                "start": 967,
                                                "end": 997,
                                                "fullWidth": 30,
                                                "width": 30,
                                                "expression": {
                                                    "kind": "MemberAccessExpression",
                                                    "fullStart": 967,
                                                    "fullEnd": 985,
                                                    "start": 967,
                                                    "end": 985,
                                                    "fullWidth": 18,
                                                    "width": 18,
                                                    "expression": {
                                                        "kind": "IdentifierName",
                                                        "fullStart": 967,
                                                        "fullEnd": 970,
                                                        "start": 967,
                                                        "end": 970,
                                                        "fullWidth": 3,
                                                        "width": 3,
                                                        "text": "obj",
                                                        "value": "obj",
                                                        "valueText": "obj"
                                                    },
                                                    "dotToken": {
                                                        "kind": "DotToken",
                                                        "fullStart": 970,
                                                        "fullEnd": 971,
                                                        "start": 970,
                                                        "end": 971,
                                                        "fullWidth": 1,
                                                        "width": 1,
                                                        "text": ".",
                                                        "value": ".",
                                                        "valueText": "."
                                                    },
                                                    "name": {
                                                        "kind": "IdentifierName",
                                                        "fullStart": 971,
                                                        "fullEnd": 985,
                                                        "start": 971,
                                                        "end": 985,
                                                        "fullWidth": 14,
                                                        "width": 14,
                                                        "text": "hasOwnProperty",
                                                        "value": "hasOwnProperty",
                                                        "valueText": "hasOwnProperty"
                                                    }
                                                },
                                                "argumentList": {
                                                    "kind": "ArgumentList",
                                                    "fullStart": 985,
                                                    "fullEnd": 997,
                                                    "start": 985,
                                                    "end": 997,
                                                    "fullWidth": 12,
                                                    "width": 12,
                                                    "openParenToken": {
                                                        "kind": "OpenParenToken",
                                                        "fullStart": 985,
                                                        "fullEnd": 986,
                                                        "start": 985,
                                                        "end": 986,
                                                        "fullWidth": 1,
                                                        "width": 1,
                                                        "text": "(",
                                                        "value": "(",
                                                        "valueText": "("
                                                    },
                                                    "arguments": [
                                                        {
                                                            "kind": "StringLiteral",
                                                            "fullStart": 986,
                                                            "fullEnd": 996,
                                                            "start": 986,
                                                            "end": 996,
                                                            "fullWidth": 10,
                                                            "width": 10,
                                                            "text": "\"property\"",
                                                            "value": "property",
                                                            "valueText": "property"
                                                        }
                                                    ],
                                                    "closeParenToken": {
                                                        "kind": "CloseParenToken",
                                                        "fullStart": 996,
                                                        "fullEnd": 997,
                                                        "start": 996,
                                                        "end": 997,
                                                        "fullWidth": 1,
                                                        "width": 1,
                                                        "text": ")",
                                                        "value": ")",
                                                        "valueText": ")"
                                                    }
                                                }
                                            }
                                        }
                                    }
                                ]
                            },
                            "semicolonToken": {
                                "kind": "SemicolonToken",
                                "fullStart": 997,
                                "fullEnd": 1000,
                                "start": 997,
                                "end": 998,
                                "fullWidth": 3,
                                "width": 1,
                                "text": ";",
                                "value": ";",
                                "valueText": ";",
                                "hasTrailingTrivia": true,
                                "hasTrailingNewLine": true,
                                "trailingTrivia": [
                                    {
                                        "kind": "NewLineTrivia",
                                        "text": "\r\n"
                                    }
                                ]
                            }
                        },
                        {
                            "kind": "ReturnStatement",
                            "fullStart": 1000,
                            "fullEnd": 1068,
                            "start": 1010,
                            "end": 1066,
                            "fullWidth": 68,
                            "width": 56,
                            "returnKeyword": {
                                "kind": "ReturnKeyword",
                                "fullStart": 1000,
                                "fullEnd": 1017,
                                "start": 1010,
                                "end": 1016,
                                "fullWidth": 17,
                                "width": 6,
                                "text": "return",
                                "value": "return",
                                "valueText": "return",
                                "hasLeadingTrivia": true,
                                "hasLeadingNewLine": true,
                                "hasTrailingTrivia": true,
                                "leadingTrivia": [
                                    {
                                        "kind": "NewLineTrivia",
                                        "text": "\r\n"
                                    },
                                    {
                                        "kind": "WhitespaceTrivia",
                                        "text": "        "
                                    }
                                ],
                                "trailingTrivia": [
                                    {
                                        "kind": "WhitespaceTrivia",
                                        "text": " "
                                    }
                                ]
                            },
                            "expression": {
                                "kind": "LogicalAndExpression",
                                "fullStart": 1017,
                                "fullEnd": 1065,
                                "start": 1017,
                                "end": 1065,
                                "fullWidth": 48,
                                "width": 48,
                                "left": {
                                    "kind": "EqualsExpression",
                                    "fullStart": 1017,
                                    "fullEnd": 1040,
                                    "start": 1017,
                                    "end": 1039,
                                    "fullWidth": 23,
                                    "width": 22,
                                    "left": {
                                        "kind": "IdentifierName",
                                        "fullStart": 1017,
                                        "fullEnd": 1031,
                                        "start": 1017,
                                        "end": 1030,
                                        "fullWidth": 14,
                                        "width": 13,
                                        "text": "beforeDeleted",
                                        "value": "beforeDeleted",
                                        "valueText": "beforeDeleted",
                                        "hasTrailingTrivia": true,
                                        "trailingTrivia": [
                                            {
                                                "kind": "WhitespaceTrivia",
                                                "text": " "
                                            }
                                        ]
                                    },
                                    "operatorToken": {
                                        "kind": "EqualsEqualsEqualsToken",
                                        "fullStart": 1031,
                                        "fullEnd": 1035,
                                        "start": 1031,
                                        "end": 1034,
                                        "fullWidth": 4,
                                        "width": 3,
                                        "text": "===",
                                        "value": "===",
                                        "valueText": "===",
                                        "hasTrailingTrivia": true,
                                        "trailingTrivia": [
                                            {
                                                "kind": "WhitespaceTrivia",
                                                "text": " "
                                            }
                                        ]
                                    },
                                    "right": {
                                        "kind": "TrueKeyword",
                                        "fullStart": 1035,
                                        "fullEnd": 1040,
                                        "start": 1035,
                                        "end": 1039,
                                        "fullWidth": 5,
                                        "width": 4,
                                        "text": "true",
                                        "value": true,
                                        "valueText": "true",
                                        "hasTrailingTrivia": true,
                                        "trailingTrivia": [
                                            {
                                                "kind": "WhitespaceTrivia",
                                                "text": " "
                                            }
                                        ]
                                    }
                                },
                                "operatorToken": {
                                    "kind": "AmpersandAmpersandToken",
                                    "fullStart": 1040,
                                    "fullEnd": 1043,
                                    "start": 1040,
                                    "end": 1042,
                                    "fullWidth": 3,
                                    "width": 2,
                                    "text": "&&",
                                    "value": "&&",
                                    "valueText": "&&",
                                    "hasTrailingTrivia": true,
                                    "trailingTrivia": [
                                        {
                                            "kind": "WhitespaceTrivia",
                                            "text": " "
                                        }
                                    ]
                                },
                                "right": {
                                    "kind": "EqualsExpression",
                                    "fullStart": 1043,
                                    "fullEnd": 1065,
                                    "start": 1043,
                                    "end": 1065,
                                    "fullWidth": 22,
                                    "width": 22,
                                    "left": {
                                        "kind": "IdentifierName",
                                        "fullStart": 1043,
                                        "fullEnd": 1056,
                                        "start": 1043,
                                        "end": 1055,
                                        "fullWidth": 13,
                                        "width": 12,
                                        "text": "afterDeleted",
                                        "value": "afterDeleted",
                                        "valueText": "afterDeleted",
                                        "hasTrailingTrivia": true,
                                        "trailingTrivia": [
                                            {
                                                "kind": "WhitespaceTrivia",
                                                "text": " "
                                            }
                                        ]
                                    },
                                    "operatorToken": {
                                        "kind": "EqualsEqualsEqualsToken",
                                        "fullStart": 1056,
                                        "fullEnd": 1060,
                                        "start": 1056,
                                        "end": 1059,
                                        "fullWidth": 4,
                                        "width": 3,
                                        "text": "===",
                                        "value": "===",
                                        "valueText": "===",
                                        "hasTrailingTrivia": true,
                                        "trailingTrivia": [
                                            {
                                                "kind": "WhitespaceTrivia",
                                                "text": " "
                                            }
                                        ]
                                    },
                                    "right": {
                                        "kind": "FalseKeyword",
                                        "fullStart": 1060,
                                        "fullEnd": 1065,
                                        "start": 1060,
                                        "end": 1065,
                                        "fullWidth": 5,
                                        "width": 5,
                                        "text": "false",
                                        "value": false,
                                        "valueText": "false"
                                    }
                                }
                            },
                            "semicolonToken": {
                                "kind": "SemicolonToken",
                                "fullStart": 1065,
                                "fullEnd": 1068,
                                "start": 1065,
                                "end": 1066,
                                "fullWidth": 3,
                                "width": 1,
                                "text": ";",
                                "value": ";",
                                "valueText": ";",
                                "hasTrailingTrivia": true,
                                "hasTrailingNewLine": true,
                                "trailingTrivia": [
                                    {
                                        "kind": "NewLineTrivia",
                                        "text": "\r\n"
                                    }
                                ]
                            }
                        }
                    ],
                    "closeBraceToken": {
                        "kind": "CloseBraceToken",
                        "fullStart": 1068,
                        "fullEnd": 1075,
                        "start": 1072,
                        "end": 1073,
                        "fullWidth": 7,
                        "width": 1,
                        "text": "}",
                        "value": "}",
                        "valueText": "}",
                        "hasLeadingTrivia": true,
                        "hasTrailingTrivia": true,
                        "hasTrailingNewLine": true,
                        "leadingTrivia": [
                            {
                                "kind": "WhitespaceTrivia",
                                "text": "    "
                            }
                        ],
                        "trailingTrivia": [
                            {
                                "kind": "NewLineTrivia",
                                "text": "\r\n"
                            }
                        ]
                    }
                }
            },
            {
                "kind": "ExpressionStatement",
                "fullStart": 1075,
                "fullEnd": 1099,
                "start": 1075,
                "end": 1097,
                "fullWidth": 24,
                "width": 22,
                "expression": {
                    "kind": "InvocationExpression",
                    "fullStart": 1075,
                    "fullEnd": 1096,
                    "start": 1075,
                    "end": 1096,
                    "fullWidth": 21,
                    "width": 21,
                    "expression": {
                        "kind": "IdentifierName",
                        "fullStart": 1075,
                        "fullEnd": 1086,
                        "start": 1075,
                        "end": 1086,
                        "fullWidth": 11,
                        "width": 11,
                        "text": "runTestCase",
                        "value": "runTestCase",
                        "valueText": "runTestCase"
                    },
                    "argumentList": {
                        "kind": "ArgumentList",
                        "fullStart": 1086,
                        "fullEnd": 1096,
                        "start": 1086,
                        "end": 1096,
                        "fullWidth": 10,
                        "width": 10,
                        "openParenToken": {
                            "kind": "OpenParenToken",
                            "fullStart": 1086,
                            "fullEnd": 1087,
                            "start": 1086,
                            "end": 1087,
                            "fullWidth": 1,
                            "width": 1,
                            "text": "(",
                            "value": "(",
                            "valueText": "("
                        },
                        "arguments": [
                            {
                                "kind": "IdentifierName",
                                "fullStart": 1087,
                                "fullEnd": 1095,
                                "start": 1087,
                                "end": 1095,
                                "fullWidth": 8,
                                "width": 8,
                                "text": "testcase",
                                "value": "testcase",
                                "valueText": "testcase"
                            }
                        ],
                        "closeParenToken": {
                            "kind": "CloseParenToken",
                            "fullStart": 1095,
                            "fullEnd": 1096,
                            "start": 1095,
                            "end": 1096,
                            "fullWidth": 1,
                            "width": 1,
                            "text": ")",
                            "value": ")",
                            "valueText": ")"
                        }
                    }
                },
                "semicolonToken": {
                    "kind": "SemicolonToken",
                    "fullStart": 1096,
                    "fullEnd": 1099,
                    "start": 1096,
                    "end": 1097,
                    "fullWidth": 3,
                    "width": 1,
                    "text": ";",
                    "value": ";",
                    "valueText": ";",
                    "hasTrailingTrivia": true,
                    "hasTrailingNewLine": true,
                    "trailingTrivia": [
                        {
                            "kind": "NewLineTrivia",
                            "text": "\r\n"
                        }
                    ]
                }
            }
        ],
        "endOfFileToken": {
            "kind": "EndOfFileToken",
            "fullStart": 1099,
            "fullEnd": 1099,
            "start": 1099,
            "end": 1099,
            "fullWidth": 0,
            "width": 0,
            "text": ""
        }
    },
    "lineMap": {
        "lineStarts": [
            0,
            67,
            152,
            232,
            308,
            380,
            385,
            438,
            609,
            614,
            616,
            618,
            641,
            664,
            666,
            706,
            733,
            745,
            747,
            784,
            786,
            843,
            845,
            906,
            908,
            938,
            940,
            1000,
            1002,
            1068,
            1075,
            1099
        ],
        "length": 1099
    }
}<|MERGE_RESOLUTION|>--- conflicted
+++ resolved
@@ -517,11 +517,8 @@
                                                                 "start": 697,
                                                                 "end": 698,
                                                                 "fullWidth": 1,
-<<<<<<< HEAD
                                                                 "width": 1,
-=======
                                                                 "modifiers": [],
->>>>>>> e3c38734
                                                                 "identifier": {
                                                                     "kind": "IdentifierName",
                                                                     "fullStart": 697,
@@ -561,11 +558,8 @@
                                                                 "start": 700,
                                                                 "end": 701,
                                                                 "fullWidth": 1,
-<<<<<<< HEAD
                                                                 "width": 1,
-=======
                                                                 "modifiers": [],
->>>>>>> e3c38734
                                                                 "identifier": {
                                                                     "kind": "IdentifierName",
                                                                     "fullStart": 700,
