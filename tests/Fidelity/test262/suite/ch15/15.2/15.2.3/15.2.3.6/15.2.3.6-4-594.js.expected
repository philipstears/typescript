{
    "isDeclaration": false,
    "languageVersion": "EcmaScript5",
    "parseOptions": {
        "allowAutomaticSemicolonInsertion": true
    },
    "sourceUnit": {
        "kind": "SourceUnit",
        "fullStart": 0,
        "fullEnd": 1295,
        "start": 585,
        "end": 1295,
        "fullWidth": 1295,
        "width": 710,
        "isIncrementallyUnusable": true,
        "moduleElements": [
            {
                "kind": "FunctionDeclaration",
                "fullStart": 0,
                "fullEnd": 1271,
                "start": 585,
                "end": 1269,
                "fullWidth": 1271,
                "width": 684,
                "isIncrementallyUnusable": true,
                "modifiers": [],
                "functionKeyword": {
                    "kind": "FunctionKeyword",
                    "fullStart": 0,
                    "fullEnd": 594,
                    "start": 585,
                    "end": 593,
                    "fullWidth": 594,
                    "width": 8,
                    "text": "function",
                    "value": "function",
                    "valueText": "function",
                    "hasLeadingTrivia": true,
                    "hasLeadingComment": true,
                    "hasLeadingNewLine": true,
                    "hasTrailingTrivia": true,
                    "leadingTrivia": [
                        {
                            "kind": "SingleLineCommentTrivia",
                            "text": "/// Copyright (c) 2012 Ecma International.  All rights reserved. "
                        },
                        {
                            "kind": "NewLineTrivia",
                            "text": "\r\n"
                        },
                        {
                            "kind": "SingleLineCommentTrivia",
                            "text": "/// Ecma International makes this code available under the terms and conditions set"
                        },
                        {
                            "kind": "NewLineTrivia",
                            "text": "\r\n"
                        },
                        {
                            "kind": "SingleLineCommentTrivia",
                            "text": "/// forth on http://hg.ecmascript.org/tests/test262/raw-file/tip/LICENSE (the "
                        },
                        {
                            "kind": "NewLineTrivia",
                            "text": "\r\n"
                        },
                        {
                            "kind": "SingleLineCommentTrivia",
                            "text": "/// \"Use Terms\").   Any redistribution of this code must retain the above "
                        },
                        {
                            "kind": "NewLineTrivia",
                            "text": "\r\n"
                        },
                        {
                            "kind": "SingleLineCommentTrivia",
                            "text": "/// copyright and this notice and otherwise comply with the Use Terms."
                        },
                        {
                            "kind": "NewLineTrivia",
                            "text": "\r\n"
                        },
                        {
                            "kind": "MultiLineCommentTrivia",
                            "text": "/**\r\n * @path ch15/15.2/15.2.3/15.2.3.6/15.2.3.6-4-594.js\r\n * @description ES5 Attributes - Success to update value of property into of [[Proptotype]] internal property (Function.prototype.bind)\r\n */"
                        },
                        {
                            "kind": "NewLineTrivia",
                            "text": "\r\n"
                        },
                        {
                            "kind": "NewLineTrivia",
                            "text": "\r\n"
                        },
                        {
                            "kind": "NewLineTrivia",
                            "text": "\r\n"
                        }
                    ],
                    "trailingTrivia": [
                        {
                            "kind": "WhitespaceTrivia",
                            "text": " "
                        }
                    ]
                },
                "identifier": {
                    "kind": "IdentifierName",
                    "fullStart": 594,
                    "fullEnd": 602,
                    "start": 594,
                    "end": 602,
                    "fullWidth": 8,
                    "width": 8,
                    "text": "testcase",
                    "value": "testcase",
                    "valueText": "testcase"
                },
                "callSignature": {
                    "kind": "CallSignature",
                    "fullStart": 602,
                    "fullEnd": 605,
                    "start": 602,
                    "end": 604,
                    "fullWidth": 3,
                    "width": 2,
                    "parameterList": {
                        "kind": "ParameterList",
                        "fullStart": 602,
                        "fullEnd": 605,
                        "start": 602,
                        "end": 604,
                        "fullWidth": 3,
                        "width": 2,
                        "openParenToken": {
                            "kind": "OpenParenToken",
                            "fullStart": 602,
                            "fullEnd": 603,
                            "start": 602,
                            "end": 603,
                            "fullWidth": 1,
                            "width": 1,
                            "text": "(",
                            "value": "(",
                            "valueText": "("
                        },
                        "parameters": [],
                        "closeParenToken": {
                            "kind": "CloseParenToken",
                            "fullStart": 603,
                            "fullEnd": 605,
                            "start": 603,
                            "end": 604,
                            "fullWidth": 2,
                            "width": 1,
                            "text": ")",
                            "value": ")",
                            "valueText": ")",
                            "hasTrailingTrivia": true,
                            "trailingTrivia": [
                                {
                                    "kind": "WhitespaceTrivia",
                                    "text": " "
                                }
                            ]
                        }
                    }
                },
                "block": {
                    "kind": "Block",
                    "fullStart": 605,
                    "fullEnd": 1271,
                    "start": 605,
                    "end": 1269,
                    "fullWidth": 666,
                    "width": 664,
                    "isIncrementallyUnusable": true,
                    "openBraceToken": {
                        "kind": "OpenBraceToken",
                        "fullStart": 605,
                        "fullEnd": 608,
                        "start": 605,
                        "end": 606,
                        "fullWidth": 3,
                        "width": 1,
                        "text": "{",
                        "value": "{",
                        "valueText": "{",
                        "hasTrailingTrivia": true,
                        "hasTrailingNewLine": true,
                        "trailingTrivia": [
                            {
                                "kind": "NewLineTrivia",
                                "text": "\r\n"
                            }
                        ]
                    },
                    "statements": [
                        {
                            "kind": "VariableStatement",
                            "fullStart": 608,
                            "fullEnd": 644,
                            "start": 616,
                            "end": 642,
                            "fullWidth": 36,
                            "width": 26,
                            "modifiers": [],
                            "variableDeclaration": {
                                "kind": "VariableDeclaration",
                                "fullStart": 608,
                                "fullEnd": 641,
                                "start": 616,
                                "end": 641,
                                "fullWidth": 33,
                                "width": 25,
                                "varKeyword": {
                                    "kind": "VarKeyword",
                                    "fullStart": 608,
                                    "fullEnd": 620,
                                    "start": 616,
                                    "end": 619,
                                    "fullWidth": 12,
                                    "width": 3,
                                    "text": "var",
                                    "value": "var",
                                    "valueText": "var",
                                    "hasLeadingTrivia": true,
                                    "hasTrailingTrivia": true,
                                    "leadingTrivia": [
                                        {
                                            "kind": "WhitespaceTrivia",
                                            "text": "        "
                                        }
                                    ],
                                    "trailingTrivia": [
                                        {
                                            "kind": "WhitespaceTrivia",
                                            "text": " "
                                        }
                                    ]
                                },
                                "variableDeclarators": [
                                    {
                                        "kind": "VariableDeclarator",
                                        "fullStart": 620,
                                        "fullEnd": 641,
                                        "start": 620,
                                        "end": 641,
                                        "fullWidth": 21,
<<<<<<< HEAD
                                        "width": 21,
                                        "identifier": {
=======
                                        "propertyName": {
>>>>>>> 85e84683
                                            "kind": "IdentifierName",
                                            "fullStart": 620,
                                            "fullEnd": 624,
                                            "start": 620,
                                            "end": 623,
                                            "fullWidth": 4,
                                            "width": 3,
                                            "text": "foo",
                                            "value": "foo",
                                            "valueText": "foo",
                                            "hasTrailingTrivia": true,
                                            "trailingTrivia": [
                                                {
                                                    "kind": "WhitespaceTrivia",
                                                    "text": " "
                                                }
                                            ]
                                        },
                                        "equalsValueClause": {
                                            "kind": "EqualsValueClause",
                                            "fullStart": 624,
                                            "fullEnd": 641,
                                            "start": 624,
                                            "end": 641,
                                            "fullWidth": 17,
                                            "width": 17,
                                            "equalsToken": {
                                                "kind": "EqualsToken",
                                                "fullStart": 624,
                                                "fullEnd": 626,
                                                "start": 624,
                                                "end": 625,
                                                "fullWidth": 2,
                                                "width": 1,
                                                "text": "=",
                                                "value": "=",
                                                "valueText": "=",
                                                "hasTrailingTrivia": true,
                                                "trailingTrivia": [
                                                    {
                                                        "kind": "WhitespaceTrivia",
                                                        "text": " "
                                                    }
                                                ]
                                            },
                                            "value": {
                                                "kind": "FunctionExpression",
                                                "fullStart": 626,
                                                "fullEnd": 641,
                                                "start": 626,
                                                "end": 641,
                                                "fullWidth": 15,
                                                "width": 15,
                                                "functionKeyword": {
                                                    "kind": "FunctionKeyword",
                                                    "fullStart": 626,
                                                    "fullEnd": 635,
                                                    "start": 626,
                                                    "end": 634,
                                                    "fullWidth": 9,
                                                    "width": 8,
                                                    "text": "function",
                                                    "value": "function",
                                                    "valueText": "function",
                                                    "hasTrailingTrivia": true,
                                                    "trailingTrivia": [
                                                        {
                                                            "kind": "WhitespaceTrivia",
                                                            "text": " "
                                                        }
                                                    ]
                                                },
                                                "callSignature": {
                                                    "kind": "CallSignature",
                                                    "fullStart": 635,
                                                    "fullEnd": 638,
                                                    "start": 635,
                                                    "end": 637,
                                                    "fullWidth": 3,
                                                    "width": 2,
                                                    "parameterList": {
                                                        "kind": "ParameterList",
                                                        "fullStart": 635,
                                                        "fullEnd": 638,
                                                        "start": 635,
                                                        "end": 637,
                                                        "fullWidth": 3,
                                                        "width": 2,
                                                        "openParenToken": {
                                                            "kind": "OpenParenToken",
                                                            "fullStart": 635,
                                                            "fullEnd": 636,
                                                            "start": 635,
                                                            "end": 636,
                                                            "fullWidth": 1,
                                                            "width": 1,
                                                            "text": "(",
                                                            "value": "(",
                                                            "valueText": "("
                                                        },
                                                        "parameters": [],
                                                        "closeParenToken": {
                                                            "kind": "CloseParenToken",
                                                            "fullStart": 636,
                                                            "fullEnd": 638,
                                                            "start": 636,
                                                            "end": 637,
                                                            "fullWidth": 2,
                                                            "width": 1,
                                                            "text": ")",
                                                            "value": ")",
                                                            "valueText": ")",
                                                            "hasTrailingTrivia": true,
                                                            "trailingTrivia": [
                                                                {
                                                                    "kind": "WhitespaceTrivia",
                                                                    "text": " "
                                                                }
                                                            ]
                                                        }
                                                    }
                                                },
                                                "block": {
                                                    "kind": "Block",
                                                    "fullStart": 638,
                                                    "fullEnd": 641,
                                                    "start": 638,
                                                    "end": 641,
                                                    "fullWidth": 3,
                                                    "width": 3,
                                                    "openBraceToken": {
                                                        "kind": "OpenBraceToken",
                                                        "fullStart": 638,
                                                        "fullEnd": 640,
                                                        "start": 638,
                                                        "end": 639,
                                                        "fullWidth": 2,
                                                        "width": 1,
                                                        "text": "{",
                                                        "value": "{",
                                                        "valueText": "{",
                                                        "hasTrailingTrivia": true,
                                                        "trailingTrivia": [
                                                            {
                                                                "kind": "WhitespaceTrivia",
                                                                "text": " "
                                                            }
                                                        ]
                                                    },
                                                    "statements": [],
                                                    "closeBraceToken": {
                                                        "kind": "CloseBraceToken",
                                                        "fullStart": 640,
                                                        "fullEnd": 641,
                                                        "start": 640,
                                                        "end": 641,
                                                        "fullWidth": 1,
                                                        "width": 1,
                                                        "text": "}",
                                                        "value": "}",
                                                        "valueText": "}"
                                                    }
                                                }
                                            }
                                        }
                                    }
                                ]
                            },
                            "semicolonToken": {
                                "kind": "SemicolonToken",
                                "fullStart": 641,
                                "fullEnd": 644,
                                "start": 641,
                                "end": 642,
                                "fullWidth": 3,
                                "width": 1,
                                "text": ";",
                                "value": ";",
                                "valueText": ";",
                                "hasTrailingTrivia": true,
                                "hasTrailingNewLine": true,
                                "trailingTrivia": [
                                    {
                                        "kind": "NewLineTrivia",
                                        "text": "\r\n"
                                    }
                                ]
                            }
                        },
                        {
                            "kind": "VariableStatement",
                            "fullStart": 644,
                            "fullEnd": 672,
                            "start": 652,
                            "end": 670,
                            "fullWidth": 28,
                            "width": 18,
                            "modifiers": [],
                            "variableDeclaration": {
                                "kind": "VariableDeclaration",
                                "fullStart": 644,
                                "fullEnd": 669,
                                "start": 652,
                                "end": 669,
                                "fullWidth": 25,
                                "width": 17,
                                "varKeyword": {
                                    "kind": "VarKeyword",
                                    "fullStart": 644,
                                    "fullEnd": 656,
                                    "start": 652,
                                    "end": 655,
                                    "fullWidth": 12,
                                    "width": 3,
                                    "text": "var",
                                    "value": "var",
                                    "valueText": "var",
                                    "hasLeadingTrivia": true,
                                    "hasTrailingTrivia": true,
                                    "leadingTrivia": [
                                        {
                                            "kind": "WhitespaceTrivia",
                                            "text": "        "
                                        }
                                    ],
                                    "trailingTrivia": [
                                        {
                                            "kind": "WhitespaceTrivia",
                                            "text": " "
                                        }
                                    ]
                                },
                                "variableDeclarators": [
                                    {
                                        "kind": "VariableDeclarator",
                                        "fullStart": 656,
                                        "fullEnd": 669,
                                        "start": 656,
                                        "end": 669,
                                        "fullWidth": 13,
<<<<<<< HEAD
                                        "width": 13,
                                        "identifier": {
=======
                                        "propertyName": {
>>>>>>> 85e84683
                                            "kind": "IdentifierName",
                                            "fullStart": 656,
                                            "fullEnd": 661,
                                            "start": 656,
                                            "end": 660,
                                            "fullWidth": 5,
                                            "width": 4,
                                            "text": "data",
                                            "value": "data",
                                            "valueText": "data",
                                            "hasTrailingTrivia": true,
                                            "trailingTrivia": [
                                                {
                                                    "kind": "WhitespaceTrivia",
                                                    "text": " "
                                                }
                                            ]
                                        },
                                        "equalsValueClause": {
                                            "kind": "EqualsValueClause",
                                            "fullStart": 661,
                                            "fullEnd": 669,
                                            "start": 661,
                                            "end": 669,
                                            "fullWidth": 8,
                                            "width": 8,
                                            "equalsToken": {
                                                "kind": "EqualsToken",
                                                "fullStart": 661,
                                                "fullEnd": 663,
                                                "start": 661,
                                                "end": 662,
                                                "fullWidth": 2,
                                                "width": 1,
                                                "text": "=",
                                                "value": "=",
                                                "valueText": "=",
                                                "hasTrailingTrivia": true,
                                                "trailingTrivia": [
                                                    {
                                                        "kind": "WhitespaceTrivia",
                                                        "text": " "
                                                    }
                                                ]
                                            },
                                            "value": {
                                                "kind": "StringLiteral",
                                                "fullStart": 663,
                                                "fullEnd": 669,
                                                "start": 663,
                                                "end": 669,
                                                "fullWidth": 6,
                                                "width": 6,
                                                "text": "\"data\"",
                                                "value": "data",
                                                "valueText": "data"
                                            }
                                        }
                                    }
                                ]
                            },
                            "semicolonToken": {
                                "kind": "SemicolonToken",
                                "fullStart": 669,
                                "fullEnd": 672,
                                "start": 669,
                                "end": 670,
                                "fullWidth": 3,
                                "width": 1,
                                "text": ";",
                                "value": ";",
                                "valueText": ";",
                                "hasTrailingTrivia": true,
                                "hasTrailingNewLine": true,
                                "trailingTrivia": [
                                    {
                                        "kind": "NewLineTrivia",
                                        "text": "\r\n"
                                    }
                                ]
                            }
                        },
                        {
                            "kind": "TryStatement",
                            "fullStart": 672,
                            "fullEnd": 1264,
                            "start": 680,
                            "end": 1262,
                            "fullWidth": 592,
                            "width": 582,
                            "isIncrementallyUnusable": true,
                            "tryKeyword": {
                                "kind": "TryKeyword",
                                "fullStart": 672,
                                "fullEnd": 684,
                                "start": 680,
                                "end": 683,
                                "fullWidth": 12,
                                "width": 3,
                                "text": "try",
                                "value": "try",
                                "valueText": "try",
                                "hasLeadingTrivia": true,
                                "hasTrailingTrivia": true,
                                "leadingTrivia": [
                                    {
                                        "kind": "WhitespaceTrivia",
                                        "text": "        "
                                    }
                                ],
                                "trailingTrivia": [
                                    {
                                        "kind": "WhitespaceTrivia",
                                        "text": " "
                                    }
                                ]
                            },
                            "block": {
                                "kind": "Block",
                                "fullStart": 684,
                                "fullEnd": 1197,
                                "start": 684,
                                "end": 1196,
                                "fullWidth": 513,
                                "width": 512,
                                "isIncrementallyUnusable": true,
                                "openBraceToken": {
                                    "kind": "OpenBraceToken",
                                    "fullStart": 684,
                                    "fullEnd": 687,
                                    "start": 684,
                                    "end": 685,
                                    "fullWidth": 3,
                                    "width": 1,
                                    "text": "{",
                                    "value": "{",
                                    "valueText": "{",
                                    "hasTrailingTrivia": true,
                                    "hasTrailingNewLine": true,
                                    "trailingTrivia": [
                                        {
                                            "kind": "NewLineTrivia",
                                            "text": "\r\n"
                                        }
                                    ]
                                },
                                "statements": [
                                    {
                                        "kind": "ExpressionStatement",
                                        "fullStart": 687,
                                        "fullEnd": 1026,
                                        "start": 699,
                                        "end": 1024,
                                        "fullWidth": 339,
                                        "width": 325,
                                        "isIncrementallyUnusable": true,
                                        "expression": {
                                            "kind": "InvocationExpression",
                                            "fullStart": 687,
                                            "fullEnd": 1023,
                                            "start": 699,
                                            "end": 1023,
                                            "fullWidth": 336,
                                            "width": 324,
                                            "isIncrementallyUnusable": true,
                                            "expression": {
                                                "kind": "MemberAccessExpression",
                                                "fullStart": 687,
                                                "fullEnd": 720,
                                                "start": 699,
                                                "end": 720,
                                                "fullWidth": 33,
                                                "width": 21,
                                                "expression": {
                                                    "kind": "IdentifierName",
                                                    "fullStart": 687,
                                                    "fullEnd": 705,
                                                    "start": 699,
                                                    "end": 705,
                                                    "fullWidth": 18,
                                                    "width": 6,
                                                    "text": "Object",
                                                    "value": "Object",
                                                    "valueText": "Object",
                                                    "hasLeadingTrivia": true,
                                                    "leadingTrivia": [
                                                        {
                                                            "kind": "WhitespaceTrivia",
                                                            "text": "            "
                                                        }
                                                    ]
                                                },
                                                "dotToken": {
                                                    "kind": "DotToken",
                                                    "fullStart": 705,
                                                    "fullEnd": 706,
                                                    "start": 705,
                                                    "end": 706,
                                                    "fullWidth": 1,
                                                    "width": 1,
                                                    "text": ".",
                                                    "value": ".",
                                                    "valueText": "."
                                                },
                                                "name": {
                                                    "kind": "IdentifierName",
                                                    "fullStart": 706,
                                                    "fullEnd": 720,
                                                    "start": 706,
                                                    "end": 720,
                                                    "fullWidth": 14,
                                                    "width": 14,
                                                    "text": "defineProperty",
                                                    "value": "defineProperty",
                                                    "valueText": "defineProperty"
                                                }
                                            },
                                            "argumentList": {
                                                "kind": "ArgumentList",
                                                "fullStart": 720,
                                                "fullEnd": 1023,
                                                "start": 720,
                                                "end": 1023,
                                                "fullWidth": 303,
                                                "width": 303,
                                                "isIncrementallyUnusable": true,
                                                "openParenToken": {
                                                    "kind": "OpenParenToken",
                                                    "fullStart": 720,
                                                    "fullEnd": 721,
                                                    "start": 720,
                                                    "end": 721,
                                                    "fullWidth": 1,
                                                    "width": 1,
                                                    "text": "(",
                                                    "value": "(",
                                                    "valueText": "("
                                                },
                                                "arguments": [
                                                    {
                                                        "kind": "MemberAccessExpression",
                                                        "fullStart": 721,
                                                        "fullEnd": 739,
                                                        "start": 721,
                                                        "end": 739,
                                                        "fullWidth": 18,
                                                        "width": 18,
                                                        "expression": {
                                                            "kind": "IdentifierName",
                                                            "fullStart": 721,
                                                            "fullEnd": 729,
                                                            "start": 721,
                                                            "end": 729,
                                                            "fullWidth": 8,
                                                            "width": 8,
                                                            "text": "Function",
                                                            "value": "Function",
                                                            "valueText": "Function"
                                                        },
                                                        "dotToken": {
                                                            "kind": "DotToken",
                                                            "fullStart": 729,
                                                            "fullEnd": 730,
                                                            "start": 729,
                                                            "end": 730,
                                                            "fullWidth": 1,
                                                            "width": 1,
                                                            "text": ".",
                                                            "value": ".",
                                                            "valueText": "."
                                                        },
                                                        "name": {
                                                            "kind": "IdentifierName",
                                                            "fullStart": 730,
                                                            "fullEnd": 739,
                                                            "start": 730,
                                                            "end": 739,
                                                            "fullWidth": 9,
                                                            "width": 9,
                                                            "text": "prototype",
                                                            "value": "prototype",
                                                            "valueText": "prototype"
                                                        }
                                                    },
                                                    {
                                                        "kind": "CommaToken",
                                                        "fullStart": 739,
                                                        "fullEnd": 741,
                                                        "start": 739,
                                                        "end": 740,
                                                        "fullWidth": 2,
                                                        "width": 1,
                                                        "text": ",",
                                                        "value": ",",
                                                        "valueText": ",",
                                                        "hasTrailingTrivia": true,
                                                        "trailingTrivia": [
                                                            {
                                                                "kind": "WhitespaceTrivia",
                                                                "text": " "
                                                            }
                                                        ]
                                                    },
                                                    {
                                                        "kind": "StringLiteral",
                                                        "fullStart": 741,
                                                        "fullEnd": 747,
                                                        "start": 741,
                                                        "end": 747,
                                                        "fullWidth": 6,
                                                        "width": 6,
                                                        "text": "\"prop\"",
                                                        "value": "prop",
                                                        "valueText": "prop"
                                                    },
                                                    {
                                                        "kind": "CommaToken",
                                                        "fullStart": 747,
                                                        "fullEnd": 749,
                                                        "start": 747,
                                                        "end": 748,
                                                        "fullWidth": 2,
                                                        "width": 1,
                                                        "text": ",",
                                                        "value": ",",
                                                        "valueText": ",",
                                                        "hasTrailingTrivia": true,
                                                        "trailingTrivia": [
                                                            {
                                                                "kind": "WhitespaceTrivia",
                                                                "text": " "
                                                            }
                                                        ]
                                                    },
                                                    {
                                                        "kind": "ObjectLiteralExpression",
                                                        "fullStart": 749,
                                                        "fullEnd": 1022,
                                                        "start": 749,
                                                        "end": 1022,
                                                        "fullWidth": 273,
                                                        "width": 273,
                                                        "isIncrementallyUnusable": true,
                                                        "openBraceToken": {
                                                            "kind": "OpenBraceToken",
                                                            "fullStart": 749,
                                                            "fullEnd": 752,
                                                            "start": 749,
                                                            "end": 750,
                                                            "fullWidth": 3,
                                                            "width": 1,
                                                            "text": "{",
                                                            "value": "{",
                                                            "valueText": "{",
                                                            "hasTrailingTrivia": true,
                                                            "hasTrailingNewLine": true,
                                                            "trailingTrivia": [
                                                                {
                                                                    "kind": "NewLineTrivia",
                                                                    "text": "\r\n"
                                                                }
                                                            ]
                                                        },
                                                        "propertyAssignments": [
                                                            {
                                                                "kind": "SimplePropertyAssignment",
                                                                "fullStart": 752,
                                                                "fullEnd": 839,
                                                                "start": 768,
                                                                "end": 839,
                                                                "fullWidth": 87,
                                                                "width": 71,
                                                                "isIncrementallyUnusable": true,
                                                                "propertyName": {
                                                                    "kind": "IdentifierName",
                                                                    "fullStart": 752,
                                                                    "fullEnd": 771,
                                                                    "start": 768,
                                                                    "end": 771,
                                                                    "fullWidth": 19,
                                                                    "width": 3,
                                                                    "text": "get",
                                                                    "value": "get",
                                                                    "valueText": "get",
                                                                    "hasLeadingTrivia": true,
                                                                    "leadingTrivia": [
                                                                        {
                                                                            "kind": "WhitespaceTrivia",
                                                                            "text": "                "
                                                                        }
                                                                    ]
                                                                },
                                                                "colonToken": {
                                                                    "kind": "ColonToken",
                                                                    "fullStart": 771,
                                                                    "fullEnd": 773,
                                                                    "start": 771,
                                                                    "end": 772,
                                                                    "fullWidth": 2,
                                                                    "width": 1,
                                                                    "text": ":",
                                                                    "value": ":",
                                                                    "valueText": ":",
                                                                    "hasTrailingTrivia": true,
                                                                    "trailingTrivia": [
                                                                        {
                                                                            "kind": "WhitespaceTrivia",
                                                                            "text": " "
                                                                        }
                                                                    ]
                                                                },
                                                                "expression": {
                                                                    "kind": "FunctionExpression",
                                                                    "fullStart": 773,
                                                                    "fullEnd": 839,
                                                                    "start": 773,
                                                                    "end": 839,
                                                                    "fullWidth": 66,
                                                                    "width": 66,
                                                                    "functionKeyword": {
                                                                        "kind": "FunctionKeyword",
                                                                        "fullStart": 773,
                                                                        "fullEnd": 782,
                                                                        "start": 773,
                                                                        "end": 781,
                                                                        "fullWidth": 9,
                                                                        "width": 8,
                                                                        "text": "function",
                                                                        "value": "function",
                                                                        "valueText": "function",
                                                                        "hasTrailingTrivia": true,
                                                                        "trailingTrivia": [
                                                                            {
                                                                                "kind": "WhitespaceTrivia",
                                                                                "text": " "
                                                                            }
                                                                        ]
                                                                    },
                                                                    "callSignature": {
                                                                        "kind": "CallSignature",
                                                                        "fullStart": 782,
                                                                        "fullEnd": 785,
                                                                        "start": 782,
                                                                        "end": 784,
                                                                        "fullWidth": 3,
                                                                        "width": 2,
                                                                        "parameterList": {
                                                                            "kind": "ParameterList",
                                                                            "fullStart": 782,
                                                                            "fullEnd": 785,
                                                                            "start": 782,
                                                                            "end": 784,
                                                                            "fullWidth": 3,
                                                                            "width": 2,
                                                                            "openParenToken": {
                                                                                "kind": "OpenParenToken",
                                                                                "fullStart": 782,
                                                                                "fullEnd": 783,
                                                                                "start": 782,
                                                                                "end": 783,
                                                                                "fullWidth": 1,
                                                                                "width": 1,
                                                                                "text": "(",
                                                                                "value": "(",
                                                                                "valueText": "("
                                                                            },
                                                                            "parameters": [],
                                                                            "closeParenToken": {
                                                                                "kind": "CloseParenToken",
                                                                                "fullStart": 783,
                                                                                "fullEnd": 785,
                                                                                "start": 783,
                                                                                "end": 784,
                                                                                "fullWidth": 2,
                                                                                "width": 1,
                                                                                "text": ")",
                                                                                "value": ")",
                                                                                "valueText": ")",
                                                                                "hasTrailingTrivia": true,
                                                                                "trailingTrivia": [
                                                                                    {
                                                                                        "kind": "WhitespaceTrivia",
                                                                                        "text": " "
                                                                                    }
                                                                                ]
                                                                            }
                                                                        }
                                                                    },
                                                                    "block": {
                                                                        "kind": "Block",
                                                                        "fullStart": 785,
                                                                        "fullEnd": 839,
                                                                        "start": 785,
                                                                        "end": 839,
                                                                        "fullWidth": 54,
                                                                        "width": 54,
                                                                        "openBraceToken": {
                                                                            "kind": "OpenBraceToken",
                                                                            "fullStart": 785,
                                                                            "fullEnd": 788,
                                                                            "start": 785,
                                                                            "end": 786,
                                                                            "fullWidth": 3,
                                                                            "width": 1,
                                                                            "text": "{",
                                                                            "value": "{",
                                                                            "valueText": "{",
                                                                            "hasTrailingTrivia": true,
                                                                            "hasTrailingNewLine": true,
                                                                            "trailingTrivia": [
                                                                                {
                                                                                    "kind": "NewLineTrivia",
                                                                                    "text": "\r\n"
                                                                                }
                                                                            ]
                                                                        },
                                                                        "statements": [
                                                                            {
                                                                                "kind": "ReturnStatement",
                                                                                "fullStart": 788,
                                                                                "fullEnd": 822,
                                                                                "start": 808,
                                                                                "end": 820,
                                                                                "fullWidth": 34,
                                                                                "width": 12,
                                                                                "returnKeyword": {
                                                                                    "kind": "ReturnKeyword",
                                                                                    "fullStart": 788,
                                                                                    "fullEnd": 815,
                                                                                    "start": 808,
                                                                                    "end": 814,
                                                                                    "fullWidth": 27,
                                                                                    "width": 6,
                                                                                    "text": "return",
                                                                                    "value": "return",
                                                                                    "valueText": "return",
                                                                                    "hasLeadingTrivia": true,
                                                                                    "hasTrailingTrivia": true,
                                                                                    "leadingTrivia": [
                                                                                        {
                                                                                            "kind": "WhitespaceTrivia",
                                                                                            "text": "                    "
                                                                                        }
                                                                                    ],
                                                                                    "trailingTrivia": [
                                                                                        {
                                                                                            "kind": "WhitespaceTrivia",
                                                                                            "text": " "
                                                                                        }
                                                                                    ]
                                                                                },
                                                                                "expression": {
                                                                                    "kind": "IdentifierName",
                                                                                    "fullStart": 815,
                                                                                    "fullEnd": 819,
                                                                                    "start": 815,
                                                                                    "end": 819,
                                                                                    "fullWidth": 4,
                                                                                    "width": 4,
                                                                                    "text": "data",
                                                                                    "value": "data",
                                                                                    "valueText": "data"
                                                                                },
                                                                                "semicolonToken": {
                                                                                    "kind": "SemicolonToken",
                                                                                    "fullStart": 819,
                                                                                    "fullEnd": 822,
                                                                                    "start": 819,
                                                                                    "end": 820,
                                                                                    "fullWidth": 3,
                                                                                    "width": 1,
                                                                                    "text": ";",
                                                                                    "value": ";",
                                                                                    "valueText": ";",
                                                                                    "hasTrailingTrivia": true,
                                                                                    "hasTrailingNewLine": true,
                                                                                    "trailingTrivia": [
                                                                                        {
                                                                                            "kind": "NewLineTrivia",
                                                                                            "text": "\r\n"
                                                                                        }
                                                                                    ]
                                                                                }
                                                                            }
                                                                        ],
                                                                        "closeBraceToken": {
                                                                            "kind": "CloseBraceToken",
                                                                            "fullStart": 822,
                                                                            "fullEnd": 839,
                                                                            "start": 838,
                                                                            "end": 839,
                                                                            "fullWidth": 17,
                                                                            "width": 1,
                                                                            "text": "}",
                                                                            "value": "}",
                                                                            "valueText": "}",
                                                                            "hasLeadingTrivia": true,
                                                                            "leadingTrivia": [
                                                                                {
                                                                                    "kind": "WhitespaceTrivia",
                                                                                    "text": "                "
                                                                                }
                                                                            ]
                                                                        }
                                                                    }
                                                                }
                                                            },
                                                            {
                                                                "kind": "CommaToken",
                                                                "fullStart": 839,
                                                                "fullEnd": 842,
                                                                "start": 839,
                                                                "end": 840,
                                                                "fullWidth": 3,
                                                                "width": 1,
                                                                "text": ",",
                                                                "value": ",",
                                                                "valueText": ",",
                                                                "hasTrailingTrivia": true,
                                                                "hasTrailingNewLine": true,
                                                                "trailingTrivia": [
                                                                    {
                                                                        "kind": "NewLineTrivia",
                                                                        "text": "\r\n"
                                                                    }
                                                                ]
                                                            },
                                                            {
                                                                "kind": "SimplePropertyAssignment",
                                                                "fullStart": 842,
                                                                "fullEnd": 935,
                                                                "start": 858,
                                                                "end": 935,
                                                                "fullWidth": 93,
                                                                "width": 77,
                                                                "isIncrementallyUnusable": true,
                                                                "propertyName": {
                                                                    "kind": "IdentifierName",
                                                                    "fullStart": 842,
                                                                    "fullEnd": 861,
                                                                    "start": 858,
                                                                    "end": 861,
                                                                    "fullWidth": 19,
                                                                    "width": 3,
                                                                    "text": "set",
                                                                    "value": "set",
                                                                    "valueText": "set",
                                                                    "hasLeadingTrivia": true,
                                                                    "leadingTrivia": [
                                                                        {
                                                                            "kind": "WhitespaceTrivia",
                                                                            "text": "                "
                                                                        }
                                                                    ]
                                                                },
                                                                "colonToken": {
                                                                    "kind": "ColonToken",
                                                                    "fullStart": 861,
                                                                    "fullEnd": 863,
                                                                    "start": 861,
                                                                    "end": 862,
                                                                    "fullWidth": 2,
                                                                    "width": 1,
                                                                    "text": ":",
                                                                    "value": ":",
                                                                    "valueText": ":",
                                                                    "hasTrailingTrivia": true,
                                                                    "trailingTrivia": [
                                                                        {
                                                                            "kind": "WhitespaceTrivia",
                                                                            "text": " "
                                                                        }
                                                                    ]
                                                                },
                                                                "expression": {
                                                                    "kind": "FunctionExpression",
                                                                    "fullStart": 863,
                                                                    "fullEnd": 935,
                                                                    "start": 863,
                                                                    "end": 935,
                                                                    "fullWidth": 72,
                                                                    "width": 72,
                                                                    "functionKeyword": {
                                                                        "kind": "FunctionKeyword",
                                                                        "fullStart": 863,
                                                                        "fullEnd": 872,
                                                                        "start": 863,
                                                                        "end": 871,
                                                                        "fullWidth": 9,
                                                                        "width": 8,
                                                                        "text": "function",
                                                                        "value": "function",
                                                                        "valueText": "function",
                                                                        "hasTrailingTrivia": true,
                                                                        "trailingTrivia": [
                                                                            {
                                                                                "kind": "WhitespaceTrivia",
                                                                                "text": " "
                                                                            }
                                                                        ]
                                                                    },
                                                                    "callSignature": {
                                                                        "kind": "CallSignature",
                                                                        "fullStart": 872,
                                                                        "fullEnd": 880,
                                                                        "start": 872,
                                                                        "end": 879,
                                                                        "fullWidth": 8,
                                                                        "width": 7,
                                                                        "parameterList": {
                                                                            "kind": "ParameterList",
                                                                            "fullStart": 872,
                                                                            "fullEnd": 880,
                                                                            "start": 872,
                                                                            "end": 879,
                                                                            "fullWidth": 8,
                                                                            "width": 7,
                                                                            "openParenToken": {
                                                                                "kind": "OpenParenToken",
                                                                                "fullStart": 872,
                                                                                "fullEnd": 873,
                                                                                "start": 872,
                                                                                "end": 873,
                                                                                "fullWidth": 1,
                                                                                "width": 1,
                                                                                "text": "(",
                                                                                "value": "(",
                                                                                "valueText": "("
                                                                            },
                                                                            "parameters": [
                                                                                {
                                                                                    "kind": "Parameter",
                                                                                    "fullStart": 873,
                                                                                    "fullEnd": 878,
                                                                                    "start": 873,
                                                                                    "end": 878,
                                                                                    "fullWidth": 5,
                                                                                    "width": 5,
                                                                                    "modifiers": [],
                                                                                    "identifier": {
                                                                                        "kind": "IdentifierName",
                                                                                        "fullStart": 873,
                                                                                        "fullEnd": 878,
                                                                                        "start": 873,
                                                                                        "end": 878,
                                                                                        "fullWidth": 5,
                                                                                        "width": 5,
                                                                                        "text": "value",
                                                                                        "value": "value",
                                                                                        "valueText": "value"
                                                                                    }
                                                                                }
                                                                            ],
                                                                            "closeParenToken": {
                                                                                "kind": "CloseParenToken",
                                                                                "fullStart": 878,
                                                                                "fullEnd": 880,
                                                                                "start": 878,
                                                                                "end": 879,
                                                                                "fullWidth": 2,
                                                                                "width": 1,
                                                                                "text": ")",
                                                                                "value": ")",
                                                                                "valueText": ")",
                                                                                "hasTrailingTrivia": true,
                                                                                "trailingTrivia": [
                                                                                    {
                                                                                        "kind": "WhitespaceTrivia",
                                                                                        "text": " "
                                                                                    }
                                                                                ]
                                                                            }
                                                                        }
                                                                    },
                                                                    "block": {
                                                                        "kind": "Block",
                                                                        "fullStart": 880,
                                                                        "fullEnd": 935,
                                                                        "start": 880,
                                                                        "end": 935,
                                                                        "fullWidth": 55,
                                                                        "width": 55,
                                                                        "openBraceToken": {
                                                                            "kind": "OpenBraceToken",
                                                                            "fullStart": 880,
                                                                            "fullEnd": 883,
                                                                            "start": 880,
                                                                            "end": 881,
                                                                            "fullWidth": 3,
                                                                            "width": 1,
                                                                            "text": "{",
                                                                            "value": "{",
                                                                            "valueText": "{",
                                                                            "hasTrailingTrivia": true,
                                                                            "hasTrailingNewLine": true,
                                                                            "trailingTrivia": [
                                                                                {
                                                                                    "kind": "NewLineTrivia",
                                                                                    "text": "\r\n"
                                                                                }
                                                                            ]
                                                                        },
                                                                        "statements": [
                                                                            {
                                                                                "kind": "ExpressionStatement",
                                                                                "fullStart": 883,
                                                                                "fullEnd": 918,
                                                                                "start": 903,
                                                                                "end": 916,
                                                                                "fullWidth": 35,
                                                                                "width": 13,
                                                                                "expression": {
                                                                                    "kind": "AssignmentExpression",
                                                                                    "fullStart": 883,
                                                                                    "fullEnd": 915,
                                                                                    "start": 903,
                                                                                    "end": 915,
                                                                                    "fullWidth": 32,
                                                                                    "width": 12,
                                                                                    "left": {
                                                                                        "kind": "IdentifierName",
                                                                                        "fullStart": 883,
                                                                                        "fullEnd": 908,
                                                                                        "start": 903,
                                                                                        "end": 907,
                                                                                        "fullWidth": 25,
                                                                                        "width": 4,
                                                                                        "text": "data",
                                                                                        "value": "data",
                                                                                        "valueText": "data",
                                                                                        "hasLeadingTrivia": true,
                                                                                        "hasTrailingTrivia": true,
                                                                                        "leadingTrivia": [
                                                                                            {
                                                                                                "kind": "WhitespaceTrivia",
                                                                                                "text": "                    "
                                                                                            }
                                                                                        ],
                                                                                        "trailingTrivia": [
                                                                                            {
                                                                                                "kind": "WhitespaceTrivia",
                                                                                                "text": " "
                                                                                            }
                                                                                        ]
                                                                                    },
                                                                                    "operatorToken": {
                                                                                        "kind": "EqualsToken",
                                                                                        "fullStart": 908,
                                                                                        "fullEnd": 910,
                                                                                        "start": 908,
                                                                                        "end": 909,
                                                                                        "fullWidth": 2,
                                                                                        "width": 1,
                                                                                        "text": "=",
                                                                                        "value": "=",
                                                                                        "valueText": "=",
                                                                                        "hasTrailingTrivia": true,
                                                                                        "trailingTrivia": [
                                                                                            {
                                                                                                "kind": "WhitespaceTrivia",
                                                                                                "text": " "
                                                                                            }
                                                                                        ]
                                                                                    },
                                                                                    "right": {
                                                                                        "kind": "IdentifierName",
                                                                                        "fullStart": 910,
                                                                                        "fullEnd": 915,
                                                                                        "start": 910,
                                                                                        "end": 915,
                                                                                        "fullWidth": 5,
                                                                                        "width": 5,
                                                                                        "text": "value",
                                                                                        "value": "value",
                                                                                        "valueText": "value"
                                                                                    }
                                                                                },
                                                                                "semicolonToken": {
                                                                                    "kind": "SemicolonToken",
                                                                                    "fullStart": 915,
                                                                                    "fullEnd": 918,
                                                                                    "start": 915,
                                                                                    "end": 916,
                                                                                    "fullWidth": 3,
                                                                                    "width": 1,
                                                                                    "text": ";",
                                                                                    "value": ";",
                                                                                    "valueText": ";",
                                                                                    "hasTrailingTrivia": true,
                                                                                    "hasTrailingNewLine": true,
                                                                                    "trailingTrivia": [
                                                                                        {
                                                                                            "kind": "NewLineTrivia",
                                                                                            "text": "\r\n"
                                                                                        }
                                                                                    ]
                                                                                }
                                                                            }
                                                                        ],
                                                                        "closeBraceToken": {
                                                                            "kind": "CloseBraceToken",
                                                                            "fullStart": 918,
                                                                            "fullEnd": 935,
                                                                            "start": 934,
                                                                            "end": 935,
                                                                            "fullWidth": 17,
                                                                            "width": 1,
                                                                            "text": "}",
                                                                            "value": "}",
                                                                            "valueText": "}",
                                                                            "hasLeadingTrivia": true,
                                                                            "leadingTrivia": [
                                                                                {
                                                                                    "kind": "WhitespaceTrivia",
                                                                                    "text": "                "
                                                                                }
                                                                            ]
                                                                        }
                                                                    }
                                                                }
                                                            },
                                                            {
                                                                "kind": "CommaToken",
                                                                "fullStart": 935,
                                                                "fullEnd": 938,
                                                                "start": 935,
                                                                "end": 936,
                                                                "fullWidth": 3,
                                                                "width": 1,
                                                                "text": ",",
                                                                "value": ",",
                                                                "valueText": ",",
                                                                "hasTrailingTrivia": true,
                                                                "hasTrailingNewLine": true,
                                                                "trailingTrivia": [
                                                                    {
                                                                        "kind": "NewLineTrivia",
                                                                        "text": "\r\n"
                                                                    }
                                                                ]
                                                            },
                                                            {
                                                                "kind": "SimplePropertyAssignment",
                                                                "fullStart": 938,
                                                                "fullEnd": 970,
                                                                "start": 954,
                                                                "end": 970,
                                                                "fullWidth": 32,
                                                                "width": 16,
                                                                "propertyName": {
                                                                    "kind": "IdentifierName",
                                                                    "fullStart": 938,
                                                                    "fullEnd": 964,
                                                                    "start": 954,
                                                                    "end": 964,
                                                                    "fullWidth": 26,
                                                                    "width": 10,
                                                                    "text": "enumerable",
                                                                    "value": "enumerable",
                                                                    "valueText": "enumerable",
                                                                    "hasLeadingTrivia": true,
                                                                    "leadingTrivia": [
                                                                        {
                                                                            "kind": "WhitespaceTrivia",
                                                                            "text": "                "
                                                                        }
                                                                    ]
                                                                },
                                                                "colonToken": {
                                                                    "kind": "ColonToken",
                                                                    "fullStart": 964,
                                                                    "fullEnd": 966,
                                                                    "start": 964,
                                                                    "end": 965,
                                                                    "fullWidth": 2,
                                                                    "width": 1,
                                                                    "text": ":",
                                                                    "value": ":",
                                                                    "valueText": ":",
                                                                    "hasTrailingTrivia": true,
                                                                    "trailingTrivia": [
                                                                        {
                                                                            "kind": "WhitespaceTrivia",
                                                                            "text": " "
                                                                        }
                                                                    ]
                                                                },
                                                                "expression": {
                                                                    "kind": "TrueKeyword",
                                                                    "fullStart": 966,
                                                                    "fullEnd": 970,
                                                                    "start": 966,
                                                                    "end": 970,
                                                                    "fullWidth": 4,
                                                                    "width": 4,
                                                                    "text": "true",
                                                                    "value": true,
                                                                    "valueText": "true"
                                                                }
                                                            },
                                                            {
                                                                "kind": "CommaToken",
                                                                "fullStart": 970,
                                                                "fullEnd": 973,
                                                                "start": 970,
                                                                "end": 971,
                                                                "fullWidth": 3,
                                                                "width": 1,
                                                                "text": ",",
                                                                "value": ",",
                                                                "valueText": ",",
                                                                "hasTrailingTrivia": true,
                                                                "hasTrailingNewLine": true,
                                                                "trailingTrivia": [
                                                                    {
                                                                        "kind": "NewLineTrivia",
                                                                        "text": "\r\n"
                                                                    }
                                                                ]
                                                            },
                                                            {
                                                                "kind": "SimplePropertyAssignment",
                                                                "fullStart": 973,
                                                                "fullEnd": 1009,
                                                                "start": 989,
                                                                "end": 1007,
                                                                "fullWidth": 36,
                                                                "width": 18,
                                                                "propertyName": {
                                                                    "kind": "IdentifierName",
                                                                    "fullStart": 973,
                                                                    "fullEnd": 1001,
                                                                    "start": 989,
                                                                    "end": 1001,
                                                                    "fullWidth": 28,
                                                                    "width": 12,
                                                                    "text": "configurable",
                                                                    "value": "configurable",
                                                                    "valueText": "configurable",
                                                                    "hasLeadingTrivia": true,
                                                                    "leadingTrivia": [
                                                                        {
                                                                            "kind": "WhitespaceTrivia",
                                                                            "text": "                "
                                                                        }
                                                                    ]
                                                                },
                                                                "colonToken": {
                                                                    "kind": "ColonToken",
                                                                    "fullStart": 1001,
                                                                    "fullEnd": 1003,
                                                                    "start": 1001,
                                                                    "end": 1002,
                                                                    "fullWidth": 2,
                                                                    "width": 1,
                                                                    "text": ":",
                                                                    "value": ":",
                                                                    "valueText": ":",
                                                                    "hasTrailingTrivia": true,
                                                                    "trailingTrivia": [
                                                                        {
                                                                            "kind": "WhitespaceTrivia",
                                                                            "text": " "
                                                                        }
                                                                    ]
                                                                },
                                                                "expression": {
                                                                    "kind": "TrueKeyword",
                                                                    "fullStart": 1003,
                                                                    "fullEnd": 1009,
                                                                    "start": 1003,
                                                                    "end": 1007,
                                                                    "fullWidth": 6,
                                                                    "width": 4,
                                                                    "text": "true",
                                                                    "value": true,
                                                                    "valueText": "true",
                                                                    "hasTrailingTrivia": true,
                                                                    "hasTrailingNewLine": true,
                                                                    "trailingTrivia": [
                                                                        {
                                                                            "kind": "NewLineTrivia",
                                                                            "text": "\r\n"
                                                                        }
                                                                    ]
                                                                }
                                                            }
                                                        ],
                                                        "closeBraceToken": {
                                                            "kind": "CloseBraceToken",
                                                            "fullStart": 1009,
                                                            "fullEnd": 1022,
                                                            "start": 1021,
                                                            "end": 1022,
                                                            "fullWidth": 13,
                                                            "width": 1,
                                                            "text": "}",
                                                            "value": "}",
                                                            "valueText": "}",
                                                            "hasLeadingTrivia": true,
                                                            "leadingTrivia": [
                                                                {
                                                                    "kind": "WhitespaceTrivia",
                                                                    "text": "            "
                                                                }
                                                            ]
                                                        }
                                                    }
                                                ],
                                                "closeParenToken": {
                                                    "kind": "CloseParenToken",
                                                    "fullStart": 1022,
                                                    "fullEnd": 1023,
                                                    "start": 1022,
                                                    "end": 1023,
                                                    "fullWidth": 1,
                                                    "width": 1,
                                                    "text": ")",
                                                    "value": ")",
                                                    "valueText": ")"
                                                }
                                            }
                                        },
                                        "semicolonToken": {
                                            "kind": "SemicolonToken",
                                            "fullStart": 1023,
                                            "fullEnd": 1026,
                                            "start": 1023,
                                            "end": 1024,
                                            "fullWidth": 3,
                                            "width": 1,
                                            "text": ";",
                                            "value": ";",
                                            "valueText": ";",
                                            "hasTrailingTrivia": true,
                                            "hasTrailingNewLine": true,
                                            "trailingTrivia": [
                                                {
                                                    "kind": "NewLineTrivia",
                                                    "text": "\r\n"
                                                }
                                            ]
                                        }
                                    },
                                    {
                                        "kind": "VariableStatement",
                                        "fullStart": 1026,
                                        "fullEnd": 1065,
                                        "start": 1040,
                                        "end": 1063,
                                        "fullWidth": 39,
                                        "width": 23,
                                        "modifiers": [],
                                        "variableDeclaration": {
                                            "kind": "VariableDeclaration",
                                            "fullStart": 1026,
                                            "fullEnd": 1062,
                                            "start": 1040,
                                            "end": 1062,
                                            "fullWidth": 36,
                                            "width": 22,
                                            "varKeyword": {
                                                "kind": "VarKeyword",
                                                "fullStart": 1026,
                                                "fullEnd": 1044,
                                                "start": 1040,
                                                "end": 1043,
                                                "fullWidth": 18,
                                                "width": 3,
                                                "text": "var",
                                                "value": "var",
                                                "valueText": "var",
                                                "hasLeadingTrivia": true,
                                                "hasLeadingNewLine": true,
                                                "hasTrailingTrivia": true,
                                                "leadingTrivia": [
                                                    {
                                                        "kind": "NewLineTrivia",
                                                        "text": "\r\n"
                                                    },
                                                    {
                                                        "kind": "WhitespaceTrivia",
                                                        "text": "            "
                                                    }
                                                ],
                                                "trailingTrivia": [
                                                    {
                                                        "kind": "WhitespaceTrivia",
                                                        "text": " "
                                                    }
                                                ]
                                            },
                                            "variableDeclarators": [
                                                {
                                                    "kind": "VariableDeclarator",
                                                    "fullStart": 1044,
                                                    "fullEnd": 1062,
                                                    "start": 1044,
                                                    "end": 1062,
                                                    "fullWidth": 18,
<<<<<<< HEAD
                                                    "width": 18,
                                                    "identifier": {
=======
                                                    "propertyName": {
>>>>>>> 85e84683
                                                        "kind": "IdentifierName",
                                                        "fullStart": 1044,
                                                        "fullEnd": 1048,
                                                        "start": 1044,
                                                        "end": 1047,
                                                        "fullWidth": 4,
                                                        "width": 3,
                                                        "text": "obj",
                                                        "value": "obj",
                                                        "valueText": "obj",
                                                        "hasTrailingTrivia": true,
                                                        "trailingTrivia": [
                                                            {
                                                                "kind": "WhitespaceTrivia",
                                                                "text": " "
                                                            }
                                                        ]
                                                    },
                                                    "equalsValueClause": {
                                                        "kind": "EqualsValueClause",
                                                        "fullStart": 1048,
                                                        "fullEnd": 1062,
                                                        "start": 1048,
                                                        "end": 1062,
                                                        "fullWidth": 14,
                                                        "width": 14,
                                                        "equalsToken": {
                                                            "kind": "EqualsToken",
                                                            "fullStart": 1048,
                                                            "fullEnd": 1050,
                                                            "start": 1048,
                                                            "end": 1049,
                                                            "fullWidth": 2,
                                                            "width": 1,
                                                            "text": "=",
                                                            "value": "=",
                                                            "valueText": "=",
                                                            "hasTrailingTrivia": true,
                                                            "trailingTrivia": [
                                                                {
                                                                    "kind": "WhitespaceTrivia",
                                                                    "text": " "
                                                                }
                                                            ]
                                                        },
                                                        "value": {
                                                            "kind": "InvocationExpression",
                                                            "fullStart": 1050,
                                                            "fullEnd": 1062,
                                                            "start": 1050,
                                                            "end": 1062,
                                                            "fullWidth": 12,
                                                            "width": 12,
                                                            "expression": {
                                                                "kind": "MemberAccessExpression",
                                                                "fullStart": 1050,
                                                                "fullEnd": 1058,
                                                                "start": 1050,
                                                                "end": 1058,
                                                                "fullWidth": 8,
                                                                "width": 8,
                                                                "expression": {
                                                                    "kind": "IdentifierName",
                                                                    "fullStart": 1050,
                                                                    "fullEnd": 1053,
                                                                    "start": 1050,
                                                                    "end": 1053,
                                                                    "fullWidth": 3,
                                                                    "width": 3,
                                                                    "text": "foo",
                                                                    "value": "foo",
                                                                    "valueText": "foo"
                                                                },
                                                                "dotToken": {
                                                                    "kind": "DotToken",
                                                                    "fullStart": 1053,
                                                                    "fullEnd": 1054,
                                                                    "start": 1053,
                                                                    "end": 1054,
                                                                    "fullWidth": 1,
                                                                    "width": 1,
                                                                    "text": ".",
                                                                    "value": ".",
                                                                    "valueText": "."
                                                                },
                                                                "name": {
                                                                    "kind": "IdentifierName",
                                                                    "fullStart": 1054,
                                                                    "fullEnd": 1058,
                                                                    "start": 1054,
                                                                    "end": 1058,
                                                                    "fullWidth": 4,
                                                                    "width": 4,
                                                                    "text": "bind",
                                                                    "value": "bind",
                                                                    "valueText": "bind"
                                                                }
                                                            },
                                                            "argumentList": {
                                                                "kind": "ArgumentList",
                                                                "fullStart": 1058,
                                                                "fullEnd": 1062,
                                                                "start": 1058,
                                                                "end": 1062,
                                                                "fullWidth": 4,
                                                                "width": 4,
                                                                "openParenToken": {
                                                                    "kind": "OpenParenToken",
                                                                    "fullStart": 1058,
                                                                    "fullEnd": 1059,
                                                                    "start": 1058,
                                                                    "end": 1059,
                                                                    "fullWidth": 1,
                                                                    "width": 1,
                                                                    "text": "(",
                                                                    "value": "(",
                                                                    "valueText": "("
                                                                },
                                                                "arguments": [
                                                                    {
                                                                        "kind": "ObjectLiteralExpression",
                                                                        "fullStart": 1059,
                                                                        "fullEnd": 1061,
                                                                        "start": 1059,
                                                                        "end": 1061,
                                                                        "fullWidth": 2,
                                                                        "width": 2,
                                                                        "openBraceToken": {
                                                                            "kind": "OpenBraceToken",
                                                                            "fullStart": 1059,
                                                                            "fullEnd": 1060,
                                                                            "start": 1059,
                                                                            "end": 1060,
                                                                            "fullWidth": 1,
                                                                            "width": 1,
                                                                            "text": "{",
                                                                            "value": "{",
                                                                            "valueText": "{"
                                                                        },
                                                                        "propertyAssignments": [],
                                                                        "closeBraceToken": {
                                                                            "kind": "CloseBraceToken",
                                                                            "fullStart": 1060,
                                                                            "fullEnd": 1061,
                                                                            "start": 1060,
                                                                            "end": 1061,
                                                                            "fullWidth": 1,
                                                                            "width": 1,
                                                                            "text": "}",
                                                                            "value": "}",
                                                                            "valueText": "}"
                                                                        }
                                                                    }
                                                                ],
                                                                "closeParenToken": {
                                                                    "kind": "CloseParenToken",
                                                                    "fullStart": 1061,
                                                                    "fullEnd": 1062,
                                                                    "start": 1061,
                                                                    "end": 1062,
                                                                    "fullWidth": 1,
                                                                    "width": 1,
                                                                    "text": ")",
                                                                    "value": ")",
                                                                    "valueText": ")"
                                                                }
                                                            }
                                                        }
                                                    }
                                                }
                                            ]
                                        },
                                        "semicolonToken": {
                                            "kind": "SemicolonToken",
                                            "fullStart": 1062,
                                            "fullEnd": 1065,
                                            "start": 1062,
                                            "end": 1063,
                                            "fullWidth": 3,
                                            "width": 1,
                                            "text": ";",
                                            "value": ";",
                                            "valueText": ";",
                                            "hasTrailingTrivia": true,
                                            "hasTrailingNewLine": true,
                                            "trailingTrivia": [
                                                {
                                                    "kind": "NewLineTrivia",
                                                    "text": "\r\n"
                                                }
                                            ]
                                        }
                                    },
                                    {
                                        "kind": "ExpressionStatement",
                                        "fullStart": 1065,
                                        "fullEnd": 1105,
                                        "start": 1077,
                                        "end": 1103,
                                        "fullWidth": 40,
                                        "width": 26,
                                        "expression": {
                                            "kind": "AssignmentExpression",
                                            "fullStart": 1065,
                                            "fullEnd": 1102,
                                            "start": 1077,
                                            "end": 1102,
                                            "fullWidth": 37,
                                            "width": 25,
                                            "left": {
                                                "kind": "MemberAccessExpression",
                                                "fullStart": 1065,
                                                "fullEnd": 1086,
                                                "start": 1077,
                                                "end": 1085,
                                                "fullWidth": 21,
                                                "width": 8,
                                                "expression": {
                                                    "kind": "IdentifierName",
                                                    "fullStart": 1065,
                                                    "fullEnd": 1080,
                                                    "start": 1077,
                                                    "end": 1080,
                                                    "fullWidth": 15,
                                                    "width": 3,
                                                    "text": "obj",
                                                    "value": "obj",
                                                    "valueText": "obj",
                                                    "hasLeadingTrivia": true,
                                                    "leadingTrivia": [
                                                        {
                                                            "kind": "WhitespaceTrivia",
                                                            "text": "            "
                                                        }
                                                    ]
                                                },
                                                "dotToken": {
                                                    "kind": "DotToken",
                                                    "fullStart": 1080,
                                                    "fullEnd": 1081,
                                                    "start": 1080,
                                                    "end": 1081,
                                                    "fullWidth": 1,
                                                    "width": 1,
                                                    "text": ".",
                                                    "value": ".",
                                                    "valueText": "."
                                                },
                                                "name": {
                                                    "kind": "IdentifierName",
                                                    "fullStart": 1081,
                                                    "fullEnd": 1086,
                                                    "start": 1081,
                                                    "end": 1085,
                                                    "fullWidth": 5,
                                                    "width": 4,
                                                    "text": "prop",
                                                    "value": "prop",
                                                    "valueText": "prop",
                                                    "hasTrailingTrivia": true,
                                                    "trailingTrivia": [
                                                        {
                                                            "kind": "WhitespaceTrivia",
                                                            "text": " "
                                                        }
                                                    ]
                                                }
                                            },
                                            "operatorToken": {
                                                "kind": "EqualsToken",
                                                "fullStart": 1086,
                                                "fullEnd": 1088,
                                                "start": 1086,
                                                "end": 1087,
                                                "fullWidth": 2,
                                                "width": 1,
                                                "text": "=",
                                                "value": "=",
                                                "valueText": "=",
                                                "hasTrailingTrivia": true,
                                                "trailingTrivia": [
                                                    {
                                                        "kind": "WhitespaceTrivia",
                                                        "text": " "
                                                    }
                                                ]
                                            },
                                            "right": {
                                                "kind": "StringLiteral",
                                                "fullStart": 1088,
                                                "fullEnd": 1102,
                                                "start": 1088,
                                                "end": 1102,
                                                "fullWidth": 14,
                                                "width": 14,
                                                "text": "\"overrideData\"",
                                                "value": "overrideData",
                                                "valueText": "overrideData"
                                            }
                                        },
                                        "semicolonToken": {
                                            "kind": "SemicolonToken",
                                            "fullStart": 1102,
                                            "fullEnd": 1105,
                                            "start": 1102,
                                            "end": 1103,
                                            "fullWidth": 3,
                                            "width": 1,
                                            "text": ";",
                                            "value": ";",
                                            "valueText": ";",
                                            "hasTrailingTrivia": true,
                                            "hasTrailingNewLine": true,
                                            "trailingTrivia": [
                                                {
                                                    "kind": "NewLineTrivia",
                                                    "text": "\r\n"
                                                }
                                            ]
                                        }
                                    },
                                    {
                                        "kind": "ReturnStatement",
                                        "fullStart": 1105,
                                        "fullEnd": 1187,
                                        "start": 1119,
                                        "end": 1185,
                                        "fullWidth": 82,
                                        "width": 66,
                                        "returnKeyword": {
                                            "kind": "ReturnKeyword",
                                            "fullStart": 1105,
                                            "fullEnd": 1126,
                                            "start": 1119,
                                            "end": 1125,
                                            "fullWidth": 21,
                                            "width": 6,
                                            "text": "return",
                                            "value": "return",
                                            "valueText": "return",
                                            "hasLeadingTrivia": true,
                                            "hasLeadingNewLine": true,
                                            "hasTrailingTrivia": true,
                                            "leadingTrivia": [
                                                {
                                                    "kind": "NewLineTrivia",
                                                    "text": "\r\n"
                                                },
                                                {
                                                    "kind": "WhitespaceTrivia",
                                                    "text": "            "
                                                }
                                            ],
                                            "trailingTrivia": [
                                                {
                                                    "kind": "WhitespaceTrivia",
                                                    "text": " "
                                                }
                                            ]
                                        },
                                        "expression": {
                                            "kind": "LogicalAndExpression",
                                            "fullStart": 1126,
                                            "fullEnd": 1184,
                                            "start": 1126,
                                            "end": 1184,
                                            "fullWidth": 58,
                                            "width": 58,
                                            "left": {
                                                "kind": "LogicalNotExpression",
                                                "fullStart": 1126,
                                                "fullEnd": 1154,
                                                "start": 1126,
                                                "end": 1153,
                                                "fullWidth": 28,
                                                "width": 27,
                                                "operatorToken": {
                                                    "kind": "ExclamationToken",
                                                    "fullStart": 1126,
                                                    "fullEnd": 1127,
                                                    "start": 1126,
                                                    "end": 1127,
                                                    "fullWidth": 1,
                                                    "width": 1,
                                                    "text": "!",
                                                    "value": "!",
                                                    "valueText": "!"
                                                },
                                                "operand": {
                                                    "kind": "InvocationExpression",
                                                    "fullStart": 1127,
                                                    "fullEnd": 1154,
                                                    "start": 1127,
                                                    "end": 1153,
                                                    "fullWidth": 27,
                                                    "width": 26,
                                                    "expression": {
                                                        "kind": "MemberAccessExpression",
                                                        "fullStart": 1127,
                                                        "fullEnd": 1145,
                                                        "start": 1127,
                                                        "end": 1145,
                                                        "fullWidth": 18,
                                                        "width": 18,
                                                        "expression": {
                                                            "kind": "IdentifierName",
                                                            "fullStart": 1127,
                                                            "fullEnd": 1130,
                                                            "start": 1127,
                                                            "end": 1130,
                                                            "fullWidth": 3,
                                                            "width": 3,
                                                            "text": "obj",
                                                            "value": "obj",
                                                            "valueText": "obj"
                                                        },
                                                        "dotToken": {
                                                            "kind": "DotToken",
                                                            "fullStart": 1130,
                                                            "fullEnd": 1131,
                                                            "start": 1130,
                                                            "end": 1131,
                                                            "fullWidth": 1,
                                                            "width": 1,
                                                            "text": ".",
                                                            "value": ".",
                                                            "valueText": "."
                                                        },
                                                        "name": {
                                                            "kind": "IdentifierName",
                                                            "fullStart": 1131,
                                                            "fullEnd": 1145,
                                                            "start": 1131,
                                                            "end": 1145,
                                                            "fullWidth": 14,
                                                            "width": 14,
                                                            "text": "hasOwnProperty",
                                                            "value": "hasOwnProperty",
                                                            "valueText": "hasOwnProperty"
                                                        }
                                                    },
                                                    "argumentList": {
                                                        "kind": "ArgumentList",
                                                        "fullStart": 1145,
                                                        "fullEnd": 1154,
                                                        "start": 1145,
                                                        "end": 1153,
                                                        "fullWidth": 9,
                                                        "width": 8,
                                                        "openParenToken": {
                                                            "kind": "OpenParenToken",
                                                            "fullStart": 1145,
                                                            "fullEnd": 1146,
                                                            "start": 1145,
                                                            "end": 1146,
                                                            "fullWidth": 1,
                                                            "width": 1,
                                                            "text": "(",
                                                            "value": "(",
                                                            "valueText": "("
                                                        },
                                                        "arguments": [
                                                            {
                                                                "kind": "StringLiteral",
                                                                "fullStart": 1146,
                                                                "fullEnd": 1152,
                                                                "start": 1146,
                                                                "end": 1152,
                                                                "fullWidth": 6,
                                                                "width": 6,
                                                                "text": "\"prop\"",
                                                                "value": "prop",
                                                                "valueText": "prop"
                                                            }
                                                        ],
                                                        "closeParenToken": {
                                                            "kind": "CloseParenToken",
                                                            "fullStart": 1152,
                                                            "fullEnd": 1154,
                                                            "start": 1152,
                                                            "end": 1153,
                                                            "fullWidth": 2,
                                                            "width": 1,
                                                            "text": ")",
                                                            "value": ")",
                                                            "valueText": ")",
                                                            "hasTrailingTrivia": true,
                                                            "trailingTrivia": [
                                                                {
                                                                    "kind": "WhitespaceTrivia",
                                                                    "text": " "
                                                                }
                                                            ]
                                                        }
                                                    }
                                                }
                                            },
                                            "operatorToken": {
                                                "kind": "AmpersandAmpersandToken",
                                                "fullStart": 1154,
                                                "fullEnd": 1157,
                                                "start": 1154,
                                                "end": 1156,
                                                "fullWidth": 3,
                                                "width": 2,
                                                "text": "&&",
                                                "value": "&&",
                                                "valueText": "&&",
                                                "hasTrailingTrivia": true,
                                                "trailingTrivia": [
                                                    {
                                                        "kind": "WhitespaceTrivia",
                                                        "text": " "
                                                    }
                                                ]
                                            },
                                            "right": {
                                                "kind": "EqualsExpression",
                                                "fullStart": 1157,
                                                "fullEnd": 1184,
                                                "start": 1157,
                                                "end": 1184,
                                                "fullWidth": 27,
                                                "width": 27,
                                                "left": {
                                                    "kind": "MemberAccessExpression",
                                                    "fullStart": 1157,
                                                    "fullEnd": 1166,
                                                    "start": 1157,
                                                    "end": 1165,
                                                    "fullWidth": 9,
                                                    "width": 8,
                                                    "expression": {
                                                        "kind": "IdentifierName",
                                                        "fullStart": 1157,
                                                        "fullEnd": 1160,
                                                        "start": 1157,
                                                        "end": 1160,
                                                        "fullWidth": 3,
                                                        "width": 3,
                                                        "text": "obj",
                                                        "value": "obj",
                                                        "valueText": "obj"
                                                    },
                                                    "dotToken": {
                                                        "kind": "DotToken",
                                                        "fullStart": 1160,
                                                        "fullEnd": 1161,
                                                        "start": 1160,
                                                        "end": 1161,
                                                        "fullWidth": 1,
                                                        "width": 1,
                                                        "text": ".",
                                                        "value": ".",
                                                        "valueText": "."
                                                    },
                                                    "name": {
                                                        "kind": "IdentifierName",
                                                        "fullStart": 1161,
                                                        "fullEnd": 1166,
                                                        "start": 1161,
                                                        "end": 1165,
                                                        "fullWidth": 5,
                                                        "width": 4,
                                                        "text": "prop",
                                                        "value": "prop",
                                                        "valueText": "prop",
                                                        "hasTrailingTrivia": true,
                                                        "trailingTrivia": [
                                                            {
                                                                "kind": "WhitespaceTrivia",
                                                                "text": " "
                                                            }
                                                        ]
                                                    }
                                                },
                                                "operatorToken": {
                                                    "kind": "EqualsEqualsEqualsToken",
                                                    "fullStart": 1166,
                                                    "fullEnd": 1170,
                                                    "start": 1166,
                                                    "end": 1169,
                                                    "fullWidth": 4,
                                                    "width": 3,
                                                    "text": "===",
                                                    "value": "===",
                                                    "valueText": "===",
                                                    "hasTrailingTrivia": true,
                                                    "trailingTrivia": [
                                                        {
                                                            "kind": "WhitespaceTrivia",
                                                            "text": " "
                                                        }
                                                    ]
                                                },
                                                "right": {
                                                    "kind": "StringLiteral",
                                                    "fullStart": 1170,
                                                    "fullEnd": 1184,
                                                    "start": 1170,
                                                    "end": 1184,
                                                    "fullWidth": 14,
                                                    "width": 14,
                                                    "text": "\"overrideData\"",
                                                    "value": "overrideData",
                                                    "valueText": "overrideData"
                                                }
                                            }
                                        },
                                        "semicolonToken": {
                                            "kind": "SemicolonToken",
                                            "fullStart": 1184,
                                            "fullEnd": 1187,
                                            "start": 1184,
                                            "end": 1185,
                                            "fullWidth": 3,
                                            "width": 1,
                                            "text": ";",
                                            "value": ";",
                                            "valueText": ";",
                                            "hasTrailingTrivia": true,
                                            "hasTrailingNewLine": true,
                                            "trailingTrivia": [
                                                {
                                                    "kind": "NewLineTrivia",
                                                    "text": "\r\n"
                                                }
                                            ]
                                        }
                                    }
                                ],
                                "closeBraceToken": {
                                    "kind": "CloseBraceToken",
                                    "fullStart": 1187,
                                    "fullEnd": 1197,
                                    "start": 1195,
                                    "end": 1196,
                                    "fullWidth": 10,
                                    "width": 1,
                                    "text": "}",
                                    "value": "}",
                                    "valueText": "}",
                                    "hasLeadingTrivia": true,
                                    "hasTrailingTrivia": true,
                                    "leadingTrivia": [
                                        {
                                            "kind": "WhitespaceTrivia",
                                            "text": "        "
                                        }
                                    ],
                                    "trailingTrivia": [
                                        {
                                            "kind": "WhitespaceTrivia",
                                            "text": " "
                                        }
                                    ]
                                }
                            },
                            "finallyClause": {
                                "kind": "FinallyClause",
                                "fullStart": 1197,
                                "fullEnd": 1264,
                                "start": 1197,
                                "end": 1262,
                                "fullWidth": 67,
                                "width": 65,
                                "finallyKeyword": {
                                    "kind": "FinallyKeyword",
                                    "fullStart": 1197,
                                    "fullEnd": 1205,
                                    "start": 1197,
                                    "end": 1204,
                                    "fullWidth": 8,
                                    "width": 7,
                                    "text": "finally",
                                    "value": "finally",
                                    "valueText": "finally",
                                    "hasTrailingTrivia": true,
                                    "trailingTrivia": [
                                        {
                                            "kind": "WhitespaceTrivia",
                                            "text": " "
                                        }
                                    ]
                                },
                                "block": {
                                    "kind": "Block",
                                    "fullStart": 1205,
                                    "fullEnd": 1264,
                                    "start": 1205,
                                    "end": 1262,
                                    "fullWidth": 59,
                                    "width": 57,
                                    "openBraceToken": {
                                        "kind": "OpenBraceToken",
                                        "fullStart": 1205,
                                        "fullEnd": 1208,
                                        "start": 1205,
                                        "end": 1206,
                                        "fullWidth": 3,
                                        "width": 1,
                                        "text": "{",
                                        "value": "{",
                                        "valueText": "{",
                                        "hasTrailingTrivia": true,
                                        "hasTrailingNewLine": true,
                                        "trailingTrivia": [
                                            {
                                                "kind": "NewLineTrivia",
                                                "text": "\r\n"
                                            }
                                        ]
                                    },
                                    "statements": [
                                        {
                                            "kind": "ExpressionStatement",
                                            "fullStart": 1208,
                                            "fullEnd": 1253,
                                            "start": 1220,
                                            "end": 1251,
                                            "fullWidth": 45,
                                            "width": 31,
                                            "expression": {
                                                "kind": "DeleteExpression",
                                                "fullStart": 1208,
                                                "fullEnd": 1250,
                                                "start": 1220,
                                                "end": 1250,
                                                "fullWidth": 42,
                                                "width": 30,
                                                "deleteKeyword": {
                                                    "kind": "DeleteKeyword",
                                                    "fullStart": 1208,
                                                    "fullEnd": 1227,
                                                    "start": 1220,
                                                    "end": 1226,
                                                    "fullWidth": 19,
                                                    "width": 6,
                                                    "text": "delete",
                                                    "value": "delete",
                                                    "valueText": "delete",
                                                    "hasLeadingTrivia": true,
                                                    "hasTrailingTrivia": true,
                                                    "leadingTrivia": [
                                                        {
                                                            "kind": "WhitespaceTrivia",
                                                            "text": "            "
                                                        }
                                                    ],
                                                    "trailingTrivia": [
                                                        {
                                                            "kind": "WhitespaceTrivia",
                                                            "text": " "
                                                        }
                                                    ]
                                                },
                                                "expression": {
                                                    "kind": "MemberAccessExpression",
                                                    "fullStart": 1227,
                                                    "fullEnd": 1250,
                                                    "start": 1227,
                                                    "end": 1250,
                                                    "fullWidth": 23,
                                                    "width": 23,
                                                    "expression": {
                                                        "kind": "MemberAccessExpression",
                                                        "fullStart": 1227,
                                                        "fullEnd": 1245,
                                                        "start": 1227,
                                                        "end": 1245,
                                                        "fullWidth": 18,
                                                        "width": 18,
                                                        "expression": {
                                                            "kind": "IdentifierName",
                                                            "fullStart": 1227,
                                                            "fullEnd": 1235,
                                                            "start": 1227,
                                                            "end": 1235,
                                                            "fullWidth": 8,
                                                            "width": 8,
                                                            "text": "Function",
                                                            "value": "Function",
                                                            "valueText": "Function"
                                                        },
                                                        "dotToken": {
                                                            "kind": "DotToken",
                                                            "fullStart": 1235,
                                                            "fullEnd": 1236,
                                                            "start": 1235,
                                                            "end": 1236,
                                                            "fullWidth": 1,
                                                            "width": 1,
                                                            "text": ".",
                                                            "value": ".",
                                                            "valueText": "."
                                                        },
                                                        "name": {
                                                            "kind": "IdentifierName",
                                                            "fullStart": 1236,
                                                            "fullEnd": 1245,
                                                            "start": 1236,
                                                            "end": 1245,
                                                            "fullWidth": 9,
                                                            "width": 9,
                                                            "text": "prototype",
                                                            "value": "prototype",
                                                            "valueText": "prototype"
                                                        }
                                                    },
                                                    "dotToken": {
                                                        "kind": "DotToken",
                                                        "fullStart": 1245,
                                                        "fullEnd": 1246,
                                                        "start": 1245,
                                                        "end": 1246,
                                                        "fullWidth": 1,
                                                        "width": 1,
                                                        "text": ".",
                                                        "value": ".",
                                                        "valueText": "."
                                                    },
                                                    "name": {
                                                        "kind": "IdentifierName",
                                                        "fullStart": 1246,
                                                        "fullEnd": 1250,
                                                        "start": 1246,
                                                        "end": 1250,
                                                        "fullWidth": 4,
                                                        "width": 4,
                                                        "text": "prop",
                                                        "value": "prop",
                                                        "valueText": "prop"
                                                    }
                                                }
                                            },
                                            "semicolonToken": {
                                                "kind": "SemicolonToken",
                                                "fullStart": 1250,
                                                "fullEnd": 1253,
                                                "start": 1250,
                                                "end": 1251,
                                                "fullWidth": 3,
                                                "width": 1,
                                                "text": ";",
                                                "value": ";",
                                                "valueText": ";",
                                                "hasTrailingTrivia": true,
                                                "hasTrailingNewLine": true,
                                                "trailingTrivia": [
                                                    {
                                                        "kind": "NewLineTrivia",
                                                        "text": "\r\n"
                                                    }
                                                ]
                                            }
                                        }
                                    ],
                                    "closeBraceToken": {
                                        "kind": "CloseBraceToken",
                                        "fullStart": 1253,
                                        "fullEnd": 1264,
                                        "start": 1261,
                                        "end": 1262,
                                        "fullWidth": 11,
                                        "width": 1,
                                        "text": "}",
                                        "value": "}",
                                        "valueText": "}",
                                        "hasLeadingTrivia": true,
                                        "hasTrailingTrivia": true,
                                        "hasTrailingNewLine": true,
                                        "leadingTrivia": [
                                            {
                                                "kind": "WhitespaceTrivia",
                                                "text": "        "
                                            }
                                        ],
                                        "trailingTrivia": [
                                            {
                                                "kind": "NewLineTrivia",
                                                "text": "\r\n"
                                            }
                                        ]
                                    }
                                }
                            }
                        }
                    ],
                    "closeBraceToken": {
                        "kind": "CloseBraceToken",
                        "fullStart": 1264,
                        "fullEnd": 1271,
                        "start": 1268,
                        "end": 1269,
                        "fullWidth": 7,
                        "width": 1,
                        "text": "}",
                        "value": "}",
                        "valueText": "}",
                        "hasLeadingTrivia": true,
                        "hasTrailingTrivia": true,
                        "hasTrailingNewLine": true,
                        "leadingTrivia": [
                            {
                                "kind": "WhitespaceTrivia",
                                "text": "    "
                            }
                        ],
                        "trailingTrivia": [
                            {
                                "kind": "NewLineTrivia",
                                "text": "\r\n"
                            }
                        ]
                    }
                }
            },
            {
                "kind": "ExpressionStatement",
                "fullStart": 1271,
                "fullEnd": 1295,
                "start": 1271,
                "end": 1293,
                "fullWidth": 24,
                "width": 22,
                "expression": {
                    "kind": "InvocationExpression",
                    "fullStart": 1271,
                    "fullEnd": 1292,
                    "start": 1271,
                    "end": 1292,
                    "fullWidth": 21,
                    "width": 21,
                    "expression": {
                        "kind": "IdentifierName",
                        "fullStart": 1271,
                        "fullEnd": 1282,
                        "start": 1271,
                        "end": 1282,
                        "fullWidth": 11,
                        "width": 11,
                        "text": "runTestCase",
                        "value": "runTestCase",
                        "valueText": "runTestCase"
                    },
                    "argumentList": {
                        "kind": "ArgumentList",
                        "fullStart": 1282,
                        "fullEnd": 1292,
                        "start": 1282,
                        "end": 1292,
                        "fullWidth": 10,
                        "width": 10,
                        "openParenToken": {
                            "kind": "OpenParenToken",
                            "fullStart": 1282,
                            "fullEnd": 1283,
                            "start": 1282,
                            "end": 1283,
                            "fullWidth": 1,
                            "width": 1,
                            "text": "(",
                            "value": "(",
                            "valueText": "("
                        },
                        "arguments": [
                            {
                                "kind": "IdentifierName",
                                "fullStart": 1283,
                                "fullEnd": 1291,
                                "start": 1283,
                                "end": 1291,
                                "fullWidth": 8,
                                "width": 8,
                                "text": "testcase",
                                "value": "testcase",
                                "valueText": "testcase"
                            }
                        ],
                        "closeParenToken": {
                            "kind": "CloseParenToken",
                            "fullStart": 1291,
                            "fullEnd": 1292,
                            "start": 1291,
                            "end": 1292,
                            "fullWidth": 1,
                            "width": 1,
                            "text": ")",
                            "value": ")",
                            "valueText": ")"
                        }
                    }
                },
                "semicolonToken": {
                    "kind": "SemicolonToken",
                    "fullStart": 1292,
                    "fullEnd": 1295,
                    "start": 1292,
                    "end": 1293,
                    "fullWidth": 3,
                    "width": 1,
                    "text": ";",
                    "value": ";",
                    "valueText": ";",
                    "hasTrailingTrivia": true,
                    "hasTrailingNewLine": true,
                    "trailingTrivia": [
                        {
                            "kind": "NewLineTrivia",
                            "text": "\r\n"
                        }
                    ]
                }
            }
        ],
        "endOfFileToken": {
            "kind": "EndOfFileToken",
            "fullStart": 1295,
            "fullEnd": 1295,
            "start": 1295,
            "end": 1295,
            "fullWidth": 0,
            "width": 0,
            "text": ""
        }
    },
    "lineMap": {
        "lineStarts": [
            0,
            67,
            152,
            232,
            308,
            380,
            385,
            439,
            576,
            581,
            583,
            585,
            608,
            644,
            672,
            687,
            752,
            788,
            822,
            842,
            883,
            918,
            938,
            973,
            1009,
            1026,
            1028,
            1065,
            1105,
            1107,
            1187,
            1208,
            1253,
            1264,
            1271,
            1295
        ],
        "length": 1295
    }
}<|MERGE_RESOLUTION|>--- conflicted
+++ resolved
@@ -247,12 +247,8 @@
                                         "start": 620,
                                         "end": 641,
                                         "fullWidth": 21,
-<<<<<<< HEAD
                                         "width": 21,
-                                        "identifier": {
-=======
                                         "propertyName": {
->>>>>>> 85e84683
                                             "kind": "IdentifierName",
                                             "fullStart": 620,
                                             "fullEnd": 624,
@@ -493,12 +489,8 @@
                                         "start": 656,
                                         "end": 669,
                                         "fullWidth": 13,
-<<<<<<< HEAD
                                         "width": 13,
-                                        "identifier": {
-=======
                                         "propertyName": {
->>>>>>> 85e84683
                                             "kind": "IdentifierName",
                                             "fullStart": 656,
                                             "fullEnd": 661,
@@ -1699,12 +1691,8 @@
                                                     "start": 1044,
                                                     "end": 1062,
                                                     "fullWidth": 18,
-<<<<<<< HEAD
                                                     "width": 18,
-                                                    "identifier": {
-=======
                                                     "propertyName": {
->>>>>>> 85e84683
                                                         "kind": "IdentifierName",
                                                         "fullStart": 1044,
                                                         "fullEnd": 1048,
