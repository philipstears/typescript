--- conflicted
+++ resolved
@@ -446,11 +446,8 @@
                                             "start": 661,
                                             "end": 666,
                                             "fullWidth": 5,
-<<<<<<< HEAD
                                             "width": 5,
-=======
                                             "modifiers": [],
->>>>>>> e3c38734
                                             "identifier": {
                                                 "kind": "IdentifierName",
                                                 "fullStart": 661,
