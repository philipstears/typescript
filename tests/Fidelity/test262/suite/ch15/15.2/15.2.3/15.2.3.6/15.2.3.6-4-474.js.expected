--- conflicted
+++ resolved
@@ -247,12 +247,8 @@
                                         "start": 696,
                                         "end": 704,
                                         "fullWidth": 8,
-<<<<<<< HEAD
                                         "width": 8,
-                                        "identifier": {
-=======
                                         "propertyName": {
->>>>>>> 85e84683
                                             "kind": "IdentifierName",
                                             "fullStart": 696,
                                             "fullEnd": 700,
@@ -413,12 +409,8 @@
                                         "start": 721,
                                         "end": 743,
                                         "fullWidth": 22,
-<<<<<<< HEAD
                                         "width": 22,
-                                        "identifier": {
-=======
                                         "propertyName": {
->>>>>>> 85e84683
                                             "kind": "IdentifierName",
                                             "fullStart": 721,
                                             "fullEnd": 735,
@@ -552,12 +544,8 @@
                                         "start": 758,
                                         "end": 833,
                                         "fullWidth": 75,
-<<<<<<< HEAD
                                         "width": 75,
-                                        "identifier": {
-=======
                                         "propertyName": {
->>>>>>> 85e84683
                                             "kind": "IdentifierName",
                                             "fullStart": 758,
                                             "fullEnd": 766,
@@ -1477,12 +1465,8 @@
                                         "start": 1029,
                                         "end": 1081,
                                         "fullWidth": 52,
-<<<<<<< HEAD
                                         "width": 52,
-                                        "identifier": {
-=======
                                         "propertyName": {
->>>>>>> 85e84683
                                             "kind": "IdentifierName",
                                             "fullStart": 1029,
                                             "fullEnd": 1035,
@@ -2307,12 +2291,8 @@
                                                         "start": 1272,
                                                         "end": 1324,
                                                         "fullWidth": 52,
-<<<<<<< HEAD
                                                         "width": 52,
-                                                        "identifier": {
-=======
                                                         "propertyName": {
->>>>>>> 85e84683
                                                             "kind": "IdentifierName",
                                                             "fullStart": 1272,
                                                             "fullEnd": 1278,
