--- conflicted
+++ resolved
@@ -247,12 +247,8 @@
                                         "start": 673,
                                         "end": 681,
                                         "fullWidth": 8,
-<<<<<<< HEAD
                                         "width": 8,
-                                        "identifier": {
-=======
                                         "propertyName": {
->>>>>>> 85e84683
                                             "kind": "IdentifierName",
                                             "fullStart": 673,
                                             "fullEnd": 677,
@@ -413,12 +409,8 @@
                                         "start": 698,
                                         "end": 758,
                                         "fullWidth": 60,
-<<<<<<< HEAD
                                         "width": 60,
-                                        "identifier": {
-=======
                                         "propertyName": {
->>>>>>> 85e84683
                                             "kind": "IdentifierName",
                                             "fullStart": 698,
                                             "fullEnd": 706,
@@ -740,12 +732,8 @@
                                         "start": 775,
                                         "end": 797,
                                         "fullWidth": 22,
-<<<<<<< HEAD
                                         "width": 22,
-                                        "identifier": {
-=======
                                         "propertyName": {
->>>>>>> 85e84683
                                             "kind": "IdentifierName",
                                             "fullStart": 775,
                                             "fullEnd": 789,
@@ -879,12 +867,8 @@
                                         "start": 812,
                                         "end": 887,
                                         "fullWidth": 75,
-<<<<<<< HEAD
                                         "width": 75,
-                                        "identifier": {
-=======
                                         "propertyName": {
->>>>>>> 85e84683
                                             "kind": "IdentifierName",
                                             "fullStart": 812,
                                             "fullEnd": 820,
@@ -1804,12 +1788,8 @@
                                         "start": 1080,
                                         "end": 1132,
                                         "fullWidth": 52,
-<<<<<<< HEAD
                                         "width": 52,
-                                        "identifier": {
-=======
                                         "propertyName": {
->>>>>>> 85e84683
                                             "kind": "IdentifierName",
                                             "fullStart": 1080,
                                             "fullEnd": 1086,
@@ -2372,12 +2352,8 @@
                                         "start": 1233,
                                         "end": 1285,
                                         "fullWidth": 52,
-<<<<<<< HEAD
                                         "width": 52,
-                                        "identifier": {
-=======
                                         "propertyName": {
->>>>>>> 85e84683
                                             "kind": "IdentifierName",
                                             "fullStart": 1233,
                                             "fullEnd": 1239,
