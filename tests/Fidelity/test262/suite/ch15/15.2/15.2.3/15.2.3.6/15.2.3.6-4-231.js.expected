--- conflicted
+++ resolved
@@ -1048,11 +1048,8 @@
                                             "start": 946,
                                             "end": 951,
                                             "fullWidth": 5,
-<<<<<<< HEAD
                                             "width": 5,
-=======
                                             "modifiers": [],
->>>>>>> e3c38734
                                             "identifier": {
                                                 "kind": "IdentifierName",
                                                 "fullStart": 946,
