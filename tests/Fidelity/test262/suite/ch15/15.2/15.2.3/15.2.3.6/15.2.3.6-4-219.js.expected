--- conflicted
+++ resolved
@@ -245,12 +245,8 @@
                                         "start": 713,
                                         "end": 724,
                                         "fullWidth": 11,
-<<<<<<< HEAD
                                         "width": 11,
-                                        "identifier": {
-=======
                                         "propertyName": {
->>>>>>> 85e84683
                                             "kind": "IdentifierName",
                                             "fullStart": 713,
                                             "fullEnd": 720,
