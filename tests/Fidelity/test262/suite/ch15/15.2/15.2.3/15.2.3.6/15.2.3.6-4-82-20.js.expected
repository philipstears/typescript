{
    "isDeclaration": false,
    "languageVersion": "EcmaScript5",
    "parseOptions": {
        "allowAutomaticSemicolonInsertion": true
    },
    "sourceUnit": {
        "kind": "SourceUnit",
        "fullStart": 0,
        "fullEnd": 1559,
        "start": 830,
        "end": 1559,
        "fullWidth": 1559,
        "width": 729,
        "isIncrementallyUnusable": true,
        "moduleElements": [
            {
                "kind": "FunctionDeclaration",
                "fullStart": 0,
                "fullEnd": 1535,
                "start": 830,
                "end": 1533,
                "fullWidth": 1535,
                "width": 703,
                "isIncrementallyUnusable": true,
                "modifiers": [],
                "functionKeyword": {
                    "kind": "FunctionKeyword",
                    "fullStart": 0,
                    "fullEnd": 839,
                    "start": 830,
                    "end": 838,
                    "fullWidth": 839,
                    "width": 8,
                    "text": "function",
                    "value": "function",
                    "valueText": "function",
                    "hasLeadingTrivia": true,
                    "hasLeadingComment": true,
                    "hasLeadingNewLine": true,
                    "hasTrailingTrivia": true,
                    "leadingTrivia": [
                        {
                            "kind": "SingleLineCommentTrivia",
                            "text": "/// Copyright (c) 2012 Ecma International.  All rights reserved. "
                        },
                        {
                            "kind": "NewLineTrivia",
                            "text": "\r\n"
                        },
                        {
                            "kind": "SingleLineCommentTrivia",
                            "text": "/// Ecma International makes this code available under the terms and conditions set"
                        },
                        {
                            "kind": "NewLineTrivia",
                            "text": "\r\n"
                        },
                        {
                            "kind": "SingleLineCommentTrivia",
                            "text": "/// forth on http://hg.ecmascript.org/tests/test262/raw-file/tip/LICENSE (the "
                        },
                        {
                            "kind": "NewLineTrivia",
                            "text": "\r\n"
                        },
                        {
                            "kind": "SingleLineCommentTrivia",
                            "text": "/// \"Use Terms\").   Any redistribution of this code must retain the above "
                        },
                        {
                            "kind": "NewLineTrivia",
                            "text": "\r\n"
                        },
                        {
                            "kind": "SingleLineCommentTrivia",
                            "text": "/// copyright and this notice and otherwise comply with the Use Terms."
                        },
                        {
                            "kind": "NewLineTrivia",
                            "text": "\r\n"
                        },
                        {
                            "kind": "MultiLineCommentTrivia",
                            "text": "/**\r\n * @path ch15/15.2/15.2.3/15.2.3.6/15.2.3.6-4-82-20.js\r\n * @description Object.defineProperty - Update [[Enumerable]] attribute of 'name' property to false successfully when [[Enumerable]] and [[Configurable]] attributes of 'name' property are true,  the 'desc' is a generic descriptor which contains [Enumerable]] attribute as false and [[Configurable]] property is true, 'name' property is an index accessor property (8.12.9 step 8)\r\n */"
                        },
                        {
                            "kind": "NewLineTrivia",
                            "text": "\r\n"
                        },
                        {
                            "kind": "NewLineTrivia",
                            "text": "\r\n"
                        },
                        {
                            "kind": "NewLineTrivia",
                            "text": "\r\n"
                        }
                    ],
                    "trailingTrivia": [
                        {
                            "kind": "WhitespaceTrivia",
                            "text": " "
                        }
                    ]
                },
                "identifier": {
                    "kind": "IdentifierName",
                    "fullStart": 839,
                    "fullEnd": 847,
                    "start": 839,
                    "end": 847,
                    "fullWidth": 8,
                    "width": 8,
                    "text": "testcase",
                    "value": "testcase",
                    "valueText": "testcase"
                },
                "callSignature": {
                    "kind": "CallSignature",
                    "fullStart": 847,
                    "fullEnd": 850,
                    "start": 847,
                    "end": 849,
                    "fullWidth": 3,
                    "width": 2,
                    "parameterList": {
                        "kind": "ParameterList",
                        "fullStart": 847,
                        "fullEnd": 850,
                        "start": 847,
                        "end": 849,
                        "fullWidth": 3,
                        "width": 2,
                        "openParenToken": {
                            "kind": "OpenParenToken",
                            "fullStart": 847,
                            "fullEnd": 848,
                            "start": 847,
                            "end": 848,
                            "fullWidth": 1,
                            "width": 1,
                            "text": "(",
                            "value": "(",
                            "valueText": "("
                        },
                        "parameters": [],
                        "closeParenToken": {
                            "kind": "CloseParenToken",
                            "fullStart": 848,
                            "fullEnd": 850,
                            "start": 848,
                            "end": 849,
                            "fullWidth": 2,
                            "width": 1,
                            "text": ")",
                            "value": ")",
                            "valueText": ")",
                            "hasTrailingTrivia": true,
                            "trailingTrivia": [
                                {
                                    "kind": "WhitespaceTrivia",
                                    "text": " "
                                }
                            ]
                        }
                    }
                },
                "block": {
                    "kind": "Block",
                    "fullStart": 850,
                    "fullEnd": 1535,
                    "start": 850,
                    "end": 1533,
                    "fullWidth": 685,
                    "width": 683,
                    "isIncrementallyUnusable": true,
                    "openBraceToken": {
                        "kind": "OpenBraceToken",
                        "fullStart": 850,
                        "fullEnd": 853,
                        "start": 850,
                        "end": 851,
                        "fullWidth": 3,
                        "width": 1,
                        "text": "{",
                        "value": "{",
                        "valueText": "{",
                        "hasTrailingTrivia": true,
                        "hasTrailingNewLine": true,
                        "trailingTrivia": [
                            {
                                "kind": "NewLineTrivia",
                                "text": "\r\n"
                            }
                        ]
                    },
                    "statements": [
                        {
                            "kind": "VariableStatement",
                            "fullStart": 853,
                            "fullEnd": 878,
                            "start": 863,
                            "end": 876,
                            "fullWidth": 25,
                            "width": 13,
                            "modifiers": [],
                            "variableDeclaration": {
                                "kind": "VariableDeclaration",
                                "fullStart": 853,
                                "fullEnd": 875,
                                "start": 863,
                                "end": 875,
                                "fullWidth": 22,
                                "width": 12,
                                "varKeyword": {
                                    "kind": "VarKeyword",
                                    "fullStart": 853,
                                    "fullEnd": 867,
                                    "start": 863,
                                    "end": 866,
                                    "fullWidth": 14,
                                    "width": 3,
                                    "text": "var",
                                    "value": "var",
                                    "valueText": "var",
                                    "hasLeadingTrivia": true,
                                    "hasLeadingNewLine": true,
                                    "hasTrailingTrivia": true,
                                    "leadingTrivia": [
                                        {
                                            "kind": "NewLineTrivia",
                                            "text": "\r\n"
                                        },
                                        {
                                            "kind": "WhitespaceTrivia",
                                            "text": "        "
                                        }
                                    ],
                                    "trailingTrivia": [
                                        {
                                            "kind": "WhitespaceTrivia",
                                            "text": " "
                                        }
                                    ]
                                },
                                "variableDeclarators": [
                                    {
                                        "kind": "VariableDeclarator",
                                        "fullStart": 867,
                                        "fullEnd": 875,
                                        "start": 867,
                                        "end": 875,
                                        "fullWidth": 8,
<<<<<<< HEAD
                                        "width": 8,
                                        "identifier": {
=======
                                        "propertyName": {
>>>>>>> 85e84683
                                            "kind": "IdentifierName",
                                            "fullStart": 867,
                                            "fullEnd": 871,
                                            "start": 867,
                                            "end": 870,
                                            "fullWidth": 4,
                                            "width": 3,
                                            "text": "obj",
                                            "value": "obj",
                                            "valueText": "obj",
                                            "hasTrailingTrivia": true,
                                            "trailingTrivia": [
                                                {
                                                    "kind": "WhitespaceTrivia",
                                                    "text": " "
                                                }
                                            ]
                                        },
                                        "equalsValueClause": {
                                            "kind": "EqualsValueClause",
                                            "fullStart": 871,
                                            "fullEnd": 875,
                                            "start": 871,
                                            "end": 875,
                                            "fullWidth": 4,
                                            "width": 4,
                                            "equalsToken": {
                                                "kind": "EqualsToken",
                                                "fullStart": 871,
                                                "fullEnd": 873,
                                                "start": 871,
                                                "end": 872,
                                                "fullWidth": 2,
                                                "width": 1,
                                                "text": "=",
                                                "value": "=",
                                                "valueText": "=",
                                                "hasTrailingTrivia": true,
                                                "trailingTrivia": [
                                                    {
                                                        "kind": "WhitespaceTrivia",
                                                        "text": " "
                                                    }
                                                ]
                                            },
                                            "value": {
                                                "kind": "ObjectLiteralExpression",
                                                "fullStart": 873,
                                                "fullEnd": 875,
                                                "start": 873,
                                                "end": 875,
                                                "fullWidth": 2,
                                                "width": 2,
                                                "openBraceToken": {
                                                    "kind": "OpenBraceToken",
                                                    "fullStart": 873,
                                                    "fullEnd": 874,
                                                    "start": 873,
                                                    "end": 874,
                                                    "fullWidth": 1,
                                                    "width": 1,
                                                    "text": "{",
                                                    "value": "{",
                                                    "valueText": "{"
                                                },
                                                "propertyAssignments": [],
                                                "closeBraceToken": {
                                                    "kind": "CloseBraceToken",
                                                    "fullStart": 874,
                                                    "fullEnd": 875,
                                                    "start": 874,
                                                    "end": 875,
                                                    "fullWidth": 1,
                                                    "width": 1,
                                                    "text": "}",
                                                    "value": "}",
                                                    "valueText": "}"
                                                }
                                            }
                                        }
                                    }
                                ]
                            },
                            "semicolonToken": {
                                "kind": "SemicolonToken",
                                "fullStart": 875,
                                "fullEnd": 878,
                                "start": 875,
                                "end": 876,
                                "fullWidth": 3,
                                "width": 1,
                                "text": ";",
                                "value": ";",
                                "valueText": ";",
                                "hasTrailingTrivia": true,
                                "hasTrailingNewLine": true,
                                "trailingTrivia": [
                                    {
                                        "kind": "NewLineTrivia",
                                        "text": "\r\n"
                                    }
                                ]
                            }
                        },
                        {
                            "kind": "ExpressionStatement",
                            "fullStart": 878,
                            "fullEnd": 919,
                            "start": 886,
                            "end": 917,
                            "fullWidth": 41,
                            "width": 31,
                            "expression": {
                                "kind": "AssignmentExpression",
                                "fullStart": 878,
                                "fullEnd": 916,
                                "start": 886,
                                "end": 916,
                                "fullWidth": 38,
                                "width": 30,
                                "left": {
                                    "kind": "MemberAccessExpression",
                                    "fullStart": 878,
                                    "fullEnd": 908,
                                    "start": 886,
                                    "end": 907,
                                    "fullWidth": 30,
                                    "width": 21,
                                    "expression": {
                                        "kind": "IdentifierName",
                                        "fullStart": 878,
                                        "fullEnd": 889,
                                        "start": 886,
                                        "end": 889,
                                        "fullWidth": 11,
                                        "width": 3,
                                        "text": "obj",
                                        "value": "obj",
                                        "valueText": "obj",
                                        "hasLeadingTrivia": true,
                                        "leadingTrivia": [
                                            {
                                                "kind": "WhitespaceTrivia",
                                                "text": "        "
                                            }
                                        ]
                                    },
                                    "dotToken": {
                                        "kind": "DotToken",
                                        "fullStart": 889,
                                        "fullEnd": 890,
                                        "start": 889,
                                        "end": 890,
                                        "fullWidth": 1,
                                        "width": 1,
                                        "text": ".",
                                        "value": ".",
                                        "valueText": "."
                                    },
                                    "name": {
                                        "kind": "IdentifierName",
                                        "fullStart": 890,
                                        "fullEnd": 908,
                                        "start": 890,
                                        "end": 907,
                                        "fullWidth": 18,
                                        "width": 17,
                                        "text": "verifySetFunction",
                                        "value": "verifySetFunction",
                                        "valueText": "verifySetFunction",
                                        "hasTrailingTrivia": true,
                                        "trailingTrivia": [
                                            {
                                                "kind": "WhitespaceTrivia",
                                                "text": " "
                                            }
                                        ]
                                    }
                                },
                                "operatorToken": {
                                    "kind": "EqualsToken",
                                    "fullStart": 908,
                                    "fullEnd": 910,
                                    "start": 908,
                                    "end": 909,
                                    "fullWidth": 2,
                                    "width": 1,
                                    "text": "=",
                                    "value": "=",
                                    "valueText": "=",
                                    "hasTrailingTrivia": true,
                                    "trailingTrivia": [
                                        {
                                            "kind": "WhitespaceTrivia",
                                            "text": " "
                                        }
                                    ]
                                },
                                "right": {
                                    "kind": "StringLiteral",
                                    "fullStart": 910,
                                    "fullEnd": 916,
                                    "start": 910,
                                    "end": 916,
                                    "fullWidth": 6,
                                    "width": 6,
                                    "text": "\"data\"",
                                    "value": "data",
                                    "valueText": "data"
                                }
                            },
                            "semicolonToken": {
                                "kind": "SemicolonToken",
                                "fullStart": 916,
                                "fullEnd": 919,
                                "start": 916,
                                "end": 917,
                                "fullWidth": 3,
                                "width": 1,
                                "text": ";",
                                "value": ";",
                                "valueText": ";",
                                "hasTrailingTrivia": true,
                                "hasTrailingNewLine": true,
                                "trailingTrivia": [
                                    {
                                        "kind": "NewLineTrivia",
                                        "text": "\r\n"
                                    }
                                ]
                            }
                        },
                        {
                            "kind": "VariableStatement",
                            "fullStart": 919,
                            "fullEnd": 1012,
                            "start": 927,
                            "end": 1010,
                            "fullWidth": 93,
                            "width": 83,
                            "modifiers": [],
                            "variableDeclaration": {
                                "kind": "VariableDeclaration",
                                "fullStart": 919,
                                "fullEnd": 1009,
                                "start": 927,
                                "end": 1009,
                                "fullWidth": 90,
                                "width": 82,
                                "varKeyword": {
                                    "kind": "VarKeyword",
                                    "fullStart": 919,
                                    "fullEnd": 931,
                                    "start": 927,
                                    "end": 930,
                                    "fullWidth": 12,
                                    "width": 3,
                                    "text": "var",
                                    "value": "var",
                                    "valueText": "var",
                                    "hasLeadingTrivia": true,
                                    "hasTrailingTrivia": true,
                                    "leadingTrivia": [
                                        {
                                            "kind": "WhitespaceTrivia",
                                            "text": "        "
                                        }
                                    ],
                                    "trailingTrivia": [
                                        {
                                            "kind": "WhitespaceTrivia",
                                            "text": " "
                                        }
                                    ]
                                },
                                "variableDeclarators": [
                                    {
                                        "kind": "VariableDeclarator",
                                        "fullStart": 931,
                                        "fullEnd": 1009,
                                        "start": 931,
                                        "end": 1009,
                                        "fullWidth": 78,
<<<<<<< HEAD
                                        "width": 78,
                                        "identifier": {
=======
                                        "propertyName": {
>>>>>>> 85e84683
                                            "kind": "IdentifierName",
                                            "fullStart": 931,
                                            "fullEnd": 940,
                                            "start": 931,
                                            "end": 939,
                                            "fullWidth": 9,
                                            "width": 8,
                                            "text": "get_func",
                                            "value": "get_func",
                                            "valueText": "get_func",
                                            "hasTrailingTrivia": true,
                                            "trailingTrivia": [
                                                {
                                                    "kind": "WhitespaceTrivia",
                                                    "text": " "
                                                }
                                            ]
                                        },
                                        "equalsValueClause": {
                                            "kind": "EqualsValueClause",
                                            "fullStart": 940,
                                            "fullEnd": 1009,
                                            "start": 940,
                                            "end": 1009,
                                            "fullWidth": 69,
                                            "width": 69,
                                            "equalsToken": {
                                                "kind": "EqualsToken",
                                                "fullStart": 940,
                                                "fullEnd": 942,
                                                "start": 940,
                                                "end": 941,
                                                "fullWidth": 2,
                                                "width": 1,
                                                "text": "=",
                                                "value": "=",
                                                "valueText": "=",
                                                "hasTrailingTrivia": true,
                                                "trailingTrivia": [
                                                    {
                                                        "kind": "WhitespaceTrivia",
                                                        "text": " "
                                                    }
                                                ]
                                            },
                                            "value": {
                                                "kind": "FunctionExpression",
                                                "fullStart": 942,
                                                "fullEnd": 1009,
                                                "start": 942,
                                                "end": 1009,
                                                "fullWidth": 67,
                                                "width": 67,
                                                "functionKeyword": {
                                                    "kind": "FunctionKeyword",
                                                    "fullStart": 942,
                                                    "fullEnd": 951,
                                                    "start": 942,
                                                    "end": 950,
                                                    "fullWidth": 9,
                                                    "width": 8,
                                                    "text": "function",
                                                    "value": "function",
                                                    "valueText": "function",
                                                    "hasTrailingTrivia": true,
                                                    "trailingTrivia": [
                                                        {
                                                            "kind": "WhitespaceTrivia",
                                                            "text": " "
                                                        }
                                                    ]
                                                },
                                                "callSignature": {
                                                    "kind": "CallSignature",
                                                    "fullStart": 951,
                                                    "fullEnd": 954,
                                                    "start": 951,
                                                    "end": 953,
                                                    "fullWidth": 3,
                                                    "width": 2,
                                                    "parameterList": {
                                                        "kind": "ParameterList",
                                                        "fullStart": 951,
                                                        "fullEnd": 954,
                                                        "start": 951,
                                                        "end": 953,
                                                        "fullWidth": 3,
                                                        "width": 2,
                                                        "openParenToken": {
                                                            "kind": "OpenParenToken",
                                                            "fullStart": 951,
                                                            "fullEnd": 952,
                                                            "start": 951,
                                                            "end": 952,
                                                            "fullWidth": 1,
                                                            "width": 1,
                                                            "text": "(",
                                                            "value": "(",
                                                            "valueText": "("
                                                        },
                                                        "parameters": [],
                                                        "closeParenToken": {
                                                            "kind": "CloseParenToken",
                                                            "fullStart": 952,
                                                            "fullEnd": 954,
                                                            "start": 952,
                                                            "end": 953,
                                                            "fullWidth": 2,
                                                            "width": 1,
                                                            "text": ")",
                                                            "value": ")",
                                                            "valueText": ")",
                                                            "hasTrailingTrivia": true,
                                                            "trailingTrivia": [
                                                                {
                                                                    "kind": "WhitespaceTrivia",
                                                                    "text": " "
                                                                }
                                                            ]
                                                        }
                                                    }
                                                },
                                                "block": {
                                                    "kind": "Block",
                                                    "fullStart": 954,
                                                    "fullEnd": 1009,
                                                    "start": 954,
                                                    "end": 1009,
                                                    "fullWidth": 55,
                                                    "width": 55,
                                                    "openBraceToken": {
                                                        "kind": "OpenBraceToken",
                                                        "fullStart": 954,
                                                        "fullEnd": 957,
                                                        "start": 954,
                                                        "end": 955,
                                                        "fullWidth": 3,
                                                        "width": 1,
                                                        "text": "{",
                                                        "value": "{",
                                                        "valueText": "{",
                                                        "hasTrailingTrivia": true,
                                                        "hasTrailingNewLine": true,
                                                        "trailingTrivia": [
                                                            {
                                                                "kind": "NewLineTrivia",
                                                                "text": "\r\n"
                                                            }
                                                        ]
                                                    },
                                                    "statements": [
                                                        {
                                                            "kind": "ReturnStatement",
                                                            "fullStart": 957,
                                                            "fullEnd": 1000,
                                                            "start": 969,
                                                            "end": 998,
                                                            "fullWidth": 43,
                                                            "width": 29,
                                                            "returnKeyword": {
                                                                "kind": "ReturnKeyword",
                                                                "fullStart": 957,
                                                                "fullEnd": 976,
                                                                "start": 969,
                                                                "end": 975,
                                                                "fullWidth": 19,
                                                                "width": 6,
                                                                "text": "return",
                                                                "value": "return",
                                                                "valueText": "return",
                                                                "hasLeadingTrivia": true,
                                                                "hasTrailingTrivia": true,
                                                                "leadingTrivia": [
                                                                    {
                                                                        "kind": "WhitespaceTrivia",
                                                                        "text": "            "
                                                                    }
                                                                ],
                                                                "trailingTrivia": [
                                                                    {
                                                                        "kind": "WhitespaceTrivia",
                                                                        "text": " "
                                                                    }
                                                                ]
                                                            },
                                                            "expression": {
                                                                "kind": "MemberAccessExpression",
                                                                "fullStart": 976,
                                                                "fullEnd": 997,
                                                                "start": 976,
                                                                "end": 997,
                                                                "fullWidth": 21,
                                                                "width": 21,
                                                                "expression": {
                                                                    "kind": "IdentifierName",
                                                                    "fullStart": 976,
                                                                    "fullEnd": 979,
                                                                    "start": 976,
                                                                    "end": 979,
                                                                    "fullWidth": 3,
                                                                    "width": 3,
                                                                    "text": "obj",
                                                                    "value": "obj",
                                                                    "valueText": "obj"
                                                                },
                                                                "dotToken": {
                                                                    "kind": "DotToken",
                                                                    "fullStart": 979,
                                                                    "fullEnd": 980,
                                                                    "start": 979,
                                                                    "end": 980,
                                                                    "fullWidth": 1,
                                                                    "width": 1,
                                                                    "text": ".",
                                                                    "value": ".",
                                                                    "valueText": "."
                                                                },
                                                                "name": {
                                                                    "kind": "IdentifierName",
                                                                    "fullStart": 980,
                                                                    "fullEnd": 997,
                                                                    "start": 980,
                                                                    "end": 997,
                                                                    "fullWidth": 17,
                                                                    "width": 17,
                                                                    "text": "verifySetFunction",
                                                                    "value": "verifySetFunction",
                                                                    "valueText": "verifySetFunction"
                                                                }
                                                            },
                                                            "semicolonToken": {
                                                                "kind": "SemicolonToken",
                                                                "fullStart": 997,
                                                                "fullEnd": 1000,
                                                                "start": 997,
                                                                "end": 998,
                                                                "fullWidth": 3,
                                                                "width": 1,
                                                                "text": ";",
                                                                "value": ";",
                                                                "valueText": ";",
                                                                "hasTrailingTrivia": true,
                                                                "hasTrailingNewLine": true,
                                                                "trailingTrivia": [
                                                                    {
                                                                        "kind": "NewLineTrivia",
                                                                        "text": "\r\n"
                                                                    }
                                                                ]
                                                            }
                                                        }
                                                    ],
                                                    "closeBraceToken": {
                                                        "kind": "CloseBraceToken",
                                                        "fullStart": 1000,
                                                        "fullEnd": 1009,
                                                        "start": 1008,
                                                        "end": 1009,
                                                        "fullWidth": 9,
                                                        "width": 1,
                                                        "text": "}",
                                                        "value": "}",
                                                        "valueText": "}",
                                                        "hasLeadingTrivia": true,
                                                        "leadingTrivia": [
                                                            {
                                                                "kind": "WhitespaceTrivia",
                                                                "text": "        "
                                                            }
                                                        ]
                                                    }
                                                }
                                            }
                                        }
                                    }
                                ]
                            },
                            "semicolonToken": {
                                "kind": "SemicolonToken",
                                "fullStart": 1009,
                                "fullEnd": 1012,
                                "start": 1009,
                                "end": 1010,
                                "fullWidth": 3,
                                "width": 1,
                                "text": ";",
                                "value": ";",
                                "valueText": ";",
                                "hasTrailingTrivia": true,
                                "hasTrailingNewLine": true,
                                "trailingTrivia": [
                                    {
                                        "kind": "NewLineTrivia",
                                        "text": "\r\n"
                                    }
                                ]
                            }
                        },
                        {
                            "kind": "VariableStatement",
                            "fullStart": 1012,
                            "fullEnd": 1111,
                            "start": 1020,
                            "end": 1109,
                            "fullWidth": 99,
                            "width": 89,
                            "modifiers": [],
                            "variableDeclaration": {
                                "kind": "VariableDeclaration",
                                "fullStart": 1012,
                                "fullEnd": 1108,
                                "start": 1020,
                                "end": 1108,
                                "fullWidth": 96,
                                "width": 88,
                                "varKeyword": {
                                    "kind": "VarKeyword",
                                    "fullStart": 1012,
                                    "fullEnd": 1024,
                                    "start": 1020,
                                    "end": 1023,
                                    "fullWidth": 12,
                                    "width": 3,
                                    "text": "var",
                                    "value": "var",
                                    "valueText": "var",
                                    "hasLeadingTrivia": true,
                                    "hasTrailingTrivia": true,
                                    "leadingTrivia": [
                                        {
                                            "kind": "WhitespaceTrivia",
                                            "text": "        "
                                        }
                                    ],
                                    "trailingTrivia": [
                                        {
                                            "kind": "WhitespaceTrivia",
                                            "text": " "
                                        }
                                    ]
                                },
                                "variableDeclarators": [
                                    {
                                        "kind": "VariableDeclarator",
                                        "fullStart": 1024,
                                        "fullEnd": 1108,
                                        "start": 1024,
                                        "end": 1108,
                                        "fullWidth": 84,
<<<<<<< HEAD
                                        "width": 84,
                                        "identifier": {
=======
                                        "propertyName": {
>>>>>>> 85e84683
                                            "kind": "IdentifierName",
                                            "fullStart": 1024,
                                            "fullEnd": 1033,
                                            "start": 1024,
                                            "end": 1032,
                                            "fullWidth": 9,
                                            "width": 8,
                                            "text": "set_func",
                                            "value": "set_func",
                                            "valueText": "set_func",
                                            "hasTrailingTrivia": true,
                                            "trailingTrivia": [
                                                {
                                                    "kind": "WhitespaceTrivia",
                                                    "text": " "
                                                }
                                            ]
                                        },
                                        "equalsValueClause": {
                                            "kind": "EqualsValueClause",
                                            "fullStart": 1033,
                                            "fullEnd": 1108,
                                            "start": 1033,
                                            "end": 1108,
                                            "fullWidth": 75,
                                            "width": 75,
                                            "equalsToken": {
                                                "kind": "EqualsToken",
                                                "fullStart": 1033,
                                                "fullEnd": 1035,
                                                "start": 1033,
                                                "end": 1034,
                                                "fullWidth": 2,
                                                "width": 1,
                                                "text": "=",
                                                "value": "=",
                                                "valueText": "=",
                                                "hasTrailingTrivia": true,
                                                "trailingTrivia": [
                                                    {
                                                        "kind": "WhitespaceTrivia",
                                                        "text": " "
                                                    }
                                                ]
                                            },
                                            "value": {
                                                "kind": "FunctionExpression",
                                                "fullStart": 1035,
                                                "fullEnd": 1108,
                                                "start": 1035,
                                                "end": 1108,
                                                "fullWidth": 73,
                                                "width": 73,
                                                "functionKeyword": {
                                                    "kind": "FunctionKeyword",
                                                    "fullStart": 1035,
                                                    "fullEnd": 1044,
                                                    "start": 1035,
                                                    "end": 1043,
                                                    "fullWidth": 9,
                                                    "width": 8,
                                                    "text": "function",
                                                    "value": "function",
                                                    "valueText": "function",
                                                    "hasTrailingTrivia": true,
                                                    "trailingTrivia": [
                                                        {
                                                            "kind": "WhitespaceTrivia",
                                                            "text": " "
                                                        }
                                                    ]
                                                },
                                                "callSignature": {
                                                    "kind": "CallSignature",
                                                    "fullStart": 1044,
                                                    "fullEnd": 1052,
                                                    "start": 1044,
                                                    "end": 1051,
                                                    "fullWidth": 8,
                                                    "width": 7,
                                                    "parameterList": {
                                                        "kind": "ParameterList",
                                                        "fullStart": 1044,
                                                        "fullEnd": 1052,
                                                        "start": 1044,
                                                        "end": 1051,
                                                        "fullWidth": 8,
                                                        "width": 7,
                                                        "openParenToken": {
                                                            "kind": "OpenParenToken",
                                                            "fullStart": 1044,
                                                            "fullEnd": 1045,
                                                            "start": 1044,
                                                            "end": 1045,
                                                            "fullWidth": 1,
                                                            "width": 1,
                                                            "text": "(",
                                                            "value": "(",
                                                            "valueText": "("
                                                        },
                                                        "parameters": [
                                                            {
                                                                "kind": "Parameter",
                                                                "fullStart": 1045,
                                                                "fullEnd": 1050,
                                                                "start": 1045,
                                                                "end": 1050,
                                                                "fullWidth": 5,
                                                                "width": 5,
                                                                "modifiers": [],
                                                                "identifier": {
                                                                    "kind": "IdentifierName",
                                                                    "fullStart": 1045,
                                                                    "fullEnd": 1050,
                                                                    "start": 1045,
                                                                    "end": 1050,
                                                                    "fullWidth": 5,
                                                                    "width": 5,
                                                                    "text": "value",
                                                                    "value": "value",
                                                                    "valueText": "value"
                                                                }
                                                            }
                                                        ],
                                                        "closeParenToken": {
                                                            "kind": "CloseParenToken",
                                                            "fullStart": 1050,
                                                            "fullEnd": 1052,
                                                            "start": 1050,
                                                            "end": 1051,
                                                            "fullWidth": 2,
                                                            "width": 1,
                                                            "text": ")",
                                                            "value": ")",
                                                            "valueText": ")",
                                                            "hasTrailingTrivia": true,
                                                            "trailingTrivia": [
                                                                {
                                                                    "kind": "WhitespaceTrivia",
                                                                    "text": " "
                                                                }
                                                            ]
                                                        }
                                                    }
                                                },
                                                "block": {
                                                    "kind": "Block",
                                                    "fullStart": 1052,
                                                    "fullEnd": 1108,
                                                    "start": 1052,
                                                    "end": 1108,
                                                    "fullWidth": 56,
                                                    "width": 56,
                                                    "openBraceToken": {
                                                        "kind": "OpenBraceToken",
                                                        "fullStart": 1052,
                                                        "fullEnd": 1055,
                                                        "start": 1052,
                                                        "end": 1053,
                                                        "fullWidth": 3,
                                                        "width": 1,
                                                        "text": "{",
                                                        "value": "{",
                                                        "valueText": "{",
                                                        "hasTrailingTrivia": true,
                                                        "hasTrailingNewLine": true,
                                                        "trailingTrivia": [
                                                            {
                                                                "kind": "NewLineTrivia",
                                                                "text": "\r\n"
                                                            }
                                                        ]
                                                    },
                                                    "statements": [
                                                        {
                                                            "kind": "ExpressionStatement",
                                                            "fullStart": 1055,
                                                            "fullEnd": 1099,
                                                            "start": 1067,
                                                            "end": 1097,
                                                            "fullWidth": 44,
                                                            "width": 30,
                                                            "expression": {
                                                                "kind": "AssignmentExpression",
                                                                "fullStart": 1055,
                                                                "fullEnd": 1096,
                                                                "start": 1067,
                                                                "end": 1096,
                                                                "fullWidth": 41,
                                                                "width": 29,
                                                                "left": {
                                                                    "kind": "MemberAccessExpression",
                                                                    "fullStart": 1055,
                                                                    "fullEnd": 1089,
                                                                    "start": 1067,
                                                                    "end": 1088,
                                                                    "fullWidth": 34,
                                                                    "width": 21,
                                                                    "expression": {
                                                                        "kind": "IdentifierName",
                                                                        "fullStart": 1055,
                                                                        "fullEnd": 1070,
                                                                        "start": 1067,
                                                                        "end": 1070,
                                                                        "fullWidth": 15,
                                                                        "width": 3,
                                                                        "text": "obj",
                                                                        "value": "obj",
                                                                        "valueText": "obj",
                                                                        "hasLeadingTrivia": true,
                                                                        "leadingTrivia": [
                                                                            {
                                                                                "kind": "WhitespaceTrivia",
                                                                                "text": "            "
                                                                            }
                                                                        ]
                                                                    },
                                                                    "dotToken": {
                                                                        "kind": "DotToken",
                                                                        "fullStart": 1070,
                                                                        "fullEnd": 1071,
                                                                        "start": 1070,
                                                                        "end": 1071,
                                                                        "fullWidth": 1,
                                                                        "width": 1,
                                                                        "text": ".",
                                                                        "value": ".",
                                                                        "valueText": "."
                                                                    },
                                                                    "name": {
                                                                        "kind": "IdentifierName",
                                                                        "fullStart": 1071,
                                                                        "fullEnd": 1089,
                                                                        "start": 1071,
                                                                        "end": 1088,
                                                                        "fullWidth": 18,
                                                                        "width": 17,
                                                                        "text": "verifySetFunction",
                                                                        "value": "verifySetFunction",
                                                                        "valueText": "verifySetFunction",
                                                                        "hasTrailingTrivia": true,
                                                                        "trailingTrivia": [
                                                                            {
                                                                                "kind": "WhitespaceTrivia",
                                                                                "text": " "
                                                                            }
                                                                        ]
                                                                    }
                                                                },
                                                                "operatorToken": {
                                                                    "kind": "EqualsToken",
                                                                    "fullStart": 1089,
                                                                    "fullEnd": 1091,
                                                                    "start": 1089,
                                                                    "end": 1090,
                                                                    "fullWidth": 2,
                                                                    "width": 1,
                                                                    "text": "=",
                                                                    "value": "=",
                                                                    "valueText": "=",
                                                                    "hasTrailingTrivia": true,
                                                                    "trailingTrivia": [
                                                                        {
                                                                            "kind": "WhitespaceTrivia",
                                                                            "text": " "
                                                                        }
                                                                    ]
                                                                },
                                                                "right": {
                                                                    "kind": "IdentifierName",
                                                                    "fullStart": 1091,
                                                                    "fullEnd": 1096,
                                                                    "start": 1091,
                                                                    "end": 1096,
                                                                    "fullWidth": 5,
                                                                    "width": 5,
                                                                    "text": "value",
                                                                    "value": "value",
                                                                    "valueText": "value"
                                                                }
                                                            },
                                                            "semicolonToken": {
                                                                "kind": "SemicolonToken",
                                                                "fullStart": 1096,
                                                                "fullEnd": 1099,
                                                                "start": 1096,
                                                                "end": 1097,
                                                                "fullWidth": 3,
                                                                "width": 1,
                                                                "text": ";",
                                                                "value": ";",
                                                                "valueText": ";",
                                                                "hasTrailingTrivia": true,
                                                                "hasTrailingNewLine": true,
                                                                "trailingTrivia": [
                                                                    {
                                                                        "kind": "NewLineTrivia",
                                                                        "text": "\r\n"
                                                                    }
                                                                ]
                                                            }
                                                        }
                                                    ],
                                                    "closeBraceToken": {
                                                        "kind": "CloseBraceToken",
                                                        "fullStart": 1099,
                                                        "fullEnd": 1108,
                                                        "start": 1107,
                                                        "end": 1108,
                                                        "fullWidth": 9,
                                                        "width": 1,
                                                        "text": "}",
                                                        "value": "}",
                                                        "valueText": "}",
                                                        "hasLeadingTrivia": true,
                                                        "leadingTrivia": [
                                                            {
                                                                "kind": "WhitespaceTrivia",
                                                                "text": "        "
                                                            }
                                                        ]
                                                    }
                                                }
                                            }
                                        }
                                    }
                                ]
                            },
                            "semicolonToken": {
                                "kind": "SemicolonToken",
                                "fullStart": 1108,
                                "fullEnd": 1111,
                                "start": 1108,
                                "end": 1109,
                                "fullWidth": 3,
                                "width": 1,
                                "text": ";",
                                "value": ";",
                                "valueText": ";",
                                "hasTrailingTrivia": true,
                                "hasTrailingNewLine": true,
                                "trailingTrivia": [
                                    {
                                        "kind": "NewLineTrivia",
                                        "text": "\r\n"
                                    }
                                ]
                            }
                        },
                        {
                            "kind": "ExpressionStatement",
                            "fullStart": 1111,
                            "fullEnd": 1286,
                            "start": 1119,
                            "end": 1284,
                            "fullWidth": 175,
                            "width": 165,
                            "isIncrementallyUnusable": true,
                            "expression": {
                                "kind": "InvocationExpression",
                                "fullStart": 1111,
                                "fullEnd": 1283,
                                "start": 1119,
                                "end": 1283,
                                "fullWidth": 172,
                                "width": 164,
                                "isIncrementallyUnusable": true,
                                "expression": {
                                    "kind": "MemberAccessExpression",
                                    "fullStart": 1111,
                                    "fullEnd": 1140,
                                    "start": 1119,
                                    "end": 1140,
                                    "fullWidth": 29,
                                    "width": 21,
                                    "expression": {
                                        "kind": "IdentifierName",
                                        "fullStart": 1111,
                                        "fullEnd": 1125,
                                        "start": 1119,
                                        "end": 1125,
                                        "fullWidth": 14,
                                        "width": 6,
                                        "text": "Object",
                                        "value": "Object",
                                        "valueText": "Object",
                                        "hasLeadingTrivia": true,
                                        "leadingTrivia": [
                                            {
                                                "kind": "WhitespaceTrivia",
                                                "text": "        "
                                            }
                                        ]
                                    },
                                    "dotToken": {
                                        "kind": "DotToken",
                                        "fullStart": 1125,
                                        "fullEnd": 1126,
                                        "start": 1125,
                                        "end": 1126,
                                        "fullWidth": 1,
                                        "width": 1,
                                        "text": ".",
                                        "value": ".",
                                        "valueText": "."
                                    },
                                    "name": {
                                        "kind": "IdentifierName",
                                        "fullStart": 1126,
                                        "fullEnd": 1140,
                                        "start": 1126,
                                        "end": 1140,
                                        "fullWidth": 14,
                                        "width": 14,
                                        "text": "defineProperty",
                                        "value": "defineProperty",
                                        "valueText": "defineProperty"
                                    }
                                },
                                "argumentList": {
                                    "kind": "ArgumentList",
                                    "fullStart": 1140,
                                    "fullEnd": 1283,
                                    "start": 1140,
                                    "end": 1283,
                                    "fullWidth": 143,
                                    "width": 143,
                                    "isIncrementallyUnusable": true,
                                    "openParenToken": {
                                        "kind": "OpenParenToken",
                                        "fullStart": 1140,
                                        "fullEnd": 1141,
                                        "start": 1140,
                                        "end": 1141,
                                        "fullWidth": 1,
                                        "width": 1,
                                        "text": "(",
                                        "value": "(",
                                        "valueText": "("
                                    },
                                    "arguments": [
                                        {
                                            "kind": "IdentifierName",
                                            "fullStart": 1141,
                                            "fullEnd": 1144,
                                            "start": 1141,
                                            "end": 1144,
                                            "fullWidth": 3,
                                            "width": 3,
                                            "text": "obj",
                                            "value": "obj",
                                            "valueText": "obj"
                                        },
                                        {
                                            "kind": "CommaToken",
                                            "fullStart": 1144,
                                            "fullEnd": 1146,
                                            "start": 1144,
                                            "end": 1145,
                                            "fullWidth": 2,
                                            "width": 1,
                                            "text": ",",
                                            "value": ",",
                                            "valueText": ",",
                                            "hasTrailingTrivia": true,
                                            "trailingTrivia": [
                                                {
                                                    "kind": "WhitespaceTrivia",
                                                    "text": " "
                                                }
                                            ]
                                        },
                                        {
                                            "kind": "StringLiteral",
                                            "fullStart": 1146,
                                            "fullEnd": 1149,
                                            "start": 1146,
                                            "end": 1149,
                                            "fullWidth": 3,
                                            "width": 3,
                                            "text": "\"0\"",
                                            "value": "0",
                                            "valueText": "0"
                                        },
                                        {
                                            "kind": "CommaToken",
                                            "fullStart": 1149,
                                            "fullEnd": 1151,
                                            "start": 1149,
                                            "end": 1150,
                                            "fullWidth": 2,
                                            "width": 1,
                                            "text": ",",
                                            "value": ",",
                                            "valueText": ",",
                                            "hasTrailingTrivia": true,
                                            "trailingTrivia": [
                                                {
                                                    "kind": "WhitespaceTrivia",
                                                    "text": " "
                                                }
                                            ]
                                        },
                                        {
                                            "kind": "ObjectLiteralExpression",
                                            "fullStart": 1151,
                                            "fullEnd": 1282,
                                            "start": 1151,
                                            "end": 1282,
                                            "fullWidth": 131,
                                            "width": 131,
                                            "isIncrementallyUnusable": true,
                                            "openBraceToken": {
                                                "kind": "OpenBraceToken",
                                                "fullStart": 1151,
                                                "fullEnd": 1154,
                                                "start": 1151,
                                                "end": 1152,
                                                "fullWidth": 3,
                                                "width": 1,
                                                "text": "{",
                                                "value": "{",
                                                "valueText": "{",
                                                "hasTrailingTrivia": true,
                                                "hasTrailingNewLine": true,
                                                "trailingTrivia": [
                                                    {
                                                        "kind": "NewLineTrivia",
                                                        "text": "\r\n"
                                                    }
                                                ]
                                            },
                                            "propertyAssignments": [
                                                {
                                                    "kind": "SimplePropertyAssignment",
                                                    "fullStart": 1154,
                                                    "fullEnd": 1179,
                                                    "start": 1166,
                                                    "end": 1179,
                                                    "fullWidth": 25,
                                                    "width": 13,
                                                    "isIncrementallyUnusable": true,
                                                    "propertyName": {
                                                        "kind": "IdentifierName",
                                                        "fullStart": 1154,
                                                        "fullEnd": 1169,
                                                        "start": 1166,
                                                        "end": 1169,
                                                        "fullWidth": 15,
                                                        "width": 3,
                                                        "text": "get",
                                                        "value": "get",
                                                        "valueText": "get",
                                                        "hasLeadingTrivia": true,
                                                        "leadingTrivia": [
                                                            {
                                                                "kind": "WhitespaceTrivia",
                                                                "text": "            "
                                                            }
                                                        ]
                                                    },
                                                    "colonToken": {
                                                        "kind": "ColonToken",
                                                        "fullStart": 1169,
                                                        "fullEnd": 1171,
                                                        "start": 1169,
                                                        "end": 1170,
                                                        "fullWidth": 2,
                                                        "width": 1,
                                                        "text": ":",
                                                        "value": ":",
                                                        "valueText": ":",
                                                        "hasTrailingTrivia": true,
                                                        "trailingTrivia": [
                                                            {
                                                                "kind": "WhitespaceTrivia",
                                                                "text": " "
                                                            }
                                                        ]
                                                    },
                                                    "expression": {
                                                        "kind": "IdentifierName",
                                                        "fullStart": 1171,
                                                        "fullEnd": 1179,
                                                        "start": 1171,
                                                        "end": 1179,
                                                        "fullWidth": 8,
                                                        "width": 8,
                                                        "text": "get_func",
                                                        "value": "get_func",
                                                        "valueText": "get_func"
                                                    }
                                                },
                                                {
                                                    "kind": "CommaToken",
                                                    "fullStart": 1179,
                                                    "fullEnd": 1182,
                                                    "start": 1179,
                                                    "end": 1180,
                                                    "fullWidth": 3,
                                                    "width": 1,
                                                    "text": ",",
                                                    "value": ",",
                                                    "valueText": ",",
                                                    "hasTrailingTrivia": true,
                                                    "hasTrailingNewLine": true,
                                                    "trailingTrivia": [
                                                        {
                                                            "kind": "NewLineTrivia",
                                                            "text": "\r\n"
                                                        }
                                                    ]
                                                },
                                                {
                                                    "kind": "SimplePropertyAssignment",
                                                    "fullStart": 1182,
                                                    "fullEnd": 1207,
                                                    "start": 1194,
                                                    "end": 1207,
                                                    "fullWidth": 25,
                                                    "width": 13,
                                                    "isIncrementallyUnusable": true,
                                                    "propertyName": {
                                                        "kind": "IdentifierName",
                                                        "fullStart": 1182,
                                                        "fullEnd": 1197,
                                                        "start": 1194,
                                                        "end": 1197,
                                                        "fullWidth": 15,
                                                        "width": 3,
                                                        "text": "set",
                                                        "value": "set",
                                                        "valueText": "set",
                                                        "hasLeadingTrivia": true,
                                                        "leadingTrivia": [
                                                            {
                                                                "kind": "WhitespaceTrivia",
                                                                "text": "            "
                                                            }
                                                        ]
                                                    },
                                                    "colonToken": {
                                                        "kind": "ColonToken",
                                                        "fullStart": 1197,
                                                        "fullEnd": 1199,
                                                        "start": 1197,
                                                        "end": 1198,
                                                        "fullWidth": 2,
                                                        "width": 1,
                                                        "text": ":",
                                                        "value": ":",
                                                        "valueText": ":",
                                                        "hasTrailingTrivia": true,
                                                        "trailingTrivia": [
                                                            {
                                                                "kind": "WhitespaceTrivia",
                                                                "text": " "
                                                            }
                                                        ]
                                                    },
                                                    "expression": {
                                                        "kind": "IdentifierName",
                                                        "fullStart": 1199,
                                                        "fullEnd": 1207,
                                                        "start": 1199,
                                                        "end": 1207,
                                                        "fullWidth": 8,
                                                        "width": 8,
                                                        "text": "set_func",
                                                        "value": "set_func",
                                                        "valueText": "set_func"
                                                    }
                                                },
                                                {
                                                    "kind": "CommaToken",
                                                    "fullStart": 1207,
                                                    "fullEnd": 1210,
                                                    "start": 1207,
                                                    "end": 1208,
                                                    "fullWidth": 3,
                                                    "width": 1,
                                                    "text": ",",
                                                    "value": ",",
                                                    "valueText": ",",
                                                    "hasTrailingTrivia": true,
                                                    "hasTrailingNewLine": true,
                                                    "trailingTrivia": [
                                                        {
                                                            "kind": "NewLineTrivia",
                                                            "text": "\r\n"
                                                        }
                                                    ]
                                                },
                                                {
                                                    "kind": "SimplePropertyAssignment",
                                                    "fullStart": 1210,
                                                    "fullEnd": 1238,
                                                    "start": 1222,
                                                    "end": 1238,
                                                    "fullWidth": 28,
                                                    "width": 16,
                                                    "propertyName": {
                                                        "kind": "IdentifierName",
                                                        "fullStart": 1210,
                                                        "fullEnd": 1232,
                                                        "start": 1222,
                                                        "end": 1232,
                                                        "fullWidth": 22,
                                                        "width": 10,
                                                        "text": "enumerable",
                                                        "value": "enumerable",
                                                        "valueText": "enumerable",
                                                        "hasLeadingTrivia": true,
                                                        "leadingTrivia": [
                                                            {
                                                                "kind": "WhitespaceTrivia",
                                                                "text": "            "
                                                            }
                                                        ]
                                                    },
                                                    "colonToken": {
                                                        "kind": "ColonToken",
                                                        "fullStart": 1232,
                                                        "fullEnd": 1234,
                                                        "start": 1232,
                                                        "end": 1233,
                                                        "fullWidth": 2,
                                                        "width": 1,
                                                        "text": ":",
                                                        "value": ":",
                                                        "valueText": ":",
                                                        "hasTrailingTrivia": true,
                                                        "trailingTrivia": [
                                                            {
                                                                "kind": "WhitespaceTrivia",
                                                                "text": " "
                                                            }
                                                        ]
                                                    },
                                                    "expression": {
                                                        "kind": "TrueKeyword",
                                                        "fullStart": 1234,
                                                        "fullEnd": 1238,
                                                        "start": 1234,
                                                        "end": 1238,
                                                        "fullWidth": 4,
                                                        "width": 4,
                                                        "text": "true",
                                                        "value": true,
                                                        "valueText": "true"
                                                    }
                                                },
                                                {
                                                    "kind": "CommaToken",
                                                    "fullStart": 1238,
                                                    "fullEnd": 1241,
                                                    "start": 1238,
                                                    "end": 1239,
                                                    "fullWidth": 3,
                                                    "width": 1,
                                                    "text": ",",
                                                    "value": ",",
                                                    "valueText": ",",
                                                    "hasTrailingTrivia": true,
                                                    "hasTrailingNewLine": true,
                                                    "trailingTrivia": [
                                                        {
                                                            "kind": "NewLineTrivia",
                                                            "text": "\r\n"
                                                        }
                                                    ]
                                                },
                                                {
                                                    "kind": "SimplePropertyAssignment",
                                                    "fullStart": 1241,
                                                    "fullEnd": 1273,
                                                    "start": 1253,
                                                    "end": 1271,
                                                    "fullWidth": 32,
                                                    "width": 18,
                                                    "propertyName": {
                                                        "kind": "IdentifierName",
                                                        "fullStart": 1241,
                                                        "fullEnd": 1265,
                                                        "start": 1253,
                                                        "end": 1265,
                                                        "fullWidth": 24,
                                                        "width": 12,
                                                        "text": "configurable",
                                                        "value": "configurable",
                                                        "valueText": "configurable",
                                                        "hasLeadingTrivia": true,
                                                        "leadingTrivia": [
                                                            {
                                                                "kind": "WhitespaceTrivia",
                                                                "text": "            "
                                                            }
                                                        ]
                                                    },
                                                    "colonToken": {
                                                        "kind": "ColonToken",
                                                        "fullStart": 1265,
                                                        "fullEnd": 1267,
                                                        "start": 1265,
                                                        "end": 1266,
                                                        "fullWidth": 2,
                                                        "width": 1,
                                                        "text": ":",
                                                        "value": ":",
                                                        "valueText": ":",
                                                        "hasTrailingTrivia": true,
                                                        "trailingTrivia": [
                                                            {
                                                                "kind": "WhitespaceTrivia",
                                                                "text": " "
                                                            }
                                                        ]
                                                    },
                                                    "expression": {
                                                        "kind": "TrueKeyword",
                                                        "fullStart": 1267,
                                                        "fullEnd": 1273,
                                                        "start": 1267,
                                                        "end": 1271,
                                                        "fullWidth": 6,
                                                        "width": 4,
                                                        "text": "true",
                                                        "value": true,
                                                        "valueText": "true",
                                                        "hasTrailingTrivia": true,
                                                        "hasTrailingNewLine": true,
                                                        "trailingTrivia": [
                                                            {
                                                                "kind": "NewLineTrivia",
                                                                "text": "\r\n"
                                                            }
                                                        ]
                                                    }
                                                }
                                            ],
                                            "closeBraceToken": {
                                                "kind": "CloseBraceToken",
                                                "fullStart": 1273,
                                                "fullEnd": 1282,
                                                "start": 1281,
                                                "end": 1282,
                                                "fullWidth": 9,
                                                "width": 1,
                                                "text": "}",
                                                "value": "}",
                                                "valueText": "}",
                                                "hasLeadingTrivia": true,
                                                "leadingTrivia": [
                                                    {
                                                        "kind": "WhitespaceTrivia",
                                                        "text": "        "
                                                    }
                                                ]
                                            }
                                        }
                                    ],
                                    "closeParenToken": {
                                        "kind": "CloseParenToken",
                                        "fullStart": 1282,
                                        "fullEnd": 1283,
                                        "start": 1282,
                                        "end": 1283,
                                        "fullWidth": 1,
                                        "width": 1,
                                        "text": ")",
                                        "value": ")",
                                        "valueText": ")"
                                    }
                                }
                            },
                            "semicolonToken": {
                                "kind": "SemicolonToken",
                                "fullStart": 1283,
                                "fullEnd": 1286,
                                "start": 1283,
                                "end": 1284,
                                "fullWidth": 3,
                                "width": 1,
                                "text": ";",
                                "value": ";",
                                "valueText": ";",
                                "hasTrailingTrivia": true,
                                "hasTrailingNewLine": true,
                                "trailingTrivia": [
                                    {
                                        "kind": "NewLineTrivia",
                                        "text": "\r\n"
                                    }
                                ]
                            }
                        },
                        {
                            "kind": "ExpressionStatement",
                            "fullStart": 1286,
                            "fullEnd": 1408,
                            "start": 1296,
                            "end": 1406,
                            "fullWidth": 122,
                            "width": 110,
                            "expression": {
                                "kind": "InvocationExpression",
                                "fullStart": 1286,
                                "fullEnd": 1405,
                                "start": 1296,
                                "end": 1405,
                                "fullWidth": 119,
                                "width": 109,
                                "expression": {
                                    "kind": "MemberAccessExpression",
                                    "fullStart": 1286,
                                    "fullEnd": 1317,
                                    "start": 1296,
                                    "end": 1317,
                                    "fullWidth": 31,
                                    "width": 21,
                                    "expression": {
                                        "kind": "IdentifierName",
                                        "fullStart": 1286,
                                        "fullEnd": 1302,
                                        "start": 1296,
                                        "end": 1302,
                                        "fullWidth": 16,
                                        "width": 6,
                                        "text": "Object",
                                        "value": "Object",
                                        "valueText": "Object",
                                        "hasLeadingTrivia": true,
                                        "hasLeadingNewLine": true,
                                        "leadingTrivia": [
                                            {
                                                "kind": "NewLineTrivia",
                                                "text": "\r\n"
                                            },
                                            {
                                                "kind": "WhitespaceTrivia",
                                                "text": "        "
                                            }
                                        ]
                                    },
                                    "dotToken": {
                                        "kind": "DotToken",
                                        "fullStart": 1302,
                                        "fullEnd": 1303,
                                        "start": 1302,
                                        "end": 1303,
                                        "fullWidth": 1,
                                        "width": 1,
                                        "text": ".",
                                        "value": ".",
                                        "valueText": "."
                                    },
                                    "name": {
                                        "kind": "IdentifierName",
                                        "fullStart": 1303,
                                        "fullEnd": 1317,
                                        "start": 1303,
                                        "end": 1317,
                                        "fullWidth": 14,
                                        "width": 14,
                                        "text": "defineProperty",
                                        "value": "defineProperty",
                                        "valueText": "defineProperty"
                                    }
                                },
                                "argumentList": {
                                    "kind": "ArgumentList",
                                    "fullStart": 1317,
                                    "fullEnd": 1405,
                                    "start": 1317,
                                    "end": 1405,
                                    "fullWidth": 88,
                                    "width": 88,
                                    "openParenToken": {
                                        "kind": "OpenParenToken",
                                        "fullStart": 1317,
                                        "fullEnd": 1318,
                                        "start": 1317,
                                        "end": 1318,
                                        "fullWidth": 1,
                                        "width": 1,
                                        "text": "(",
                                        "value": "(",
                                        "valueText": "("
                                    },
                                    "arguments": [
                                        {
                                            "kind": "IdentifierName",
                                            "fullStart": 1318,
                                            "fullEnd": 1321,
                                            "start": 1318,
                                            "end": 1321,
                                            "fullWidth": 3,
                                            "width": 3,
                                            "text": "obj",
                                            "value": "obj",
                                            "valueText": "obj"
                                        },
                                        {
                                            "kind": "CommaToken",
                                            "fullStart": 1321,
                                            "fullEnd": 1323,
                                            "start": 1321,
                                            "end": 1322,
                                            "fullWidth": 2,
                                            "width": 1,
                                            "text": ",",
                                            "value": ",",
                                            "valueText": ",",
                                            "hasTrailingTrivia": true,
                                            "trailingTrivia": [
                                                {
                                                    "kind": "WhitespaceTrivia",
                                                    "text": " "
                                                }
                                            ]
                                        },
                                        {
                                            "kind": "StringLiteral",
                                            "fullStart": 1323,
                                            "fullEnd": 1326,
                                            "start": 1323,
                                            "end": 1326,
                                            "fullWidth": 3,
                                            "width": 3,
                                            "text": "\"0\"",
                                            "value": "0",
                                            "valueText": "0"
                                        },
                                        {
                                            "kind": "CommaToken",
                                            "fullStart": 1326,
                                            "fullEnd": 1328,
                                            "start": 1326,
                                            "end": 1327,
                                            "fullWidth": 2,
                                            "width": 1,
                                            "text": ",",
                                            "value": ",",
                                            "valueText": ",",
                                            "hasTrailingTrivia": true,
                                            "trailingTrivia": [
                                                {
                                                    "kind": "WhitespaceTrivia",
                                                    "text": " "
                                                }
                                            ]
                                        },
                                        {
                                            "kind": "ObjectLiteralExpression",
                                            "fullStart": 1328,
                                            "fullEnd": 1404,
                                            "start": 1328,
                                            "end": 1404,
                                            "fullWidth": 76,
                                            "width": 76,
                                            "openBraceToken": {
                                                "kind": "OpenBraceToken",
                                                "fullStart": 1328,
                                                "fullEnd": 1331,
                                                "start": 1328,
                                                "end": 1329,
                                                "fullWidth": 3,
                                                "width": 1,
                                                "text": "{",
                                                "value": "{",
                                                "valueText": "{",
                                                "hasTrailingTrivia": true,
                                                "hasTrailingNewLine": true,
                                                "trailingTrivia": [
                                                    {
                                                        "kind": "NewLineTrivia",
                                                        "text": "\r\n"
                                                    }
                                                ]
                                            },
                                            "propertyAssignments": [
                                                {
                                                    "kind": "SimplePropertyAssignment",
                                                    "fullStart": 1331,
                                                    "fullEnd": 1360,
                                                    "start": 1343,
                                                    "end": 1360,
                                                    "fullWidth": 29,
                                                    "width": 17,
                                                    "propertyName": {
                                                        "kind": "IdentifierName",
                                                        "fullStart": 1331,
                                                        "fullEnd": 1353,
                                                        "start": 1343,
                                                        "end": 1353,
                                                        "fullWidth": 22,
                                                        "width": 10,
                                                        "text": "enumerable",
                                                        "value": "enumerable",
                                                        "valueText": "enumerable",
                                                        "hasLeadingTrivia": true,
                                                        "leadingTrivia": [
                                                            {
                                                                "kind": "WhitespaceTrivia",
                                                                "text": "            "
                                                            }
                                                        ]
                                                    },
                                                    "colonToken": {
                                                        "kind": "ColonToken",
                                                        "fullStart": 1353,
                                                        "fullEnd": 1355,
                                                        "start": 1353,
                                                        "end": 1354,
                                                        "fullWidth": 2,
                                                        "width": 1,
                                                        "text": ":",
                                                        "value": ":",
                                                        "valueText": ":",
                                                        "hasTrailingTrivia": true,
                                                        "trailingTrivia": [
                                                            {
                                                                "kind": "WhitespaceTrivia",
                                                                "text": " "
                                                            }
                                                        ]
                                                    },
                                                    "expression": {
                                                        "kind": "FalseKeyword",
                                                        "fullStart": 1355,
                                                        "fullEnd": 1360,
                                                        "start": 1355,
                                                        "end": 1360,
                                                        "fullWidth": 5,
                                                        "width": 5,
                                                        "text": "false",
                                                        "value": false,
                                                        "valueText": "false"
                                                    }
                                                },
                                                {
                                                    "kind": "CommaToken",
                                                    "fullStart": 1360,
                                                    "fullEnd": 1363,
                                                    "start": 1360,
                                                    "end": 1361,
                                                    "fullWidth": 3,
                                                    "width": 1,
                                                    "text": ",",
                                                    "value": ",",
                                                    "valueText": ",",
                                                    "hasTrailingTrivia": true,
                                                    "hasTrailingNewLine": true,
                                                    "trailingTrivia": [
                                                        {
                                                            "kind": "NewLineTrivia",
                                                            "text": "\r\n"
                                                        }
                                                    ]
                                                },
                                                {
                                                    "kind": "SimplePropertyAssignment",
                                                    "fullStart": 1363,
                                                    "fullEnd": 1395,
                                                    "start": 1375,
                                                    "end": 1393,
                                                    "fullWidth": 32,
                                                    "width": 18,
                                                    "propertyName": {
                                                        "kind": "IdentifierName",
                                                        "fullStart": 1363,
                                                        "fullEnd": 1387,
                                                        "start": 1375,
                                                        "end": 1387,
                                                        "fullWidth": 24,
                                                        "width": 12,
                                                        "text": "configurable",
                                                        "value": "configurable",
                                                        "valueText": "configurable",
                                                        "hasLeadingTrivia": true,
                                                        "leadingTrivia": [
                                                            {
                                                                "kind": "WhitespaceTrivia",
                                                                "text": "            "
                                                            }
                                                        ]
                                                    },
                                                    "colonToken": {
                                                        "kind": "ColonToken",
                                                        "fullStart": 1387,
                                                        "fullEnd": 1389,
                                                        "start": 1387,
                                                        "end": 1388,
                                                        "fullWidth": 2,
                                                        "width": 1,
                                                        "text": ":",
                                                        "value": ":",
                                                        "valueText": ":",
                                                        "hasTrailingTrivia": true,
                                                        "trailingTrivia": [
                                                            {
                                                                "kind": "WhitespaceTrivia",
                                                                "text": " "
                                                            }
                                                        ]
                                                    },
                                                    "expression": {
                                                        "kind": "TrueKeyword",
                                                        "fullStart": 1389,
                                                        "fullEnd": 1395,
                                                        "start": 1389,
                                                        "end": 1393,
                                                        "fullWidth": 6,
                                                        "width": 4,
                                                        "text": "true",
                                                        "value": true,
                                                        "valueText": "true",
                                                        "hasTrailingTrivia": true,
                                                        "hasTrailingNewLine": true,
                                                        "trailingTrivia": [
                                                            {
                                                                "kind": "NewLineTrivia",
                                                                "text": "\r\n"
                                                            }
                                                        ]
                                                    }
                                                }
                                            ],
                                            "closeBraceToken": {
                                                "kind": "CloseBraceToken",
                                                "fullStart": 1395,
                                                "fullEnd": 1404,
                                                "start": 1403,
                                                "end": 1404,
                                                "fullWidth": 9,
                                                "width": 1,
                                                "text": "}",
                                                "value": "}",
                                                "valueText": "}",
                                                "hasLeadingTrivia": true,
                                                "leadingTrivia": [
                                                    {
                                                        "kind": "WhitespaceTrivia",
                                                        "text": "        "
                                                    }
                                                ]
                                            }
                                        }
                                    ],
                                    "closeParenToken": {
                                        "kind": "CloseParenToken",
                                        "fullStart": 1404,
                                        "fullEnd": 1405,
                                        "start": 1404,
                                        "end": 1405,
                                        "fullWidth": 1,
                                        "width": 1,
                                        "text": ")",
                                        "value": ")",
                                        "valueText": ")"
                                    }
                                }
                            },
                            "semicolonToken": {
                                "kind": "SemicolonToken",
                                "fullStart": 1405,
                                "fullEnd": 1408,
                                "start": 1405,
                                "end": 1406,
                                "fullWidth": 3,
                                "width": 1,
                                "text": ";",
                                "value": ";",
                                "valueText": ";",
                                "hasTrailingTrivia": true,
                                "hasTrailingNewLine": true,
                                "trailingTrivia": [
                                    {
                                        "kind": "NewLineTrivia",
                                        "text": "\r\n"
                                    }
                                ]
                            }
                        },
                        {
                            "kind": "ReturnStatement",
                            "fullStart": 1408,
                            "fullEnd": 1528,
                            "start": 1418,
                            "end": 1526,
                            "fullWidth": 120,
                            "width": 108,
                            "returnKeyword": {
                                "kind": "ReturnKeyword",
                                "fullStart": 1408,
                                "fullEnd": 1425,
                                "start": 1418,
                                "end": 1424,
                                "fullWidth": 17,
                                "width": 6,
                                "text": "return",
                                "value": "return",
                                "valueText": "return",
                                "hasLeadingTrivia": true,
                                "hasLeadingNewLine": true,
                                "hasTrailingTrivia": true,
                                "leadingTrivia": [
                                    {
                                        "kind": "NewLineTrivia",
                                        "text": "\r\n"
                                    },
                                    {
                                        "kind": "WhitespaceTrivia",
                                        "text": "        "
                                    }
                                ],
                                "trailingTrivia": [
                                    {
                                        "kind": "WhitespaceTrivia",
                                        "text": " "
                                    }
                                ]
                            },
                            "expression": {
                                "kind": "InvocationExpression",
                                "fullStart": 1425,
                                "fullEnd": 1525,
                                "start": 1425,
                                "end": 1525,
                                "fullWidth": 100,
                                "width": 100,
                                "expression": {
                                    "kind": "IdentifierName",
                                    "fullStart": 1425,
                                    "fullEnd": 1461,
                                    "start": 1425,
                                    "end": 1461,
                                    "fullWidth": 36,
                                    "width": 36,
                                    "text": "accessorPropertyAttributesAreCorrect",
                                    "value": "accessorPropertyAttributesAreCorrect",
                                    "valueText": "accessorPropertyAttributesAreCorrect"
                                },
                                "argumentList": {
                                    "kind": "ArgumentList",
                                    "fullStart": 1461,
                                    "fullEnd": 1525,
                                    "start": 1461,
                                    "end": 1525,
                                    "fullWidth": 64,
                                    "width": 64,
                                    "openParenToken": {
                                        "kind": "OpenParenToken",
                                        "fullStart": 1461,
                                        "fullEnd": 1462,
                                        "start": 1461,
                                        "end": 1462,
                                        "fullWidth": 1,
                                        "width": 1,
                                        "text": "(",
                                        "value": "(",
                                        "valueText": "("
                                    },
                                    "arguments": [
                                        {
                                            "kind": "IdentifierName",
                                            "fullStart": 1462,
                                            "fullEnd": 1465,
                                            "start": 1462,
                                            "end": 1465,
                                            "fullWidth": 3,
                                            "width": 3,
                                            "text": "obj",
                                            "value": "obj",
                                            "valueText": "obj"
                                        },
                                        {
                                            "kind": "CommaToken",
                                            "fullStart": 1465,
                                            "fullEnd": 1467,
                                            "start": 1465,
                                            "end": 1466,
                                            "fullWidth": 2,
                                            "width": 1,
                                            "text": ",",
                                            "value": ",",
                                            "valueText": ",",
                                            "hasTrailingTrivia": true,
                                            "trailingTrivia": [
                                                {
                                                    "kind": "WhitespaceTrivia",
                                                    "text": " "
                                                }
                                            ]
                                        },
                                        {
                                            "kind": "StringLiteral",
                                            "fullStart": 1467,
                                            "fullEnd": 1470,
                                            "start": 1467,
                                            "end": 1470,
                                            "fullWidth": 3,
                                            "width": 3,
                                            "text": "\"0\"",
                                            "value": "0",
                                            "valueText": "0"
                                        },
                                        {
                                            "kind": "CommaToken",
                                            "fullStart": 1470,
                                            "fullEnd": 1472,
                                            "start": 1470,
                                            "end": 1471,
                                            "fullWidth": 2,
                                            "width": 1,
                                            "text": ",",
                                            "value": ",",
                                            "valueText": ",",
                                            "hasTrailingTrivia": true,
                                            "trailingTrivia": [
                                                {
                                                    "kind": "WhitespaceTrivia",
                                                    "text": " "
                                                }
                                            ]
                                        },
                                        {
                                            "kind": "IdentifierName",
                                            "fullStart": 1472,
                                            "fullEnd": 1480,
                                            "start": 1472,
                                            "end": 1480,
                                            "fullWidth": 8,
                                            "width": 8,
                                            "text": "get_func",
                                            "value": "get_func",
                                            "valueText": "get_func"
                                        },
                                        {
                                            "kind": "CommaToken",
                                            "fullStart": 1480,
                                            "fullEnd": 1482,
                                            "start": 1480,
                                            "end": 1481,
                                            "fullWidth": 2,
                                            "width": 1,
                                            "text": ",",
                                            "value": ",",
                                            "valueText": ",",
                                            "hasTrailingTrivia": true,
                                            "trailingTrivia": [
                                                {
                                                    "kind": "WhitespaceTrivia",
                                                    "text": " "
                                                }
                                            ]
                                        },
                                        {
                                            "kind": "IdentifierName",
                                            "fullStart": 1482,
                                            "fullEnd": 1490,
                                            "start": 1482,
                                            "end": 1490,
                                            "fullWidth": 8,
                                            "width": 8,
                                            "text": "set_func",
                                            "value": "set_func",
                                            "valueText": "set_func"
                                        },
                                        {
                                            "kind": "CommaToken",
                                            "fullStart": 1490,
                                            "fullEnd": 1492,
                                            "start": 1490,
                                            "end": 1491,
                                            "fullWidth": 2,
                                            "width": 1,
                                            "text": ",",
                                            "value": ",",
                                            "valueText": ",",
                                            "hasTrailingTrivia": true,
                                            "trailingTrivia": [
                                                {
                                                    "kind": "WhitespaceTrivia",
                                                    "text": " "
                                                }
                                            ]
                                        },
                                        {
                                            "kind": "StringLiteral",
                                            "fullStart": 1492,
                                            "fullEnd": 1511,
                                            "start": 1492,
                                            "end": 1511,
                                            "fullWidth": 19,
                                            "width": 19,
                                            "text": "\"verifySetFunction\"",
                                            "value": "verifySetFunction",
                                            "valueText": "verifySetFunction"
                                        },
                                        {
                                            "kind": "CommaToken",
                                            "fullStart": 1511,
                                            "fullEnd": 1513,
                                            "start": 1511,
                                            "end": 1512,
                                            "fullWidth": 2,
                                            "width": 1,
                                            "text": ",",
                                            "value": ",",
                                            "valueText": ",",
                                            "hasTrailingTrivia": true,
                                            "trailingTrivia": [
                                                {
                                                    "kind": "WhitespaceTrivia",
                                                    "text": " "
                                                }
                                            ]
                                        },
                                        {
                                            "kind": "FalseKeyword",
                                            "fullStart": 1513,
                                            "fullEnd": 1518,
                                            "start": 1513,
                                            "end": 1518,
                                            "fullWidth": 5,
                                            "width": 5,
                                            "text": "false",
                                            "value": false,
                                            "valueText": "false"
                                        },
                                        {
                                            "kind": "CommaToken",
                                            "fullStart": 1518,
                                            "fullEnd": 1520,
                                            "start": 1518,
                                            "end": 1519,
                                            "fullWidth": 2,
                                            "width": 1,
                                            "text": ",",
                                            "value": ",",
                                            "valueText": ",",
                                            "hasTrailingTrivia": true,
                                            "trailingTrivia": [
                                                {
                                                    "kind": "WhitespaceTrivia",
                                                    "text": " "
                                                }
                                            ]
                                        },
                                        {
                                            "kind": "TrueKeyword",
                                            "fullStart": 1520,
                                            "fullEnd": 1524,
                                            "start": 1520,
                                            "end": 1524,
                                            "fullWidth": 4,
                                            "width": 4,
                                            "text": "true",
                                            "value": true,
                                            "valueText": "true"
                                        }
                                    ],
                                    "closeParenToken": {
                                        "kind": "CloseParenToken",
                                        "fullStart": 1524,
                                        "fullEnd": 1525,
                                        "start": 1524,
                                        "end": 1525,
                                        "fullWidth": 1,
                                        "width": 1,
                                        "text": ")",
                                        "value": ")",
                                        "valueText": ")"
                                    }
                                }
                            },
                            "semicolonToken": {
                                "kind": "SemicolonToken",
                                "fullStart": 1525,
                                "fullEnd": 1528,
                                "start": 1525,
                                "end": 1526,
                                "fullWidth": 3,
                                "width": 1,
                                "text": ";",
                                "value": ";",
                                "valueText": ";",
                                "hasTrailingTrivia": true,
                                "hasTrailingNewLine": true,
                                "trailingTrivia": [
                                    {
                                        "kind": "NewLineTrivia",
                                        "text": "\r\n"
                                    }
                                ]
                            }
                        }
                    ],
                    "closeBraceToken": {
                        "kind": "CloseBraceToken",
                        "fullStart": 1528,
                        "fullEnd": 1535,
                        "start": 1532,
                        "end": 1533,
                        "fullWidth": 7,
                        "width": 1,
                        "text": "}",
                        "value": "}",
                        "valueText": "}",
                        "hasLeadingTrivia": true,
                        "hasTrailingTrivia": true,
                        "hasTrailingNewLine": true,
                        "leadingTrivia": [
                            {
                                "kind": "WhitespaceTrivia",
                                "text": "    "
                            }
                        ],
                        "trailingTrivia": [
                            {
                                "kind": "NewLineTrivia",
                                "text": "\r\n"
                            }
                        ]
                    }
                }
            },
            {
                "kind": "ExpressionStatement",
                "fullStart": 1535,
                "fullEnd": 1559,
                "start": 1535,
                "end": 1557,
                "fullWidth": 24,
                "width": 22,
                "expression": {
                    "kind": "InvocationExpression",
                    "fullStart": 1535,
                    "fullEnd": 1556,
                    "start": 1535,
                    "end": 1556,
                    "fullWidth": 21,
                    "width": 21,
                    "expression": {
                        "kind": "IdentifierName",
                        "fullStart": 1535,
                        "fullEnd": 1546,
                        "start": 1535,
                        "end": 1546,
                        "fullWidth": 11,
                        "width": 11,
                        "text": "runTestCase",
                        "value": "runTestCase",
                        "valueText": "runTestCase"
                    },
                    "argumentList": {
                        "kind": "ArgumentList",
                        "fullStart": 1546,
                        "fullEnd": 1556,
                        "start": 1546,
                        "end": 1556,
                        "fullWidth": 10,
                        "width": 10,
                        "openParenToken": {
                            "kind": "OpenParenToken",
                            "fullStart": 1546,
                            "fullEnd": 1547,
                            "start": 1546,
                            "end": 1547,
                            "fullWidth": 1,
                            "width": 1,
                            "text": "(",
                            "value": "(",
                            "valueText": "("
                        },
                        "arguments": [
                            {
                                "kind": "IdentifierName",
                                "fullStart": 1547,
                                "fullEnd": 1555,
                                "start": 1547,
                                "end": 1555,
                                "fullWidth": 8,
                                "width": 8,
                                "text": "testcase",
                                "value": "testcase",
                                "valueText": "testcase"
                            }
                        ],
                        "closeParenToken": {
                            "kind": "CloseParenToken",
                            "fullStart": 1555,
                            "fullEnd": 1556,
                            "start": 1555,
                            "end": 1556,
                            "fullWidth": 1,
                            "width": 1,
                            "text": ")",
                            "value": ")",
                            "valueText": ")"
                        }
                    }
                },
                "semicolonToken": {
                    "kind": "SemicolonToken",
                    "fullStart": 1556,
                    "fullEnd": 1559,
                    "start": 1556,
                    "end": 1557,
                    "fullWidth": 3,
                    "width": 1,
                    "text": ";",
                    "value": ";",
                    "valueText": ";",
                    "hasTrailingTrivia": true,
                    "hasTrailingNewLine": true,
                    "trailingTrivia": [
                        {
                            "kind": "NewLineTrivia",
                            "text": "\r\n"
                        }
                    ]
                }
            }
        ],
        "endOfFileToken": {
            "kind": "EndOfFileToken",
            "fullStart": 1559,
            "fullEnd": 1559,
            "start": 1559,
            "end": 1559,
            "fullWidth": 0,
            "width": 0,
            "text": ""
        }
    },
    "lineMap": {
        "lineStarts": [
            0,
            67,
            152,
            232,
            308,
            380,
            385,
            441,
            821,
            826,
            828,
            830,
            853,
            855,
            878,
            919,
            957,
            1000,
            1012,
            1055,
            1099,
            1111,
            1154,
            1182,
            1210,
            1241,
            1273,
            1286,
            1288,
            1331,
            1363,
            1395,
            1408,
            1410,
            1528,
            1535,
            1559
        ],
        "length": 1559
    }
}<|MERGE_RESOLUTION|>--- conflicted
+++ resolved
@@ -252,12 +252,8 @@
                                         "start": 867,
                                         "end": 875,
                                         "fullWidth": 8,
-<<<<<<< HEAD
                                         "width": 8,
-                                        "identifier": {
-=======
                                         "propertyName": {
->>>>>>> 85e84683
                                             "kind": "IdentifierName",
                                             "fullStart": 867,
                                             "fullEnd": 871,
@@ -541,12 +537,8 @@
                                         "start": 931,
                                         "end": 1009,
                                         "fullWidth": 78,
-<<<<<<< HEAD
                                         "width": 78,
-                                        "identifier": {
-=======
                                         "propertyName": {
->>>>>>> 85e84683
                                             "kind": "IdentifierName",
                                             "fullStart": 931,
                                             "fullEnd": 940,
@@ -896,12 +888,8 @@
                                         "start": 1024,
                                         "end": 1108,
                                         "fullWidth": 84,
-<<<<<<< HEAD
                                         "width": 84,
-                                        "identifier": {
-=======
                                         "propertyName": {
->>>>>>> 85e84683
                                             "kind": "IdentifierName",
                                             "fullStart": 1024,
                                             "fullEnd": 1033,
