--- conflicted
+++ resolved
@@ -882,12 +882,8 @@
                                                     "start": 849,
                                                     "end": 872,
                                                     "fullWidth": 23,
-<<<<<<< HEAD
                                                     "width": 23,
-                                                    "identifier": {
-=======
                                                     "propertyName": {
->>>>>>> 85e84683
                                                         "kind": "IdentifierName",
                                                         "fullStart": 849,
                                                         "fullEnd": 857,
@@ -1088,12 +1084,8 @@
                                                     "start": 893,
                                                     "end": 917,
                                                     "fullWidth": 24,
-<<<<<<< HEAD
                                                     "width": 24,
-                                                    "identifier": {
-=======
                                                     "propertyName": {
->>>>>>> 85e84683
                                                         "kind": "IdentifierName",
                                                         "fullStart": 893,
                                                         "fullEnd": 910,
@@ -1257,12 +1249,8 @@
                                                     "start": 941,
                                                     "end": 942,
                                                     "fullWidth": 2,
-<<<<<<< HEAD
                                                     "width": 1,
-                                                    "identifier": {
-=======
                                                     "propertyName": {
->>>>>>> 85e84683
                                                         "kind": "IdentifierName",
                                                         "fullStart": 941,
                                                         "fullEnd": 943,
