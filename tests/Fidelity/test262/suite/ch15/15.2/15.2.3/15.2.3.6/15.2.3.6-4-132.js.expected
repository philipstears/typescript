{
    "isDeclaration": false,
    "languageVersion": "EcmaScript5",
    "parseOptions": {
        "allowAutomaticSemicolonInsertion": true
    },
    "sourceUnit": {
        "kind": "SourceUnit",
        "fullStart": 0,
        "fullEnd": 869,
        "start": 660,
        "end": 869,
        "fullWidth": 869,
        "width": 209,
        "isIncrementallyUnusable": true,
        "moduleElements": [
            {
                "kind": "FunctionDeclaration",
                "fullStart": 0,
                "fullEnd": 845,
                "start": 660,
                "end": 843,
                "fullWidth": 845,
                "width": 183,
                "modifiers": [],
                "functionKeyword": {
                    "kind": "FunctionKeyword",
                    "fullStart": 0,
                    "fullEnd": 669,
                    "start": 660,
                    "end": 668,
                    "fullWidth": 669,
                    "width": 8,
                    "text": "function",
                    "value": "function",
                    "valueText": "function",
                    "hasLeadingTrivia": true,
                    "hasLeadingComment": true,
                    "hasLeadingNewLine": true,
                    "hasTrailingTrivia": true,
                    "leadingTrivia": [
                        {
                            "kind": "SingleLineCommentTrivia",
                            "text": "/// Copyright (c) 2012 Ecma International.  All rights reserved. "
                        },
                        {
                            "kind": "NewLineTrivia",
                            "text": "\r\n"
                        },
                        {
                            "kind": "SingleLineCommentTrivia",
                            "text": "/// Ecma International makes this code available under the terms and conditions set"
                        },
                        {
                            "kind": "NewLineTrivia",
                            "text": "\r\n"
                        },
                        {
                            "kind": "SingleLineCommentTrivia",
                            "text": "/// forth on http://hg.ecmascript.org/tests/test262/raw-file/tip/LICENSE (the "
                        },
                        {
                            "kind": "NewLineTrivia",
                            "text": "\r\n"
                        },
                        {
                            "kind": "SingleLineCommentTrivia",
                            "text": "/// \"Use Terms\").   Any redistribution of this code must retain the above "
                        },
                        {
                            "kind": "NewLineTrivia",
                            "text": "\r\n"
                        },
                        {
                            "kind": "SingleLineCommentTrivia",
                            "text": "/// copyright and this notice and otherwise comply with the Use Terms."
                        },
                        {
                            "kind": "NewLineTrivia",
                            "text": "\r\n"
                        },
                        {
                            "kind": "MultiLineCommentTrivia",
                            "text": "/**\r\n * @path ch15/15.2/15.2.3/15.2.3.6/15.2.3.6-4-132.js\r\n * @description Object.defineProperty - 'O' is an Array, 'name' is the length property of 'O', test RangeError exception is not thrown when the [[Value]] field of 'desc' is a positive number (15.4.5.1 step 3.c)\r\n */"
                        },
                        {
                            "kind": "NewLineTrivia",
                            "text": "\r\n"
                        },
                        {
                            "kind": "NewLineTrivia",
                            "text": "\r\n"
                        },
                        {
                            "kind": "NewLineTrivia",
                            "text": "\r\n"
                        }
                    ],
                    "trailingTrivia": [
                        {
                            "kind": "WhitespaceTrivia",
                            "text": " "
                        }
                    ]
                },
                "identifier": {
                    "kind": "IdentifierName",
                    "fullStart": 669,
                    "fullEnd": 677,
                    "start": 669,
                    "end": 677,
                    "fullWidth": 8,
                    "width": 8,
                    "text": "testcase",
                    "value": "testcase",
                    "valueText": "testcase"
                },
                "callSignature": {
                    "kind": "CallSignature",
                    "fullStart": 677,
                    "fullEnd": 680,
                    "start": 677,
                    "end": 679,
                    "fullWidth": 3,
                    "width": 2,
                    "parameterList": {
                        "kind": "ParameterList",
                        "fullStart": 677,
                        "fullEnd": 680,
                        "start": 677,
                        "end": 679,
                        "fullWidth": 3,
                        "width": 2,
                        "openParenToken": {
                            "kind": "OpenParenToken",
                            "fullStart": 677,
                            "fullEnd": 678,
                            "start": 677,
                            "end": 678,
                            "fullWidth": 1,
                            "width": 1,
                            "text": "(",
                            "value": "(",
                            "valueText": "("
                        },
                        "parameters": [],
                        "closeParenToken": {
                            "kind": "CloseParenToken",
                            "fullStart": 678,
                            "fullEnd": 680,
                            "start": 678,
                            "end": 679,
                            "fullWidth": 2,
                            "width": 1,
                            "text": ")",
                            "value": ")",
                            "valueText": ")",
                            "hasTrailingTrivia": true,
                            "trailingTrivia": [
                                {
                                    "kind": "WhitespaceTrivia",
                                    "text": " "
                                }
                            ]
                        }
                    }
                },
                "block": {
                    "kind": "Block",
                    "fullStart": 680,
                    "fullEnd": 845,
                    "start": 680,
                    "end": 843,
                    "fullWidth": 165,
                    "width": 163,
                    "openBraceToken": {
                        "kind": "OpenBraceToken",
                        "fullStart": 680,
                        "fullEnd": 683,
                        "start": 680,
                        "end": 681,
                        "fullWidth": 3,
                        "width": 1,
                        "text": "{",
                        "value": "{",
                        "valueText": "{",
                        "hasTrailingTrivia": true,
                        "hasTrailingNewLine": true,
                        "trailingTrivia": [
                            {
                                "kind": "NewLineTrivia",
                                "text": "\r\n"
                            }
                        ]
                    },
                    "statements": [
                        {
                            "kind": "VariableStatement",
                            "fullStart": 683,
                            "fullEnd": 711,
                            "start": 693,
                            "end": 709,
                            "fullWidth": 28,
                            "width": 16,
                            "modifiers": [],
                            "variableDeclaration": {
                                "kind": "VariableDeclaration",
                                "fullStart": 683,
                                "fullEnd": 708,
                                "start": 693,
                                "end": 708,
                                "fullWidth": 25,
                                "width": 15,
                                "varKeyword": {
                                    "kind": "VarKeyword",
                                    "fullStart": 683,
                                    "fullEnd": 697,
                                    "start": 693,
                                    "end": 696,
                                    "fullWidth": 14,
                                    "width": 3,
                                    "text": "var",
                                    "value": "var",
                                    "valueText": "var",
                                    "hasLeadingTrivia": true,
                                    "hasLeadingNewLine": true,
                                    "hasTrailingTrivia": true,
                                    "leadingTrivia": [
                                        {
                                            "kind": "NewLineTrivia",
                                            "text": "\r\n"
                                        },
                                        {
                                            "kind": "WhitespaceTrivia",
                                            "text": "        "
                                        }
                                    ],
                                    "trailingTrivia": [
                                        {
                                            "kind": "WhitespaceTrivia",
                                            "text": " "
                                        }
                                    ]
                                },
                                "variableDeclarators": [
                                    {
                                        "kind": "VariableDeclarator",
                                        "fullStart": 697,
                                        "fullEnd": 708,
                                        "start": 697,
                                        "end": 708,
                                        "fullWidth": 11,
<<<<<<< HEAD
                                        "width": 11,
                                        "identifier": {
=======
                                        "propertyName": {
>>>>>>> 85e84683
                                            "kind": "IdentifierName",
                                            "fullStart": 697,
                                            "fullEnd": 704,
                                            "start": 697,
                                            "end": 703,
                                            "fullWidth": 7,
                                            "width": 6,
                                            "text": "arrObj",
                                            "value": "arrObj",
                                            "valueText": "arrObj",
                                            "hasTrailingTrivia": true,
                                            "trailingTrivia": [
                                                {
                                                    "kind": "WhitespaceTrivia",
                                                    "text": " "
                                                }
                                            ]
                                        },
                                        "equalsValueClause": {
                                            "kind": "EqualsValueClause",
                                            "fullStart": 704,
                                            "fullEnd": 708,
                                            "start": 704,
                                            "end": 708,
                                            "fullWidth": 4,
                                            "width": 4,
                                            "equalsToken": {
                                                "kind": "EqualsToken",
                                                "fullStart": 704,
                                                "fullEnd": 706,
                                                "start": 704,
                                                "end": 705,
                                                "fullWidth": 2,
                                                "width": 1,
                                                "text": "=",
                                                "value": "=",
                                                "valueText": "=",
                                                "hasTrailingTrivia": true,
                                                "trailingTrivia": [
                                                    {
                                                        "kind": "WhitespaceTrivia",
                                                        "text": " "
                                                    }
                                                ]
                                            },
                                            "value": {
                                                "kind": "ArrayLiteralExpression",
                                                "fullStart": 706,
                                                "fullEnd": 708,
                                                "start": 706,
                                                "end": 708,
                                                "fullWidth": 2,
                                                "width": 2,
                                                "openBracketToken": {
                                                    "kind": "OpenBracketToken",
                                                    "fullStart": 706,
                                                    "fullEnd": 707,
                                                    "start": 706,
                                                    "end": 707,
                                                    "fullWidth": 1,
                                                    "width": 1,
                                                    "text": "[",
                                                    "value": "[",
                                                    "valueText": "["
                                                },
                                                "expressions": [],
                                                "closeBracketToken": {
                                                    "kind": "CloseBracketToken",
                                                    "fullStart": 707,
                                                    "fullEnd": 708,
                                                    "start": 707,
                                                    "end": 708,
                                                    "fullWidth": 1,
                                                    "width": 1,
                                                    "text": "]",
                                                    "value": "]",
                                                    "valueText": "]"
                                                }
                                            }
                                        }
                                    }
                                ]
                            },
                            "semicolonToken": {
                                "kind": "SemicolonToken",
                                "fullStart": 708,
                                "fullEnd": 711,
                                "start": 708,
                                "end": 709,
                                "fullWidth": 3,
                                "width": 1,
                                "text": ";",
                                "value": ";",
                                "valueText": ";",
                                "hasTrailingTrivia": true,
                                "hasTrailingNewLine": true,
                                "trailingTrivia": [
                                    {
                                        "kind": "NewLineTrivia",
                                        "text": "\r\n"
                                    }
                                ]
                            }
                        },
                        {
                            "kind": "ExpressionStatement",
                            "fullStart": 711,
                            "fullEnd": 800,
                            "start": 721,
                            "end": 798,
                            "fullWidth": 89,
                            "width": 77,
                            "expression": {
                                "kind": "InvocationExpression",
                                "fullStart": 711,
                                "fullEnd": 797,
                                "start": 721,
                                "end": 797,
                                "fullWidth": 86,
                                "width": 76,
                                "expression": {
                                    "kind": "MemberAccessExpression",
                                    "fullStart": 711,
                                    "fullEnd": 742,
                                    "start": 721,
                                    "end": 742,
                                    "fullWidth": 31,
                                    "width": 21,
                                    "expression": {
                                        "kind": "IdentifierName",
                                        "fullStart": 711,
                                        "fullEnd": 727,
                                        "start": 721,
                                        "end": 727,
                                        "fullWidth": 16,
                                        "width": 6,
                                        "text": "Object",
                                        "value": "Object",
                                        "valueText": "Object",
                                        "hasLeadingTrivia": true,
                                        "hasLeadingNewLine": true,
                                        "leadingTrivia": [
                                            {
                                                "kind": "NewLineTrivia",
                                                "text": "\r\n"
                                            },
                                            {
                                                "kind": "WhitespaceTrivia",
                                                "text": "        "
                                            }
                                        ]
                                    },
                                    "dotToken": {
                                        "kind": "DotToken",
                                        "fullStart": 727,
                                        "fullEnd": 728,
                                        "start": 727,
                                        "end": 728,
                                        "fullWidth": 1,
                                        "width": 1,
                                        "text": ".",
                                        "value": ".",
                                        "valueText": "."
                                    },
                                    "name": {
                                        "kind": "IdentifierName",
                                        "fullStart": 728,
                                        "fullEnd": 742,
                                        "start": 728,
                                        "end": 742,
                                        "fullWidth": 14,
                                        "width": 14,
                                        "text": "defineProperty",
                                        "value": "defineProperty",
                                        "valueText": "defineProperty"
                                    }
                                },
                                "argumentList": {
                                    "kind": "ArgumentList",
                                    "fullStart": 742,
                                    "fullEnd": 797,
                                    "start": 742,
                                    "end": 797,
                                    "fullWidth": 55,
                                    "width": 55,
                                    "openParenToken": {
                                        "kind": "OpenParenToken",
                                        "fullStart": 742,
                                        "fullEnd": 743,
                                        "start": 742,
                                        "end": 743,
                                        "fullWidth": 1,
                                        "width": 1,
                                        "text": "(",
                                        "value": "(",
                                        "valueText": "("
                                    },
                                    "arguments": [
                                        {
                                            "kind": "IdentifierName",
                                            "fullStart": 743,
                                            "fullEnd": 749,
                                            "start": 743,
                                            "end": 749,
                                            "fullWidth": 6,
                                            "width": 6,
                                            "text": "arrObj",
                                            "value": "arrObj",
                                            "valueText": "arrObj"
                                        },
                                        {
                                            "kind": "CommaToken",
                                            "fullStart": 749,
                                            "fullEnd": 751,
                                            "start": 749,
                                            "end": 750,
                                            "fullWidth": 2,
                                            "width": 1,
                                            "text": ",",
                                            "value": ",",
                                            "valueText": ",",
                                            "hasTrailingTrivia": true,
                                            "trailingTrivia": [
                                                {
                                                    "kind": "WhitespaceTrivia",
                                                    "text": " "
                                                }
                                            ]
                                        },
                                        {
                                            "kind": "StringLiteral",
                                            "fullStart": 751,
                                            "fullEnd": 759,
                                            "start": 751,
                                            "end": 759,
                                            "fullWidth": 8,
                                            "width": 8,
                                            "text": "\"length\"",
                                            "value": "length",
                                            "valueText": "length"
                                        },
                                        {
                                            "kind": "CommaToken",
                                            "fullStart": 759,
                                            "fullEnd": 761,
                                            "start": 759,
                                            "end": 760,
                                            "fullWidth": 2,
                                            "width": 1,
                                            "text": ",",
                                            "value": ",",
                                            "valueText": ",",
                                            "hasTrailingTrivia": true,
                                            "trailingTrivia": [
                                                {
                                                    "kind": "WhitespaceTrivia",
                                                    "text": " "
                                                }
                                            ]
                                        },
                                        {
                                            "kind": "ObjectLiteralExpression",
                                            "fullStart": 761,
                                            "fullEnd": 796,
                                            "start": 761,
                                            "end": 796,
                                            "fullWidth": 35,
                                            "width": 35,
                                            "openBraceToken": {
                                                "kind": "OpenBraceToken",
                                                "fullStart": 761,
                                                "fullEnd": 764,
                                                "start": 761,
                                                "end": 762,
                                                "fullWidth": 3,
                                                "width": 1,
                                                "text": "{",
                                                "value": "{",
                                                "valueText": "{",
                                                "hasTrailingTrivia": true,
                                                "hasTrailingNewLine": true,
                                                "trailingTrivia": [
                                                    {
                                                        "kind": "NewLineTrivia",
                                                        "text": "\r\n"
                                                    }
                                                ]
                                            },
                                            "propertyAssignments": [
                                                {
                                                    "kind": "SimplePropertyAssignment",
                                                    "fullStart": 764,
                                                    "fullEnd": 787,
                                                    "start": 776,
                                                    "end": 785,
                                                    "fullWidth": 23,
                                                    "width": 9,
                                                    "propertyName": {
                                                        "kind": "IdentifierName",
                                                        "fullStart": 764,
                                                        "fullEnd": 781,
                                                        "start": 776,
                                                        "end": 781,
                                                        "fullWidth": 17,
                                                        "width": 5,
                                                        "text": "value",
                                                        "value": "value",
                                                        "valueText": "value",
                                                        "hasLeadingTrivia": true,
                                                        "leadingTrivia": [
                                                            {
                                                                "kind": "WhitespaceTrivia",
                                                                "text": "            "
                                                            }
                                                        ]
                                                    },
                                                    "colonToken": {
                                                        "kind": "ColonToken",
                                                        "fullStart": 781,
                                                        "fullEnd": 783,
                                                        "start": 781,
                                                        "end": 782,
                                                        "fullWidth": 2,
                                                        "width": 1,
                                                        "text": ":",
                                                        "value": ":",
                                                        "valueText": ":",
                                                        "hasTrailingTrivia": true,
                                                        "trailingTrivia": [
                                                            {
                                                                "kind": "WhitespaceTrivia",
                                                                "text": " "
                                                            }
                                                        ]
                                                    },
                                                    "expression": {
                                                        "kind": "NumericLiteral",
                                                        "fullStart": 783,
                                                        "fullEnd": 787,
                                                        "start": 783,
                                                        "end": 785,
                                                        "fullWidth": 4,
                                                        "width": 2,
                                                        "text": "12",
                                                        "value": 12,
                                                        "valueText": "12",
                                                        "hasTrailingTrivia": true,
                                                        "hasTrailingNewLine": true,
                                                        "trailingTrivia": [
                                                            {
                                                                "kind": "NewLineTrivia",
                                                                "text": "\r\n"
                                                            }
                                                        ]
                                                    }
                                                }
                                            ],
                                            "closeBraceToken": {
                                                "kind": "CloseBraceToken",
                                                "fullStart": 787,
                                                "fullEnd": 796,
                                                "start": 795,
                                                "end": 796,
                                                "fullWidth": 9,
                                                "width": 1,
                                                "text": "}",
                                                "value": "}",
                                                "valueText": "}",
                                                "hasLeadingTrivia": true,
                                                "leadingTrivia": [
                                                    {
                                                        "kind": "WhitespaceTrivia",
                                                        "text": "        "
                                                    }
                                                ]
                                            }
                                        }
                                    ],
                                    "closeParenToken": {
                                        "kind": "CloseParenToken",
                                        "fullStart": 796,
                                        "fullEnd": 797,
                                        "start": 796,
                                        "end": 797,
                                        "fullWidth": 1,
                                        "width": 1,
                                        "text": ")",
                                        "value": ")",
                                        "valueText": ")"
                                    }
                                }
                            },
                            "semicolonToken": {
                                "kind": "SemicolonToken",
                                "fullStart": 797,
                                "fullEnd": 800,
                                "start": 797,
                                "end": 798,
                                "fullWidth": 3,
                                "width": 1,
                                "text": ";",
                                "value": ";",
                                "valueText": ";",
                                "hasTrailingTrivia": true,
                                "hasTrailingNewLine": true,
                                "trailingTrivia": [
                                    {
                                        "kind": "NewLineTrivia",
                                        "text": "\r\n"
                                    }
                                ]
                            }
                        },
                        {
                            "kind": "ReturnStatement",
                            "fullStart": 800,
                            "fullEnd": 838,
                            "start": 808,
                            "end": 836,
                            "fullWidth": 38,
                            "width": 28,
                            "returnKeyword": {
                                "kind": "ReturnKeyword",
                                "fullStart": 800,
                                "fullEnd": 815,
                                "start": 808,
                                "end": 814,
                                "fullWidth": 15,
                                "width": 6,
                                "text": "return",
                                "value": "return",
                                "valueText": "return",
                                "hasLeadingTrivia": true,
                                "hasTrailingTrivia": true,
                                "leadingTrivia": [
                                    {
                                        "kind": "WhitespaceTrivia",
                                        "text": "        "
                                    }
                                ],
                                "trailingTrivia": [
                                    {
                                        "kind": "WhitespaceTrivia",
                                        "text": " "
                                    }
                                ]
                            },
                            "expression": {
                                "kind": "EqualsExpression",
                                "fullStart": 815,
                                "fullEnd": 835,
                                "start": 815,
                                "end": 835,
                                "fullWidth": 20,
                                "width": 20,
                                "left": {
                                    "kind": "MemberAccessExpression",
                                    "fullStart": 815,
                                    "fullEnd": 829,
                                    "start": 815,
                                    "end": 828,
                                    "fullWidth": 14,
                                    "width": 13,
                                    "expression": {
                                        "kind": "IdentifierName",
                                        "fullStart": 815,
                                        "fullEnd": 821,
                                        "start": 815,
                                        "end": 821,
                                        "fullWidth": 6,
                                        "width": 6,
                                        "text": "arrObj",
                                        "value": "arrObj",
                                        "valueText": "arrObj"
                                    },
                                    "dotToken": {
                                        "kind": "DotToken",
                                        "fullStart": 821,
                                        "fullEnd": 822,
                                        "start": 821,
                                        "end": 822,
                                        "fullWidth": 1,
                                        "width": 1,
                                        "text": ".",
                                        "value": ".",
                                        "valueText": "."
                                    },
                                    "name": {
                                        "kind": "IdentifierName",
                                        "fullStart": 822,
                                        "fullEnd": 829,
                                        "start": 822,
                                        "end": 828,
                                        "fullWidth": 7,
                                        "width": 6,
                                        "text": "length",
                                        "value": "length",
                                        "valueText": "length",
                                        "hasTrailingTrivia": true,
                                        "trailingTrivia": [
                                            {
                                                "kind": "WhitespaceTrivia",
                                                "text": " "
                                            }
                                        ]
                                    }
                                },
                                "operatorToken": {
                                    "kind": "EqualsEqualsEqualsToken",
                                    "fullStart": 829,
                                    "fullEnd": 833,
                                    "start": 829,
                                    "end": 832,
                                    "fullWidth": 4,
                                    "width": 3,
                                    "text": "===",
                                    "value": "===",
                                    "valueText": "===",
                                    "hasTrailingTrivia": true,
                                    "trailingTrivia": [
                                        {
                                            "kind": "WhitespaceTrivia",
                                            "text": " "
                                        }
                                    ]
                                },
                                "right": {
                                    "kind": "NumericLiteral",
                                    "fullStart": 833,
                                    "fullEnd": 835,
                                    "start": 833,
                                    "end": 835,
                                    "fullWidth": 2,
                                    "width": 2,
                                    "text": "12",
                                    "value": 12,
                                    "valueText": "12"
                                }
                            },
                            "semicolonToken": {
                                "kind": "SemicolonToken",
                                "fullStart": 835,
                                "fullEnd": 838,
                                "start": 835,
                                "end": 836,
                                "fullWidth": 3,
                                "width": 1,
                                "text": ";",
                                "value": ";",
                                "valueText": ";",
                                "hasTrailingTrivia": true,
                                "hasTrailingNewLine": true,
                                "trailingTrivia": [
                                    {
                                        "kind": "NewLineTrivia",
                                        "text": "\r\n"
                                    }
                                ]
                            }
                        }
                    ],
                    "closeBraceToken": {
                        "kind": "CloseBraceToken",
                        "fullStart": 838,
                        "fullEnd": 845,
                        "start": 842,
                        "end": 843,
                        "fullWidth": 7,
                        "width": 1,
                        "text": "}",
                        "value": "}",
                        "valueText": "}",
                        "hasLeadingTrivia": true,
                        "hasTrailingTrivia": true,
                        "hasTrailingNewLine": true,
                        "leadingTrivia": [
                            {
                                "kind": "WhitespaceTrivia",
                                "text": "    "
                            }
                        ],
                        "trailingTrivia": [
                            {
                                "kind": "NewLineTrivia",
                                "text": "\r\n"
                            }
                        ]
                    }
                }
            },
            {
                "kind": "ExpressionStatement",
                "fullStart": 845,
                "fullEnd": 869,
                "start": 845,
                "end": 867,
                "fullWidth": 24,
                "width": 22,
                "expression": {
                    "kind": "InvocationExpression",
                    "fullStart": 845,
                    "fullEnd": 866,
                    "start": 845,
                    "end": 866,
                    "fullWidth": 21,
                    "width": 21,
                    "expression": {
                        "kind": "IdentifierName",
                        "fullStart": 845,
                        "fullEnd": 856,
                        "start": 845,
                        "end": 856,
                        "fullWidth": 11,
                        "width": 11,
                        "text": "runTestCase",
                        "value": "runTestCase",
                        "valueText": "runTestCase"
                    },
                    "argumentList": {
                        "kind": "ArgumentList",
                        "fullStart": 856,
                        "fullEnd": 866,
                        "start": 856,
                        "end": 866,
                        "fullWidth": 10,
                        "width": 10,
                        "openParenToken": {
                            "kind": "OpenParenToken",
                            "fullStart": 856,
                            "fullEnd": 857,
                            "start": 856,
                            "end": 857,
                            "fullWidth": 1,
                            "width": 1,
                            "text": "(",
                            "value": "(",
                            "valueText": "("
                        },
                        "arguments": [
                            {
                                "kind": "IdentifierName",
                                "fullStart": 857,
                                "fullEnd": 865,
                                "start": 857,
                                "end": 865,
                                "fullWidth": 8,
                                "width": 8,
                                "text": "testcase",
                                "value": "testcase",
                                "valueText": "testcase"
                            }
                        ],
                        "closeParenToken": {
                            "kind": "CloseParenToken",
                            "fullStart": 865,
                            "fullEnd": 866,
                            "start": 865,
                            "end": 866,
                            "fullWidth": 1,
                            "width": 1,
                            "text": ")",
                            "value": ")",
                            "valueText": ")"
                        }
                    }
                },
                "semicolonToken": {
                    "kind": "SemicolonToken",
                    "fullStart": 866,
                    "fullEnd": 869,
                    "start": 866,
                    "end": 867,
                    "fullWidth": 3,
                    "width": 1,
                    "text": ";",
                    "value": ";",
                    "valueText": ";",
                    "hasTrailingTrivia": true,
                    "hasTrailingNewLine": true,
                    "trailingTrivia": [
                        {
                            "kind": "NewLineTrivia",
                            "text": "\r\n"
                        }
                    ]
                }
            }
        ],
        "endOfFileToken": {
            "kind": "EndOfFileToken",
            "fullStart": 869,
            "fullEnd": 869,
            "start": 869,
            "end": 869,
            "fullWidth": 0,
            "width": 0,
            "text": ""
        }
    },
    "lineMap": {
        "lineStarts": [
            0,
            67,
            152,
            232,
            308,
            380,
            385,
            439,
            651,
            656,
            658,
            660,
            683,
            685,
            711,
            713,
            764,
            787,
            800,
            838,
            845,
            869
        ],
        "length": 869
    }
}<|MERGE_RESOLUTION|>--- conflicted
+++ resolved
@@ -250,12 +250,8 @@
                                         "start": 697,
                                         "end": 708,
                                         "fullWidth": 11,
-<<<<<<< HEAD
                                         "width": 11,
-                                        "identifier": {
-=======
                                         "propertyName": {
->>>>>>> 85e84683
                                             "kind": "IdentifierName",
                                             "fullStart": 697,
                                             "fullEnd": 704,
