{
    "isDeclaration": false,
    "languageVersion": "EcmaScript5",
    "parseOptions": {
        "allowAutomaticSemicolonInsertion": true
    },
    "sourceUnit": {
        "kind": "SourceUnit",
        "fullStart": 0,
        "fullEnd": 1626,
        "start": 660,
        "end": 1626,
        "fullWidth": 1626,
        "width": 966,
        "isIncrementallyUnusable": true,
        "moduleElements": [
            {
                "kind": "FunctionDeclaration",
                "fullStart": 0,
                "fullEnd": 1602,
                "start": 660,
                "end": 1600,
                "fullWidth": 1602,
                "width": 940,
                "isIncrementallyUnusable": true,
                "modifiers": [],
                "functionKeyword": {
                    "kind": "FunctionKeyword",
                    "fullStart": 0,
                    "fullEnd": 669,
                    "start": 660,
                    "end": 668,
                    "fullWidth": 669,
                    "width": 8,
                    "text": "function",
                    "value": "function",
                    "valueText": "function",
                    "hasLeadingTrivia": true,
                    "hasLeadingComment": true,
                    "hasLeadingNewLine": true,
                    "hasTrailingTrivia": true,
                    "leadingTrivia": [
                        {
                            "kind": "SingleLineCommentTrivia",
                            "text": "/// Copyright (c) 2012 Ecma International.  All rights reserved. "
                        },
                        {
                            "kind": "NewLineTrivia",
                            "text": "\r\n"
                        },
                        {
                            "kind": "SingleLineCommentTrivia",
                            "text": "/// Ecma International makes this code available under the terms and conditions set"
                        },
                        {
                            "kind": "NewLineTrivia",
                            "text": "\r\n"
                        },
                        {
                            "kind": "SingleLineCommentTrivia",
                            "text": "/// forth on http://hg.ecmascript.org/tests/test262/raw-file/tip/LICENSE (the "
                        },
                        {
                            "kind": "NewLineTrivia",
                            "text": "\r\n"
                        },
                        {
                            "kind": "SingleLineCommentTrivia",
                            "text": "/// \"Use Terms\").   Any redistribution of this code must retain the above "
                        },
                        {
                            "kind": "NewLineTrivia",
                            "text": "\r\n"
                        },
                        {
                            "kind": "SingleLineCommentTrivia",
                            "text": "/// copyright and this notice and otherwise comply with the Use Terms."
                        },
                        {
                            "kind": "NewLineTrivia",
                            "text": "\r\n"
                        },
                        {
                            "kind": "MultiLineCommentTrivia",
                            "text": "/**\r\n * @path ch15/15.2/15.2.3/15.2.3.6/15.2.3.6-4-500.js\r\n * @description ES5 Attributes - success to update [[Enumerable]] attribute of accessor property ([[Get]] is  Function, [[Set]] is undefined, [[Enumerable]] is true, [[Configurable]] is true) to different value\r\n */"
                        },
                        {
                            "kind": "NewLineTrivia",
                            "text": "\r\n"
                        },
                        {
                            "kind": "NewLineTrivia",
                            "text": "\r\n"
                        },
                        {
                            "kind": "NewLineTrivia",
                            "text": "\r\n"
                        }
                    ],
                    "trailingTrivia": [
                        {
                            "kind": "WhitespaceTrivia",
                            "text": " "
                        }
                    ]
                },
                "identifier": {
                    "kind": "IdentifierName",
                    "fullStart": 669,
                    "fullEnd": 677,
                    "start": 669,
                    "end": 677,
                    "fullWidth": 8,
                    "width": 8,
                    "text": "testcase",
                    "value": "testcase",
                    "valueText": "testcase"
                },
                "callSignature": {
                    "kind": "CallSignature",
                    "fullStart": 677,
                    "fullEnd": 680,
                    "start": 677,
                    "end": 679,
                    "fullWidth": 3,
                    "width": 2,
                    "parameterList": {
                        "kind": "ParameterList",
                        "fullStart": 677,
                        "fullEnd": 680,
                        "start": 677,
                        "end": 679,
                        "fullWidth": 3,
                        "width": 2,
                        "openParenToken": {
                            "kind": "OpenParenToken",
                            "fullStart": 677,
                            "fullEnd": 678,
                            "start": 677,
                            "end": 678,
                            "fullWidth": 1,
                            "width": 1,
                            "text": "(",
                            "value": "(",
                            "valueText": "("
                        },
                        "parameters": [],
                        "closeParenToken": {
                            "kind": "CloseParenToken",
                            "fullStart": 678,
                            "fullEnd": 680,
                            "start": 678,
                            "end": 679,
                            "fullWidth": 2,
                            "width": 1,
                            "text": ")",
                            "value": ")",
                            "valueText": ")",
                            "hasTrailingTrivia": true,
                            "trailingTrivia": [
                                {
                                    "kind": "WhitespaceTrivia",
                                    "text": " "
                                }
                            ]
                        }
                    }
                },
                "block": {
                    "kind": "Block",
                    "fullStart": 680,
                    "fullEnd": 1602,
                    "start": 680,
                    "end": 1600,
                    "fullWidth": 922,
                    "width": 920,
                    "isIncrementallyUnusable": true,
                    "openBraceToken": {
                        "kind": "OpenBraceToken",
                        "fullStart": 680,
                        "fullEnd": 683,
                        "start": 680,
                        "end": 681,
                        "fullWidth": 3,
                        "width": 1,
                        "text": "{",
                        "value": "{",
                        "valueText": "{",
                        "hasTrailingTrivia": true,
                        "hasTrailingNewLine": true,
                        "trailingTrivia": [
                            {
                                "kind": "NewLineTrivia",
                                "text": "\r\n"
                            }
                        ]
                    },
                    "statements": [
                        {
                            "kind": "VariableStatement",
                            "fullStart": 683,
                            "fullEnd": 706,
                            "start": 691,
                            "end": 704,
                            "fullWidth": 23,
                            "width": 13,
                            "modifiers": [],
                            "variableDeclaration": {
                                "kind": "VariableDeclaration",
                                "fullStart": 683,
                                "fullEnd": 703,
                                "start": 691,
                                "end": 703,
                                "fullWidth": 20,
                                "width": 12,
                                "varKeyword": {
                                    "kind": "VarKeyword",
                                    "fullStart": 683,
                                    "fullEnd": 695,
                                    "start": 691,
                                    "end": 694,
                                    "fullWidth": 12,
                                    "width": 3,
                                    "text": "var",
                                    "value": "var",
                                    "valueText": "var",
                                    "hasLeadingTrivia": true,
                                    "hasTrailingTrivia": true,
                                    "leadingTrivia": [
                                        {
                                            "kind": "WhitespaceTrivia",
                                            "text": "        "
                                        }
                                    ],
                                    "trailingTrivia": [
                                        {
                                            "kind": "WhitespaceTrivia",
                                            "text": " "
                                        }
                                    ]
                                },
                                "variableDeclarators": [
                                    {
                                        "kind": "VariableDeclarator",
                                        "fullStart": 695,
                                        "fullEnd": 703,
                                        "start": 695,
                                        "end": 703,
                                        "fullWidth": 8,
<<<<<<< HEAD
                                        "width": 8,
                                        "identifier": {
=======
                                        "propertyName": {
>>>>>>> 85e84683
                                            "kind": "IdentifierName",
                                            "fullStart": 695,
                                            "fullEnd": 699,
                                            "start": 695,
                                            "end": 698,
                                            "fullWidth": 4,
                                            "width": 3,
                                            "text": "obj",
                                            "value": "obj",
                                            "valueText": "obj",
                                            "hasTrailingTrivia": true,
                                            "trailingTrivia": [
                                                {
                                                    "kind": "WhitespaceTrivia",
                                                    "text": " "
                                                }
                                            ]
                                        },
                                        "equalsValueClause": {
                                            "kind": "EqualsValueClause",
                                            "fullStart": 699,
                                            "fullEnd": 703,
                                            "start": 699,
                                            "end": 703,
                                            "fullWidth": 4,
                                            "width": 4,
                                            "equalsToken": {
                                                "kind": "EqualsToken",
                                                "fullStart": 699,
                                                "fullEnd": 701,
                                                "start": 699,
                                                "end": 700,
                                                "fullWidth": 2,
                                                "width": 1,
                                                "text": "=",
                                                "value": "=",
                                                "valueText": "=",
                                                "hasTrailingTrivia": true,
                                                "trailingTrivia": [
                                                    {
                                                        "kind": "WhitespaceTrivia",
                                                        "text": " "
                                                    }
                                                ]
                                            },
                                            "value": {
                                                "kind": "ObjectLiteralExpression",
                                                "fullStart": 701,
                                                "fullEnd": 703,
                                                "start": 701,
                                                "end": 703,
                                                "fullWidth": 2,
                                                "width": 2,
                                                "openBraceToken": {
                                                    "kind": "OpenBraceToken",
                                                    "fullStart": 701,
                                                    "fullEnd": 702,
                                                    "start": 701,
                                                    "end": 702,
                                                    "fullWidth": 1,
                                                    "width": 1,
                                                    "text": "{",
                                                    "value": "{",
                                                    "valueText": "{"
                                                },
                                                "propertyAssignments": [],
                                                "closeBraceToken": {
                                                    "kind": "CloseBraceToken",
                                                    "fullStart": 702,
                                                    "fullEnd": 703,
                                                    "start": 702,
                                                    "end": 703,
                                                    "fullWidth": 1,
                                                    "width": 1,
                                                    "text": "}",
                                                    "value": "}",
                                                    "valueText": "}"
                                                }
                                            }
                                        }
                                    }
                                ]
                            },
                            "semicolonToken": {
                                "kind": "SemicolonToken",
                                "fullStart": 703,
                                "fullEnd": 706,
                                "start": 703,
                                "end": 704,
                                "fullWidth": 3,
                                "width": 1,
                                "text": ";",
                                "value": ";",
                                "valueText": ";",
                                "hasTrailingTrivia": true,
                                "hasTrailingNewLine": true,
                                "trailingTrivia": [
                                    {
                                        "kind": "NewLineTrivia",
                                        "text": "\r\n"
                                    }
                                ]
                            }
                        },
                        {
                            "kind": "VariableStatement",
                            "fullStart": 706,
                            "fullEnd": 783,
                            "start": 716,
                            "end": 781,
                            "fullWidth": 77,
                            "width": 65,
                            "modifiers": [],
                            "variableDeclaration": {
                                "kind": "VariableDeclaration",
                                "fullStart": 706,
                                "fullEnd": 780,
                                "start": 716,
                                "end": 780,
                                "fullWidth": 74,
                                "width": 64,
                                "varKeyword": {
                                    "kind": "VarKeyword",
                                    "fullStart": 706,
                                    "fullEnd": 720,
                                    "start": 716,
                                    "end": 719,
                                    "fullWidth": 14,
                                    "width": 3,
                                    "text": "var",
                                    "value": "var",
                                    "valueText": "var",
                                    "hasLeadingTrivia": true,
                                    "hasLeadingNewLine": true,
                                    "hasTrailingTrivia": true,
                                    "leadingTrivia": [
                                        {
                                            "kind": "NewLineTrivia",
                                            "text": "\r\n"
                                        },
                                        {
                                            "kind": "WhitespaceTrivia",
                                            "text": "        "
                                        }
                                    ],
                                    "trailingTrivia": [
                                        {
                                            "kind": "WhitespaceTrivia",
                                            "text": " "
                                        }
                                    ]
                                },
                                "variableDeclarators": [
                                    {
                                        "kind": "VariableDeclarator",
                                        "fullStart": 720,
                                        "fullEnd": 780,
                                        "start": 720,
                                        "end": 780,
                                        "fullWidth": 60,
<<<<<<< HEAD
                                        "width": 60,
                                        "identifier": {
=======
                                        "propertyName": {
>>>>>>> 85e84683
                                            "kind": "IdentifierName",
                                            "fullStart": 720,
                                            "fullEnd": 728,
                                            "start": 720,
                                            "end": 727,
                                            "fullWidth": 8,
                                            "width": 7,
                                            "text": "getFunc",
                                            "value": "getFunc",
                                            "valueText": "getFunc",
                                            "hasTrailingTrivia": true,
                                            "trailingTrivia": [
                                                {
                                                    "kind": "WhitespaceTrivia",
                                                    "text": " "
                                                }
                                            ]
                                        },
                                        "equalsValueClause": {
                                            "kind": "EqualsValueClause",
                                            "fullStart": 728,
                                            "fullEnd": 780,
                                            "start": 728,
                                            "end": 780,
                                            "fullWidth": 52,
                                            "width": 52,
                                            "equalsToken": {
                                                "kind": "EqualsToken",
                                                "fullStart": 728,
                                                "fullEnd": 730,
                                                "start": 728,
                                                "end": 729,
                                                "fullWidth": 2,
                                                "width": 1,
                                                "text": "=",
                                                "value": "=",
                                                "valueText": "=",
                                                "hasTrailingTrivia": true,
                                                "trailingTrivia": [
                                                    {
                                                        "kind": "WhitespaceTrivia",
                                                        "text": " "
                                                    }
                                                ]
                                            },
                                            "value": {
                                                "kind": "FunctionExpression",
                                                "fullStart": 730,
                                                "fullEnd": 780,
                                                "start": 730,
                                                "end": 780,
                                                "fullWidth": 50,
                                                "width": 50,
                                                "functionKeyword": {
                                                    "kind": "FunctionKeyword",
                                                    "fullStart": 730,
                                                    "fullEnd": 739,
                                                    "start": 730,
                                                    "end": 738,
                                                    "fullWidth": 9,
                                                    "width": 8,
                                                    "text": "function",
                                                    "value": "function",
                                                    "valueText": "function",
                                                    "hasTrailingTrivia": true,
                                                    "trailingTrivia": [
                                                        {
                                                            "kind": "WhitespaceTrivia",
                                                            "text": " "
                                                        }
                                                    ]
                                                },
                                                "callSignature": {
                                                    "kind": "CallSignature",
                                                    "fullStart": 739,
                                                    "fullEnd": 742,
                                                    "start": 739,
                                                    "end": 741,
                                                    "fullWidth": 3,
                                                    "width": 2,
                                                    "parameterList": {
                                                        "kind": "ParameterList",
                                                        "fullStart": 739,
                                                        "fullEnd": 742,
                                                        "start": 739,
                                                        "end": 741,
                                                        "fullWidth": 3,
                                                        "width": 2,
                                                        "openParenToken": {
                                                            "kind": "OpenParenToken",
                                                            "fullStart": 739,
                                                            "fullEnd": 740,
                                                            "start": 739,
                                                            "end": 740,
                                                            "fullWidth": 1,
                                                            "width": 1,
                                                            "text": "(",
                                                            "value": "(",
                                                            "valueText": "("
                                                        },
                                                        "parameters": [],
                                                        "closeParenToken": {
                                                            "kind": "CloseParenToken",
                                                            "fullStart": 740,
                                                            "fullEnd": 742,
                                                            "start": 740,
                                                            "end": 741,
                                                            "fullWidth": 2,
                                                            "width": 1,
                                                            "text": ")",
                                                            "value": ")",
                                                            "valueText": ")",
                                                            "hasTrailingTrivia": true,
                                                            "trailingTrivia": [
                                                                {
                                                                    "kind": "WhitespaceTrivia",
                                                                    "text": " "
                                                                }
                                                            ]
                                                        }
                                                    }
                                                },
                                                "block": {
                                                    "kind": "Block",
                                                    "fullStart": 742,
                                                    "fullEnd": 780,
                                                    "start": 742,
                                                    "end": 780,
                                                    "fullWidth": 38,
                                                    "width": 38,
                                                    "openBraceToken": {
                                                        "kind": "OpenBraceToken",
                                                        "fullStart": 742,
                                                        "fullEnd": 745,
                                                        "start": 742,
                                                        "end": 743,
                                                        "fullWidth": 3,
                                                        "width": 1,
                                                        "text": "{",
                                                        "value": "{",
                                                        "valueText": "{",
                                                        "hasTrailingTrivia": true,
                                                        "hasTrailingNewLine": true,
                                                        "trailingTrivia": [
                                                            {
                                                                "kind": "NewLineTrivia",
                                                                "text": "\r\n"
                                                            }
                                                        ]
                                                    },
                                                    "statements": [
                                                        {
                                                            "kind": "ReturnStatement",
                                                            "fullStart": 745,
                                                            "fullEnd": 771,
                                                            "start": 757,
                                                            "end": 769,
                                                            "fullWidth": 26,
                                                            "width": 12,
                                                            "returnKeyword": {
                                                                "kind": "ReturnKeyword",
                                                                "fullStart": 745,
                                                                "fullEnd": 764,
                                                                "start": 757,
                                                                "end": 763,
                                                                "fullWidth": 19,
                                                                "width": 6,
                                                                "text": "return",
                                                                "value": "return",
                                                                "valueText": "return",
                                                                "hasLeadingTrivia": true,
                                                                "hasTrailingTrivia": true,
                                                                "leadingTrivia": [
                                                                    {
                                                                        "kind": "WhitespaceTrivia",
                                                                        "text": "            "
                                                                    }
                                                                ],
                                                                "trailingTrivia": [
                                                                    {
                                                                        "kind": "WhitespaceTrivia",
                                                                        "text": " "
                                                                    }
                                                                ]
                                                            },
                                                            "expression": {
                                                                "kind": "NumericLiteral",
                                                                "fullStart": 764,
                                                                "fullEnd": 768,
                                                                "start": 764,
                                                                "end": 768,
                                                                "fullWidth": 4,
                                                                "width": 4,
                                                                "text": "1001",
                                                                "value": 1001,
                                                                "valueText": "1001"
                                                            },
                                                            "semicolonToken": {
                                                                "kind": "SemicolonToken",
                                                                "fullStart": 768,
                                                                "fullEnd": 771,
                                                                "start": 768,
                                                                "end": 769,
                                                                "fullWidth": 3,
                                                                "width": 1,
                                                                "text": ";",
                                                                "value": ";",
                                                                "valueText": ";",
                                                                "hasTrailingTrivia": true,
                                                                "hasTrailingNewLine": true,
                                                                "trailingTrivia": [
                                                                    {
                                                                        "kind": "NewLineTrivia",
                                                                        "text": "\r\n"
                                                                    }
                                                                ]
                                                            }
                                                        }
                                                    ],
                                                    "closeBraceToken": {
                                                        "kind": "CloseBraceToken",
                                                        "fullStart": 771,
                                                        "fullEnd": 780,
                                                        "start": 779,
                                                        "end": 780,
                                                        "fullWidth": 9,
                                                        "width": 1,
                                                        "text": "}",
                                                        "value": "}",
                                                        "valueText": "}",
                                                        "hasLeadingTrivia": true,
                                                        "leadingTrivia": [
                                                            {
                                                                "kind": "WhitespaceTrivia",
                                                                "text": "        "
                                                            }
                                                        ]
                                                    }
                                                }
                                            }
                                        }
                                    }
                                ]
                            },
                            "semicolonToken": {
                                "kind": "SemicolonToken",
                                "fullStart": 780,
                                "fullEnd": 783,
                                "start": 780,
                                "end": 781,
                                "fullWidth": 3,
                                "width": 1,
                                "text": ";",
                                "value": ";",
                                "valueText": ";",
                                "hasTrailingTrivia": true,
                                "hasTrailingNewLine": true,
                                "trailingTrivia": [
                                    {
                                        "kind": "NewLineTrivia",
                                        "text": "\r\n"
                                    }
                                ]
                            }
                        },
                        {
                            "kind": "ExpressionStatement",
                            "fullStart": 783,
                            "fullEnd": 963,
                            "start": 793,
                            "end": 961,
                            "fullWidth": 180,
                            "width": 168,
                            "isIncrementallyUnusable": true,
                            "expression": {
                                "kind": "InvocationExpression",
                                "fullStart": 783,
                                "fullEnd": 960,
                                "start": 793,
                                "end": 960,
                                "fullWidth": 177,
                                "width": 167,
                                "isIncrementallyUnusable": true,
                                "expression": {
                                    "kind": "MemberAccessExpression",
                                    "fullStart": 783,
                                    "fullEnd": 814,
                                    "start": 793,
                                    "end": 814,
                                    "fullWidth": 31,
                                    "width": 21,
                                    "expression": {
                                        "kind": "IdentifierName",
                                        "fullStart": 783,
                                        "fullEnd": 799,
                                        "start": 793,
                                        "end": 799,
                                        "fullWidth": 16,
                                        "width": 6,
                                        "text": "Object",
                                        "value": "Object",
                                        "valueText": "Object",
                                        "hasLeadingTrivia": true,
                                        "hasLeadingNewLine": true,
                                        "leadingTrivia": [
                                            {
                                                "kind": "NewLineTrivia",
                                                "text": "\r\n"
                                            },
                                            {
                                                "kind": "WhitespaceTrivia",
                                                "text": "        "
                                            }
                                        ]
                                    },
                                    "dotToken": {
                                        "kind": "DotToken",
                                        "fullStart": 799,
                                        "fullEnd": 800,
                                        "start": 799,
                                        "end": 800,
                                        "fullWidth": 1,
                                        "width": 1,
                                        "text": ".",
                                        "value": ".",
                                        "valueText": "."
                                    },
                                    "name": {
                                        "kind": "IdentifierName",
                                        "fullStart": 800,
                                        "fullEnd": 814,
                                        "start": 800,
                                        "end": 814,
                                        "fullWidth": 14,
                                        "width": 14,
                                        "text": "defineProperty",
                                        "value": "defineProperty",
                                        "valueText": "defineProperty"
                                    }
                                },
                                "argumentList": {
                                    "kind": "ArgumentList",
                                    "fullStart": 814,
                                    "fullEnd": 960,
                                    "start": 814,
                                    "end": 960,
                                    "fullWidth": 146,
                                    "width": 146,
                                    "isIncrementallyUnusable": true,
                                    "openParenToken": {
                                        "kind": "OpenParenToken",
                                        "fullStart": 814,
                                        "fullEnd": 815,
                                        "start": 814,
                                        "end": 815,
                                        "fullWidth": 1,
                                        "width": 1,
                                        "text": "(",
                                        "value": "(",
                                        "valueText": "("
                                    },
                                    "arguments": [
                                        {
                                            "kind": "IdentifierName",
                                            "fullStart": 815,
                                            "fullEnd": 818,
                                            "start": 815,
                                            "end": 818,
                                            "fullWidth": 3,
                                            "width": 3,
                                            "text": "obj",
                                            "value": "obj",
                                            "valueText": "obj"
                                        },
                                        {
                                            "kind": "CommaToken",
                                            "fullStart": 818,
                                            "fullEnd": 820,
                                            "start": 818,
                                            "end": 819,
                                            "fullWidth": 2,
                                            "width": 1,
                                            "text": ",",
                                            "value": ",",
                                            "valueText": ",",
                                            "hasTrailingTrivia": true,
                                            "trailingTrivia": [
                                                {
                                                    "kind": "WhitespaceTrivia",
                                                    "text": " "
                                                }
                                            ]
                                        },
                                        {
                                            "kind": "StringLiteral",
                                            "fullStart": 820,
                                            "fullEnd": 826,
                                            "start": 820,
                                            "end": 826,
                                            "fullWidth": 6,
                                            "width": 6,
                                            "text": "\"prop\"",
                                            "value": "prop",
                                            "valueText": "prop"
                                        },
                                        {
                                            "kind": "CommaToken",
                                            "fullStart": 826,
                                            "fullEnd": 828,
                                            "start": 826,
                                            "end": 827,
                                            "fullWidth": 2,
                                            "width": 1,
                                            "text": ",",
                                            "value": ",",
                                            "valueText": ",",
                                            "hasTrailingTrivia": true,
                                            "trailingTrivia": [
                                                {
                                                    "kind": "WhitespaceTrivia",
                                                    "text": " "
                                                }
                                            ]
                                        },
                                        {
                                            "kind": "ObjectLiteralExpression",
                                            "fullStart": 828,
                                            "fullEnd": 959,
                                            "start": 828,
                                            "end": 959,
                                            "fullWidth": 131,
                                            "width": 131,
                                            "isIncrementallyUnusable": true,
                                            "openBraceToken": {
                                                "kind": "OpenBraceToken",
                                                "fullStart": 828,
                                                "fullEnd": 831,
                                                "start": 828,
                                                "end": 829,
                                                "fullWidth": 3,
                                                "width": 1,
                                                "text": "{",
                                                "value": "{",
                                                "valueText": "{",
                                                "hasTrailingTrivia": true,
                                                "hasTrailingNewLine": true,
                                                "trailingTrivia": [
                                                    {
                                                        "kind": "NewLineTrivia",
                                                        "text": "\r\n"
                                                    }
                                                ]
                                            },
                                            "propertyAssignments": [
                                                {
                                                    "kind": "SimplePropertyAssignment",
                                                    "fullStart": 831,
                                                    "fullEnd": 855,
                                                    "start": 843,
                                                    "end": 855,
                                                    "fullWidth": 24,
                                                    "width": 12,
                                                    "isIncrementallyUnusable": true,
                                                    "propertyName": {
                                                        "kind": "IdentifierName",
                                                        "fullStart": 831,
                                                        "fullEnd": 846,
                                                        "start": 843,
                                                        "end": 846,
                                                        "fullWidth": 15,
                                                        "width": 3,
                                                        "text": "get",
                                                        "value": "get",
                                                        "valueText": "get",
                                                        "hasLeadingTrivia": true,
                                                        "leadingTrivia": [
                                                            {
                                                                "kind": "WhitespaceTrivia",
                                                                "text": "            "
                                                            }
                                                        ]
                                                    },
                                                    "colonToken": {
                                                        "kind": "ColonToken",
                                                        "fullStart": 846,
                                                        "fullEnd": 848,
                                                        "start": 846,
                                                        "end": 847,
                                                        "fullWidth": 2,
                                                        "width": 1,
                                                        "text": ":",
                                                        "value": ":",
                                                        "valueText": ":",
                                                        "hasTrailingTrivia": true,
                                                        "trailingTrivia": [
                                                            {
                                                                "kind": "WhitespaceTrivia",
                                                                "text": " "
                                                            }
                                                        ]
                                                    },
                                                    "expression": {
                                                        "kind": "IdentifierName",
                                                        "fullStart": 848,
                                                        "fullEnd": 855,
                                                        "start": 848,
                                                        "end": 855,
                                                        "fullWidth": 7,
                                                        "width": 7,
                                                        "text": "getFunc",
                                                        "value": "getFunc",
                                                        "valueText": "getFunc"
                                                    }
                                                },
                                                {
                                                    "kind": "CommaToken",
                                                    "fullStart": 855,
                                                    "fullEnd": 858,
                                                    "start": 855,
                                                    "end": 856,
                                                    "fullWidth": 3,
                                                    "width": 1,
                                                    "text": ",",
                                                    "value": ",",
                                                    "valueText": ",",
                                                    "hasTrailingTrivia": true,
                                                    "hasTrailingNewLine": true,
                                                    "trailingTrivia": [
                                                        {
                                                            "kind": "NewLineTrivia",
                                                            "text": "\r\n"
                                                        }
                                                    ]
                                                },
                                                {
                                                    "kind": "SimplePropertyAssignment",
                                                    "fullStart": 858,
                                                    "fullEnd": 884,
                                                    "start": 870,
                                                    "end": 884,
                                                    "fullWidth": 26,
                                                    "width": 14,
                                                    "isIncrementallyUnusable": true,
                                                    "propertyName": {
                                                        "kind": "IdentifierName",
                                                        "fullStart": 858,
                                                        "fullEnd": 873,
                                                        "start": 870,
                                                        "end": 873,
                                                        "fullWidth": 15,
                                                        "width": 3,
                                                        "text": "set",
                                                        "value": "set",
                                                        "valueText": "set",
                                                        "hasLeadingTrivia": true,
                                                        "leadingTrivia": [
                                                            {
                                                                "kind": "WhitespaceTrivia",
                                                                "text": "            "
                                                            }
                                                        ]
                                                    },
                                                    "colonToken": {
                                                        "kind": "ColonToken",
                                                        "fullStart": 873,
                                                        "fullEnd": 875,
                                                        "start": 873,
                                                        "end": 874,
                                                        "fullWidth": 2,
                                                        "width": 1,
                                                        "text": ":",
                                                        "value": ":",
                                                        "valueText": ":",
                                                        "hasTrailingTrivia": true,
                                                        "trailingTrivia": [
                                                            {
                                                                "kind": "WhitespaceTrivia",
                                                                "text": " "
                                                            }
                                                        ]
                                                    },
                                                    "expression": {
                                                        "kind": "IdentifierName",
                                                        "fullStart": 875,
                                                        "fullEnd": 884,
                                                        "start": 875,
                                                        "end": 884,
                                                        "fullWidth": 9,
                                                        "width": 9,
                                                        "text": "undefined",
                                                        "value": "undefined",
                                                        "valueText": "undefined"
                                                    }
                                                },
                                                {
                                                    "kind": "CommaToken",
                                                    "fullStart": 884,
                                                    "fullEnd": 887,
                                                    "start": 884,
                                                    "end": 885,
                                                    "fullWidth": 3,
                                                    "width": 1,
                                                    "text": ",",
                                                    "value": ",",
                                                    "valueText": ",",
                                                    "hasTrailingTrivia": true,
                                                    "hasTrailingNewLine": true,
                                                    "trailingTrivia": [
                                                        {
                                                            "kind": "NewLineTrivia",
                                                            "text": "\r\n"
                                                        }
                                                    ]
                                                },
                                                {
                                                    "kind": "SimplePropertyAssignment",
                                                    "fullStart": 887,
                                                    "fullEnd": 915,
                                                    "start": 899,
                                                    "end": 915,
                                                    "fullWidth": 28,
                                                    "width": 16,
                                                    "propertyName": {
                                                        "kind": "IdentifierName",
                                                        "fullStart": 887,
                                                        "fullEnd": 909,
                                                        "start": 899,
                                                        "end": 909,
                                                        "fullWidth": 22,
                                                        "width": 10,
                                                        "text": "enumerable",
                                                        "value": "enumerable",
                                                        "valueText": "enumerable",
                                                        "hasLeadingTrivia": true,
                                                        "leadingTrivia": [
                                                            {
                                                                "kind": "WhitespaceTrivia",
                                                                "text": "            "
                                                            }
                                                        ]
                                                    },
                                                    "colonToken": {
                                                        "kind": "ColonToken",
                                                        "fullStart": 909,
                                                        "fullEnd": 911,
                                                        "start": 909,
                                                        "end": 910,
                                                        "fullWidth": 2,
                                                        "width": 1,
                                                        "text": ":",
                                                        "value": ":",
                                                        "valueText": ":",
                                                        "hasTrailingTrivia": true,
                                                        "trailingTrivia": [
                                                            {
                                                                "kind": "WhitespaceTrivia",
                                                                "text": " "
                                                            }
                                                        ]
                                                    },
                                                    "expression": {
                                                        "kind": "TrueKeyword",
                                                        "fullStart": 911,
                                                        "fullEnd": 915,
                                                        "start": 911,
                                                        "end": 915,
                                                        "fullWidth": 4,
                                                        "width": 4,
                                                        "text": "true",
                                                        "value": true,
                                                        "valueText": "true"
                                                    }
                                                },
                                                {
                                                    "kind": "CommaToken",
                                                    "fullStart": 915,
                                                    "fullEnd": 918,
                                                    "start": 915,
                                                    "end": 916,
                                                    "fullWidth": 3,
                                                    "width": 1,
                                                    "text": ",",
                                                    "value": ",",
                                                    "valueText": ",",
                                                    "hasTrailingTrivia": true,
                                                    "hasTrailingNewLine": true,
                                                    "trailingTrivia": [
                                                        {
                                                            "kind": "NewLineTrivia",
                                                            "text": "\r\n"
                                                        }
                                                    ]
                                                },
                                                {
                                                    "kind": "SimplePropertyAssignment",
                                                    "fullStart": 918,
                                                    "fullEnd": 950,
                                                    "start": 930,
                                                    "end": 948,
                                                    "fullWidth": 32,
                                                    "width": 18,
                                                    "propertyName": {
                                                        "kind": "IdentifierName",
                                                        "fullStart": 918,
                                                        "fullEnd": 942,
                                                        "start": 930,
                                                        "end": 942,
                                                        "fullWidth": 24,
                                                        "width": 12,
                                                        "text": "configurable",
                                                        "value": "configurable",
                                                        "valueText": "configurable",
                                                        "hasLeadingTrivia": true,
                                                        "leadingTrivia": [
                                                            {
                                                                "kind": "WhitespaceTrivia",
                                                                "text": "            "
                                                            }
                                                        ]
                                                    },
                                                    "colonToken": {
                                                        "kind": "ColonToken",
                                                        "fullStart": 942,
                                                        "fullEnd": 944,
                                                        "start": 942,
                                                        "end": 943,
                                                        "fullWidth": 2,
                                                        "width": 1,
                                                        "text": ":",
                                                        "value": ":",
                                                        "valueText": ":",
                                                        "hasTrailingTrivia": true,
                                                        "trailingTrivia": [
                                                            {
                                                                "kind": "WhitespaceTrivia",
                                                                "text": " "
                                                            }
                                                        ]
                                                    },
                                                    "expression": {
                                                        "kind": "TrueKeyword",
                                                        "fullStart": 944,
                                                        "fullEnd": 950,
                                                        "start": 944,
                                                        "end": 948,
                                                        "fullWidth": 6,
                                                        "width": 4,
                                                        "text": "true",
                                                        "value": true,
                                                        "valueText": "true",
                                                        "hasTrailingTrivia": true,
                                                        "hasTrailingNewLine": true,
                                                        "trailingTrivia": [
                                                            {
                                                                "kind": "NewLineTrivia",
                                                                "text": "\r\n"
                                                            }
                                                        ]
                                                    }
                                                }
                                            ],
                                            "closeBraceToken": {
                                                "kind": "CloseBraceToken",
                                                "fullStart": 950,
                                                "fullEnd": 959,
                                                "start": 958,
                                                "end": 959,
                                                "fullWidth": 9,
                                                "width": 1,
                                                "text": "}",
                                                "value": "}",
                                                "valueText": "}",
                                                "hasLeadingTrivia": true,
                                                "leadingTrivia": [
                                                    {
                                                        "kind": "WhitespaceTrivia",
                                                        "text": "        "
                                                    }
                                                ]
                                            }
                                        }
                                    ],
                                    "closeParenToken": {
                                        "kind": "CloseParenToken",
                                        "fullStart": 959,
                                        "fullEnd": 960,
                                        "start": 959,
                                        "end": 960,
                                        "fullWidth": 1,
                                        "width": 1,
                                        "text": ")",
                                        "value": ")",
                                        "valueText": ")"
                                    }
                                }
                            },
                            "semicolonToken": {
                                "kind": "SemicolonToken",
                                "fullStart": 960,
                                "fullEnd": 963,
                                "start": 960,
                                "end": 961,
                                "fullWidth": 3,
                                "width": 1,
                                "text": ";",
                                "value": ";",
                                "valueText": ";",
                                "hasTrailingTrivia": true,
                                "hasTrailingNewLine": true,
                                "trailingTrivia": [
                                    {
                                        "kind": "NewLineTrivia",
                                        "text": "\r\n"
                                    }
                                ]
                            }
                        },
                        {
                            "kind": "VariableStatement",
                            "fullStart": 963,
                            "fullEnd": 993,
                            "start": 971,
                            "end": 991,
                            "fullWidth": 30,
                            "width": 20,
                            "modifiers": [],
                            "variableDeclaration": {
                                "kind": "VariableDeclaration",
                                "fullStart": 963,
                                "fullEnd": 990,
                                "start": 971,
                                "end": 990,
                                "fullWidth": 27,
                                "width": 19,
                                "varKeyword": {
                                    "kind": "VarKeyword",
                                    "fullStart": 963,
                                    "fullEnd": 975,
                                    "start": 971,
                                    "end": 974,
                                    "fullWidth": 12,
                                    "width": 3,
                                    "text": "var",
                                    "value": "var",
                                    "valueText": "var",
                                    "hasLeadingTrivia": true,
                                    "hasTrailingTrivia": true,
                                    "leadingTrivia": [
                                        {
                                            "kind": "WhitespaceTrivia",
                                            "text": "        "
                                        }
                                    ],
                                    "trailingTrivia": [
                                        {
                                            "kind": "WhitespaceTrivia",
                                            "text": " "
                                        }
                                    ]
                                },
                                "variableDeclarators": [
                                    {
                                        "kind": "VariableDeclarator",
                                        "fullStart": 975,
                                        "fullEnd": 990,
                                        "start": 975,
                                        "end": 990,
                                        "fullWidth": 15,
<<<<<<< HEAD
                                        "width": 15,
                                        "identifier": {
=======
                                        "propertyName": {
>>>>>>> 85e84683
                                            "kind": "IdentifierName",
                                            "fullStart": 975,
                                            "fullEnd": 983,
                                            "start": 975,
                                            "end": 982,
                                            "fullWidth": 8,
                                            "width": 7,
                                            "text": "result1",
                                            "value": "result1",
                                            "valueText": "result1",
                                            "hasTrailingTrivia": true,
                                            "trailingTrivia": [
                                                {
                                                    "kind": "WhitespaceTrivia",
                                                    "text": " "
                                                }
                                            ]
                                        },
                                        "equalsValueClause": {
                                            "kind": "EqualsValueClause",
                                            "fullStart": 983,
                                            "fullEnd": 990,
                                            "start": 983,
                                            "end": 990,
                                            "fullWidth": 7,
                                            "width": 7,
                                            "equalsToken": {
                                                "kind": "EqualsToken",
                                                "fullStart": 983,
                                                "fullEnd": 985,
                                                "start": 983,
                                                "end": 984,
                                                "fullWidth": 2,
                                                "width": 1,
                                                "text": "=",
                                                "value": "=",
                                                "valueText": "=",
                                                "hasTrailingTrivia": true,
                                                "trailingTrivia": [
                                                    {
                                                        "kind": "WhitespaceTrivia",
                                                        "text": " "
                                                    }
                                                ]
                                            },
                                            "value": {
                                                "kind": "FalseKeyword",
                                                "fullStart": 985,
                                                "fullEnd": 990,
                                                "start": 985,
                                                "end": 990,
                                                "fullWidth": 5,
                                                "width": 5,
                                                "text": "false",
                                                "value": false,
                                                "valueText": "false"
                                            }
                                        }
                                    }
                                ]
                            },
                            "semicolonToken": {
                                "kind": "SemicolonToken",
                                "fullStart": 990,
                                "fullEnd": 993,
                                "start": 990,
                                "end": 991,
                                "fullWidth": 3,
                                "width": 1,
                                "text": ";",
                                "value": ";",
                                "valueText": ";",
                                "hasTrailingTrivia": true,
                                "hasTrailingNewLine": true,
                                "trailingTrivia": [
                                    {
                                        "kind": "NewLineTrivia",
                                        "text": "\r\n"
                                    }
                                ]
                            }
                        },
                        {
                            "kind": "VariableStatement",
                            "fullStart": 993,
                            "fullEnd": 1060,
                            "start": 1001,
                            "end": 1058,
                            "fullWidth": 67,
                            "width": 57,
                            "modifiers": [],
                            "variableDeclaration": {
                                "kind": "VariableDeclaration",
                                "fullStart": 993,
                                "fullEnd": 1057,
                                "start": 1001,
                                "end": 1057,
                                "fullWidth": 64,
                                "width": 56,
                                "varKeyword": {
                                    "kind": "VarKeyword",
                                    "fullStart": 993,
                                    "fullEnd": 1005,
                                    "start": 1001,
                                    "end": 1004,
                                    "fullWidth": 12,
                                    "width": 3,
                                    "text": "var",
                                    "value": "var",
                                    "valueText": "var",
                                    "hasLeadingTrivia": true,
                                    "hasTrailingTrivia": true,
                                    "leadingTrivia": [
                                        {
                                            "kind": "WhitespaceTrivia",
                                            "text": "        "
                                        }
                                    ],
                                    "trailingTrivia": [
                                        {
                                            "kind": "WhitespaceTrivia",
                                            "text": " "
                                        }
                                    ]
                                },
                                "variableDeclarators": [
                                    {
                                        "kind": "VariableDeclarator",
                                        "fullStart": 1005,
                                        "fullEnd": 1057,
                                        "start": 1005,
                                        "end": 1057,
                                        "fullWidth": 52,
<<<<<<< HEAD
                                        "width": 52,
                                        "identifier": {
=======
                                        "propertyName": {
>>>>>>> 85e84683
                                            "kind": "IdentifierName",
                                            "fullStart": 1005,
                                            "fullEnd": 1011,
                                            "start": 1005,
                                            "end": 1010,
                                            "fullWidth": 6,
                                            "width": 5,
                                            "text": "desc1",
                                            "value": "desc1",
                                            "valueText": "desc1",
                                            "hasTrailingTrivia": true,
                                            "trailingTrivia": [
                                                {
                                                    "kind": "WhitespaceTrivia",
                                                    "text": " "
                                                }
                                            ]
                                        },
                                        "equalsValueClause": {
                                            "kind": "EqualsValueClause",
                                            "fullStart": 1011,
                                            "fullEnd": 1057,
                                            "start": 1011,
                                            "end": 1057,
                                            "fullWidth": 46,
                                            "width": 46,
                                            "equalsToken": {
                                                "kind": "EqualsToken",
                                                "fullStart": 1011,
                                                "fullEnd": 1013,
                                                "start": 1011,
                                                "end": 1012,
                                                "fullWidth": 2,
                                                "width": 1,
                                                "text": "=",
                                                "value": "=",
                                                "valueText": "=",
                                                "hasTrailingTrivia": true,
                                                "trailingTrivia": [
                                                    {
                                                        "kind": "WhitespaceTrivia",
                                                        "text": " "
                                                    }
                                                ]
                                            },
                                            "value": {
                                                "kind": "InvocationExpression",
                                                "fullStart": 1013,
                                                "fullEnd": 1057,
                                                "start": 1013,
                                                "end": 1057,
                                                "fullWidth": 44,
                                                "width": 44,
                                                "expression": {
                                                    "kind": "MemberAccessExpression",
                                                    "fullStart": 1013,
                                                    "fullEnd": 1044,
                                                    "start": 1013,
                                                    "end": 1044,
                                                    "fullWidth": 31,
                                                    "width": 31,
                                                    "expression": {
                                                        "kind": "IdentifierName",
                                                        "fullStart": 1013,
                                                        "fullEnd": 1019,
                                                        "start": 1013,
                                                        "end": 1019,
                                                        "fullWidth": 6,
                                                        "width": 6,
                                                        "text": "Object",
                                                        "value": "Object",
                                                        "valueText": "Object"
                                                    },
                                                    "dotToken": {
                                                        "kind": "DotToken",
                                                        "fullStart": 1019,
                                                        "fullEnd": 1020,
                                                        "start": 1019,
                                                        "end": 1020,
                                                        "fullWidth": 1,
                                                        "width": 1,
                                                        "text": ".",
                                                        "value": ".",
                                                        "valueText": "."
                                                    },
                                                    "name": {
                                                        "kind": "IdentifierName",
                                                        "fullStart": 1020,
                                                        "fullEnd": 1044,
                                                        "start": 1020,
                                                        "end": 1044,
                                                        "fullWidth": 24,
                                                        "width": 24,
                                                        "text": "getOwnPropertyDescriptor",
                                                        "value": "getOwnPropertyDescriptor",
                                                        "valueText": "getOwnPropertyDescriptor"
                                                    }
                                                },
                                                "argumentList": {
                                                    "kind": "ArgumentList",
                                                    "fullStart": 1044,
                                                    "fullEnd": 1057,
                                                    "start": 1044,
                                                    "end": 1057,
                                                    "fullWidth": 13,
                                                    "width": 13,
                                                    "openParenToken": {
                                                        "kind": "OpenParenToken",
                                                        "fullStart": 1044,
                                                        "fullEnd": 1045,
                                                        "start": 1044,
                                                        "end": 1045,
                                                        "fullWidth": 1,
                                                        "width": 1,
                                                        "text": "(",
                                                        "value": "(",
                                                        "valueText": "("
                                                    },
                                                    "arguments": [
                                                        {
                                                            "kind": "IdentifierName",
                                                            "fullStart": 1045,
                                                            "fullEnd": 1048,
                                                            "start": 1045,
                                                            "end": 1048,
                                                            "fullWidth": 3,
                                                            "width": 3,
                                                            "text": "obj",
                                                            "value": "obj",
                                                            "valueText": "obj"
                                                        },
                                                        {
                                                            "kind": "CommaToken",
                                                            "fullStart": 1048,
                                                            "fullEnd": 1050,
                                                            "start": 1048,
                                                            "end": 1049,
                                                            "fullWidth": 2,
                                                            "width": 1,
                                                            "text": ",",
                                                            "value": ",",
                                                            "valueText": ",",
                                                            "hasTrailingTrivia": true,
                                                            "trailingTrivia": [
                                                                {
                                                                    "kind": "WhitespaceTrivia",
                                                                    "text": " "
                                                                }
                                                            ]
                                                        },
                                                        {
                                                            "kind": "StringLiteral",
                                                            "fullStart": 1050,
                                                            "fullEnd": 1056,
                                                            "start": 1050,
                                                            "end": 1056,
                                                            "fullWidth": 6,
                                                            "width": 6,
                                                            "text": "\"prop\"",
                                                            "value": "prop",
                                                            "valueText": "prop"
                                                        }
                                                    ],
                                                    "closeParenToken": {
                                                        "kind": "CloseParenToken",
                                                        "fullStart": 1056,
                                                        "fullEnd": 1057,
                                                        "start": 1056,
                                                        "end": 1057,
                                                        "fullWidth": 1,
                                                        "width": 1,
                                                        "text": ")",
                                                        "value": ")",
                                                        "valueText": ")"
                                                    }
                                                }
                                            }
                                        }
                                    }
                                ]
                            },
                            "semicolonToken": {
                                "kind": "SemicolonToken",
                                "fullStart": 1057,
                                "fullEnd": 1060,
                                "start": 1057,
                                "end": 1058,
                                "fullWidth": 3,
                                "width": 1,
                                "text": ";",
                                "value": ";",
                                "valueText": ";",
                                "hasTrailingTrivia": true,
                                "hasTrailingNewLine": true,
                                "trailingTrivia": [
                                    {
                                        "kind": "NewLineTrivia",
                                        "text": "\r\n"
                                    }
                                ]
                            }
                        },
                        {
                            "kind": "ForInStatement",
                            "fullStart": 1060,
                            "fullEnd": 1184,
                            "start": 1068,
                            "end": 1182,
                            "fullWidth": 124,
                            "width": 114,
                            "forKeyword": {
                                "kind": "ForKeyword",
                                "fullStart": 1060,
                                "fullEnd": 1072,
                                "start": 1068,
                                "end": 1071,
                                "fullWidth": 12,
                                "width": 3,
                                "text": "for",
                                "value": "for",
                                "valueText": "for",
                                "hasLeadingTrivia": true,
                                "hasTrailingTrivia": true,
                                "leadingTrivia": [
                                    {
                                        "kind": "WhitespaceTrivia",
                                        "text": "        "
                                    }
                                ],
                                "trailingTrivia": [
                                    {
                                        "kind": "WhitespaceTrivia",
                                        "text": " "
                                    }
                                ]
                            },
                            "openParenToken": {
                                "kind": "OpenParenToken",
                                "fullStart": 1072,
                                "fullEnd": 1073,
                                "start": 1072,
                                "end": 1073,
                                "fullWidth": 1,
                                "width": 1,
                                "text": "(",
                                "value": "(",
                                "valueText": "("
                            },
                            "variableDeclaration": {
                                "kind": "VariableDeclaration",
                                "fullStart": 1073,
                                "fullEnd": 1080,
                                "start": 1073,
                                "end": 1079,
                                "fullWidth": 7,
                                "width": 6,
                                "varKeyword": {
                                    "kind": "VarKeyword",
                                    "fullStart": 1073,
                                    "fullEnd": 1077,
                                    "start": 1073,
                                    "end": 1076,
                                    "fullWidth": 4,
                                    "width": 3,
                                    "text": "var",
                                    "value": "var",
                                    "valueText": "var",
                                    "hasTrailingTrivia": true,
                                    "trailingTrivia": [
                                        {
                                            "kind": "WhitespaceTrivia",
                                            "text": " "
                                        }
                                    ]
                                },
                                "variableDeclarators": [
                                    {
                                        "kind": "VariableDeclarator",
                                        "fullStart": 1077,
                                        "fullEnd": 1080,
                                        "start": 1077,
                                        "end": 1079,
                                        "fullWidth": 3,
<<<<<<< HEAD
                                        "width": 2,
                                        "identifier": {
=======
                                        "propertyName": {
>>>>>>> 85e84683
                                            "kind": "IdentifierName",
                                            "fullStart": 1077,
                                            "fullEnd": 1080,
                                            "start": 1077,
                                            "end": 1079,
                                            "fullWidth": 3,
                                            "width": 2,
                                            "text": "p1",
                                            "value": "p1",
                                            "valueText": "p1",
                                            "hasTrailingTrivia": true,
                                            "trailingTrivia": [
                                                {
                                                    "kind": "WhitespaceTrivia",
                                                    "text": " "
                                                }
                                            ]
                                        }
                                    }
                                ]
                            },
                            "inKeyword": {
                                "kind": "InKeyword",
                                "fullStart": 1080,
                                "fullEnd": 1083,
                                "start": 1080,
                                "end": 1082,
                                "fullWidth": 3,
                                "width": 2,
                                "text": "in",
                                "value": "in",
                                "valueText": "in",
                                "hasTrailingTrivia": true,
                                "trailingTrivia": [
                                    {
                                        "kind": "WhitespaceTrivia",
                                        "text": " "
                                    }
                                ]
                            },
                            "expression": {
                                "kind": "IdentifierName",
                                "fullStart": 1083,
                                "fullEnd": 1086,
                                "start": 1083,
                                "end": 1086,
                                "fullWidth": 3,
                                "width": 3,
                                "text": "obj",
                                "value": "obj",
                                "valueText": "obj"
                            },
                            "closeParenToken": {
                                "kind": "CloseParenToken",
                                "fullStart": 1086,
                                "fullEnd": 1088,
                                "start": 1086,
                                "end": 1087,
                                "fullWidth": 2,
                                "width": 1,
                                "text": ")",
                                "value": ")",
                                "valueText": ")",
                                "hasTrailingTrivia": true,
                                "trailingTrivia": [
                                    {
                                        "kind": "WhitespaceTrivia",
                                        "text": " "
                                    }
                                ]
                            },
                            "statement": {
                                "kind": "Block",
                                "fullStart": 1088,
                                "fullEnd": 1184,
                                "start": 1088,
                                "end": 1182,
                                "fullWidth": 96,
                                "width": 94,
                                "openBraceToken": {
                                    "kind": "OpenBraceToken",
                                    "fullStart": 1088,
                                    "fullEnd": 1091,
                                    "start": 1088,
                                    "end": 1089,
                                    "fullWidth": 3,
                                    "width": 1,
                                    "text": "{",
                                    "value": "{",
                                    "valueText": "{",
                                    "hasTrailingTrivia": true,
                                    "hasTrailingNewLine": true,
                                    "trailingTrivia": [
                                        {
                                            "kind": "NewLineTrivia",
                                            "text": "\r\n"
                                        }
                                    ]
                                },
                                "statements": [
                                    {
                                        "kind": "IfStatement",
                                        "fullStart": 1091,
                                        "fullEnd": 1173,
                                        "start": 1103,
                                        "end": 1171,
                                        "fullWidth": 82,
                                        "width": 68,
                                        "ifKeyword": {
                                            "kind": "IfKeyword",
                                            "fullStart": 1091,
                                            "fullEnd": 1106,
                                            "start": 1103,
                                            "end": 1105,
                                            "fullWidth": 15,
                                            "width": 2,
                                            "text": "if",
                                            "value": "if",
                                            "valueText": "if",
                                            "hasLeadingTrivia": true,
                                            "hasTrailingTrivia": true,
                                            "leadingTrivia": [
                                                {
                                                    "kind": "WhitespaceTrivia",
                                                    "text": "            "
                                                }
                                            ],
                                            "trailingTrivia": [
                                                {
                                                    "kind": "WhitespaceTrivia",
                                                    "text": " "
                                                }
                                            ]
                                        },
                                        "openParenToken": {
                                            "kind": "OpenParenToken",
                                            "fullStart": 1106,
                                            "fullEnd": 1107,
                                            "start": 1106,
                                            "end": 1107,
                                            "fullWidth": 1,
                                            "width": 1,
                                            "text": "(",
                                            "value": "(",
                                            "valueText": "("
                                        },
                                        "condition": {
                                            "kind": "EqualsExpression",
                                            "fullStart": 1107,
                                            "fullEnd": 1120,
                                            "start": 1107,
                                            "end": 1120,
                                            "fullWidth": 13,
                                            "width": 13,
                                            "left": {
                                                "kind": "IdentifierName",
                                                "fullStart": 1107,
                                                "fullEnd": 1110,
                                                "start": 1107,
                                                "end": 1109,
                                                "fullWidth": 3,
                                                "width": 2,
                                                "text": "p1",
                                                "value": "p1",
                                                "valueText": "p1",
                                                "hasTrailingTrivia": true,
                                                "trailingTrivia": [
                                                    {
                                                        "kind": "WhitespaceTrivia",
                                                        "text": " "
                                                    }
                                                ]
                                            },
                                            "operatorToken": {
                                                "kind": "EqualsEqualsEqualsToken",
                                                "fullStart": 1110,
                                                "fullEnd": 1114,
                                                "start": 1110,
                                                "end": 1113,
                                                "fullWidth": 4,
                                                "width": 3,
                                                "text": "===",
                                                "value": "===",
                                                "valueText": "===",
                                                "hasTrailingTrivia": true,
                                                "trailingTrivia": [
                                                    {
                                                        "kind": "WhitespaceTrivia",
                                                        "text": " "
                                                    }
                                                ]
                                            },
                                            "right": {
                                                "kind": "StringLiteral",
                                                "fullStart": 1114,
                                                "fullEnd": 1120,
                                                "start": 1114,
                                                "end": 1120,
                                                "fullWidth": 6,
                                                "width": 6,
                                                "text": "\"prop\"",
                                                "value": "prop",
                                                "valueText": "prop"
                                            }
                                        },
                                        "closeParenToken": {
                                            "kind": "CloseParenToken",
                                            "fullStart": 1120,
                                            "fullEnd": 1122,
                                            "start": 1120,
                                            "end": 1121,
                                            "fullWidth": 2,
                                            "width": 1,
                                            "text": ")",
                                            "value": ")",
                                            "valueText": ")",
                                            "hasTrailingTrivia": true,
                                            "trailingTrivia": [
                                                {
                                                    "kind": "WhitespaceTrivia",
                                                    "text": " "
                                                }
                                            ]
                                        },
                                        "statement": {
                                            "kind": "Block",
                                            "fullStart": 1122,
                                            "fullEnd": 1173,
                                            "start": 1122,
                                            "end": 1171,
                                            "fullWidth": 51,
                                            "width": 49,
                                            "openBraceToken": {
                                                "kind": "OpenBraceToken",
                                                "fullStart": 1122,
                                                "fullEnd": 1125,
                                                "start": 1122,
                                                "end": 1123,
                                                "fullWidth": 3,
                                                "width": 1,
                                                "text": "{",
                                                "value": "{",
                                                "valueText": "{",
                                                "hasTrailingTrivia": true,
                                                "hasTrailingNewLine": true,
                                                "trailingTrivia": [
                                                    {
                                                        "kind": "NewLineTrivia",
                                                        "text": "\r\n"
                                                    }
                                                ]
                                            },
                                            "statements": [
                                                {
                                                    "kind": "ExpressionStatement",
                                                    "fullStart": 1125,
                                                    "fullEnd": 1158,
                                                    "start": 1141,
                                                    "end": 1156,
                                                    "fullWidth": 33,
                                                    "width": 15,
                                                    "expression": {
                                                        "kind": "AssignmentExpression",
                                                        "fullStart": 1125,
                                                        "fullEnd": 1155,
                                                        "start": 1141,
                                                        "end": 1155,
                                                        "fullWidth": 30,
                                                        "width": 14,
                                                        "left": {
                                                            "kind": "IdentifierName",
                                                            "fullStart": 1125,
                                                            "fullEnd": 1149,
                                                            "start": 1141,
                                                            "end": 1148,
                                                            "fullWidth": 24,
                                                            "width": 7,
                                                            "text": "result1",
                                                            "value": "result1",
                                                            "valueText": "result1",
                                                            "hasLeadingTrivia": true,
                                                            "hasTrailingTrivia": true,
                                                            "leadingTrivia": [
                                                                {
                                                                    "kind": "WhitespaceTrivia",
                                                                    "text": "                "
                                                                }
                                                            ],
                                                            "trailingTrivia": [
                                                                {
                                                                    "kind": "WhitespaceTrivia",
                                                                    "text": " "
                                                                }
                                                            ]
                                                        },
                                                        "operatorToken": {
                                                            "kind": "EqualsToken",
                                                            "fullStart": 1149,
                                                            "fullEnd": 1151,
                                                            "start": 1149,
                                                            "end": 1150,
                                                            "fullWidth": 2,
                                                            "width": 1,
                                                            "text": "=",
                                                            "value": "=",
                                                            "valueText": "=",
                                                            "hasTrailingTrivia": true,
                                                            "trailingTrivia": [
                                                                {
                                                                    "kind": "WhitespaceTrivia",
                                                                    "text": " "
                                                                }
                                                            ]
                                                        },
                                                        "right": {
                                                            "kind": "TrueKeyword",
                                                            "fullStart": 1151,
                                                            "fullEnd": 1155,
                                                            "start": 1151,
                                                            "end": 1155,
                                                            "fullWidth": 4,
                                                            "width": 4,
                                                            "text": "true",
                                                            "value": true,
                                                            "valueText": "true"
                                                        }
                                                    },
                                                    "semicolonToken": {
                                                        "kind": "SemicolonToken",
                                                        "fullStart": 1155,
                                                        "fullEnd": 1158,
                                                        "start": 1155,
                                                        "end": 1156,
                                                        "fullWidth": 3,
                                                        "width": 1,
                                                        "text": ";",
                                                        "value": ";",
                                                        "valueText": ";",
                                                        "hasTrailingTrivia": true,
                                                        "hasTrailingNewLine": true,
                                                        "trailingTrivia": [
                                                            {
                                                                "kind": "NewLineTrivia",
                                                                "text": "\r\n"
                                                            }
                                                        ]
                                                    }
                                                }
                                            ],
                                            "closeBraceToken": {
                                                "kind": "CloseBraceToken",
                                                "fullStart": 1158,
                                                "fullEnd": 1173,
                                                "start": 1170,
                                                "end": 1171,
                                                "fullWidth": 15,
                                                "width": 1,
                                                "text": "}",
                                                "value": "}",
                                                "valueText": "}",
                                                "hasLeadingTrivia": true,
                                                "hasTrailingTrivia": true,
                                                "hasTrailingNewLine": true,
                                                "leadingTrivia": [
                                                    {
                                                        "kind": "WhitespaceTrivia",
                                                        "text": "            "
                                                    }
                                                ],
                                                "trailingTrivia": [
                                                    {
                                                        "kind": "NewLineTrivia",
                                                        "text": "\r\n"
                                                    }
                                                ]
                                            }
                                        }
                                    }
                                ],
                                "closeBraceToken": {
                                    "kind": "CloseBraceToken",
                                    "fullStart": 1173,
                                    "fullEnd": 1184,
                                    "start": 1181,
                                    "end": 1182,
                                    "fullWidth": 11,
                                    "width": 1,
                                    "text": "}",
                                    "value": "}",
                                    "valueText": "}",
                                    "hasLeadingTrivia": true,
                                    "hasTrailingTrivia": true,
                                    "hasTrailingNewLine": true,
                                    "leadingTrivia": [
                                        {
                                            "kind": "WhitespaceTrivia",
                                            "text": "        "
                                        }
                                    ],
                                    "trailingTrivia": [
                                        {
                                            "kind": "NewLineTrivia",
                                            "text": "\r\n"
                                        }
                                    ]
                                }
                            }
                        },
                        {
                            "kind": "ExpressionStatement",
                            "fullStart": 1184,
                            "fullEnd": 1276,
                            "start": 1194,
                            "end": 1274,
                            "fullWidth": 92,
                            "width": 80,
                            "expression": {
                                "kind": "InvocationExpression",
                                "fullStart": 1184,
                                "fullEnd": 1273,
                                "start": 1194,
                                "end": 1273,
                                "fullWidth": 89,
                                "width": 79,
                                "expression": {
                                    "kind": "MemberAccessExpression",
                                    "fullStart": 1184,
                                    "fullEnd": 1215,
                                    "start": 1194,
                                    "end": 1215,
                                    "fullWidth": 31,
                                    "width": 21,
                                    "expression": {
                                        "kind": "IdentifierName",
                                        "fullStart": 1184,
                                        "fullEnd": 1200,
                                        "start": 1194,
                                        "end": 1200,
                                        "fullWidth": 16,
                                        "width": 6,
                                        "text": "Object",
                                        "value": "Object",
                                        "valueText": "Object",
                                        "hasLeadingTrivia": true,
                                        "hasLeadingNewLine": true,
                                        "leadingTrivia": [
                                            {
                                                "kind": "NewLineTrivia",
                                                "text": "\r\n"
                                            },
                                            {
                                                "kind": "WhitespaceTrivia",
                                                "text": "        "
                                            }
                                        ]
                                    },
                                    "dotToken": {
                                        "kind": "DotToken",
                                        "fullStart": 1200,
                                        "fullEnd": 1201,
                                        "start": 1200,
                                        "end": 1201,
                                        "fullWidth": 1,
                                        "width": 1,
                                        "text": ".",
                                        "value": ".",
                                        "valueText": "."
                                    },
                                    "name": {
                                        "kind": "IdentifierName",
                                        "fullStart": 1201,
                                        "fullEnd": 1215,
                                        "start": 1201,
                                        "end": 1215,
                                        "fullWidth": 14,
                                        "width": 14,
                                        "text": "defineProperty",
                                        "value": "defineProperty",
                                        "valueText": "defineProperty"
                                    }
                                },
                                "argumentList": {
                                    "kind": "ArgumentList",
                                    "fullStart": 1215,
                                    "fullEnd": 1273,
                                    "start": 1215,
                                    "end": 1273,
                                    "fullWidth": 58,
                                    "width": 58,
                                    "openParenToken": {
                                        "kind": "OpenParenToken",
                                        "fullStart": 1215,
                                        "fullEnd": 1216,
                                        "start": 1215,
                                        "end": 1216,
                                        "fullWidth": 1,
                                        "width": 1,
                                        "text": "(",
                                        "value": "(",
                                        "valueText": "("
                                    },
                                    "arguments": [
                                        {
                                            "kind": "IdentifierName",
                                            "fullStart": 1216,
                                            "fullEnd": 1219,
                                            "start": 1216,
                                            "end": 1219,
                                            "fullWidth": 3,
                                            "width": 3,
                                            "text": "obj",
                                            "value": "obj",
                                            "valueText": "obj"
                                        },
                                        {
                                            "kind": "CommaToken",
                                            "fullStart": 1219,
                                            "fullEnd": 1221,
                                            "start": 1219,
                                            "end": 1220,
                                            "fullWidth": 2,
                                            "width": 1,
                                            "text": ",",
                                            "value": ",",
                                            "valueText": ",",
                                            "hasTrailingTrivia": true,
                                            "trailingTrivia": [
                                                {
                                                    "kind": "WhitespaceTrivia",
                                                    "text": " "
                                                }
                                            ]
                                        },
                                        {
                                            "kind": "StringLiteral",
                                            "fullStart": 1221,
                                            "fullEnd": 1227,
                                            "start": 1221,
                                            "end": 1227,
                                            "fullWidth": 6,
                                            "width": 6,
                                            "text": "\"prop\"",
                                            "value": "prop",
                                            "valueText": "prop"
                                        },
                                        {
                                            "kind": "CommaToken",
                                            "fullStart": 1227,
                                            "fullEnd": 1229,
                                            "start": 1227,
                                            "end": 1228,
                                            "fullWidth": 2,
                                            "width": 1,
                                            "text": ",",
                                            "value": ",",
                                            "valueText": ",",
                                            "hasTrailingTrivia": true,
                                            "trailingTrivia": [
                                                {
                                                    "kind": "WhitespaceTrivia",
                                                    "text": " "
                                                }
                                            ]
                                        },
                                        {
                                            "kind": "ObjectLiteralExpression",
                                            "fullStart": 1229,
                                            "fullEnd": 1272,
                                            "start": 1229,
                                            "end": 1272,
                                            "fullWidth": 43,
                                            "width": 43,
                                            "openBraceToken": {
                                                "kind": "OpenBraceToken",
                                                "fullStart": 1229,
                                                "fullEnd": 1232,
                                                "start": 1229,
                                                "end": 1230,
                                                "fullWidth": 3,
                                                "width": 1,
                                                "text": "{",
                                                "value": "{",
                                                "valueText": "{",
                                                "hasTrailingTrivia": true,
                                                "hasTrailingNewLine": true,
                                                "trailingTrivia": [
                                                    {
                                                        "kind": "NewLineTrivia",
                                                        "text": "\r\n"
                                                    }
                                                ]
                                            },
                                            "propertyAssignments": [
                                                {
                                                    "kind": "SimplePropertyAssignment",
                                                    "fullStart": 1232,
                                                    "fullEnd": 1263,
                                                    "start": 1244,
                                                    "end": 1261,
                                                    "fullWidth": 31,
                                                    "width": 17,
                                                    "propertyName": {
                                                        "kind": "IdentifierName",
                                                        "fullStart": 1232,
                                                        "fullEnd": 1254,
                                                        "start": 1244,
                                                        "end": 1254,
                                                        "fullWidth": 22,
                                                        "width": 10,
                                                        "text": "enumerable",
                                                        "value": "enumerable",
                                                        "valueText": "enumerable",
                                                        "hasLeadingTrivia": true,
                                                        "leadingTrivia": [
                                                            {
                                                                "kind": "WhitespaceTrivia",
                                                                "text": "            "
                                                            }
                                                        ]
                                                    },
                                                    "colonToken": {
                                                        "kind": "ColonToken",
                                                        "fullStart": 1254,
                                                        "fullEnd": 1256,
                                                        "start": 1254,
                                                        "end": 1255,
                                                        "fullWidth": 2,
                                                        "width": 1,
                                                        "text": ":",
                                                        "value": ":",
                                                        "valueText": ":",
                                                        "hasTrailingTrivia": true,
                                                        "trailingTrivia": [
                                                            {
                                                                "kind": "WhitespaceTrivia",
                                                                "text": " "
                                                            }
                                                        ]
                                                    },
                                                    "expression": {
                                                        "kind": "FalseKeyword",
                                                        "fullStart": 1256,
                                                        "fullEnd": 1263,
                                                        "start": 1256,
                                                        "end": 1261,
                                                        "fullWidth": 7,
                                                        "width": 5,
                                                        "text": "false",
                                                        "value": false,
                                                        "valueText": "false",
                                                        "hasTrailingTrivia": true,
                                                        "hasTrailingNewLine": true,
                                                        "trailingTrivia": [
                                                            {
                                                                "kind": "NewLineTrivia",
                                                                "text": "\r\n"
                                                            }
                                                        ]
                                                    }
                                                }
                                            ],
                                            "closeBraceToken": {
                                                "kind": "CloseBraceToken",
                                                "fullStart": 1263,
                                                "fullEnd": 1272,
                                                "start": 1271,
                                                "end": 1272,
                                                "fullWidth": 9,
                                                "width": 1,
                                                "text": "}",
                                                "value": "}",
                                                "valueText": "}",
                                                "hasLeadingTrivia": true,
                                                "leadingTrivia": [
                                                    {
                                                        "kind": "WhitespaceTrivia",
                                                        "text": "        "
                                                    }
                                                ]
                                            }
                                        }
                                    ],
                                    "closeParenToken": {
                                        "kind": "CloseParenToken",
                                        "fullStart": 1272,
                                        "fullEnd": 1273,
                                        "start": 1272,
                                        "end": 1273,
                                        "fullWidth": 1,
                                        "width": 1,
                                        "text": ")",
                                        "value": ")",
                                        "valueText": ")"
                                    }
                                }
                            },
                            "semicolonToken": {
                                "kind": "SemicolonToken",
                                "fullStart": 1273,
                                "fullEnd": 1276,
                                "start": 1273,
                                "end": 1274,
                                "fullWidth": 3,
                                "width": 1,
                                "text": ";",
                                "value": ";",
                                "valueText": ";",
                                "hasTrailingTrivia": true,
                                "hasTrailingNewLine": true,
                                "trailingTrivia": [
                                    {
                                        "kind": "NewLineTrivia",
                                        "text": "\r\n"
                                    }
                                ]
                            }
                        },
                        {
                            "kind": "VariableStatement",
                            "fullStart": 1276,
                            "fullEnd": 1306,
                            "start": 1284,
                            "end": 1304,
                            "fullWidth": 30,
                            "width": 20,
                            "modifiers": [],
                            "variableDeclaration": {
                                "kind": "VariableDeclaration",
                                "fullStart": 1276,
                                "fullEnd": 1303,
                                "start": 1284,
                                "end": 1303,
                                "fullWidth": 27,
                                "width": 19,
                                "varKeyword": {
                                    "kind": "VarKeyword",
                                    "fullStart": 1276,
                                    "fullEnd": 1288,
                                    "start": 1284,
                                    "end": 1287,
                                    "fullWidth": 12,
                                    "width": 3,
                                    "text": "var",
                                    "value": "var",
                                    "valueText": "var",
                                    "hasLeadingTrivia": true,
                                    "hasTrailingTrivia": true,
                                    "leadingTrivia": [
                                        {
                                            "kind": "WhitespaceTrivia",
                                            "text": "        "
                                        }
                                    ],
                                    "trailingTrivia": [
                                        {
                                            "kind": "WhitespaceTrivia",
                                            "text": " "
                                        }
                                    ]
                                },
                                "variableDeclarators": [
                                    {
                                        "kind": "VariableDeclarator",
                                        "fullStart": 1288,
                                        "fullEnd": 1303,
                                        "start": 1288,
                                        "end": 1303,
                                        "fullWidth": 15,
<<<<<<< HEAD
                                        "width": 15,
                                        "identifier": {
=======
                                        "propertyName": {
>>>>>>> 85e84683
                                            "kind": "IdentifierName",
                                            "fullStart": 1288,
                                            "fullEnd": 1296,
                                            "start": 1288,
                                            "end": 1295,
                                            "fullWidth": 8,
                                            "width": 7,
                                            "text": "result2",
                                            "value": "result2",
                                            "valueText": "result2",
                                            "hasTrailingTrivia": true,
                                            "trailingTrivia": [
                                                {
                                                    "kind": "WhitespaceTrivia",
                                                    "text": " "
                                                }
                                            ]
                                        },
                                        "equalsValueClause": {
                                            "kind": "EqualsValueClause",
                                            "fullStart": 1296,
                                            "fullEnd": 1303,
                                            "start": 1296,
                                            "end": 1303,
                                            "fullWidth": 7,
                                            "width": 7,
                                            "equalsToken": {
                                                "kind": "EqualsToken",
                                                "fullStart": 1296,
                                                "fullEnd": 1298,
                                                "start": 1296,
                                                "end": 1297,
                                                "fullWidth": 2,
                                                "width": 1,
                                                "text": "=",
                                                "value": "=",
                                                "valueText": "=",
                                                "hasTrailingTrivia": true,
                                                "trailingTrivia": [
                                                    {
                                                        "kind": "WhitespaceTrivia",
                                                        "text": " "
                                                    }
                                                ]
                                            },
                                            "value": {
                                                "kind": "FalseKeyword",
                                                "fullStart": 1298,
                                                "fullEnd": 1303,
                                                "start": 1298,
                                                "end": 1303,
                                                "fullWidth": 5,
                                                "width": 5,
                                                "text": "false",
                                                "value": false,
                                                "valueText": "false"
                                            }
                                        }
                                    }
                                ]
                            },
                            "semicolonToken": {
                                "kind": "SemicolonToken",
                                "fullStart": 1303,
                                "fullEnd": 1306,
                                "start": 1303,
                                "end": 1304,
                                "fullWidth": 3,
                                "width": 1,
                                "text": ";",
                                "value": ";",
                                "valueText": ";",
                                "hasTrailingTrivia": true,
                                "hasTrailingNewLine": true,
                                "trailingTrivia": [
                                    {
                                        "kind": "NewLineTrivia",
                                        "text": "\r\n"
                                    }
                                ]
                            }
                        },
                        {
                            "kind": "VariableStatement",
                            "fullStart": 1306,
                            "fullEnd": 1373,
                            "start": 1314,
                            "end": 1371,
                            "fullWidth": 67,
                            "width": 57,
                            "modifiers": [],
                            "variableDeclaration": {
                                "kind": "VariableDeclaration",
                                "fullStart": 1306,
                                "fullEnd": 1370,
                                "start": 1314,
                                "end": 1370,
                                "fullWidth": 64,
                                "width": 56,
                                "varKeyword": {
                                    "kind": "VarKeyword",
                                    "fullStart": 1306,
                                    "fullEnd": 1318,
                                    "start": 1314,
                                    "end": 1317,
                                    "fullWidth": 12,
                                    "width": 3,
                                    "text": "var",
                                    "value": "var",
                                    "valueText": "var",
                                    "hasLeadingTrivia": true,
                                    "hasTrailingTrivia": true,
                                    "leadingTrivia": [
                                        {
                                            "kind": "WhitespaceTrivia",
                                            "text": "        "
                                        }
                                    ],
                                    "trailingTrivia": [
                                        {
                                            "kind": "WhitespaceTrivia",
                                            "text": " "
                                        }
                                    ]
                                },
                                "variableDeclarators": [
                                    {
                                        "kind": "VariableDeclarator",
                                        "fullStart": 1318,
                                        "fullEnd": 1370,
                                        "start": 1318,
                                        "end": 1370,
                                        "fullWidth": 52,
<<<<<<< HEAD
                                        "width": 52,
                                        "identifier": {
=======
                                        "propertyName": {
>>>>>>> 85e84683
                                            "kind": "IdentifierName",
                                            "fullStart": 1318,
                                            "fullEnd": 1324,
                                            "start": 1318,
                                            "end": 1323,
                                            "fullWidth": 6,
                                            "width": 5,
                                            "text": "desc2",
                                            "value": "desc2",
                                            "valueText": "desc2",
                                            "hasTrailingTrivia": true,
                                            "trailingTrivia": [
                                                {
                                                    "kind": "WhitespaceTrivia",
                                                    "text": " "
                                                }
                                            ]
                                        },
                                        "equalsValueClause": {
                                            "kind": "EqualsValueClause",
                                            "fullStart": 1324,
                                            "fullEnd": 1370,
                                            "start": 1324,
                                            "end": 1370,
                                            "fullWidth": 46,
                                            "width": 46,
                                            "equalsToken": {
                                                "kind": "EqualsToken",
                                                "fullStart": 1324,
                                                "fullEnd": 1326,
                                                "start": 1324,
                                                "end": 1325,
                                                "fullWidth": 2,
                                                "width": 1,
                                                "text": "=",
                                                "value": "=",
                                                "valueText": "=",
                                                "hasTrailingTrivia": true,
                                                "trailingTrivia": [
                                                    {
                                                        "kind": "WhitespaceTrivia",
                                                        "text": " "
                                                    }
                                                ]
                                            },
                                            "value": {
                                                "kind": "InvocationExpression",
                                                "fullStart": 1326,
                                                "fullEnd": 1370,
                                                "start": 1326,
                                                "end": 1370,
                                                "fullWidth": 44,
                                                "width": 44,
                                                "expression": {
                                                    "kind": "MemberAccessExpression",
                                                    "fullStart": 1326,
                                                    "fullEnd": 1357,
                                                    "start": 1326,
                                                    "end": 1357,
                                                    "fullWidth": 31,
                                                    "width": 31,
                                                    "expression": {
                                                        "kind": "IdentifierName",
                                                        "fullStart": 1326,
                                                        "fullEnd": 1332,
                                                        "start": 1326,
                                                        "end": 1332,
                                                        "fullWidth": 6,
                                                        "width": 6,
                                                        "text": "Object",
                                                        "value": "Object",
                                                        "valueText": "Object"
                                                    },
                                                    "dotToken": {
                                                        "kind": "DotToken",
                                                        "fullStart": 1332,
                                                        "fullEnd": 1333,
                                                        "start": 1332,
                                                        "end": 1333,
                                                        "fullWidth": 1,
                                                        "width": 1,
                                                        "text": ".",
                                                        "value": ".",
                                                        "valueText": "."
                                                    },
                                                    "name": {
                                                        "kind": "IdentifierName",
                                                        "fullStart": 1333,
                                                        "fullEnd": 1357,
                                                        "start": 1333,
                                                        "end": 1357,
                                                        "fullWidth": 24,
                                                        "width": 24,
                                                        "text": "getOwnPropertyDescriptor",
                                                        "value": "getOwnPropertyDescriptor",
                                                        "valueText": "getOwnPropertyDescriptor"
                                                    }
                                                },
                                                "argumentList": {
                                                    "kind": "ArgumentList",
                                                    "fullStart": 1357,
                                                    "fullEnd": 1370,
                                                    "start": 1357,
                                                    "end": 1370,
                                                    "fullWidth": 13,
                                                    "width": 13,
                                                    "openParenToken": {
                                                        "kind": "OpenParenToken",
                                                        "fullStart": 1357,
                                                        "fullEnd": 1358,
                                                        "start": 1357,
                                                        "end": 1358,
                                                        "fullWidth": 1,
                                                        "width": 1,
                                                        "text": "(",
                                                        "value": "(",
                                                        "valueText": "("
                                                    },
                                                    "arguments": [
                                                        {
                                                            "kind": "IdentifierName",
                                                            "fullStart": 1358,
                                                            "fullEnd": 1361,
                                                            "start": 1358,
                                                            "end": 1361,
                                                            "fullWidth": 3,
                                                            "width": 3,
                                                            "text": "obj",
                                                            "value": "obj",
                                                            "valueText": "obj"
                                                        },
                                                        {
                                                            "kind": "CommaToken",
                                                            "fullStart": 1361,
                                                            "fullEnd": 1363,
                                                            "start": 1361,
                                                            "end": 1362,
                                                            "fullWidth": 2,
                                                            "width": 1,
                                                            "text": ",",
                                                            "value": ",",
                                                            "valueText": ",",
                                                            "hasTrailingTrivia": true,
                                                            "trailingTrivia": [
                                                                {
                                                                    "kind": "WhitespaceTrivia",
                                                                    "text": " "
                                                                }
                                                            ]
                                                        },
                                                        {
                                                            "kind": "StringLiteral",
                                                            "fullStart": 1363,
                                                            "fullEnd": 1369,
                                                            "start": 1363,
                                                            "end": 1369,
                                                            "fullWidth": 6,
                                                            "width": 6,
                                                            "text": "\"prop\"",
                                                            "value": "prop",
                                                            "valueText": "prop"
                                                        }
                                                    ],
                                                    "closeParenToken": {
                                                        "kind": "CloseParenToken",
                                                        "fullStart": 1369,
                                                        "fullEnd": 1370,
                                                        "start": 1369,
                                                        "end": 1370,
                                                        "fullWidth": 1,
                                                        "width": 1,
                                                        "text": ")",
                                                        "value": ")",
                                                        "valueText": ")"
                                                    }
                                                }
                                            }
                                        }
                                    }
                                ]
                            },
                            "semicolonToken": {
                                "kind": "SemicolonToken",
                                "fullStart": 1370,
                                "fullEnd": 1373,
                                "start": 1370,
                                "end": 1371,
                                "fullWidth": 3,
                                "width": 1,
                                "text": ";",
                                "value": ";",
                                "valueText": ";",
                                "hasTrailingTrivia": true,
                                "hasTrailingNewLine": true,
                                "trailingTrivia": [
                                    {
                                        "kind": "NewLineTrivia",
                                        "text": "\r\n"
                                    }
                                ]
                            }
                        },
                        {
                            "kind": "ForInStatement",
                            "fullStart": 1373,
                            "fullEnd": 1497,
                            "start": 1381,
                            "end": 1495,
                            "fullWidth": 124,
                            "width": 114,
                            "forKeyword": {
                                "kind": "ForKeyword",
                                "fullStart": 1373,
                                "fullEnd": 1385,
                                "start": 1381,
                                "end": 1384,
                                "fullWidth": 12,
                                "width": 3,
                                "text": "for",
                                "value": "for",
                                "valueText": "for",
                                "hasLeadingTrivia": true,
                                "hasTrailingTrivia": true,
                                "leadingTrivia": [
                                    {
                                        "kind": "WhitespaceTrivia",
                                        "text": "        "
                                    }
                                ],
                                "trailingTrivia": [
                                    {
                                        "kind": "WhitespaceTrivia",
                                        "text": " "
                                    }
                                ]
                            },
                            "openParenToken": {
                                "kind": "OpenParenToken",
                                "fullStart": 1385,
                                "fullEnd": 1386,
                                "start": 1385,
                                "end": 1386,
                                "fullWidth": 1,
                                "width": 1,
                                "text": "(",
                                "value": "(",
                                "valueText": "("
                            },
                            "variableDeclaration": {
                                "kind": "VariableDeclaration",
                                "fullStart": 1386,
                                "fullEnd": 1393,
                                "start": 1386,
                                "end": 1392,
                                "fullWidth": 7,
                                "width": 6,
                                "varKeyword": {
                                    "kind": "VarKeyword",
                                    "fullStart": 1386,
                                    "fullEnd": 1390,
                                    "start": 1386,
                                    "end": 1389,
                                    "fullWidth": 4,
                                    "width": 3,
                                    "text": "var",
                                    "value": "var",
                                    "valueText": "var",
                                    "hasTrailingTrivia": true,
                                    "trailingTrivia": [
                                        {
                                            "kind": "WhitespaceTrivia",
                                            "text": " "
                                        }
                                    ]
                                },
                                "variableDeclarators": [
                                    {
                                        "kind": "VariableDeclarator",
                                        "fullStart": 1390,
                                        "fullEnd": 1393,
                                        "start": 1390,
                                        "end": 1392,
                                        "fullWidth": 3,
<<<<<<< HEAD
                                        "width": 2,
                                        "identifier": {
=======
                                        "propertyName": {
>>>>>>> 85e84683
                                            "kind": "IdentifierName",
                                            "fullStart": 1390,
                                            "fullEnd": 1393,
                                            "start": 1390,
                                            "end": 1392,
                                            "fullWidth": 3,
                                            "width": 2,
                                            "text": "p2",
                                            "value": "p2",
                                            "valueText": "p2",
                                            "hasTrailingTrivia": true,
                                            "trailingTrivia": [
                                                {
                                                    "kind": "WhitespaceTrivia",
                                                    "text": " "
                                                }
                                            ]
                                        }
                                    }
                                ]
                            },
                            "inKeyword": {
                                "kind": "InKeyword",
                                "fullStart": 1393,
                                "fullEnd": 1396,
                                "start": 1393,
                                "end": 1395,
                                "fullWidth": 3,
                                "width": 2,
                                "text": "in",
                                "value": "in",
                                "valueText": "in",
                                "hasTrailingTrivia": true,
                                "trailingTrivia": [
                                    {
                                        "kind": "WhitespaceTrivia",
                                        "text": " "
                                    }
                                ]
                            },
                            "expression": {
                                "kind": "IdentifierName",
                                "fullStart": 1396,
                                "fullEnd": 1399,
                                "start": 1396,
                                "end": 1399,
                                "fullWidth": 3,
                                "width": 3,
                                "text": "obj",
                                "value": "obj",
                                "valueText": "obj"
                            },
                            "closeParenToken": {
                                "kind": "CloseParenToken",
                                "fullStart": 1399,
                                "fullEnd": 1401,
                                "start": 1399,
                                "end": 1400,
                                "fullWidth": 2,
                                "width": 1,
                                "text": ")",
                                "value": ")",
                                "valueText": ")",
                                "hasTrailingTrivia": true,
                                "trailingTrivia": [
                                    {
                                        "kind": "WhitespaceTrivia",
                                        "text": " "
                                    }
                                ]
                            },
                            "statement": {
                                "kind": "Block",
                                "fullStart": 1401,
                                "fullEnd": 1497,
                                "start": 1401,
                                "end": 1495,
                                "fullWidth": 96,
                                "width": 94,
                                "openBraceToken": {
                                    "kind": "OpenBraceToken",
                                    "fullStart": 1401,
                                    "fullEnd": 1404,
                                    "start": 1401,
                                    "end": 1402,
                                    "fullWidth": 3,
                                    "width": 1,
                                    "text": "{",
                                    "value": "{",
                                    "valueText": "{",
                                    "hasTrailingTrivia": true,
                                    "hasTrailingNewLine": true,
                                    "trailingTrivia": [
                                        {
                                            "kind": "NewLineTrivia",
                                            "text": "\r\n"
                                        }
                                    ]
                                },
                                "statements": [
                                    {
                                        "kind": "IfStatement",
                                        "fullStart": 1404,
                                        "fullEnd": 1486,
                                        "start": 1416,
                                        "end": 1484,
                                        "fullWidth": 82,
                                        "width": 68,
                                        "ifKeyword": {
                                            "kind": "IfKeyword",
                                            "fullStart": 1404,
                                            "fullEnd": 1419,
                                            "start": 1416,
                                            "end": 1418,
                                            "fullWidth": 15,
                                            "width": 2,
                                            "text": "if",
                                            "value": "if",
                                            "valueText": "if",
                                            "hasLeadingTrivia": true,
                                            "hasTrailingTrivia": true,
                                            "leadingTrivia": [
                                                {
                                                    "kind": "WhitespaceTrivia",
                                                    "text": "            "
                                                }
                                            ],
                                            "trailingTrivia": [
                                                {
                                                    "kind": "WhitespaceTrivia",
                                                    "text": " "
                                                }
                                            ]
                                        },
                                        "openParenToken": {
                                            "kind": "OpenParenToken",
                                            "fullStart": 1419,
                                            "fullEnd": 1420,
                                            "start": 1419,
                                            "end": 1420,
                                            "fullWidth": 1,
                                            "width": 1,
                                            "text": "(",
                                            "value": "(",
                                            "valueText": "("
                                        },
                                        "condition": {
                                            "kind": "EqualsExpression",
                                            "fullStart": 1420,
                                            "fullEnd": 1433,
                                            "start": 1420,
                                            "end": 1433,
                                            "fullWidth": 13,
                                            "width": 13,
                                            "left": {
                                                "kind": "IdentifierName",
                                                "fullStart": 1420,
                                                "fullEnd": 1423,
                                                "start": 1420,
                                                "end": 1422,
                                                "fullWidth": 3,
                                                "width": 2,
                                                "text": "p2",
                                                "value": "p2",
                                                "valueText": "p2",
                                                "hasTrailingTrivia": true,
                                                "trailingTrivia": [
                                                    {
                                                        "kind": "WhitespaceTrivia",
                                                        "text": " "
                                                    }
                                                ]
                                            },
                                            "operatorToken": {
                                                "kind": "EqualsEqualsEqualsToken",
                                                "fullStart": 1423,
                                                "fullEnd": 1427,
                                                "start": 1423,
                                                "end": 1426,
                                                "fullWidth": 4,
                                                "width": 3,
                                                "text": "===",
                                                "value": "===",
                                                "valueText": "===",
                                                "hasTrailingTrivia": true,
                                                "trailingTrivia": [
                                                    {
                                                        "kind": "WhitespaceTrivia",
                                                        "text": " "
                                                    }
                                                ]
                                            },
                                            "right": {
                                                "kind": "StringLiteral",
                                                "fullStart": 1427,
                                                "fullEnd": 1433,
                                                "start": 1427,
                                                "end": 1433,
                                                "fullWidth": 6,
                                                "width": 6,
                                                "text": "\"prop\"",
                                                "value": "prop",
                                                "valueText": "prop"
                                            }
                                        },
                                        "closeParenToken": {
                                            "kind": "CloseParenToken",
                                            "fullStart": 1433,
                                            "fullEnd": 1435,
                                            "start": 1433,
                                            "end": 1434,
                                            "fullWidth": 2,
                                            "width": 1,
                                            "text": ")",
                                            "value": ")",
                                            "valueText": ")",
                                            "hasTrailingTrivia": true,
                                            "trailingTrivia": [
                                                {
                                                    "kind": "WhitespaceTrivia",
                                                    "text": " "
                                                }
                                            ]
                                        },
                                        "statement": {
                                            "kind": "Block",
                                            "fullStart": 1435,
                                            "fullEnd": 1486,
                                            "start": 1435,
                                            "end": 1484,
                                            "fullWidth": 51,
                                            "width": 49,
                                            "openBraceToken": {
                                                "kind": "OpenBraceToken",
                                                "fullStart": 1435,
                                                "fullEnd": 1438,
                                                "start": 1435,
                                                "end": 1436,
                                                "fullWidth": 3,
                                                "width": 1,
                                                "text": "{",
                                                "value": "{",
                                                "valueText": "{",
                                                "hasTrailingTrivia": true,
                                                "hasTrailingNewLine": true,
                                                "trailingTrivia": [
                                                    {
                                                        "kind": "NewLineTrivia",
                                                        "text": "\r\n"
                                                    }
                                                ]
                                            },
                                            "statements": [
                                                {
                                                    "kind": "ExpressionStatement",
                                                    "fullStart": 1438,
                                                    "fullEnd": 1471,
                                                    "start": 1454,
                                                    "end": 1469,
                                                    "fullWidth": 33,
                                                    "width": 15,
                                                    "expression": {
                                                        "kind": "AssignmentExpression",
                                                        "fullStart": 1438,
                                                        "fullEnd": 1468,
                                                        "start": 1454,
                                                        "end": 1468,
                                                        "fullWidth": 30,
                                                        "width": 14,
                                                        "left": {
                                                            "kind": "IdentifierName",
                                                            "fullStart": 1438,
                                                            "fullEnd": 1462,
                                                            "start": 1454,
                                                            "end": 1461,
                                                            "fullWidth": 24,
                                                            "width": 7,
                                                            "text": "result2",
                                                            "value": "result2",
                                                            "valueText": "result2",
                                                            "hasLeadingTrivia": true,
                                                            "hasTrailingTrivia": true,
                                                            "leadingTrivia": [
                                                                {
                                                                    "kind": "WhitespaceTrivia",
                                                                    "text": "                "
                                                                }
                                                            ],
                                                            "trailingTrivia": [
                                                                {
                                                                    "kind": "WhitespaceTrivia",
                                                                    "text": " "
                                                                }
                                                            ]
                                                        },
                                                        "operatorToken": {
                                                            "kind": "EqualsToken",
                                                            "fullStart": 1462,
                                                            "fullEnd": 1464,
                                                            "start": 1462,
                                                            "end": 1463,
                                                            "fullWidth": 2,
                                                            "width": 1,
                                                            "text": "=",
                                                            "value": "=",
                                                            "valueText": "=",
                                                            "hasTrailingTrivia": true,
                                                            "trailingTrivia": [
                                                                {
                                                                    "kind": "WhitespaceTrivia",
                                                                    "text": " "
                                                                }
                                                            ]
                                                        },
                                                        "right": {
                                                            "kind": "TrueKeyword",
                                                            "fullStart": 1464,
                                                            "fullEnd": 1468,
                                                            "start": 1464,
                                                            "end": 1468,
                                                            "fullWidth": 4,
                                                            "width": 4,
                                                            "text": "true",
                                                            "value": true,
                                                            "valueText": "true"
                                                        }
                                                    },
                                                    "semicolonToken": {
                                                        "kind": "SemicolonToken",
                                                        "fullStart": 1468,
                                                        "fullEnd": 1471,
                                                        "start": 1468,
                                                        "end": 1469,
                                                        "fullWidth": 3,
                                                        "width": 1,
                                                        "text": ";",
                                                        "value": ";",
                                                        "valueText": ";",
                                                        "hasTrailingTrivia": true,
                                                        "hasTrailingNewLine": true,
                                                        "trailingTrivia": [
                                                            {
                                                                "kind": "NewLineTrivia",
                                                                "text": "\r\n"
                                                            }
                                                        ]
                                                    }
                                                }
                                            ],
                                            "closeBraceToken": {
                                                "kind": "CloseBraceToken",
                                                "fullStart": 1471,
                                                "fullEnd": 1486,
                                                "start": 1483,
                                                "end": 1484,
                                                "fullWidth": 15,
                                                "width": 1,
                                                "text": "}",
                                                "value": "}",
                                                "valueText": "}",
                                                "hasLeadingTrivia": true,
                                                "hasTrailingTrivia": true,
                                                "hasTrailingNewLine": true,
                                                "leadingTrivia": [
                                                    {
                                                        "kind": "WhitespaceTrivia",
                                                        "text": "            "
                                                    }
                                                ],
                                                "trailingTrivia": [
                                                    {
                                                        "kind": "NewLineTrivia",
                                                        "text": "\r\n"
                                                    }
                                                ]
                                            }
                                        }
                                    }
                                ],
                                "closeBraceToken": {
                                    "kind": "CloseBraceToken",
                                    "fullStart": 1486,
                                    "fullEnd": 1497,
                                    "start": 1494,
                                    "end": 1495,
                                    "fullWidth": 11,
                                    "width": 1,
                                    "text": "}",
                                    "value": "}",
                                    "valueText": "}",
                                    "hasLeadingTrivia": true,
                                    "hasTrailingTrivia": true,
                                    "hasTrailingNewLine": true,
                                    "leadingTrivia": [
                                        {
                                            "kind": "WhitespaceTrivia",
                                            "text": "        "
                                        }
                                    ],
                                    "trailingTrivia": [
                                        {
                                            "kind": "NewLineTrivia",
                                            "text": "\r\n"
                                        }
                                    ]
                                }
                            }
                        },
                        {
                            "kind": "ReturnStatement",
                            "fullStart": 1497,
                            "fullEnd": 1595,
                            "start": 1507,
                            "end": 1593,
                            "fullWidth": 98,
                            "width": 86,
                            "returnKeyword": {
                                "kind": "ReturnKeyword",
                                "fullStart": 1497,
                                "fullEnd": 1514,
                                "start": 1507,
                                "end": 1513,
                                "fullWidth": 17,
                                "width": 6,
                                "text": "return",
                                "value": "return",
                                "valueText": "return",
                                "hasLeadingTrivia": true,
                                "hasLeadingNewLine": true,
                                "hasTrailingTrivia": true,
                                "leadingTrivia": [
                                    {
                                        "kind": "NewLineTrivia",
                                        "text": "\r\n"
                                    },
                                    {
                                        "kind": "WhitespaceTrivia",
                                        "text": "        "
                                    }
                                ],
                                "trailingTrivia": [
                                    {
                                        "kind": "WhitespaceTrivia",
                                        "text": " "
                                    }
                                ]
                            },
                            "expression": {
                                "kind": "LogicalAndExpression",
                                "fullStart": 1514,
                                "fullEnd": 1592,
                                "start": 1514,
                                "end": 1592,
                                "fullWidth": 78,
                                "width": 78,
                                "left": {
                                    "kind": "LogicalAndExpression",
                                    "fullStart": 1514,
                                    "fullEnd": 1563,
                                    "start": 1514,
                                    "end": 1562,
                                    "fullWidth": 49,
                                    "width": 48,
                                    "left": {
                                        "kind": "LogicalAndExpression",
                                        "fullStart": 1514,
                                        "fullEnd": 1534,
                                        "start": 1514,
                                        "end": 1533,
                                        "fullWidth": 20,
                                        "width": 19,
                                        "left": {
                                            "kind": "IdentifierName",
                                            "fullStart": 1514,
                                            "fullEnd": 1522,
                                            "start": 1514,
                                            "end": 1521,
                                            "fullWidth": 8,
                                            "width": 7,
                                            "text": "result1",
                                            "value": "result1",
                                            "valueText": "result1",
                                            "hasTrailingTrivia": true,
                                            "trailingTrivia": [
                                                {
                                                    "kind": "WhitespaceTrivia",
                                                    "text": " "
                                                }
                                            ]
                                        },
                                        "operatorToken": {
                                            "kind": "AmpersandAmpersandToken",
                                            "fullStart": 1522,
                                            "fullEnd": 1525,
                                            "start": 1522,
                                            "end": 1524,
                                            "fullWidth": 3,
                                            "width": 2,
                                            "text": "&&",
                                            "value": "&&",
                                            "valueText": "&&",
                                            "hasTrailingTrivia": true,
                                            "trailingTrivia": [
                                                {
                                                    "kind": "WhitespaceTrivia",
                                                    "text": " "
                                                }
                                            ]
                                        },
                                        "right": {
                                            "kind": "LogicalNotExpression",
                                            "fullStart": 1525,
                                            "fullEnd": 1534,
                                            "start": 1525,
                                            "end": 1533,
                                            "fullWidth": 9,
                                            "width": 8,
                                            "operatorToken": {
                                                "kind": "ExclamationToken",
                                                "fullStart": 1525,
                                                "fullEnd": 1526,
                                                "start": 1525,
                                                "end": 1526,
                                                "fullWidth": 1,
                                                "width": 1,
                                                "text": "!",
                                                "value": "!",
                                                "valueText": "!"
                                            },
                                            "operand": {
                                                "kind": "IdentifierName",
                                                "fullStart": 1526,
                                                "fullEnd": 1534,
                                                "start": 1526,
                                                "end": 1533,
                                                "fullWidth": 8,
                                                "width": 7,
                                                "text": "result2",
                                                "value": "result2",
                                                "valueText": "result2",
                                                "hasTrailingTrivia": true,
                                                "trailingTrivia": [
                                                    {
                                                        "kind": "WhitespaceTrivia",
                                                        "text": " "
                                                    }
                                                ]
                                            }
                                        }
                                    },
                                    "operatorToken": {
                                        "kind": "AmpersandAmpersandToken",
                                        "fullStart": 1534,
                                        "fullEnd": 1537,
                                        "start": 1534,
                                        "end": 1536,
                                        "fullWidth": 3,
                                        "width": 2,
                                        "text": "&&",
                                        "value": "&&",
                                        "valueText": "&&",
                                        "hasTrailingTrivia": true,
                                        "trailingTrivia": [
                                            {
                                                "kind": "WhitespaceTrivia",
                                                "text": " "
                                            }
                                        ]
                                    },
                                    "right": {
                                        "kind": "EqualsExpression",
                                        "fullStart": 1537,
                                        "fullEnd": 1563,
                                        "start": 1537,
                                        "end": 1562,
                                        "fullWidth": 26,
                                        "width": 25,
                                        "left": {
                                            "kind": "MemberAccessExpression",
                                            "fullStart": 1537,
                                            "fullEnd": 1554,
                                            "start": 1537,
                                            "end": 1553,
                                            "fullWidth": 17,
                                            "width": 16,
                                            "expression": {
                                                "kind": "IdentifierName",
                                                "fullStart": 1537,
                                                "fullEnd": 1542,
                                                "start": 1537,
                                                "end": 1542,
                                                "fullWidth": 5,
                                                "width": 5,
                                                "text": "desc1",
                                                "value": "desc1",
                                                "valueText": "desc1"
                                            },
                                            "dotToken": {
                                                "kind": "DotToken",
                                                "fullStart": 1542,
                                                "fullEnd": 1543,
                                                "start": 1542,
                                                "end": 1543,
                                                "fullWidth": 1,
                                                "width": 1,
                                                "text": ".",
                                                "value": ".",
                                                "valueText": "."
                                            },
                                            "name": {
                                                "kind": "IdentifierName",
                                                "fullStart": 1543,
                                                "fullEnd": 1554,
                                                "start": 1543,
                                                "end": 1553,
                                                "fullWidth": 11,
                                                "width": 10,
                                                "text": "enumerable",
                                                "value": "enumerable",
                                                "valueText": "enumerable",
                                                "hasTrailingTrivia": true,
                                                "trailingTrivia": [
                                                    {
                                                        "kind": "WhitespaceTrivia",
                                                        "text": " "
                                                    }
                                                ]
                                            }
                                        },
                                        "operatorToken": {
                                            "kind": "EqualsEqualsEqualsToken",
                                            "fullStart": 1554,
                                            "fullEnd": 1558,
                                            "start": 1554,
                                            "end": 1557,
                                            "fullWidth": 4,
                                            "width": 3,
                                            "text": "===",
                                            "value": "===",
                                            "valueText": "===",
                                            "hasTrailingTrivia": true,
                                            "trailingTrivia": [
                                                {
                                                    "kind": "WhitespaceTrivia",
                                                    "text": " "
                                                }
                                            ]
                                        },
                                        "right": {
                                            "kind": "TrueKeyword",
                                            "fullStart": 1558,
                                            "fullEnd": 1563,
                                            "start": 1558,
                                            "end": 1562,
                                            "fullWidth": 5,
                                            "width": 4,
                                            "text": "true",
                                            "value": true,
                                            "valueText": "true",
                                            "hasTrailingTrivia": true,
                                            "trailingTrivia": [
                                                {
                                                    "kind": "WhitespaceTrivia",
                                                    "text": " "
                                                }
                                            ]
                                        }
                                    }
                                },
                                "operatorToken": {
                                    "kind": "AmpersandAmpersandToken",
                                    "fullStart": 1563,
                                    "fullEnd": 1566,
                                    "start": 1563,
                                    "end": 1565,
                                    "fullWidth": 3,
                                    "width": 2,
                                    "text": "&&",
                                    "value": "&&",
                                    "valueText": "&&",
                                    "hasTrailingTrivia": true,
                                    "trailingTrivia": [
                                        {
                                            "kind": "WhitespaceTrivia",
                                            "text": " "
                                        }
                                    ]
                                },
                                "right": {
                                    "kind": "EqualsExpression",
                                    "fullStart": 1566,
                                    "fullEnd": 1592,
                                    "start": 1566,
                                    "end": 1592,
                                    "fullWidth": 26,
                                    "width": 26,
                                    "left": {
                                        "kind": "MemberAccessExpression",
                                        "fullStart": 1566,
                                        "fullEnd": 1583,
                                        "start": 1566,
                                        "end": 1582,
                                        "fullWidth": 17,
                                        "width": 16,
                                        "expression": {
                                            "kind": "IdentifierName",
                                            "fullStart": 1566,
                                            "fullEnd": 1571,
                                            "start": 1566,
                                            "end": 1571,
                                            "fullWidth": 5,
                                            "width": 5,
                                            "text": "desc2",
                                            "value": "desc2",
                                            "valueText": "desc2"
                                        },
                                        "dotToken": {
                                            "kind": "DotToken",
                                            "fullStart": 1571,
                                            "fullEnd": 1572,
                                            "start": 1571,
                                            "end": 1572,
                                            "fullWidth": 1,
                                            "width": 1,
                                            "text": ".",
                                            "value": ".",
                                            "valueText": "."
                                        },
                                        "name": {
                                            "kind": "IdentifierName",
                                            "fullStart": 1572,
                                            "fullEnd": 1583,
                                            "start": 1572,
                                            "end": 1582,
                                            "fullWidth": 11,
                                            "width": 10,
                                            "text": "enumerable",
                                            "value": "enumerable",
                                            "valueText": "enumerable",
                                            "hasTrailingTrivia": true,
                                            "trailingTrivia": [
                                                {
                                                    "kind": "WhitespaceTrivia",
                                                    "text": " "
                                                }
                                            ]
                                        }
                                    },
                                    "operatorToken": {
                                        "kind": "EqualsEqualsEqualsToken",
                                        "fullStart": 1583,
                                        "fullEnd": 1587,
                                        "start": 1583,
                                        "end": 1586,
                                        "fullWidth": 4,
                                        "width": 3,
                                        "text": "===",
                                        "value": "===",
                                        "valueText": "===",
                                        "hasTrailingTrivia": true,
                                        "trailingTrivia": [
                                            {
                                                "kind": "WhitespaceTrivia",
                                                "text": " "
                                            }
                                        ]
                                    },
                                    "right": {
                                        "kind": "FalseKeyword",
                                        "fullStart": 1587,
                                        "fullEnd": 1592,
                                        "start": 1587,
                                        "end": 1592,
                                        "fullWidth": 5,
                                        "width": 5,
                                        "text": "false",
                                        "value": false,
                                        "valueText": "false"
                                    }
                                }
                            },
                            "semicolonToken": {
                                "kind": "SemicolonToken",
                                "fullStart": 1592,
                                "fullEnd": 1595,
                                "start": 1592,
                                "end": 1593,
                                "fullWidth": 3,
                                "width": 1,
                                "text": ";",
                                "value": ";",
                                "valueText": ";",
                                "hasTrailingTrivia": true,
                                "hasTrailingNewLine": true,
                                "trailingTrivia": [
                                    {
                                        "kind": "NewLineTrivia",
                                        "text": "\r\n"
                                    }
                                ]
                            }
                        }
                    ],
                    "closeBraceToken": {
                        "kind": "CloseBraceToken",
                        "fullStart": 1595,
                        "fullEnd": 1602,
                        "start": 1599,
                        "end": 1600,
                        "fullWidth": 7,
                        "width": 1,
                        "text": "}",
                        "value": "}",
                        "valueText": "}",
                        "hasLeadingTrivia": true,
                        "hasTrailingTrivia": true,
                        "hasTrailingNewLine": true,
                        "leadingTrivia": [
                            {
                                "kind": "WhitespaceTrivia",
                                "text": "    "
                            }
                        ],
                        "trailingTrivia": [
                            {
                                "kind": "NewLineTrivia",
                                "text": "\r\n"
                            }
                        ]
                    }
                }
            },
            {
                "kind": "ExpressionStatement",
                "fullStart": 1602,
                "fullEnd": 1626,
                "start": 1602,
                "end": 1624,
                "fullWidth": 24,
                "width": 22,
                "expression": {
                    "kind": "InvocationExpression",
                    "fullStart": 1602,
                    "fullEnd": 1623,
                    "start": 1602,
                    "end": 1623,
                    "fullWidth": 21,
                    "width": 21,
                    "expression": {
                        "kind": "IdentifierName",
                        "fullStart": 1602,
                        "fullEnd": 1613,
                        "start": 1602,
                        "end": 1613,
                        "fullWidth": 11,
                        "width": 11,
                        "text": "runTestCase",
                        "value": "runTestCase",
                        "valueText": "runTestCase"
                    },
                    "argumentList": {
                        "kind": "ArgumentList",
                        "fullStart": 1613,
                        "fullEnd": 1623,
                        "start": 1613,
                        "end": 1623,
                        "fullWidth": 10,
                        "width": 10,
                        "openParenToken": {
                            "kind": "OpenParenToken",
                            "fullStart": 1613,
                            "fullEnd": 1614,
                            "start": 1613,
                            "end": 1614,
                            "fullWidth": 1,
                            "width": 1,
                            "text": "(",
                            "value": "(",
                            "valueText": "("
                        },
                        "arguments": [
                            {
                                "kind": "IdentifierName",
                                "fullStart": 1614,
                                "fullEnd": 1622,
                                "start": 1614,
                                "end": 1622,
                                "fullWidth": 8,
                                "width": 8,
                                "text": "testcase",
                                "value": "testcase",
                                "valueText": "testcase"
                            }
                        ],
                        "closeParenToken": {
                            "kind": "CloseParenToken",
                            "fullStart": 1622,
                            "fullEnd": 1623,
                            "start": 1622,
                            "end": 1623,
                            "fullWidth": 1,
                            "width": 1,
                            "text": ")",
                            "value": ")",
                            "valueText": ")"
                        }
                    }
                },
                "semicolonToken": {
                    "kind": "SemicolonToken",
                    "fullStart": 1623,
                    "fullEnd": 1626,
                    "start": 1623,
                    "end": 1624,
                    "fullWidth": 3,
                    "width": 1,
                    "text": ";",
                    "value": ";",
                    "valueText": ";",
                    "hasTrailingTrivia": true,
                    "hasTrailingNewLine": true,
                    "trailingTrivia": [
                        {
                            "kind": "NewLineTrivia",
                            "text": "\r\n"
                        }
                    ]
                }
            }
        ],
        "endOfFileToken": {
            "kind": "EndOfFileToken",
            "fullStart": 1626,
            "fullEnd": 1626,
            "start": 1626,
            "end": 1626,
            "fullWidth": 0,
            "width": 0,
            "text": ""
        }
    },
    "lineMap": {
        "lineStarts": [
            0,
            67,
            152,
            232,
            308,
            380,
            385,
            439,
            651,
            656,
            658,
            660,
            683,
            706,
            708,
            745,
            771,
            783,
            785,
            831,
            858,
            887,
            918,
            950,
            963,
            993,
            1060,
            1091,
            1125,
            1158,
            1173,
            1184,
            1186,
            1232,
            1263,
            1276,
            1306,
            1373,
            1404,
            1438,
            1471,
            1486,
            1497,
            1499,
            1595,
            1602,
            1626
        ],
        "length": 1626
    }
}<|MERGE_RESOLUTION|>--- conflicted
+++ resolved
@@ -247,12 +247,8 @@
                                         "start": 695,
                                         "end": 703,
                                         "fullWidth": 8,
-<<<<<<< HEAD
                                         "width": 8,
-                                        "identifier": {
-=======
                                         "propertyName": {
->>>>>>> 85e84683
                                             "kind": "IdentifierName",
                                             "fullStart": 695,
                                             "fullEnd": 699,
@@ -413,12 +409,8 @@
                                         "start": 720,
                                         "end": 780,
                                         "fullWidth": 60,
-<<<<<<< HEAD
                                         "width": 60,
-                                        "identifier": {
-=======
                                         "propertyName": {
->>>>>>> 85e84683
                                             "kind": "IdentifierName",
                                             "fullStart": 720,
                                             "fullEnd": 728,
@@ -1287,12 +1279,8 @@
                                         "start": 975,
                                         "end": 990,
                                         "fullWidth": 15,
-<<<<<<< HEAD
                                         "width": 15,
-                                        "identifier": {
-=======
                                         "propertyName": {
->>>>>>> 85e84683
                                             "kind": "IdentifierName",
                                             "fullStart": 975,
                                             "fullEnd": 983,
@@ -1426,12 +1414,8 @@
                                         "start": 1005,
                                         "end": 1057,
                                         "fullWidth": 52,
-<<<<<<< HEAD
                                         "width": 52,
-                                        "identifier": {
-=======
                                         "propertyName": {
->>>>>>> 85e84683
                                             "kind": "IdentifierName",
                                             "fullStart": 1005,
                                             "fullEnd": 1011,
@@ -1715,12 +1699,8 @@
                                         "start": 1077,
                                         "end": 1079,
                                         "fullWidth": 3,
-<<<<<<< HEAD
                                         "width": 2,
-                                        "identifier": {
-=======
                                         "propertyName": {
->>>>>>> 85e84683
                                             "kind": "IdentifierName",
                                             "fullStart": 1077,
                                             "fullEnd": 1080,
@@ -2489,12 +2469,8 @@
                                         "start": 1288,
                                         "end": 1303,
                                         "fullWidth": 15,
-<<<<<<< HEAD
                                         "width": 15,
-                                        "identifier": {
-=======
                                         "propertyName": {
->>>>>>> 85e84683
                                             "kind": "IdentifierName",
                                             "fullStart": 1288,
                                             "fullEnd": 1296,
@@ -2628,12 +2604,8 @@
                                         "start": 1318,
                                         "end": 1370,
                                         "fullWidth": 52,
-<<<<<<< HEAD
                                         "width": 52,
-                                        "identifier": {
-=======
                                         "propertyName": {
->>>>>>> 85e84683
                                             "kind": "IdentifierName",
                                             "fullStart": 1318,
                                             "fullEnd": 1324,
@@ -2917,12 +2889,8 @@
                                         "start": 1390,
                                         "end": 1392,
                                         "fullWidth": 3,
-<<<<<<< HEAD
                                         "width": 2,
-                                        "identifier": {
-=======
                                         "propertyName": {
->>>>>>> 85e84683
                                             "kind": "IdentifierName",
                                             "fullStart": 1390,
                                             "fullEnd": 1393,
