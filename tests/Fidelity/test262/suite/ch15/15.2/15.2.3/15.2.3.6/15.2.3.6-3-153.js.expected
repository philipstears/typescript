--- conflicted
+++ resolved
@@ -245,12 +245,8 @@
                                         "start": 592,
                                         "end": 600,
                                         "fullWidth": 8,
-<<<<<<< HEAD
                                         "width": 8,
-                                        "identifier": {
-=======
                                         "propertyName": {
->>>>>>> 85e84683
                                             "kind": "IdentifierName",
                                             "fullStart": 592,
                                             "fullEnd": 596,
@@ -411,12 +407,8 @@
                                         "start": 617,
                                         "end": 660,
                                         "fullWidth": 43,
-<<<<<<< HEAD
                                         "width": 43,
-                                        "identifier": {
-=======
                                         "propertyName": {
->>>>>>> 85e84683
                                             "kind": "IdentifierName",
                                             "fullStart": 617,
                                             "fullEnd": 622,
@@ -864,12 +856,8 @@
                                         "start": 734,
                                         "end": 778,
                                         "fullWidth": 44,
-<<<<<<< HEAD
                                         "width": 44,
-                                        "identifier": {
-=======
                                         "propertyName": {
->>>>>>> 85e84683
                                             "kind": "IdentifierName",
                                             "fullStart": 734,
                                             "fullEnd": 746,
@@ -1230,12 +1218,8 @@
                                         "start": 835,
                                         "end": 879,
                                         "fullWidth": 44,
-<<<<<<< HEAD
                                         "width": 44,
-                                        "identifier": {
-=======
                                         "propertyName": {
->>>>>>> 85e84683
                                             "kind": "IdentifierName",
                                             "fullStart": 835,
                                             "fullEnd": 846,
