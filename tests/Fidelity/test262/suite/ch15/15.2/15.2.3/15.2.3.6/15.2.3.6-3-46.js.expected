--- conflicted
+++ resolved
@@ -245,12 +245,8 @@
                                         "start": 601,
                                         "end": 609,
                                         "fullWidth": 8,
-<<<<<<< HEAD
                                         "width": 8,
-                                        "identifier": {
-=======
                                         "propertyName": {
->>>>>>> 85e84683
                                             "kind": "IdentifierName",
                                             "fullStart": 601,
                                             "fullEnd": 605,
@@ -406,12 +402,8 @@
                                         "start": 624,
                                         "end": 640,
                                         "fullWidth": 16,
-<<<<<<< HEAD
                                         "width": 16,
-                                        "identifier": {
-=======
                                         "propertyName": {
->>>>>>> 85e84683
                                             "kind": "IdentifierName",
                                             "fullStart": 624,
                                             "fullEnd": 633,
@@ -889,12 +881,8 @@
                                         "start": 762,
                                         "end": 766,
                                         "fullWidth": 5,
-<<<<<<< HEAD
                                         "width": 4,
-                                        "identifier": {
-=======
                                         "propertyName": {
->>>>>>> 85e84683
                                             "kind": "IdentifierName",
                                             "fullStart": 762,
                                             "fullEnd": 767,
