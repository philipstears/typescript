--- conflicted
+++ resolved
@@ -247,12 +247,8 @@
                                         "start": 666,
                                         "end": 674,
                                         "fullWidth": 8,
-<<<<<<< HEAD
                                         "width": 8,
-                                        "identifier": {
-=======
                                         "propertyName": {
->>>>>>> 85e84683
                                             "kind": "IdentifierName",
                                             "fullStart": 666,
                                             "fullEnd": 670,
@@ -413,12 +409,8 @@
                                         "start": 691,
                                         "end": 713,
                                         "fullWidth": 22,
-<<<<<<< HEAD
                                         "width": 22,
-                                        "identifier": {
-=======
                                         "propertyName": {
->>>>>>> 85e84683
                                             "kind": "IdentifierName",
                                             "fullStart": 691,
                                             "fullEnd": 705,
@@ -552,12 +544,8 @@
                                         "start": 728,
                                         "end": 803,
                                         "fullWidth": 75,
-<<<<<<< HEAD
                                         "width": 75,
-                                        "identifier": {
-=======
                                         "propertyName": {
->>>>>>> 85e84683
                                             "kind": "IdentifierName",
                                             "fullStart": 728,
                                             "fullEnd": 736,
@@ -1482,12 +1470,8 @@
                                         "start": 1001,
                                         "end": 1051,
                                         "fullWidth": 50,
-<<<<<<< HEAD
                                         "width": 50,
-                                        "identifier": {
-=======
                                         "propertyName": {
->>>>>>> 85e84683
                                             "kind": "IdentifierName",
                                             "fullStart": 1001,
                                             "fullEnd": 1023,
@@ -1710,12 +1694,8 @@
                                         "start": 1066,
                                         "end": 1117,
                                         "fullWidth": 51,
-<<<<<<< HEAD
                                         "width": 51,
-                                        "identifier": {
-=======
                                         "propertyName": {
->>>>>>> 85e84683
                                             "kind": "IdentifierName",
                                             "fullStart": 1066,
                                             "fullEnd": 1071,
