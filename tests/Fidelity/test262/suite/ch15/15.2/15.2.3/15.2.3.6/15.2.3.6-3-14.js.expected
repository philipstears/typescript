{
    "isDeclaration": false,
    "languageVersion": "EcmaScript5",
    "parseOptions": {
        "allowAutomaticSemicolonInsertion": true
    },
    "sourceUnit": {
        "kind": "SourceUnit",
        "fullStart": 0,
        "fullEnd": 1179,
        "start": 811,
        "end": 1179,
        "fullWidth": 1179,
        "width": 368,
        "isIncrementallyUnusable": true,
        "moduleElements": [
            {
                "kind": "FunctionDeclaration",
                "fullStart": 0,
                "fullEnd": 1155,
                "start": 811,
                "end": 1153,
                "fullWidth": 1155,
                "width": 342,
                "isIncrementallyUnusable": true,
                "modifiers": [],
                "functionKeyword": {
                    "kind": "FunctionKeyword",
                    "fullStart": 0,
                    "fullEnd": 820,
                    "start": 811,
                    "end": 819,
                    "fullWidth": 820,
                    "width": 8,
                    "text": "function",
                    "value": "function",
                    "valueText": "function",
                    "hasLeadingTrivia": true,
                    "hasLeadingComment": true,
                    "hasLeadingNewLine": true,
                    "hasTrailingTrivia": true,
                    "leadingTrivia": [
                        {
                            "kind": "SingleLineCommentTrivia",
                            "text": "/// Copyright (c) 2012 Ecma International.  All rights reserved. "
                        },
                        {
                            "kind": "NewLineTrivia",
                            "text": "\r\n"
                        },
                        {
                            "kind": "SingleLineCommentTrivia",
                            "text": "/// Ecma International makes this code available under the terms and conditions set"
                        },
                        {
                            "kind": "NewLineTrivia",
                            "text": "\r\n"
                        },
                        {
                            "kind": "SingleLineCommentTrivia",
                            "text": "/// forth on http://hg.ecmascript.org/tests/test262/raw-file/tip/LICENSE (the "
                        },
                        {
                            "kind": "NewLineTrivia",
                            "text": "\r\n"
                        },
                        {
                            "kind": "SingleLineCommentTrivia",
                            "text": "/// \"Use Terms\").   Any redistribution of this code must retain the above "
                        },
                        {
                            "kind": "NewLineTrivia",
                            "text": "\r\n"
                        },
                        {
                            "kind": "SingleLineCommentTrivia",
                            "text": "/// copyright and this notice and otherwise comply with the Use Terms."
                        },
                        {
                            "kind": "NewLineTrivia",
                            "text": "\r\n"
                        },
                        {
                            "kind": "MultiLineCommentTrivia",
                            "text": "/**\r\n * The abtract operation ToPropertyDescriptor  is used to package the\r\n * into a property desc. Step 10 of ToPropertyDescriptor throws a TypeError\r\n * if the property desc ends up having a mix of accessor and data property elements.\r\n *\r\n * @path ch15/15.2/15.2.3/15.2.3.6/15.2.3.6-3-14.js\r\n * @description Object.defineProperty throws TypeError if setter is not callable but not undefined (Object)(8.10.5 step 8.b)\r\n */"
                        },
                        {
                            "kind": "NewLineTrivia",
                            "text": "\r\n"
                        },
                        {
                            "kind": "NewLineTrivia",
                            "text": "\r\n"
                        },
                        {
                            "kind": "NewLineTrivia",
                            "text": "\r\n"
                        }
                    ],
                    "trailingTrivia": [
                        {
                            "kind": "WhitespaceTrivia",
                            "text": " "
                        }
                    ]
                },
                "identifier": {
                    "kind": "IdentifierName",
                    "fullStart": 820,
                    "fullEnd": 828,
                    "start": 820,
                    "end": 828,
                    "fullWidth": 8,
                    "width": 8,
                    "text": "testcase",
                    "value": "testcase",
                    "valueText": "testcase"
                },
                "callSignature": {
                    "kind": "CallSignature",
                    "fullStart": 828,
                    "fullEnd": 831,
                    "start": 828,
                    "end": 830,
                    "fullWidth": 3,
                    "width": 2,
                    "parameterList": {
                        "kind": "ParameterList",
                        "fullStart": 828,
                        "fullEnd": 831,
                        "start": 828,
                        "end": 830,
                        "fullWidth": 3,
                        "width": 2,
                        "openParenToken": {
                            "kind": "OpenParenToken",
                            "fullStart": 828,
                            "fullEnd": 829,
                            "start": 828,
                            "end": 829,
                            "fullWidth": 1,
                            "width": 1,
                            "text": "(",
                            "value": "(",
                            "valueText": "("
                        },
                        "parameters": [],
                        "closeParenToken": {
                            "kind": "CloseParenToken",
                            "fullStart": 829,
                            "fullEnd": 831,
                            "start": 829,
                            "end": 830,
                            "fullWidth": 2,
                            "width": 1,
                            "text": ")",
                            "value": ")",
                            "valueText": ")",
                            "hasTrailingTrivia": true,
                            "trailingTrivia": [
                                {
                                    "kind": "WhitespaceTrivia",
                                    "text": " "
                                }
                            ]
                        }
                    }
                },
                "block": {
                    "kind": "Block",
                    "fullStart": 831,
                    "fullEnd": 1155,
                    "start": 831,
                    "end": 1153,
                    "fullWidth": 324,
                    "width": 322,
                    "isIncrementallyUnusable": true,
                    "openBraceToken": {
                        "kind": "OpenBraceToken",
                        "fullStart": 831,
                        "fullEnd": 834,
                        "start": 831,
                        "end": 832,
                        "fullWidth": 3,
                        "width": 1,
                        "text": "{",
                        "value": "{",
                        "valueText": "{",
                        "hasTrailingTrivia": true,
                        "hasTrailingNewLine": true,
                        "trailingTrivia": [
                            {
                                "kind": "NewLineTrivia",
                                "text": "\r\n"
                            }
                        ]
                    },
                    "statements": [
                        {
                            "kind": "VariableStatement",
                            "fullStart": 834,
                            "fullEnd": 851,
                            "start": 838,
                            "end": 849,
                            "fullWidth": 17,
                            "width": 11,
                            "modifiers": [],
                            "variableDeclaration": {
                                "kind": "VariableDeclaration",
                                "fullStart": 834,
                                "fullEnd": 848,
                                "start": 838,
                                "end": 848,
                                "fullWidth": 14,
                                "width": 10,
                                "varKeyword": {
                                    "kind": "VarKeyword",
                                    "fullStart": 834,
                                    "fullEnd": 842,
                                    "start": 838,
                                    "end": 841,
                                    "fullWidth": 8,
                                    "width": 3,
                                    "text": "var",
                                    "value": "var",
                                    "valueText": "var",
                                    "hasLeadingTrivia": true,
                                    "hasTrailingTrivia": true,
                                    "leadingTrivia": [
                                        {
                                            "kind": "WhitespaceTrivia",
                                            "text": "    "
                                        }
                                    ],
                                    "trailingTrivia": [
                                        {
                                            "kind": "WhitespaceTrivia",
                                            "text": " "
                                        }
                                    ]
                                },
                                "variableDeclarators": [
                                    {
                                        "kind": "VariableDeclarator",
                                        "fullStart": 842,
                                        "fullEnd": 848,
                                        "start": 842,
                                        "end": 848,
                                        "fullWidth": 6,
<<<<<<< HEAD
                                        "width": 6,
                                        "identifier": {
=======
                                        "propertyName": {
>>>>>>> 85e84683
                                            "kind": "IdentifierName",
                                            "fullStart": 842,
                                            "fullEnd": 844,
                                            "start": 842,
                                            "end": 843,
                                            "fullWidth": 2,
                                            "width": 1,
                                            "text": "o",
                                            "value": "o",
                                            "valueText": "o",
                                            "hasTrailingTrivia": true,
                                            "trailingTrivia": [
                                                {
                                                    "kind": "WhitespaceTrivia",
                                                    "text": " "
                                                }
                                            ]
                                        },
                                        "equalsValueClause": {
                                            "kind": "EqualsValueClause",
                                            "fullStart": 844,
                                            "fullEnd": 848,
                                            "start": 844,
                                            "end": 848,
                                            "fullWidth": 4,
                                            "width": 4,
                                            "equalsToken": {
                                                "kind": "EqualsToken",
                                                "fullStart": 844,
                                                "fullEnd": 846,
                                                "start": 844,
                                                "end": 845,
                                                "fullWidth": 2,
                                                "width": 1,
                                                "text": "=",
                                                "value": "=",
                                                "valueText": "=",
                                                "hasTrailingTrivia": true,
                                                "trailingTrivia": [
                                                    {
                                                        "kind": "WhitespaceTrivia",
                                                        "text": " "
                                                    }
                                                ]
                                            },
                                            "value": {
                                                "kind": "ObjectLiteralExpression",
                                                "fullStart": 846,
                                                "fullEnd": 848,
                                                "start": 846,
                                                "end": 848,
                                                "fullWidth": 2,
                                                "width": 2,
                                                "openBraceToken": {
                                                    "kind": "OpenBraceToken",
                                                    "fullStart": 846,
                                                    "fullEnd": 847,
                                                    "start": 846,
                                                    "end": 847,
                                                    "fullWidth": 1,
                                                    "width": 1,
                                                    "text": "{",
                                                    "value": "{",
                                                    "valueText": "{"
                                                },
                                                "propertyAssignments": [],
                                                "closeBraceToken": {
                                                    "kind": "CloseBraceToken",
                                                    "fullStart": 847,
                                                    "fullEnd": 848,
                                                    "start": 847,
                                                    "end": 848,
                                                    "fullWidth": 1,
                                                    "width": 1,
                                                    "text": "}",
                                                    "value": "}",
                                                    "valueText": "}"
                                                }
                                            }
                                        }
                                    }
                                ]
                            },
                            "semicolonToken": {
                                "kind": "SemicolonToken",
                                "fullStart": 848,
                                "fullEnd": 851,
                                "start": 848,
                                "end": 849,
                                "fullWidth": 3,
                                "width": 1,
                                "text": ";",
                                "value": ";",
                                "valueText": ";",
                                "hasTrailingTrivia": true,
                                "hasTrailingNewLine": true,
                                "trailingTrivia": [
                                    {
                                        "kind": "NewLineTrivia",
                                        "text": "\r\n"
                                    }
                                ]
                            }
                        },
                        {
                            "kind": "VariableStatement",
                            "fullStart": 851,
                            "fullEnd": 906,
                            "start": 882,
                            "end": 904,
                            "fullWidth": 55,
                            "width": 22,
                            "modifiers": [],
                            "variableDeclaration": {
                                "kind": "VariableDeclaration",
                                "fullStart": 851,
                                "fullEnd": 903,
                                "start": 882,
                                "end": 903,
                                "fullWidth": 52,
                                "width": 21,
                                "varKeyword": {
                                    "kind": "VarKeyword",
                                    "fullStart": 851,
                                    "fullEnd": 886,
                                    "start": 882,
                                    "end": 885,
                                    "fullWidth": 35,
                                    "width": 3,
                                    "text": "var",
                                    "value": "var",
                                    "valueText": "var",
                                    "hasLeadingTrivia": true,
                                    "hasLeadingComment": true,
                                    "hasLeadingNewLine": true,
                                    "hasTrailingTrivia": true,
                                    "leadingTrivia": [
                                        {
                                            "kind": "WhitespaceTrivia",
                                            "text": "    "
                                        },
                                        {
                                            "kind": "NewLineTrivia",
                                            "text": "\r\n"
                                        },
                                        {
                                            "kind": "WhitespaceTrivia",
                                            "text": "    "
                                        },
                                        {
                                            "kind": "SingleLineCommentTrivia",
                                            "text": "// dummy getter"
                                        },
                                        {
                                            "kind": "NewLineTrivia",
                                            "text": "\r\n"
                                        },
                                        {
                                            "kind": "WhitespaceTrivia",
                                            "text": "    "
                                        }
                                    ],
                                    "trailingTrivia": [
                                        {
                                            "kind": "WhitespaceTrivia",
                                            "text": " "
                                        }
                                    ]
                                },
                                "variableDeclarators": [
                                    {
                                        "kind": "VariableDeclarator",
                                        "fullStart": 886,
                                        "fullEnd": 903,
                                        "start": 886,
                                        "end": 903,
                                        "fullWidth": 17,
<<<<<<< HEAD
                                        "width": 17,
                                        "identifier": {
=======
                                        "propertyName": {
>>>>>>> 85e84683
                                            "kind": "IdentifierName",
                                            "fullStart": 886,
                                            "fullEnd": 893,
                                            "start": 886,
                                            "end": 892,
                                            "fullWidth": 7,
                                            "width": 6,
                                            "text": "setter",
                                            "value": "setter",
                                            "valueText": "setter",
                                            "hasTrailingTrivia": true,
                                            "trailingTrivia": [
                                                {
                                                    "kind": "WhitespaceTrivia",
                                                    "text": " "
                                                }
                                            ]
                                        },
                                        "equalsValueClause": {
                                            "kind": "EqualsValueClause",
                                            "fullStart": 893,
                                            "fullEnd": 903,
                                            "start": 893,
                                            "end": 903,
                                            "fullWidth": 10,
                                            "width": 10,
                                            "equalsToken": {
                                                "kind": "EqualsToken",
                                                "fullStart": 893,
                                                "fullEnd": 895,
                                                "start": 893,
                                                "end": 894,
                                                "fullWidth": 2,
                                                "width": 1,
                                                "text": "=",
                                                "value": "=",
                                                "valueText": "=",
                                                "hasTrailingTrivia": true,
                                                "trailingTrivia": [
                                                    {
                                                        "kind": "WhitespaceTrivia",
                                                        "text": " "
                                                    }
                                                ]
                                            },
                                            "value": {
                                                "kind": "ObjectLiteralExpression",
                                                "fullStart": 895,
                                                "fullEnd": 903,
                                                "start": 895,
                                                "end": 903,
                                                "fullWidth": 8,
                                                "width": 8,
                                                "openBraceToken": {
                                                    "kind": "OpenBraceToken",
                                                    "fullStart": 895,
                                                    "fullEnd": 897,
                                                    "start": 895,
                                                    "end": 896,
                                                    "fullWidth": 2,
                                                    "width": 1,
                                                    "text": "{",
                                                    "value": "{",
                                                    "valueText": "{",
                                                    "hasTrailingTrivia": true,
                                                    "trailingTrivia": [
                                                        {
                                                            "kind": "WhitespaceTrivia",
                                                            "text": " "
                                                        }
                                                    ]
                                                },
                                                "propertyAssignments": [
                                                    {
                                                        "kind": "SimplePropertyAssignment",
                                                        "fullStart": 897,
                                                        "fullEnd": 902,
                                                        "start": 897,
                                                        "end": 901,
                                                        "fullWidth": 5,
                                                        "width": 4,
                                                        "propertyName": {
                                                            "kind": "IdentifierName",
                                                            "fullStart": 897,
                                                            "fullEnd": 898,
                                                            "start": 897,
                                                            "end": 898,
                                                            "fullWidth": 1,
                                                            "width": 1,
                                                            "text": "a",
                                                            "value": "a",
                                                            "valueText": "a"
                                                        },
                                                        "colonToken": {
                                                            "kind": "ColonToken",
                                                            "fullStart": 898,
                                                            "fullEnd": 900,
                                                            "start": 898,
                                                            "end": 899,
                                                            "fullWidth": 2,
                                                            "width": 1,
                                                            "text": ":",
                                                            "value": ":",
                                                            "valueText": ":",
                                                            "hasTrailingTrivia": true,
                                                            "trailingTrivia": [
                                                                {
                                                                    "kind": "WhitespaceTrivia",
                                                                    "text": " "
                                                                }
                                                            ]
                                                        },
                                                        "expression": {
                                                            "kind": "NumericLiteral",
                                                            "fullStart": 900,
                                                            "fullEnd": 902,
                                                            "start": 900,
                                                            "end": 901,
                                                            "fullWidth": 2,
                                                            "width": 1,
                                                            "text": "1",
                                                            "value": 1,
                                                            "valueText": "1",
                                                            "hasTrailingTrivia": true,
                                                            "trailingTrivia": [
                                                                {
                                                                    "kind": "WhitespaceTrivia",
                                                                    "text": " "
                                                                }
                                                            ]
                                                        }
                                                    }
                                                ],
                                                "closeBraceToken": {
                                                    "kind": "CloseBraceToken",
                                                    "fullStart": 902,
                                                    "fullEnd": 903,
                                                    "start": 902,
                                                    "end": 903,
                                                    "fullWidth": 1,
                                                    "width": 1,
                                                    "text": "}",
                                                    "value": "}",
                                                    "valueText": "}"
                                                }
                                            }
                                        }
                                    }
                                ]
                            },
                            "semicolonToken": {
                                "kind": "SemicolonToken",
                                "fullStart": 903,
                                "fullEnd": 906,
                                "start": 903,
                                "end": 904,
                                "fullWidth": 3,
                                "width": 1,
                                "text": ";",
                                "value": ";",
                                "valueText": ";",
                                "hasTrailingTrivia": true,
                                "hasTrailingNewLine": true,
                                "trailingTrivia": [
                                    {
                                        "kind": "NewLineTrivia",
                                        "text": "\r\n"
                                    }
                                ]
                            }
                        },
                        {
                            "kind": "VariableStatement",
                            "fullStart": 906,
                            "fullEnd": 939,
                            "start": 910,
                            "end": 937,
                            "fullWidth": 33,
                            "width": 27,
                            "isIncrementallyUnusable": true,
                            "modifiers": [],
                            "variableDeclaration": {
                                "kind": "VariableDeclaration",
                                "fullStart": 906,
                                "fullEnd": 936,
                                "start": 910,
                                "end": 936,
                                "fullWidth": 30,
                                "width": 26,
                                "isIncrementallyUnusable": true,
                                "varKeyword": {
                                    "kind": "VarKeyword",
                                    "fullStart": 906,
                                    "fullEnd": 914,
                                    "start": 910,
                                    "end": 913,
                                    "fullWidth": 8,
                                    "width": 3,
                                    "text": "var",
                                    "value": "var",
                                    "valueText": "var",
                                    "hasLeadingTrivia": true,
                                    "hasTrailingTrivia": true,
                                    "leadingTrivia": [
                                        {
                                            "kind": "WhitespaceTrivia",
                                            "text": "    "
                                        }
                                    ],
                                    "trailingTrivia": [
                                        {
                                            "kind": "WhitespaceTrivia",
                                            "text": " "
                                        }
                                    ]
                                },
                                "variableDeclarators": [
                                    {
                                        "kind": "VariableDeclarator",
                                        "fullStart": 914,
                                        "fullEnd": 936,
                                        "start": 914,
                                        "end": 936,
                                        "fullWidth": 22,
                                        "width": 22,
                                        "isIncrementallyUnusable": true,
                                        "propertyName": {
                                            "kind": "IdentifierName",
                                            "fullStart": 914,
                                            "fullEnd": 919,
                                            "start": 914,
                                            "end": 918,
                                            "fullWidth": 5,
                                            "width": 4,
                                            "text": "desc",
                                            "value": "desc",
                                            "valueText": "desc",
                                            "hasTrailingTrivia": true,
                                            "trailingTrivia": [
                                                {
                                                    "kind": "WhitespaceTrivia",
                                                    "text": " "
                                                }
                                            ]
                                        },
                                        "equalsValueClause": {
                                            "kind": "EqualsValueClause",
                                            "fullStart": 919,
                                            "fullEnd": 936,
                                            "start": 919,
                                            "end": 936,
                                            "fullWidth": 17,
                                            "width": 17,
                                            "isIncrementallyUnusable": true,
                                            "equalsToken": {
                                                "kind": "EqualsToken",
                                                "fullStart": 919,
                                                "fullEnd": 921,
                                                "start": 919,
                                                "end": 920,
                                                "fullWidth": 2,
                                                "width": 1,
                                                "text": "=",
                                                "value": "=",
                                                "valueText": "=",
                                                "hasTrailingTrivia": true,
                                                "trailingTrivia": [
                                                    {
                                                        "kind": "WhitespaceTrivia",
                                                        "text": " "
                                                    }
                                                ]
                                            },
                                            "value": {
                                                "kind": "ObjectLiteralExpression",
                                                "fullStart": 921,
                                                "fullEnd": 936,
                                                "start": 921,
                                                "end": 936,
                                                "fullWidth": 15,
                                                "width": 15,
                                                "isIncrementallyUnusable": true,
                                                "openBraceToken": {
                                                    "kind": "OpenBraceToken",
                                                    "fullStart": 921,
                                                    "fullEnd": 923,
                                                    "start": 921,
                                                    "end": 922,
                                                    "fullWidth": 2,
                                                    "width": 1,
                                                    "text": "{",
                                                    "value": "{",
                                                    "valueText": "{",
                                                    "hasTrailingTrivia": true,
                                                    "trailingTrivia": [
                                                        {
                                                            "kind": "WhitespaceTrivia",
                                                            "text": " "
                                                        }
                                                    ]
                                                },
                                                "propertyAssignments": [
                                                    {
                                                        "kind": "SimplePropertyAssignment",
                                                        "fullStart": 923,
                                                        "fullEnd": 935,
                                                        "start": 923,
                                                        "end": 934,
                                                        "fullWidth": 12,
                                                        "width": 11,
                                                        "isIncrementallyUnusable": true,
                                                        "propertyName": {
                                                            "kind": "IdentifierName",
                                                            "fullStart": 923,
                                                            "fullEnd": 926,
                                                            "start": 923,
                                                            "end": 926,
                                                            "fullWidth": 3,
                                                            "width": 3,
                                                            "text": "set",
                                                            "value": "set",
                                                            "valueText": "set"
                                                        },
                                                        "colonToken": {
                                                            "kind": "ColonToken",
                                                            "fullStart": 926,
                                                            "fullEnd": 928,
                                                            "start": 926,
                                                            "end": 927,
                                                            "fullWidth": 2,
                                                            "width": 1,
                                                            "text": ":",
                                                            "value": ":",
                                                            "valueText": ":",
                                                            "hasTrailingTrivia": true,
                                                            "trailingTrivia": [
                                                                {
                                                                    "kind": "WhitespaceTrivia",
                                                                    "text": " "
                                                                }
                                                            ]
                                                        },
                                                        "expression": {
                                                            "kind": "IdentifierName",
                                                            "fullStart": 928,
                                                            "fullEnd": 935,
                                                            "start": 928,
                                                            "end": 934,
                                                            "fullWidth": 7,
                                                            "width": 6,
                                                            "text": "setter",
                                                            "value": "setter",
                                                            "valueText": "setter",
                                                            "hasTrailingTrivia": true,
                                                            "trailingTrivia": [
                                                                {
                                                                    "kind": "WhitespaceTrivia",
                                                                    "text": " "
                                                                }
                                                            ]
                                                        }
                                                    }
                                                ],
                                                "closeBraceToken": {
                                                    "kind": "CloseBraceToken",
                                                    "fullStart": 935,
                                                    "fullEnd": 936,
                                                    "start": 935,
                                                    "end": 936,
                                                    "fullWidth": 1,
                                                    "width": 1,
                                                    "text": "}",
                                                    "value": "}",
                                                    "valueText": "}"
                                                }
                                            }
                                        }
                                    }
                                ]
                            },
                            "semicolonToken": {
                                "kind": "SemicolonToken",
                                "fullStart": 936,
                                "fullEnd": 939,
                                "start": 936,
                                "end": 937,
                                "fullWidth": 3,
                                "width": 1,
                                "text": ";",
                                "value": ";",
                                "valueText": ";",
                                "hasTrailingTrivia": true,
                                "hasTrailingNewLine": true,
                                "trailingTrivia": [
                                    {
                                        "kind": "NewLineTrivia",
                                        "text": "\r\n"
                                    }
                                ]
                            }
                        },
                        {
                            "kind": "TryStatement",
                            "fullStart": 939,
                            "fullEnd": 1151,
                            "start": 949,
                            "end": 1149,
                            "fullWidth": 212,
                            "width": 200,
                            "tryKeyword": {
                                "kind": "TryKeyword",
                                "fullStart": 939,
                                "fullEnd": 953,
                                "start": 949,
                                "end": 952,
                                "fullWidth": 14,
                                "width": 3,
                                "text": "try",
                                "value": "try",
                                "valueText": "try",
                                "hasLeadingTrivia": true,
                                "hasLeadingNewLine": true,
                                "hasTrailingTrivia": true,
                                "leadingTrivia": [
                                    {
                                        "kind": "WhitespaceTrivia",
                                        "text": "    "
                                    },
                                    {
                                        "kind": "NewLineTrivia",
                                        "text": "\r\n"
                                    },
                                    {
                                        "kind": "WhitespaceTrivia",
                                        "text": "    "
                                    }
                                ],
                                "trailingTrivia": [
                                    {
                                        "kind": "WhitespaceTrivia",
                                        "text": " "
                                    }
                                ]
                            },
                            "block": {
                                "kind": "Block",
                                "fullStart": 953,
                                "fullEnd": 1009,
                                "start": 953,
                                "end": 1007,
                                "fullWidth": 56,
                                "width": 54,
                                "openBraceToken": {
                                    "kind": "OpenBraceToken",
                                    "fullStart": 953,
                                    "fullEnd": 956,
                                    "start": 953,
                                    "end": 954,
                                    "fullWidth": 3,
                                    "width": 1,
                                    "text": "{",
                                    "value": "{",
                                    "valueText": "{",
                                    "hasTrailingTrivia": true,
                                    "hasTrailingNewLine": true,
                                    "trailingTrivia": [
                                        {
                                            "kind": "NewLineTrivia",
                                            "text": "\r\n"
                                        }
                                    ]
                                },
                                "statements": [
                                    {
                                        "kind": "ExpressionStatement",
                                        "fullStart": 956,
                                        "fullEnd": 1002,
                                        "start": 962,
                                        "end": 1000,
                                        "fullWidth": 46,
                                        "width": 38,
                                        "expression": {
                                            "kind": "InvocationExpression",
                                            "fullStart": 956,
                                            "fullEnd": 999,
                                            "start": 962,
                                            "end": 999,
                                            "fullWidth": 43,
                                            "width": 37,
                                            "expression": {
                                                "kind": "MemberAccessExpression",
                                                "fullStart": 956,
                                                "fullEnd": 983,
                                                "start": 962,
                                                "end": 983,
                                                "fullWidth": 27,
                                                "width": 21,
                                                "expression": {
                                                    "kind": "IdentifierName",
                                                    "fullStart": 956,
                                                    "fullEnd": 968,
                                                    "start": 962,
                                                    "end": 968,
                                                    "fullWidth": 12,
                                                    "width": 6,
                                                    "text": "Object",
                                                    "value": "Object",
                                                    "valueText": "Object",
                                                    "hasLeadingTrivia": true,
                                                    "leadingTrivia": [
                                                        {
                                                            "kind": "WhitespaceTrivia",
                                                            "text": "      "
                                                        }
                                                    ]
                                                },
                                                "dotToken": {
                                                    "kind": "DotToken",
                                                    "fullStart": 968,
                                                    "fullEnd": 969,
                                                    "start": 968,
                                                    "end": 969,
                                                    "fullWidth": 1,
                                                    "width": 1,
                                                    "text": ".",
                                                    "value": ".",
                                                    "valueText": "."
                                                },
                                                "name": {
                                                    "kind": "IdentifierName",
                                                    "fullStart": 969,
                                                    "fullEnd": 983,
                                                    "start": 969,
                                                    "end": 983,
                                                    "fullWidth": 14,
                                                    "width": 14,
                                                    "text": "defineProperty",
                                                    "value": "defineProperty",
                                                    "valueText": "defineProperty"
                                                }
                                            },
                                            "argumentList": {
                                                "kind": "ArgumentList",
                                                "fullStart": 983,
                                                "fullEnd": 999,
                                                "start": 983,
                                                "end": 999,
                                                "fullWidth": 16,
                                                "width": 16,
                                                "openParenToken": {
                                                    "kind": "OpenParenToken",
                                                    "fullStart": 983,
                                                    "fullEnd": 984,
                                                    "start": 983,
                                                    "end": 984,
                                                    "fullWidth": 1,
                                                    "width": 1,
                                                    "text": "(",
                                                    "value": "(",
                                                    "valueText": "("
                                                },
                                                "arguments": [
                                                    {
                                                        "kind": "IdentifierName",
                                                        "fullStart": 984,
                                                        "fullEnd": 985,
                                                        "start": 984,
                                                        "end": 985,
                                                        "fullWidth": 1,
                                                        "width": 1,
                                                        "text": "o",
                                                        "value": "o",
                                                        "valueText": "o"
                                                    },
                                                    {
                                                        "kind": "CommaToken",
                                                        "fullStart": 985,
                                                        "fullEnd": 987,
                                                        "start": 985,
                                                        "end": 986,
                                                        "fullWidth": 2,
                                                        "width": 1,
                                                        "text": ",",
                                                        "value": ",",
                                                        "valueText": ",",
                                                        "hasTrailingTrivia": true,
                                                        "trailingTrivia": [
                                                            {
                                                                "kind": "WhitespaceTrivia",
                                                                "text": " "
                                                            }
                                                        ]
                                                    },
                                                    {
                                                        "kind": "StringLiteral",
                                                        "fullStart": 987,
                                                        "fullEnd": 992,
                                                        "start": 987,
                                                        "end": 992,
                                                        "fullWidth": 5,
                                                        "width": 5,
                                                        "text": "\"foo\"",
                                                        "value": "foo",
                                                        "valueText": "foo"
                                                    },
                                                    {
                                                        "kind": "CommaToken",
                                                        "fullStart": 992,
                                                        "fullEnd": 994,
                                                        "start": 992,
                                                        "end": 993,
                                                        "fullWidth": 2,
                                                        "width": 1,
                                                        "text": ",",
                                                        "value": ",",
                                                        "valueText": ",",
                                                        "hasTrailingTrivia": true,
                                                        "trailingTrivia": [
                                                            {
                                                                "kind": "WhitespaceTrivia",
                                                                "text": " "
                                                            }
                                                        ]
                                                    },
                                                    {
                                                        "kind": "IdentifierName",
                                                        "fullStart": 994,
                                                        "fullEnd": 998,
                                                        "start": 994,
                                                        "end": 998,
                                                        "fullWidth": 4,
                                                        "width": 4,
                                                        "text": "desc",
                                                        "value": "desc",
                                                        "valueText": "desc"
                                                    }
                                                ],
                                                "closeParenToken": {
                                                    "kind": "CloseParenToken",
                                                    "fullStart": 998,
                                                    "fullEnd": 999,
                                                    "start": 998,
                                                    "end": 999,
                                                    "fullWidth": 1,
                                                    "width": 1,
                                                    "text": ")",
                                                    "value": ")",
                                                    "valueText": ")"
                                                }
                                            }
                                        },
                                        "semicolonToken": {
                                            "kind": "SemicolonToken",
                                            "fullStart": 999,
                                            "fullEnd": 1002,
                                            "start": 999,
                                            "end": 1000,
                                            "fullWidth": 3,
                                            "width": 1,
                                            "text": ";",
                                            "value": ";",
                                            "valueText": ";",
                                            "hasTrailingTrivia": true,
                                            "hasTrailingNewLine": true,
                                            "trailingTrivia": [
                                                {
                                                    "kind": "NewLineTrivia",
                                                    "text": "\r\n"
                                                }
                                            ]
                                        }
                                    }
                                ],
                                "closeBraceToken": {
                                    "kind": "CloseBraceToken",
                                    "fullStart": 1002,
                                    "fullEnd": 1009,
                                    "start": 1006,
                                    "end": 1007,
                                    "fullWidth": 7,
                                    "width": 1,
                                    "text": "}",
                                    "value": "}",
                                    "valueText": "}",
                                    "hasLeadingTrivia": true,
                                    "hasTrailingTrivia": true,
                                    "hasTrailingNewLine": true,
                                    "leadingTrivia": [
                                        {
                                            "kind": "WhitespaceTrivia",
                                            "text": "    "
                                        }
                                    ],
                                    "trailingTrivia": [
                                        {
                                            "kind": "NewLineTrivia",
                                            "text": "\r\n"
                                        }
                                    ]
                                }
                            },
                            "catchClause": {
                                "kind": "CatchClause",
                                "fullStart": 1009,
                                "fullEnd": 1151,
                                "start": 1013,
                                "end": 1149,
                                "fullWidth": 142,
                                "width": 136,
                                "catchKeyword": {
                                    "kind": "CatchKeyword",
                                    "fullStart": 1009,
                                    "fullEnd": 1019,
                                    "start": 1013,
                                    "end": 1018,
                                    "fullWidth": 10,
                                    "width": 5,
                                    "text": "catch",
                                    "value": "catch",
                                    "valueText": "catch",
                                    "hasLeadingTrivia": true,
                                    "hasTrailingTrivia": true,
                                    "leadingTrivia": [
                                        {
                                            "kind": "WhitespaceTrivia",
                                            "text": "    "
                                        }
                                    ],
                                    "trailingTrivia": [
                                        {
                                            "kind": "WhitespaceTrivia",
                                            "text": " "
                                        }
                                    ]
                                },
                                "openParenToken": {
                                    "kind": "OpenParenToken",
                                    "fullStart": 1019,
                                    "fullEnd": 1020,
                                    "start": 1019,
                                    "end": 1020,
                                    "fullWidth": 1,
                                    "width": 1,
                                    "text": "(",
                                    "value": "(",
                                    "valueText": "("
                                },
                                "identifier": {
                                    "kind": "IdentifierName",
                                    "fullStart": 1020,
                                    "fullEnd": 1021,
                                    "start": 1020,
                                    "end": 1021,
                                    "fullWidth": 1,
                                    "width": 1,
                                    "text": "e",
                                    "value": "e",
                                    "valueText": "e"
                                },
                                "closeParenToken": {
                                    "kind": "CloseParenToken",
                                    "fullStart": 1021,
                                    "fullEnd": 1023,
                                    "start": 1021,
                                    "end": 1022,
                                    "fullWidth": 2,
                                    "width": 1,
                                    "text": ")",
                                    "value": ")",
                                    "valueText": ")",
                                    "hasTrailingTrivia": true,
                                    "trailingTrivia": [
                                        {
                                            "kind": "WhitespaceTrivia",
                                            "text": " "
                                        }
                                    ]
                                },
                                "block": {
                                    "kind": "Block",
                                    "fullStart": 1023,
                                    "fullEnd": 1151,
                                    "start": 1023,
                                    "end": 1149,
                                    "fullWidth": 128,
                                    "width": 126,
                                    "openBraceToken": {
                                        "kind": "OpenBraceToken",
                                        "fullStart": 1023,
                                        "fullEnd": 1026,
                                        "start": 1023,
                                        "end": 1024,
                                        "fullWidth": 3,
                                        "width": 1,
                                        "text": "{",
                                        "value": "{",
                                        "valueText": "{",
                                        "hasTrailingTrivia": true,
                                        "hasTrailingNewLine": true,
                                        "trailingTrivia": [
                                            {
                                                "kind": "NewLineTrivia",
                                                "text": "\r\n"
                                            }
                                        ]
                                    },
                                    "statements": [
                                        {
                                            "kind": "IfStatement",
                                            "fullStart": 1026,
                                            "fullEnd": 1144,
                                            "start": 1032,
                                            "end": 1142,
                                            "fullWidth": 118,
                                            "width": 110,
                                            "ifKeyword": {
                                                "kind": "IfKeyword",
                                                "fullStart": 1026,
                                                "fullEnd": 1035,
                                                "start": 1032,
                                                "end": 1034,
                                                "fullWidth": 9,
                                                "width": 2,
                                                "text": "if",
                                                "value": "if",
                                                "valueText": "if",
                                                "hasLeadingTrivia": true,
                                                "hasTrailingTrivia": true,
                                                "leadingTrivia": [
                                                    {
                                                        "kind": "WhitespaceTrivia",
                                                        "text": "      "
                                                    }
                                                ],
                                                "trailingTrivia": [
                                                    {
                                                        "kind": "WhitespaceTrivia",
                                                        "text": " "
                                                    }
                                                ]
                                            },
                                            "openParenToken": {
                                                "kind": "OpenParenToken",
                                                "fullStart": 1035,
                                                "fullEnd": 1036,
                                                "start": 1035,
                                                "end": 1036,
                                                "fullWidth": 1,
                                                "width": 1,
                                                "text": "(",
                                                "value": "(",
                                                "valueText": "("
                                            },
                                            "condition": {
                                                "kind": "LogicalAndExpression",
                                                "fullStart": 1036,
                                                "fullEnd": 1108,
                                                "start": 1036,
                                                "end": 1108,
                                                "fullWidth": 72,
                                                "width": 72,
                                                "left": {
                                                    "kind": "InstanceOfExpression",
                                                    "fullStart": 1036,
                                                    "fullEnd": 1059,
                                                    "start": 1036,
                                                    "end": 1058,
                                                    "fullWidth": 23,
                                                    "width": 22,
                                                    "left": {
                                                        "kind": "IdentifierName",
                                                        "fullStart": 1036,
                                                        "fullEnd": 1038,
                                                        "start": 1036,
                                                        "end": 1037,
                                                        "fullWidth": 2,
                                                        "width": 1,
                                                        "text": "e",
                                                        "value": "e",
                                                        "valueText": "e",
                                                        "hasTrailingTrivia": true,
                                                        "trailingTrivia": [
                                                            {
                                                                "kind": "WhitespaceTrivia",
                                                                "text": " "
                                                            }
                                                        ]
                                                    },
                                                    "operatorToken": {
                                                        "kind": "InstanceOfKeyword",
                                                        "fullStart": 1038,
                                                        "fullEnd": 1049,
                                                        "start": 1038,
                                                        "end": 1048,
                                                        "fullWidth": 11,
                                                        "width": 10,
                                                        "text": "instanceof",
                                                        "value": "instanceof",
                                                        "valueText": "instanceof",
                                                        "hasTrailingTrivia": true,
                                                        "trailingTrivia": [
                                                            {
                                                                "kind": "WhitespaceTrivia",
                                                                "text": " "
                                                            }
                                                        ]
                                                    },
                                                    "right": {
                                                        "kind": "IdentifierName",
                                                        "fullStart": 1049,
                                                        "fullEnd": 1059,
                                                        "start": 1049,
                                                        "end": 1058,
                                                        "fullWidth": 10,
                                                        "width": 9,
                                                        "text": "TypeError",
                                                        "value": "TypeError",
                                                        "valueText": "TypeError",
                                                        "hasTrailingTrivia": true,
                                                        "trailingTrivia": [
                                                            {
                                                                "kind": "WhitespaceTrivia",
                                                                "text": " "
                                                            }
                                                        ]
                                                    }
                                                },
                                                "operatorToken": {
                                                    "kind": "AmpersandAmpersandToken",
                                                    "fullStart": 1059,
                                                    "fullEnd": 1063,
                                                    "start": 1059,
                                                    "end": 1061,
                                                    "fullWidth": 4,
                                                    "width": 2,
                                                    "text": "&&",
                                                    "value": "&&",
                                                    "valueText": "&&",
                                                    "hasTrailingTrivia": true,
                                                    "hasTrailingNewLine": true,
                                                    "trailingTrivia": [
                                                        {
                                                            "kind": "NewLineTrivia",
                                                            "text": "\r\n"
                                                        }
                                                    ]
                                                },
                                                "right": {
                                                    "kind": "ParenthesizedExpression",
                                                    "fullStart": 1063,
                                                    "fullEnd": 1108,
                                                    "start": 1073,
                                                    "end": 1108,
                                                    "fullWidth": 45,
                                                    "width": 35,
                                                    "openParenToken": {
                                                        "kind": "OpenParenToken",
                                                        "fullStart": 1063,
                                                        "fullEnd": 1074,
                                                        "start": 1073,
                                                        "end": 1074,
                                                        "fullWidth": 11,
                                                        "width": 1,
                                                        "text": "(",
                                                        "value": "(",
                                                        "valueText": "(",
                                                        "hasLeadingTrivia": true,
                                                        "leadingTrivia": [
                                                            {
                                                                "kind": "WhitespaceTrivia",
                                                                "text": "          "
                                                            }
                                                        ]
                                                    },
                                                    "expression": {
                                                        "kind": "EqualsExpression",
                                                        "fullStart": 1074,
                                                        "fullEnd": 1107,
                                                        "start": 1074,
                                                        "end": 1107,
                                                        "fullWidth": 33,
                                                        "width": 33,
                                                        "left": {
                                                            "kind": "InvocationExpression",
                                                            "fullStart": 1074,
                                                            "fullEnd": 1098,
                                                            "start": 1074,
                                                            "end": 1097,
                                                            "fullWidth": 24,
                                                            "width": 23,
                                                            "expression": {
                                                                "kind": "MemberAccessExpression",
                                                                "fullStart": 1074,
                                                                "fullEnd": 1090,
                                                                "start": 1074,
                                                                "end": 1090,
                                                                "fullWidth": 16,
                                                                "width": 16,
                                                                "expression": {
                                                                    "kind": "IdentifierName",
                                                                    "fullStart": 1074,
                                                                    "fullEnd": 1075,
                                                                    "start": 1074,
                                                                    "end": 1075,
                                                                    "fullWidth": 1,
                                                                    "width": 1,
                                                                    "text": "o",
                                                                    "value": "o",
                                                                    "valueText": "o"
                                                                },
                                                                "dotToken": {
                                                                    "kind": "DotToken",
                                                                    "fullStart": 1075,
                                                                    "fullEnd": 1076,
                                                                    "start": 1075,
                                                                    "end": 1076,
                                                                    "fullWidth": 1,
                                                                    "width": 1,
                                                                    "text": ".",
                                                                    "value": ".",
                                                                    "valueText": "."
                                                                },
                                                                "name": {
                                                                    "kind": "IdentifierName",
                                                                    "fullStart": 1076,
                                                                    "fullEnd": 1090,
                                                                    "start": 1076,
                                                                    "end": 1090,
                                                                    "fullWidth": 14,
                                                                    "width": 14,
                                                                    "text": "hasOwnProperty",
                                                                    "value": "hasOwnProperty",
                                                                    "valueText": "hasOwnProperty"
                                                                }
                                                            },
                                                            "argumentList": {
                                                                "kind": "ArgumentList",
                                                                "fullStart": 1090,
                                                                "fullEnd": 1098,
                                                                "start": 1090,
                                                                "end": 1097,
                                                                "fullWidth": 8,
                                                                "width": 7,
                                                                "openParenToken": {
                                                                    "kind": "OpenParenToken",
                                                                    "fullStart": 1090,
                                                                    "fullEnd": 1091,
                                                                    "start": 1090,
                                                                    "end": 1091,
                                                                    "fullWidth": 1,
                                                                    "width": 1,
                                                                    "text": "(",
                                                                    "value": "(",
                                                                    "valueText": "("
                                                                },
                                                                "arguments": [
                                                                    {
                                                                        "kind": "StringLiteral",
                                                                        "fullStart": 1091,
                                                                        "fullEnd": 1096,
                                                                        "start": 1091,
                                                                        "end": 1096,
                                                                        "fullWidth": 5,
                                                                        "width": 5,
                                                                        "text": "\"foo\"",
                                                                        "value": "foo",
                                                                        "valueText": "foo"
                                                                    }
                                                                ],
                                                                "closeParenToken": {
                                                                    "kind": "CloseParenToken",
                                                                    "fullStart": 1096,
                                                                    "fullEnd": 1098,
                                                                    "start": 1096,
                                                                    "end": 1097,
                                                                    "fullWidth": 2,
                                                                    "width": 1,
                                                                    "text": ")",
                                                                    "value": ")",
                                                                    "valueText": ")",
                                                                    "hasTrailingTrivia": true,
                                                                    "trailingTrivia": [
                                                                        {
                                                                            "kind": "WhitespaceTrivia",
                                                                            "text": " "
                                                                        }
                                                                    ]
                                                                }
                                                            }
                                                        },
                                                        "operatorToken": {
                                                            "kind": "EqualsEqualsEqualsToken",
                                                            "fullStart": 1098,
                                                            "fullEnd": 1102,
                                                            "start": 1098,
                                                            "end": 1101,
                                                            "fullWidth": 4,
                                                            "width": 3,
                                                            "text": "===",
                                                            "value": "===",
                                                            "valueText": "===",
                                                            "hasTrailingTrivia": true,
                                                            "trailingTrivia": [
                                                                {
                                                                    "kind": "WhitespaceTrivia",
                                                                    "text": " "
                                                                }
                                                            ]
                                                        },
                                                        "right": {
                                                            "kind": "FalseKeyword",
                                                            "fullStart": 1102,
                                                            "fullEnd": 1107,
                                                            "start": 1102,
                                                            "end": 1107,
                                                            "fullWidth": 5,
                                                            "width": 5,
                                                            "text": "false",
                                                            "value": false,
                                                            "valueText": "false"
                                                        }
                                                    },
                                                    "closeParenToken": {
                                                        "kind": "CloseParenToken",
                                                        "fullStart": 1107,
                                                        "fullEnd": 1108,
                                                        "start": 1107,
                                                        "end": 1108,
                                                        "fullWidth": 1,
                                                        "width": 1,
                                                        "text": ")",
                                                        "value": ")",
                                                        "valueText": ")"
                                                    }
                                                }
                                            },
                                            "closeParenToken": {
                                                "kind": "CloseParenToken",
                                                "fullStart": 1108,
                                                "fullEnd": 1110,
                                                "start": 1108,
                                                "end": 1109,
                                                "fullWidth": 2,
                                                "width": 1,
                                                "text": ")",
                                                "value": ")",
                                                "valueText": ")",
                                                "hasTrailingTrivia": true,
                                                "trailingTrivia": [
                                                    {
                                                        "kind": "WhitespaceTrivia",
                                                        "text": " "
                                                    }
                                                ]
                                            },
                                            "statement": {
                                                "kind": "Block",
                                                "fullStart": 1110,
                                                "fullEnd": 1144,
                                                "start": 1110,
                                                "end": 1142,
                                                "fullWidth": 34,
                                                "width": 32,
                                                "openBraceToken": {
                                                    "kind": "OpenBraceToken",
                                                    "fullStart": 1110,
                                                    "fullEnd": 1113,
                                                    "start": 1110,
                                                    "end": 1111,
                                                    "fullWidth": 3,
                                                    "width": 1,
                                                    "text": "{",
                                                    "value": "{",
                                                    "valueText": "{",
                                                    "hasTrailingTrivia": true,
                                                    "hasTrailingNewLine": true,
                                                    "trailingTrivia": [
                                                        {
                                                            "kind": "NewLineTrivia",
                                                            "text": "\r\n"
                                                        }
                                                    ]
                                                },
                                                "statements": [
                                                    {
                                                        "kind": "ReturnStatement",
                                                        "fullStart": 1113,
                                                        "fullEnd": 1135,
                                                        "start": 1121,
                                                        "end": 1133,
                                                        "fullWidth": 22,
                                                        "width": 12,
                                                        "returnKeyword": {
                                                            "kind": "ReturnKeyword",
                                                            "fullStart": 1113,
                                                            "fullEnd": 1128,
                                                            "start": 1121,
                                                            "end": 1127,
                                                            "fullWidth": 15,
                                                            "width": 6,
                                                            "text": "return",
                                                            "value": "return",
                                                            "valueText": "return",
                                                            "hasLeadingTrivia": true,
                                                            "hasTrailingTrivia": true,
                                                            "leadingTrivia": [
                                                                {
                                                                    "kind": "WhitespaceTrivia",
                                                                    "text": "        "
                                                                }
                                                            ],
                                                            "trailingTrivia": [
                                                                {
                                                                    "kind": "WhitespaceTrivia",
                                                                    "text": " "
                                                                }
                                                            ]
                                                        },
                                                        "expression": {
                                                            "kind": "TrueKeyword",
                                                            "fullStart": 1128,
                                                            "fullEnd": 1132,
                                                            "start": 1128,
                                                            "end": 1132,
                                                            "fullWidth": 4,
                                                            "width": 4,
                                                            "text": "true",
                                                            "value": true,
                                                            "valueText": "true"
                                                        },
                                                        "semicolonToken": {
                                                            "kind": "SemicolonToken",
                                                            "fullStart": 1132,
                                                            "fullEnd": 1135,
                                                            "start": 1132,
                                                            "end": 1133,
                                                            "fullWidth": 3,
                                                            "width": 1,
                                                            "text": ";",
                                                            "value": ";",
                                                            "valueText": ";",
                                                            "hasTrailingTrivia": true,
                                                            "hasTrailingNewLine": true,
                                                            "trailingTrivia": [
                                                                {
                                                                    "kind": "NewLineTrivia",
                                                                    "text": "\r\n"
                                                                }
                                                            ]
                                                        }
                                                    }
                                                ],
                                                "closeBraceToken": {
                                                    "kind": "CloseBraceToken",
                                                    "fullStart": 1135,
                                                    "fullEnd": 1144,
                                                    "start": 1141,
                                                    "end": 1142,
                                                    "fullWidth": 9,
                                                    "width": 1,
                                                    "text": "}",
                                                    "value": "}",
                                                    "valueText": "}",
                                                    "hasLeadingTrivia": true,
                                                    "hasTrailingTrivia": true,
                                                    "hasTrailingNewLine": true,
                                                    "leadingTrivia": [
                                                        {
                                                            "kind": "WhitespaceTrivia",
                                                            "text": "      "
                                                        }
                                                    ],
                                                    "trailingTrivia": [
                                                        {
                                                            "kind": "NewLineTrivia",
                                                            "text": "\r\n"
                                                        }
                                                    ]
                                                }
                                            }
                                        }
                                    ],
                                    "closeBraceToken": {
                                        "kind": "CloseBraceToken",
                                        "fullStart": 1144,
                                        "fullEnd": 1151,
                                        "start": 1148,
                                        "end": 1149,
                                        "fullWidth": 7,
                                        "width": 1,
                                        "text": "}",
                                        "value": "}",
                                        "valueText": "}",
                                        "hasLeadingTrivia": true,
                                        "hasTrailingTrivia": true,
                                        "hasTrailingNewLine": true,
                                        "leadingTrivia": [
                                            {
                                                "kind": "WhitespaceTrivia",
                                                "text": "    "
                                            }
                                        ],
                                        "trailingTrivia": [
                                            {
                                                "kind": "NewLineTrivia",
                                                "text": "\r\n"
                                            }
                                        ]
                                    }
                                }
                            }
                        }
                    ],
                    "closeBraceToken": {
                        "kind": "CloseBraceToken",
                        "fullStart": 1151,
                        "fullEnd": 1155,
                        "start": 1152,
                        "end": 1153,
                        "fullWidth": 4,
                        "width": 1,
                        "text": "}",
                        "value": "}",
                        "valueText": "}",
                        "hasLeadingTrivia": true,
                        "hasTrailingTrivia": true,
                        "hasTrailingNewLine": true,
                        "leadingTrivia": [
                            {
                                "kind": "WhitespaceTrivia",
                                "text": " "
                            }
                        ],
                        "trailingTrivia": [
                            {
                                "kind": "NewLineTrivia",
                                "text": "\r\n"
                            }
                        ]
                    }
                }
            },
            {
                "kind": "ExpressionStatement",
                "fullStart": 1155,
                "fullEnd": 1179,
                "start": 1155,
                "end": 1177,
                "fullWidth": 24,
                "width": 22,
                "expression": {
                    "kind": "InvocationExpression",
                    "fullStart": 1155,
                    "fullEnd": 1176,
                    "start": 1155,
                    "end": 1176,
                    "fullWidth": 21,
                    "width": 21,
                    "expression": {
                        "kind": "IdentifierName",
                        "fullStart": 1155,
                        "fullEnd": 1166,
                        "start": 1155,
                        "end": 1166,
                        "fullWidth": 11,
                        "width": 11,
                        "text": "runTestCase",
                        "value": "runTestCase",
                        "valueText": "runTestCase"
                    },
                    "argumentList": {
                        "kind": "ArgumentList",
                        "fullStart": 1166,
                        "fullEnd": 1176,
                        "start": 1166,
                        "end": 1176,
                        "fullWidth": 10,
                        "width": 10,
                        "openParenToken": {
                            "kind": "OpenParenToken",
                            "fullStart": 1166,
                            "fullEnd": 1167,
                            "start": 1166,
                            "end": 1167,
                            "fullWidth": 1,
                            "width": 1,
                            "text": "(",
                            "value": "(",
                            "valueText": "("
                        },
                        "arguments": [
                            {
                                "kind": "IdentifierName",
                                "fullStart": 1167,
                                "fullEnd": 1175,
                                "start": 1167,
                                "end": 1175,
                                "fullWidth": 8,
                                "width": 8,
                                "text": "testcase",
                                "value": "testcase",
                                "valueText": "testcase"
                            }
                        ],
                        "closeParenToken": {
                            "kind": "CloseParenToken",
                            "fullStart": 1175,
                            "fullEnd": 1176,
                            "start": 1175,
                            "end": 1176,
                            "fullWidth": 1,
                            "width": 1,
                            "text": ")",
                            "value": ")",
                            "valueText": ")"
                        }
                    }
                },
                "semicolonToken": {
                    "kind": "SemicolonToken",
                    "fullStart": 1176,
                    "fullEnd": 1179,
                    "start": 1176,
                    "end": 1177,
                    "fullWidth": 3,
                    "width": 1,
                    "text": ";",
                    "value": ";",
                    "valueText": ";",
                    "hasTrailingTrivia": true,
                    "hasTrailingNewLine": true,
                    "trailingTrivia": [
                        {
                            "kind": "NewLineTrivia",
                            "text": "\r\n"
                        }
                    ]
                }
            }
        ],
        "endOfFileToken": {
            "kind": "EndOfFileToken",
            "fullStart": 1179,
            "fullEnd": 1179,
            "start": 1179,
            "end": 1179,
            "fullWidth": 0,
            "width": 0,
            "text": ""
        }
    },
    "lineMap": {
        "lineStarts": [
            0,
            67,
            152,
            232,
            308,
            380,
            385,
            456,
            533,
            619,
            623,
            676,
            802,
            807,
            809,
            811,
            834,
            851,
            857,
            878,
            906,
            939,
            945,
            956,
            1002,
            1009,
            1026,
            1063,
            1113,
            1135,
            1144,
            1151,
            1155,
            1179
        ],
        "length": 1179
    }
}<|MERGE_RESOLUTION|>--- conflicted
+++ resolved
@@ -247,12 +247,8 @@
                                         "start": 842,
                                         "end": 848,
                                         "fullWidth": 6,
-<<<<<<< HEAD
                                         "width": 6,
-                                        "identifier": {
-=======
                                         "propertyName": {
->>>>>>> 85e84683
                                             "kind": "IdentifierName",
                                             "fullStart": 842,
                                             "fullEnd": 844,
@@ -430,12 +426,8 @@
                                         "start": 886,
                                         "end": 903,
                                         "fullWidth": 17,
-<<<<<<< HEAD
                                         "width": 17,
-                                        "identifier": {
-=======
                                         "propertyName": {
->>>>>>> 85e84683
                                             "kind": "IdentifierName",
                                             "fullStart": 886,
                                             "fullEnd": 893,
