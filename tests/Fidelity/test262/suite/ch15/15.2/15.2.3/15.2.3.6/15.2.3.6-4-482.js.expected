--- conflicted
+++ resolved
@@ -247,12 +247,8 @@
                                         "start": 697,
                                         "end": 705,
                                         "fullWidth": 8,
-<<<<<<< HEAD
                                         "width": 8,
-                                        "identifier": {
-=======
                                         "propertyName": {
->>>>>>> 85e84683
                                             "kind": "IdentifierName",
                                             "fullStart": 697,
                                             "fullEnd": 701,
@@ -413,12 +409,8 @@
                                         "start": 722,
                                         "end": 744,
                                         "fullWidth": 22,
-<<<<<<< HEAD
                                         "width": 22,
-                                        "identifier": {
-=======
                                         "propertyName": {
->>>>>>> 85e84683
                                             "kind": "IdentifierName",
                                             "fullStart": 722,
                                             "fullEnd": 736,
@@ -552,12 +544,8 @@
                                         "start": 759,
                                         "end": 834,
                                         "fullWidth": 75,
-<<<<<<< HEAD
                                         "width": 75,
-                                        "identifier": {
-=======
                                         "propertyName": {
->>>>>>> 85e84683
                                             "kind": "IdentifierName",
                                             "fullStart": 759,
                                             "fullEnd": 767,
@@ -1482,12 +1470,8 @@
                                         "start": 1032,
                                         "end": 1047,
                                         "fullWidth": 15,
-<<<<<<< HEAD
                                         "width": 15,
-                                        "identifier": {
-=======
                                         "propertyName": {
->>>>>>> 85e84683
                                             "kind": "IdentifierName",
                                             "fullStart": 1032,
                                             "fullEnd": 1040,
@@ -1621,12 +1605,8 @@
                                         "start": 1062,
                                         "end": 1114,
                                         "fullWidth": 52,
-<<<<<<< HEAD
                                         "width": 52,
-                                        "identifier": {
-=======
                                         "propertyName": {
->>>>>>> 85e84683
                                             "kind": "IdentifierName",
                                             "fullStart": 1062,
                                             "fullEnd": 1068,
@@ -1910,12 +1890,8 @@
                                         "start": 1134,
                                         "end": 1136,
                                         "fullWidth": 3,
-<<<<<<< HEAD
                                         "width": 2,
-                                        "identifier": {
-=======
                                         "propertyName": {
->>>>>>> 85e84683
                                             "kind": "IdentifierName",
                                             "fullStart": 1134,
                                             "fullEnd": 1137,
@@ -2684,12 +2660,8 @@
                                         "start": 1344,
                                         "end": 1359,
                                         "fullWidth": 15,
-<<<<<<< HEAD
                                         "width": 15,
-                                        "identifier": {
-=======
                                         "propertyName": {
->>>>>>> 85e84683
                                             "kind": "IdentifierName",
                                             "fullStart": 1344,
                                             "fullEnd": 1352,
@@ -2823,12 +2795,8 @@
                                         "start": 1374,
                                         "end": 1426,
                                         "fullWidth": 52,
-<<<<<<< HEAD
                                         "width": 52,
-                                        "identifier": {
-=======
                                         "propertyName": {
->>>>>>> 85e84683
                                             "kind": "IdentifierName",
                                             "fullStart": 1374,
                                             "fullEnd": 1380,
@@ -3112,12 +3080,8 @@
                                         "start": 1446,
                                         "end": 1448,
                                         "fullWidth": 3,
-<<<<<<< HEAD
                                         "width": 2,
-                                        "identifier": {
-=======
                                         "propertyName": {
->>>>>>> 85e84683
                                             "kind": "IdentifierName",
                                             "fullStart": 1446,
                                             "fullEnd": 1449,
