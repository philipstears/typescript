--- conflicted
+++ resolved
@@ -245,12 +245,8 @@
                                         "start": 643,
                                         "end": 651,
                                         "fullWidth": 8,
-<<<<<<< HEAD
                                         "width": 8,
-                                        "identifier": {
-=======
                                         "propertyName": {
->>>>>>> 85e84683
                                             "kind": "IdentifierName",
                                             "fullStart": 643,
                                             "fullEnd": 647,
@@ -406,12 +402,8 @@
                                         "start": 666,
                                         "end": 682,
                                         "fullWidth": 16,
-<<<<<<< HEAD
                                         "width": 16,
-                                        "identifier": {
-=======
                                         "propertyName": {
->>>>>>> 85e84683
                                             "kind": "IdentifierName",
                                             "fullStart": 666,
                                             "fullEnd": 675,
@@ -980,12 +972,8 @@
                                                     "start": 823,
                                                     "end": 827,
                                                     "fullWidth": 5,
-<<<<<<< HEAD
                                                     "width": 4,
-                                                    "identifier": {
-=======
                                                     "propertyName": {
->>>>>>> 85e84683
                                                         "kind": "IdentifierName",
                                                         "fullStart": 823,
                                                         "fullEnd": 828,
