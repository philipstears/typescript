--- conflicted
+++ resolved
@@ -649,11 +649,8 @@
                                                                 "start": 768,
                                                                 "end": 773,
                                                                 "fullWidth": 5,
-<<<<<<< HEAD
                                                                 "width": 5,
-=======
                                                                 "modifiers": [],
->>>>>>> e3c38734
                                                                 "identifier": {
                                                                     "kind": "IdentifierName",
                                                                     "fullStart": 768,
