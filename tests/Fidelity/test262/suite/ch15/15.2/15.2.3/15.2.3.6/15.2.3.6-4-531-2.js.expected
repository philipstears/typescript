{
    "isDeclaration": false,
    "languageVersion": "EcmaScript5",
    "parseOptions": {
        "allowAutomaticSemicolonInsertion": true
    },
    "sourceUnit": {
        "kind": "SourceUnit",
        "fullStart": 0,
        "fullEnd": 1532,
        "start": 659,
        "end": 1532,
        "fullWidth": 1532,
        "width": 873,
        "isIncrementallyUnusable": true,
        "moduleElements": [
            {
                "kind": "FunctionDeclaration",
                "fullStart": 0,
                "fullEnd": 1508,
                "start": 659,
                "end": 1506,
                "fullWidth": 1508,
                "width": 847,
                "isIncrementallyUnusable": true,
                "modifiers": [],
                "functionKeyword": {
                    "kind": "FunctionKeyword",
                    "fullStart": 0,
                    "fullEnd": 668,
                    "start": 659,
                    "end": 667,
                    "fullWidth": 668,
                    "width": 8,
                    "text": "function",
                    "value": "function",
                    "valueText": "function",
                    "hasLeadingTrivia": true,
                    "hasLeadingComment": true,
                    "hasLeadingNewLine": true,
                    "hasTrailingTrivia": true,
                    "leadingTrivia": [
                        {
                            "kind": "SingleLineCommentTrivia",
                            "text": "/// Copyright (c) 2012 Ecma International.  All rights reserved. "
                        },
                        {
                            "kind": "NewLineTrivia",
                            "text": "\r\n"
                        },
                        {
                            "kind": "SingleLineCommentTrivia",
                            "text": "/// Ecma International makes this code available under the terms and conditions set"
                        },
                        {
                            "kind": "NewLineTrivia",
                            "text": "\r\n"
                        },
                        {
                            "kind": "SingleLineCommentTrivia",
                            "text": "/// forth on http://hg.ecmascript.org/tests/test262/raw-file/tip/LICENSE (the "
                        },
                        {
                            "kind": "NewLineTrivia",
                            "text": "\r\n"
                        },
                        {
                            "kind": "SingleLineCommentTrivia",
                            "text": "/// \"Use Terms\").   Any redistribution of this code must retain the above "
                        },
                        {
                            "kind": "NewLineTrivia",
                            "text": "\r\n"
                        },
                        {
                            "kind": "SingleLineCommentTrivia",
                            "text": "/// copyright and this notice and otherwise comply with the Use Terms."
                        },
                        {
                            "kind": "NewLineTrivia",
                            "text": "\r\n"
                        },
                        {
                            "kind": "MultiLineCommentTrivia",
                            "text": "/**\r\n * @path ch15/15.2/15.2.3/15.2.3.6/15.2.3.6-4-531-2.js\r\n * @description Object.defineProperty will update [[Get]] and [[Set]] attributes of indexed accessor property 'P' successfully when [[Configurable]] attribute is true, 'A' is an Array object (8.12.9 step 11)\r\n */"
                        },
                        {
                            "kind": "NewLineTrivia",
                            "text": "\r\n"
                        },
                        {
                            "kind": "NewLineTrivia",
                            "text": "\r\n"
                        },
                        {
                            "kind": "NewLineTrivia",
                            "text": "\r\n"
                        }
                    ],
                    "trailingTrivia": [
                        {
                            "kind": "WhitespaceTrivia",
                            "text": " "
                        }
                    ]
                },
                "identifier": {
                    "kind": "IdentifierName",
                    "fullStart": 668,
                    "fullEnd": 676,
                    "start": 668,
                    "end": 676,
                    "fullWidth": 8,
                    "width": 8,
                    "text": "testcase",
                    "value": "testcase",
                    "valueText": "testcase"
                },
                "callSignature": {
                    "kind": "CallSignature",
                    "fullStart": 676,
                    "fullEnd": 679,
                    "start": 676,
                    "end": 678,
                    "fullWidth": 3,
                    "width": 2,
                    "parameterList": {
                        "kind": "ParameterList",
                        "fullStart": 676,
                        "fullEnd": 679,
                        "start": 676,
                        "end": 678,
                        "fullWidth": 3,
                        "width": 2,
                        "openParenToken": {
                            "kind": "OpenParenToken",
                            "fullStart": 676,
                            "fullEnd": 677,
                            "start": 676,
                            "end": 677,
                            "fullWidth": 1,
                            "width": 1,
                            "text": "(",
                            "value": "(",
                            "valueText": "("
                        },
                        "parameters": [],
                        "closeParenToken": {
                            "kind": "CloseParenToken",
                            "fullStart": 677,
                            "fullEnd": 679,
                            "start": 677,
                            "end": 678,
                            "fullWidth": 2,
                            "width": 1,
                            "text": ")",
                            "value": ")",
                            "valueText": ")",
                            "hasTrailingTrivia": true,
                            "trailingTrivia": [
                                {
                                    "kind": "WhitespaceTrivia",
                                    "text": " "
                                }
                            ]
                        }
                    }
                },
                "block": {
                    "kind": "Block",
                    "fullStart": 679,
                    "fullEnd": 1508,
                    "start": 679,
                    "end": 1506,
                    "fullWidth": 829,
                    "width": 827,
                    "isIncrementallyUnusable": true,
                    "openBraceToken": {
                        "kind": "OpenBraceToken",
                        "fullStart": 679,
                        "fullEnd": 682,
                        "start": 679,
                        "end": 680,
                        "fullWidth": 3,
                        "width": 1,
                        "text": "{",
                        "value": "{",
                        "valueText": "{",
                        "hasTrailingTrivia": true,
                        "hasTrailingNewLine": true,
                        "trailingTrivia": [
                            {
                                "kind": "NewLineTrivia",
                                "text": "\r\n"
                            }
                        ]
                    },
                    "statements": [
                        {
                            "kind": "VariableStatement",
                            "fullStart": 682,
                            "fullEnd": 707,
                            "start": 692,
                            "end": 705,
                            "fullWidth": 25,
                            "width": 13,
                            "modifiers": [],
                            "variableDeclaration": {
                                "kind": "VariableDeclaration",
                                "fullStart": 682,
                                "fullEnd": 704,
                                "start": 692,
                                "end": 704,
                                "fullWidth": 22,
                                "width": 12,
                                "varKeyword": {
                                    "kind": "VarKeyword",
                                    "fullStart": 682,
                                    "fullEnd": 696,
                                    "start": 692,
                                    "end": 695,
                                    "fullWidth": 14,
                                    "width": 3,
                                    "text": "var",
                                    "value": "var",
                                    "valueText": "var",
                                    "hasLeadingTrivia": true,
                                    "hasLeadingNewLine": true,
                                    "hasTrailingTrivia": true,
                                    "leadingTrivia": [
                                        {
                                            "kind": "NewLineTrivia",
                                            "text": "\r\n"
                                        },
                                        {
                                            "kind": "WhitespaceTrivia",
                                            "text": "        "
                                        }
                                    ],
                                    "trailingTrivia": [
                                        {
                                            "kind": "WhitespaceTrivia",
                                            "text": " "
                                        }
                                    ]
                                },
                                "variableDeclarators": [
                                    {
                                        "kind": "VariableDeclarator",
                                        "fullStart": 696,
                                        "fullEnd": 704,
                                        "start": 696,
                                        "end": 704,
                                        "fullWidth": 8,
<<<<<<< HEAD
                                        "width": 8,
                                        "identifier": {
=======
                                        "propertyName": {
>>>>>>> 85e84683
                                            "kind": "IdentifierName",
                                            "fullStart": 696,
                                            "fullEnd": 700,
                                            "start": 696,
                                            "end": 699,
                                            "fullWidth": 4,
                                            "width": 3,
                                            "text": "obj",
                                            "value": "obj",
                                            "valueText": "obj",
                                            "hasTrailingTrivia": true,
                                            "trailingTrivia": [
                                                {
                                                    "kind": "WhitespaceTrivia",
                                                    "text": " "
                                                }
                                            ]
                                        },
                                        "equalsValueClause": {
                                            "kind": "EqualsValueClause",
                                            "fullStart": 700,
                                            "fullEnd": 704,
                                            "start": 700,
                                            "end": 704,
                                            "fullWidth": 4,
                                            "width": 4,
                                            "equalsToken": {
                                                "kind": "EqualsToken",
                                                "fullStart": 700,
                                                "fullEnd": 702,
                                                "start": 700,
                                                "end": 701,
                                                "fullWidth": 2,
                                                "width": 1,
                                                "text": "=",
                                                "value": "=",
                                                "valueText": "=",
                                                "hasTrailingTrivia": true,
                                                "trailingTrivia": [
                                                    {
                                                        "kind": "WhitespaceTrivia",
                                                        "text": " "
                                                    }
                                                ]
                                            },
                                            "value": {
                                                "kind": "ArrayLiteralExpression",
                                                "fullStart": 702,
                                                "fullEnd": 704,
                                                "start": 702,
                                                "end": 704,
                                                "fullWidth": 2,
                                                "width": 2,
                                                "openBracketToken": {
                                                    "kind": "OpenBracketToken",
                                                    "fullStart": 702,
                                                    "fullEnd": 703,
                                                    "start": 702,
                                                    "end": 703,
                                                    "fullWidth": 1,
                                                    "width": 1,
                                                    "text": "[",
                                                    "value": "[",
                                                    "valueText": "["
                                                },
                                                "expressions": [],
                                                "closeBracketToken": {
                                                    "kind": "CloseBracketToken",
                                                    "fullStart": 703,
                                                    "fullEnd": 704,
                                                    "start": 703,
                                                    "end": 704,
                                                    "fullWidth": 1,
                                                    "width": 1,
                                                    "text": "]",
                                                    "value": "]",
                                                    "valueText": "]"
                                                }
                                            }
                                        }
                                    }
                                ]
                            },
                            "semicolonToken": {
                                "kind": "SemicolonToken",
                                "fullStart": 704,
                                "fullEnd": 707,
                                "start": 704,
                                "end": 705,
                                "fullWidth": 3,
                                "width": 1,
                                "text": ";",
                                "value": ";",
                                "valueText": ";",
                                "hasTrailingTrivia": true,
                                "hasTrailingNewLine": true,
                                "trailingTrivia": [
                                    {
                                        "kind": "NewLineTrivia",
                                        "text": "\r\n"
                                    }
                                ]
                            }
                        },
                        {
                            "kind": "ExpressionStatement",
                            "fullStart": 707,
                            "fullEnd": 750,
                            "start": 717,
                            "end": 748,
                            "fullWidth": 43,
                            "width": 31,
                            "expression": {
                                "kind": "AssignmentExpression",
                                "fullStart": 707,
                                "fullEnd": 747,
                                "start": 717,
                                "end": 747,
                                "fullWidth": 40,
                                "width": 30,
                                "left": {
                                    "kind": "MemberAccessExpression",
                                    "fullStart": 707,
                                    "fullEnd": 739,
                                    "start": 717,
                                    "end": 738,
                                    "fullWidth": 32,
                                    "width": 21,
                                    "expression": {
                                        "kind": "IdentifierName",
                                        "fullStart": 707,
                                        "fullEnd": 720,
                                        "start": 717,
                                        "end": 720,
                                        "fullWidth": 13,
                                        "width": 3,
                                        "text": "obj",
                                        "value": "obj",
                                        "valueText": "obj",
                                        "hasLeadingTrivia": true,
                                        "hasLeadingNewLine": true,
                                        "leadingTrivia": [
                                            {
                                                "kind": "NewLineTrivia",
                                                "text": "\r\n"
                                            },
                                            {
                                                "kind": "WhitespaceTrivia",
                                                "text": "        "
                                            }
                                        ]
                                    },
                                    "dotToken": {
                                        "kind": "DotToken",
                                        "fullStart": 720,
                                        "fullEnd": 721,
                                        "start": 720,
                                        "end": 721,
                                        "fullWidth": 1,
                                        "width": 1,
                                        "text": ".",
                                        "value": ".",
                                        "valueText": "."
                                    },
                                    "name": {
                                        "kind": "IdentifierName",
                                        "fullStart": 721,
                                        "fullEnd": 739,
                                        "start": 721,
                                        "end": 738,
                                        "fullWidth": 18,
                                        "width": 17,
                                        "text": "verifySetFunction",
                                        "value": "verifySetFunction",
                                        "valueText": "verifySetFunction",
                                        "hasTrailingTrivia": true,
                                        "trailingTrivia": [
                                            {
                                                "kind": "WhitespaceTrivia",
                                                "text": " "
                                            }
                                        ]
                                    }
                                },
                                "operatorToken": {
                                    "kind": "EqualsToken",
                                    "fullStart": 739,
                                    "fullEnd": 741,
                                    "start": 739,
                                    "end": 740,
                                    "fullWidth": 2,
                                    "width": 1,
                                    "text": "=",
                                    "value": "=",
                                    "valueText": "=",
                                    "hasTrailingTrivia": true,
                                    "trailingTrivia": [
                                        {
                                            "kind": "WhitespaceTrivia",
                                            "text": " "
                                        }
                                    ]
                                },
                                "right": {
                                    "kind": "StringLiteral",
                                    "fullStart": 741,
                                    "fullEnd": 747,
                                    "start": 741,
                                    "end": 747,
                                    "fullWidth": 6,
                                    "width": 6,
                                    "text": "\"data\"",
                                    "value": "data",
                                    "valueText": "data"
                                }
                            },
                            "semicolonToken": {
                                "kind": "SemicolonToken",
                                "fullStart": 747,
                                "fullEnd": 750,
                                "start": 747,
                                "end": 748,
                                "fullWidth": 3,
                                "width": 1,
                                "text": ";",
                                "value": ";",
                                "valueText": ";",
                                "hasTrailingTrivia": true,
                                "hasTrailingNewLine": true,
                                "trailingTrivia": [
                                    {
                                        "kind": "NewLineTrivia",
                                        "text": "\r\n"
                                    }
                                ]
                            }
                        },
                        {
                            "kind": "ExpressionStatement",
                            "fullStart": 750,
                            "fullEnd": 1034,
                            "start": 758,
                            "end": 1032,
                            "fullWidth": 284,
                            "width": 274,
                            "isIncrementallyUnusable": true,
                            "expression": {
                                "kind": "InvocationExpression",
                                "fullStart": 750,
                                "fullEnd": 1031,
                                "start": 758,
                                "end": 1031,
                                "fullWidth": 281,
                                "width": 273,
                                "isIncrementallyUnusable": true,
                                "expression": {
                                    "kind": "MemberAccessExpression",
                                    "fullStart": 750,
                                    "fullEnd": 779,
                                    "start": 758,
                                    "end": 779,
                                    "fullWidth": 29,
                                    "width": 21,
                                    "expression": {
                                        "kind": "IdentifierName",
                                        "fullStart": 750,
                                        "fullEnd": 764,
                                        "start": 758,
                                        "end": 764,
                                        "fullWidth": 14,
                                        "width": 6,
                                        "text": "Object",
                                        "value": "Object",
                                        "valueText": "Object",
                                        "hasLeadingTrivia": true,
                                        "leadingTrivia": [
                                            {
                                                "kind": "WhitespaceTrivia",
                                                "text": "        "
                                            }
                                        ]
                                    },
                                    "dotToken": {
                                        "kind": "DotToken",
                                        "fullStart": 764,
                                        "fullEnd": 765,
                                        "start": 764,
                                        "end": 765,
                                        "fullWidth": 1,
                                        "width": 1,
                                        "text": ".",
                                        "value": ".",
                                        "valueText": "."
                                    },
                                    "name": {
                                        "kind": "IdentifierName",
                                        "fullStart": 765,
                                        "fullEnd": 779,
                                        "start": 765,
                                        "end": 779,
                                        "fullWidth": 14,
                                        "width": 14,
                                        "text": "defineProperty",
                                        "value": "defineProperty",
                                        "valueText": "defineProperty"
                                    }
                                },
                                "argumentList": {
                                    "kind": "ArgumentList",
                                    "fullStart": 779,
                                    "fullEnd": 1031,
                                    "start": 779,
                                    "end": 1031,
                                    "fullWidth": 252,
                                    "width": 252,
                                    "isIncrementallyUnusable": true,
                                    "openParenToken": {
                                        "kind": "OpenParenToken",
                                        "fullStart": 779,
                                        "fullEnd": 780,
                                        "start": 779,
                                        "end": 780,
                                        "fullWidth": 1,
                                        "width": 1,
                                        "text": "(",
                                        "value": "(",
                                        "valueText": "("
                                    },
                                    "arguments": [
                                        {
                                            "kind": "IdentifierName",
                                            "fullStart": 780,
                                            "fullEnd": 783,
                                            "start": 780,
                                            "end": 783,
                                            "fullWidth": 3,
                                            "width": 3,
                                            "text": "obj",
                                            "value": "obj",
                                            "valueText": "obj"
                                        },
                                        {
                                            "kind": "CommaToken",
                                            "fullStart": 783,
                                            "fullEnd": 785,
                                            "start": 783,
                                            "end": 784,
                                            "fullWidth": 2,
                                            "width": 1,
                                            "text": ",",
                                            "value": ",",
                                            "valueText": ",",
                                            "hasTrailingTrivia": true,
                                            "trailingTrivia": [
                                                {
                                                    "kind": "WhitespaceTrivia",
                                                    "text": " "
                                                }
                                            ]
                                        },
                                        {
                                            "kind": "StringLiteral",
                                            "fullStart": 785,
                                            "fullEnd": 788,
                                            "start": 785,
                                            "end": 788,
                                            "fullWidth": 3,
                                            "width": 3,
                                            "text": "\"0\"",
                                            "value": "0",
                                            "valueText": "0"
                                        },
                                        {
                                            "kind": "CommaToken",
                                            "fullStart": 788,
                                            "fullEnd": 790,
                                            "start": 788,
                                            "end": 789,
                                            "fullWidth": 2,
                                            "width": 1,
                                            "text": ",",
                                            "value": ",",
                                            "valueText": ",",
                                            "hasTrailingTrivia": true,
                                            "trailingTrivia": [
                                                {
                                                    "kind": "WhitespaceTrivia",
                                                    "text": " "
                                                }
                                            ]
                                        },
                                        {
                                            "kind": "ObjectLiteralExpression",
                                            "fullStart": 790,
                                            "fullEnd": 1030,
                                            "start": 790,
                                            "end": 1030,
                                            "fullWidth": 240,
                                            "width": 240,
                                            "isIncrementallyUnusable": true,
                                            "openBraceToken": {
                                                "kind": "OpenBraceToken",
                                                "fullStart": 790,
                                                "fullEnd": 793,
                                                "start": 790,
                                                "end": 791,
                                                "fullWidth": 3,
                                                "width": 1,
                                                "text": "{",
                                                "value": "{",
                                                "valueText": "{",
                                                "hasTrailingTrivia": true,
                                                "hasTrailingNewLine": true,
                                                "trailingTrivia": [
                                                    {
                                                        "kind": "NewLineTrivia",
                                                        "text": "\r\n"
                                                    }
                                                ]
                                            },
                                            "propertyAssignments": [
                                                {
                                                    "kind": "SimplePropertyAssignment",
                                                    "fullStart": 793,
                                                    "fullEnd": 885,
                                                    "start": 805,
                                                    "end": 885,
                                                    "fullWidth": 92,
                                                    "width": 80,
                                                    "isIncrementallyUnusable": true,
                                                    "propertyName": {
                                                        "kind": "IdentifierName",
                                                        "fullStart": 793,
                                                        "fullEnd": 808,
                                                        "start": 805,
                                                        "end": 808,
                                                        "fullWidth": 15,
                                                        "width": 3,
                                                        "text": "get",
                                                        "value": "get",
                                                        "valueText": "get",
                                                        "hasLeadingTrivia": true,
                                                        "leadingTrivia": [
                                                            {
                                                                "kind": "WhitespaceTrivia",
                                                                "text": "            "
                                                            }
                                                        ]
                                                    },
                                                    "colonToken": {
                                                        "kind": "ColonToken",
                                                        "fullStart": 808,
                                                        "fullEnd": 810,
                                                        "start": 808,
                                                        "end": 809,
                                                        "fullWidth": 2,
                                                        "width": 1,
                                                        "text": ":",
                                                        "value": ":",
                                                        "valueText": ":",
                                                        "hasTrailingTrivia": true,
                                                        "trailingTrivia": [
                                                            {
                                                                "kind": "WhitespaceTrivia",
                                                                "text": " "
                                                            }
                                                        ]
                                                    },
                                                    "expression": {
                                                        "kind": "FunctionExpression",
                                                        "fullStart": 810,
                                                        "fullEnd": 885,
                                                        "start": 810,
                                                        "end": 885,
                                                        "fullWidth": 75,
                                                        "width": 75,
                                                        "functionKeyword": {
                                                            "kind": "FunctionKeyword",
                                                            "fullStart": 810,
                                                            "fullEnd": 819,
                                                            "start": 810,
                                                            "end": 818,
                                                            "fullWidth": 9,
                                                            "width": 8,
                                                            "text": "function",
                                                            "value": "function",
                                                            "valueText": "function",
                                                            "hasTrailingTrivia": true,
                                                            "trailingTrivia": [
                                                                {
                                                                    "kind": "WhitespaceTrivia",
                                                                    "text": " "
                                                                }
                                                            ]
                                                        },
                                                        "callSignature": {
                                                            "kind": "CallSignature",
                                                            "fullStart": 819,
                                                            "fullEnd": 822,
                                                            "start": 819,
                                                            "end": 821,
                                                            "fullWidth": 3,
                                                            "width": 2,
                                                            "parameterList": {
                                                                "kind": "ParameterList",
                                                                "fullStart": 819,
                                                                "fullEnd": 822,
                                                                "start": 819,
                                                                "end": 821,
                                                                "fullWidth": 3,
                                                                "width": 2,
                                                                "openParenToken": {
                                                                    "kind": "OpenParenToken",
                                                                    "fullStart": 819,
                                                                    "fullEnd": 820,
                                                                    "start": 819,
                                                                    "end": 820,
                                                                    "fullWidth": 1,
                                                                    "width": 1,
                                                                    "text": "(",
                                                                    "value": "(",
                                                                    "valueText": "("
                                                                },
                                                                "parameters": [],
                                                                "closeParenToken": {
                                                                    "kind": "CloseParenToken",
                                                                    "fullStart": 820,
                                                                    "fullEnd": 822,
                                                                    "start": 820,
                                                                    "end": 821,
                                                                    "fullWidth": 2,
                                                                    "width": 1,
                                                                    "text": ")",
                                                                    "value": ")",
                                                                    "valueText": ")",
                                                                    "hasTrailingTrivia": true,
                                                                    "trailingTrivia": [
                                                                        {
                                                                            "kind": "WhitespaceTrivia",
                                                                            "text": " "
                                                                        }
                                                                    ]
                                                                }
                                                            }
                                                        },
                                                        "block": {
                                                            "kind": "Block",
                                                            "fullStart": 822,
                                                            "fullEnd": 885,
                                                            "start": 822,
                                                            "end": 885,
                                                            "fullWidth": 63,
                                                            "width": 63,
                                                            "openBraceToken": {
                                                                "kind": "OpenBraceToken",
                                                                "fullStart": 822,
                                                                "fullEnd": 825,
                                                                "start": 822,
                                                                "end": 823,
                                                                "fullWidth": 3,
                                                                "width": 1,
                                                                "text": "{",
                                                                "value": "{",
                                                                "valueText": "{",
                                                                "hasTrailingTrivia": true,
                                                                "hasTrailingNewLine": true,
                                                                "trailingTrivia": [
                                                                    {
                                                                        "kind": "NewLineTrivia",
                                                                        "text": "\r\n"
                                                                    }
                                                                ]
                                                            },
                                                            "statements": [
                                                                {
                                                                    "kind": "ReturnStatement",
                                                                    "fullStart": 825,
                                                                    "fullEnd": 872,
                                                                    "start": 841,
                                                                    "end": 870,
                                                                    "fullWidth": 47,
                                                                    "width": 29,
                                                                    "returnKeyword": {
                                                                        "kind": "ReturnKeyword",
                                                                        "fullStart": 825,
                                                                        "fullEnd": 848,
                                                                        "start": 841,
                                                                        "end": 847,
                                                                        "fullWidth": 23,
                                                                        "width": 6,
                                                                        "text": "return",
                                                                        "value": "return",
                                                                        "valueText": "return",
                                                                        "hasLeadingTrivia": true,
                                                                        "hasTrailingTrivia": true,
                                                                        "leadingTrivia": [
                                                                            {
                                                                                "kind": "WhitespaceTrivia",
                                                                                "text": "                "
                                                                            }
                                                                        ],
                                                                        "trailingTrivia": [
                                                                            {
                                                                                "kind": "WhitespaceTrivia",
                                                                                "text": " "
                                                                            }
                                                                        ]
                                                                    },
                                                                    "expression": {
                                                                        "kind": "MemberAccessExpression",
                                                                        "fullStart": 848,
                                                                        "fullEnd": 869,
                                                                        "start": 848,
                                                                        "end": 869,
                                                                        "fullWidth": 21,
                                                                        "width": 21,
                                                                        "expression": {
                                                                            "kind": "IdentifierName",
                                                                            "fullStart": 848,
                                                                            "fullEnd": 851,
                                                                            "start": 848,
                                                                            "end": 851,
                                                                            "fullWidth": 3,
                                                                            "width": 3,
                                                                            "text": "obj",
                                                                            "value": "obj",
                                                                            "valueText": "obj"
                                                                        },
                                                                        "dotToken": {
                                                                            "kind": "DotToken",
                                                                            "fullStart": 851,
                                                                            "fullEnd": 852,
                                                                            "start": 851,
                                                                            "end": 852,
                                                                            "fullWidth": 1,
                                                                            "width": 1,
                                                                            "text": ".",
                                                                            "value": ".",
                                                                            "valueText": "."
                                                                        },
                                                                        "name": {
                                                                            "kind": "IdentifierName",
                                                                            "fullStart": 852,
                                                                            "fullEnd": 869,
                                                                            "start": 852,
                                                                            "end": 869,
                                                                            "fullWidth": 17,
                                                                            "width": 17,
                                                                            "text": "verifySetFunction",
                                                                            "value": "verifySetFunction",
                                                                            "valueText": "verifySetFunction"
                                                                        }
                                                                    },
                                                                    "semicolonToken": {
                                                                        "kind": "SemicolonToken",
                                                                        "fullStart": 869,
                                                                        "fullEnd": 872,
                                                                        "start": 869,
                                                                        "end": 870,
                                                                        "fullWidth": 3,
                                                                        "width": 1,
                                                                        "text": ";",
                                                                        "value": ";",
                                                                        "valueText": ";",
                                                                        "hasTrailingTrivia": true,
                                                                        "hasTrailingNewLine": true,
                                                                        "trailingTrivia": [
                                                                            {
                                                                                "kind": "NewLineTrivia",
                                                                                "text": "\r\n"
                                                                            }
                                                                        ]
                                                                    }
                                                                }
                                                            ],
                                                            "closeBraceToken": {
                                                                "kind": "CloseBraceToken",
                                                                "fullStart": 872,
                                                                "fullEnd": 885,
                                                                "start": 884,
                                                                "end": 885,
                                                                "fullWidth": 13,
                                                                "width": 1,
                                                                "text": "}",
                                                                "value": "}",
                                                                "valueText": "}",
                                                                "hasLeadingTrivia": true,
                                                                "leadingTrivia": [
                                                                    {
                                                                        "kind": "WhitespaceTrivia",
                                                                        "text": "            "
                                                                    }
                                                                ]
                                                            }
                                                        }
                                                    }
                                                },
                                                {
                                                    "kind": "CommaToken",
                                                    "fullStart": 885,
                                                    "fullEnd": 888,
                                                    "start": 885,
                                                    "end": 886,
                                                    "fullWidth": 3,
                                                    "width": 1,
                                                    "text": ",",
                                                    "value": ",",
                                                    "valueText": ",",
                                                    "hasTrailingTrivia": true,
                                                    "hasTrailingNewLine": true,
                                                    "trailingTrivia": [
                                                        {
                                                            "kind": "NewLineTrivia",
                                                            "text": "\r\n"
                                                        }
                                                    ]
                                                },
                                                {
                                                    "kind": "SimplePropertyAssignment",
                                                    "fullStart": 888,
                                                    "fullEnd": 986,
                                                    "start": 900,
                                                    "end": 986,
                                                    "fullWidth": 98,
                                                    "width": 86,
                                                    "isIncrementallyUnusable": true,
                                                    "propertyName": {
                                                        "kind": "IdentifierName",
                                                        "fullStart": 888,
                                                        "fullEnd": 903,
                                                        "start": 900,
                                                        "end": 903,
                                                        "fullWidth": 15,
                                                        "width": 3,
                                                        "text": "set",
                                                        "value": "set",
                                                        "valueText": "set",
                                                        "hasLeadingTrivia": true,
                                                        "leadingTrivia": [
                                                            {
                                                                "kind": "WhitespaceTrivia",
                                                                "text": "            "
                                                            }
                                                        ]
                                                    },
                                                    "colonToken": {
                                                        "kind": "ColonToken",
                                                        "fullStart": 903,
                                                        "fullEnd": 905,
                                                        "start": 903,
                                                        "end": 904,
                                                        "fullWidth": 2,
                                                        "width": 1,
                                                        "text": ":",
                                                        "value": ":",
                                                        "valueText": ":",
                                                        "hasTrailingTrivia": true,
                                                        "trailingTrivia": [
                                                            {
                                                                "kind": "WhitespaceTrivia",
                                                                "text": " "
                                                            }
                                                        ]
                                                    },
                                                    "expression": {
                                                        "kind": "FunctionExpression",
                                                        "fullStart": 905,
                                                        "fullEnd": 986,
                                                        "start": 905,
                                                        "end": 986,
                                                        "fullWidth": 81,
                                                        "width": 81,
                                                        "functionKeyword": {
                                                            "kind": "FunctionKeyword",
                                                            "fullStart": 905,
                                                            "fullEnd": 914,
                                                            "start": 905,
                                                            "end": 913,
                                                            "fullWidth": 9,
                                                            "width": 8,
                                                            "text": "function",
                                                            "value": "function",
                                                            "valueText": "function",
                                                            "hasTrailingTrivia": true,
                                                            "trailingTrivia": [
                                                                {
                                                                    "kind": "WhitespaceTrivia",
                                                                    "text": " "
                                                                }
                                                            ]
                                                        },
                                                        "callSignature": {
                                                            "kind": "CallSignature",
                                                            "fullStart": 914,
                                                            "fullEnd": 922,
                                                            "start": 914,
                                                            "end": 921,
                                                            "fullWidth": 8,
                                                            "width": 7,
                                                            "parameterList": {
                                                                "kind": "ParameterList",
                                                                "fullStart": 914,
                                                                "fullEnd": 922,
                                                                "start": 914,
                                                                "end": 921,
                                                                "fullWidth": 8,
                                                                "width": 7,
                                                                "openParenToken": {
                                                                    "kind": "OpenParenToken",
                                                                    "fullStart": 914,
                                                                    "fullEnd": 915,
                                                                    "start": 914,
                                                                    "end": 915,
                                                                    "fullWidth": 1,
                                                                    "width": 1,
                                                                    "text": "(",
                                                                    "value": "(",
                                                                    "valueText": "("
                                                                },
                                                                "parameters": [
                                                                    {
                                                                        "kind": "Parameter",
                                                                        "fullStart": 915,
                                                                        "fullEnd": 920,
                                                                        "start": 915,
                                                                        "end": 920,
                                                                        "fullWidth": 5,
                                                                        "width": 5,
                                                                        "modifiers": [],
                                                                        "identifier": {
                                                                            "kind": "IdentifierName",
                                                                            "fullStart": 915,
                                                                            "fullEnd": 920,
                                                                            "start": 915,
                                                                            "end": 920,
                                                                            "fullWidth": 5,
                                                                            "width": 5,
                                                                            "text": "value",
                                                                            "value": "value",
                                                                            "valueText": "value"
                                                                        }
                                                                    }
                                                                ],
                                                                "closeParenToken": {
                                                                    "kind": "CloseParenToken",
                                                                    "fullStart": 920,
                                                                    "fullEnd": 922,
                                                                    "start": 920,
                                                                    "end": 921,
                                                                    "fullWidth": 2,
                                                                    "width": 1,
                                                                    "text": ")",
                                                                    "value": ")",
                                                                    "valueText": ")",
                                                                    "hasTrailingTrivia": true,
                                                                    "trailingTrivia": [
                                                                        {
                                                                            "kind": "WhitespaceTrivia",
                                                                            "text": " "
                                                                        }
                                                                    ]
                                                                }
                                                            }
                                                        },
                                                        "block": {
                                                            "kind": "Block",
                                                            "fullStart": 922,
                                                            "fullEnd": 986,
                                                            "start": 922,
                                                            "end": 986,
                                                            "fullWidth": 64,
                                                            "width": 64,
                                                            "openBraceToken": {
                                                                "kind": "OpenBraceToken",
                                                                "fullStart": 922,
                                                                "fullEnd": 925,
                                                                "start": 922,
                                                                "end": 923,
                                                                "fullWidth": 3,
                                                                "width": 1,
                                                                "text": "{",
                                                                "value": "{",
                                                                "valueText": "{",
                                                                "hasTrailingTrivia": true,
                                                                "hasTrailingNewLine": true,
                                                                "trailingTrivia": [
                                                                    {
                                                                        "kind": "NewLineTrivia",
                                                                        "text": "\r\n"
                                                                    }
                                                                ]
                                                            },
                                                            "statements": [
                                                                {
                                                                    "kind": "ExpressionStatement",
                                                                    "fullStart": 925,
                                                                    "fullEnd": 973,
                                                                    "start": 941,
                                                                    "end": 971,
                                                                    "fullWidth": 48,
                                                                    "width": 30,
                                                                    "expression": {
                                                                        "kind": "AssignmentExpression",
                                                                        "fullStart": 925,
                                                                        "fullEnd": 970,
                                                                        "start": 941,
                                                                        "end": 970,
                                                                        "fullWidth": 45,
                                                                        "width": 29,
                                                                        "left": {
                                                                            "kind": "MemberAccessExpression",
                                                                            "fullStart": 925,
                                                                            "fullEnd": 963,
                                                                            "start": 941,
                                                                            "end": 962,
                                                                            "fullWidth": 38,
                                                                            "width": 21,
                                                                            "expression": {
                                                                                "kind": "IdentifierName",
                                                                                "fullStart": 925,
                                                                                "fullEnd": 944,
                                                                                "start": 941,
                                                                                "end": 944,
                                                                                "fullWidth": 19,
                                                                                "width": 3,
                                                                                "text": "obj",
                                                                                "value": "obj",
                                                                                "valueText": "obj",
                                                                                "hasLeadingTrivia": true,
                                                                                "leadingTrivia": [
                                                                                    {
                                                                                        "kind": "WhitespaceTrivia",
                                                                                        "text": "                "
                                                                                    }
                                                                                ]
                                                                            },
                                                                            "dotToken": {
                                                                                "kind": "DotToken",
                                                                                "fullStart": 944,
                                                                                "fullEnd": 945,
                                                                                "start": 944,
                                                                                "end": 945,
                                                                                "fullWidth": 1,
                                                                                "width": 1,
                                                                                "text": ".",
                                                                                "value": ".",
                                                                                "valueText": "."
                                                                            },
                                                                            "name": {
                                                                                "kind": "IdentifierName",
                                                                                "fullStart": 945,
                                                                                "fullEnd": 963,
                                                                                "start": 945,
                                                                                "end": 962,
                                                                                "fullWidth": 18,
                                                                                "width": 17,
                                                                                "text": "verifySetFunction",
                                                                                "value": "verifySetFunction",
                                                                                "valueText": "verifySetFunction",
                                                                                "hasTrailingTrivia": true,
                                                                                "trailingTrivia": [
                                                                                    {
                                                                                        "kind": "WhitespaceTrivia",
                                                                                        "text": " "
                                                                                    }
                                                                                ]
                                                                            }
                                                                        },
                                                                        "operatorToken": {
                                                                            "kind": "EqualsToken",
                                                                            "fullStart": 963,
                                                                            "fullEnd": 965,
                                                                            "start": 963,
                                                                            "end": 964,
                                                                            "fullWidth": 2,
                                                                            "width": 1,
                                                                            "text": "=",
                                                                            "value": "=",
                                                                            "valueText": "=",
                                                                            "hasTrailingTrivia": true,
                                                                            "trailingTrivia": [
                                                                                {
                                                                                    "kind": "WhitespaceTrivia",
                                                                                    "text": " "
                                                                                }
                                                                            ]
                                                                        },
                                                                        "right": {
                                                                            "kind": "IdentifierName",
                                                                            "fullStart": 965,
                                                                            "fullEnd": 970,
                                                                            "start": 965,
                                                                            "end": 970,
                                                                            "fullWidth": 5,
                                                                            "width": 5,
                                                                            "text": "value",
                                                                            "value": "value",
                                                                            "valueText": "value"
                                                                        }
                                                                    },
                                                                    "semicolonToken": {
                                                                        "kind": "SemicolonToken",
                                                                        "fullStart": 970,
                                                                        "fullEnd": 973,
                                                                        "start": 970,
                                                                        "end": 971,
                                                                        "fullWidth": 3,
                                                                        "width": 1,
                                                                        "text": ";",
                                                                        "value": ";",
                                                                        "valueText": ";",
                                                                        "hasTrailingTrivia": true,
                                                                        "hasTrailingNewLine": true,
                                                                        "trailingTrivia": [
                                                                            {
                                                                                "kind": "NewLineTrivia",
                                                                                "text": "\r\n"
                                                                            }
                                                                        ]
                                                                    }
                                                                }
                                                            ],
                                                            "closeBraceToken": {
                                                                "kind": "CloseBraceToken",
                                                                "fullStart": 973,
                                                                "fullEnd": 986,
                                                                "start": 985,
                                                                "end": 986,
                                                                "fullWidth": 13,
                                                                "width": 1,
                                                                "text": "}",
                                                                "value": "}",
                                                                "valueText": "}",
                                                                "hasLeadingTrivia": true,
                                                                "leadingTrivia": [
                                                                    {
                                                                        "kind": "WhitespaceTrivia",
                                                                        "text": "            "
                                                                    }
                                                                ]
                                                            }
                                                        }
                                                    }
                                                },
                                                {
                                                    "kind": "CommaToken",
                                                    "fullStart": 986,
                                                    "fullEnd": 989,
                                                    "start": 986,
                                                    "end": 987,
                                                    "fullWidth": 3,
                                                    "width": 1,
                                                    "text": ",",
                                                    "value": ",",
                                                    "valueText": ",",
                                                    "hasTrailingTrivia": true,
                                                    "hasTrailingNewLine": true,
                                                    "trailingTrivia": [
                                                        {
                                                            "kind": "NewLineTrivia",
                                                            "text": "\r\n"
                                                        }
                                                    ]
                                                },
                                                {
                                                    "kind": "SimplePropertyAssignment",
                                                    "fullStart": 989,
                                                    "fullEnd": 1021,
                                                    "start": 1001,
                                                    "end": 1019,
                                                    "fullWidth": 32,
                                                    "width": 18,
                                                    "propertyName": {
                                                        "kind": "IdentifierName",
                                                        "fullStart": 989,
                                                        "fullEnd": 1013,
                                                        "start": 1001,
                                                        "end": 1013,
                                                        "fullWidth": 24,
                                                        "width": 12,
                                                        "text": "configurable",
                                                        "value": "configurable",
                                                        "valueText": "configurable",
                                                        "hasLeadingTrivia": true,
                                                        "leadingTrivia": [
                                                            {
                                                                "kind": "WhitespaceTrivia",
                                                                "text": "            "
                                                            }
                                                        ]
                                                    },
                                                    "colonToken": {
                                                        "kind": "ColonToken",
                                                        "fullStart": 1013,
                                                        "fullEnd": 1015,
                                                        "start": 1013,
                                                        "end": 1014,
                                                        "fullWidth": 2,
                                                        "width": 1,
                                                        "text": ":",
                                                        "value": ":",
                                                        "valueText": ":",
                                                        "hasTrailingTrivia": true,
                                                        "trailingTrivia": [
                                                            {
                                                                "kind": "WhitespaceTrivia",
                                                                "text": " "
                                                            }
                                                        ]
                                                    },
                                                    "expression": {
                                                        "kind": "TrueKeyword",
                                                        "fullStart": 1015,
                                                        "fullEnd": 1021,
                                                        "start": 1015,
                                                        "end": 1019,
                                                        "fullWidth": 6,
                                                        "width": 4,
                                                        "text": "true",
                                                        "value": true,
                                                        "valueText": "true",
                                                        "hasTrailingTrivia": true,
                                                        "hasTrailingNewLine": true,
                                                        "trailingTrivia": [
                                                            {
                                                                "kind": "NewLineTrivia",
                                                                "text": "\r\n"
                                                            }
                                                        ]
                                                    }
                                                }
                                            ],
                                            "closeBraceToken": {
                                                "kind": "CloseBraceToken",
                                                "fullStart": 1021,
                                                "fullEnd": 1030,
                                                "start": 1029,
                                                "end": 1030,
                                                "fullWidth": 9,
                                                "width": 1,
                                                "text": "}",
                                                "value": "}",
                                                "valueText": "}",
                                                "hasLeadingTrivia": true,
                                                "leadingTrivia": [
                                                    {
                                                        "kind": "WhitespaceTrivia",
                                                        "text": "        "
                                                    }
                                                ]
                                            }
                                        }
                                    ],
                                    "closeParenToken": {
                                        "kind": "CloseParenToken",
                                        "fullStart": 1030,
                                        "fullEnd": 1031,
                                        "start": 1030,
                                        "end": 1031,
                                        "fullWidth": 1,
                                        "width": 1,
                                        "text": ")",
                                        "value": ")",
                                        "valueText": ")"
                                    }
                                }
                            },
                            "semicolonToken": {
                                "kind": "SemicolonToken",
                                "fullStart": 1031,
                                "fullEnd": 1034,
                                "start": 1031,
                                "end": 1032,
                                "fullWidth": 3,
                                "width": 1,
                                "text": ";",
                                "value": ";",
                                "valueText": ";",
                                "hasTrailingTrivia": true,
                                "hasTrailingNewLine": true,
                                "trailingTrivia": [
                                    {
                                        "kind": "NewLineTrivia",
                                        "text": "\r\n"
                                    }
                                ]
                            }
                        },
                        {
                            "kind": "ExpressionStatement",
                            "fullStart": 1034,
                            "fullEnd": 1079,
                            "start": 1044,
                            "end": 1077,
                            "fullWidth": 45,
                            "width": 33,
                            "expression": {
                                "kind": "AssignmentExpression",
                                "fullStart": 1034,
                                "fullEnd": 1076,
                                "start": 1044,
                                "end": 1076,
                                "fullWidth": 42,
                                "width": 32,
                                "left": {
                                    "kind": "MemberAccessExpression",
                                    "fullStart": 1034,
                                    "fullEnd": 1067,
                                    "start": 1044,
                                    "end": 1066,
                                    "fullWidth": 33,
                                    "width": 22,
                                    "expression": {
                                        "kind": "IdentifierName",
                                        "fullStart": 1034,
                                        "fullEnd": 1047,
                                        "start": 1044,
                                        "end": 1047,
                                        "fullWidth": 13,
                                        "width": 3,
                                        "text": "obj",
                                        "value": "obj",
                                        "valueText": "obj",
                                        "hasLeadingTrivia": true,
                                        "hasLeadingNewLine": true,
                                        "leadingTrivia": [
                                            {
                                                "kind": "NewLineTrivia",
                                                "text": "\r\n"
                                            },
                                            {
                                                "kind": "WhitespaceTrivia",
                                                "text": "        "
                                            }
                                        ]
                                    },
                                    "dotToken": {
                                        "kind": "DotToken",
                                        "fullStart": 1047,
                                        "fullEnd": 1048,
                                        "start": 1047,
                                        "end": 1048,
                                        "fullWidth": 1,
                                        "width": 1,
                                        "text": ".",
                                        "value": ".",
                                        "valueText": "."
                                    },
                                    "name": {
                                        "kind": "IdentifierName",
                                        "fullStart": 1048,
                                        "fullEnd": 1067,
                                        "start": 1048,
                                        "end": 1066,
                                        "fullWidth": 19,
                                        "width": 18,
                                        "text": "verifySetFunction1",
                                        "value": "verifySetFunction1",
                                        "valueText": "verifySetFunction1",
                                        "hasTrailingTrivia": true,
                                        "trailingTrivia": [
                                            {
                                                "kind": "WhitespaceTrivia",
                                                "text": " "
                                            }
                                        ]
                                    }
                                },
                                "operatorToken": {
                                    "kind": "EqualsToken",
                                    "fullStart": 1067,
                                    "fullEnd": 1069,
                                    "start": 1067,
                                    "end": 1068,
                                    "fullWidth": 2,
                                    "width": 1,
                                    "text": "=",
                                    "value": "=",
                                    "valueText": "=",
                                    "hasTrailingTrivia": true,
                                    "trailingTrivia": [
                                        {
                                            "kind": "WhitespaceTrivia",
                                            "text": " "
                                        }
                                    ]
                                },
                                "right": {
                                    "kind": "StringLiteral",
                                    "fullStart": 1069,
                                    "fullEnd": 1076,
                                    "start": 1069,
                                    "end": 1076,
                                    "fullWidth": 7,
                                    "width": 7,
                                    "text": "\"data1\"",
                                    "value": "data1",
                                    "valueText": "data1"
                                }
                            },
                            "semicolonToken": {
                                "kind": "SemicolonToken",
                                "fullStart": 1076,
                                "fullEnd": 1079,
                                "start": 1076,
                                "end": 1077,
                                "fullWidth": 3,
                                "width": 1,
                                "text": ";",
                                "value": ";",
                                "valueText": ";",
                                "hasTrailingTrivia": true,
                                "hasTrailingNewLine": true,
                                "trailingTrivia": [
                                    {
                                        "kind": "NewLineTrivia",
                                        "text": "\r\n"
                                    }
                                ]
                            }
                        },
                        {
                            "kind": "VariableStatement",
                            "fullStart": 1079,
                            "fullEnd": 1172,
                            "start": 1087,
                            "end": 1170,
                            "fullWidth": 93,
                            "width": 83,
                            "modifiers": [],
                            "variableDeclaration": {
                                "kind": "VariableDeclaration",
                                "fullStart": 1079,
                                "fullEnd": 1169,
                                "start": 1087,
                                "end": 1169,
                                "fullWidth": 90,
                                "width": 82,
                                "varKeyword": {
                                    "kind": "VarKeyword",
                                    "fullStart": 1079,
                                    "fullEnd": 1091,
                                    "start": 1087,
                                    "end": 1090,
                                    "fullWidth": 12,
                                    "width": 3,
                                    "text": "var",
                                    "value": "var",
                                    "valueText": "var",
                                    "hasLeadingTrivia": true,
                                    "hasTrailingTrivia": true,
                                    "leadingTrivia": [
                                        {
                                            "kind": "WhitespaceTrivia",
                                            "text": "        "
                                        }
                                    ],
                                    "trailingTrivia": [
                                        {
                                            "kind": "WhitespaceTrivia",
                                            "text": " "
                                        }
                                    ]
                                },
                                "variableDeclarators": [
                                    {
                                        "kind": "VariableDeclarator",
                                        "fullStart": 1091,
                                        "fullEnd": 1169,
                                        "start": 1091,
                                        "end": 1169,
                                        "fullWidth": 78,
<<<<<<< HEAD
                                        "width": 78,
                                        "identifier": {
=======
                                        "propertyName": {
>>>>>>> 85e84683
                                            "kind": "IdentifierName",
                                            "fullStart": 1091,
                                            "fullEnd": 1099,
                                            "start": 1091,
                                            "end": 1098,
                                            "fullWidth": 8,
                                            "width": 7,
                                            "text": "getFunc",
                                            "value": "getFunc",
                                            "valueText": "getFunc",
                                            "hasTrailingTrivia": true,
                                            "trailingTrivia": [
                                                {
                                                    "kind": "WhitespaceTrivia",
                                                    "text": " "
                                                }
                                            ]
                                        },
                                        "equalsValueClause": {
                                            "kind": "EqualsValueClause",
                                            "fullStart": 1099,
                                            "fullEnd": 1169,
                                            "start": 1099,
                                            "end": 1169,
                                            "fullWidth": 70,
                                            "width": 70,
                                            "equalsToken": {
                                                "kind": "EqualsToken",
                                                "fullStart": 1099,
                                                "fullEnd": 1101,
                                                "start": 1099,
                                                "end": 1100,
                                                "fullWidth": 2,
                                                "width": 1,
                                                "text": "=",
                                                "value": "=",
                                                "valueText": "=",
                                                "hasTrailingTrivia": true,
                                                "trailingTrivia": [
                                                    {
                                                        "kind": "WhitespaceTrivia",
                                                        "text": " "
                                                    }
                                                ]
                                            },
                                            "value": {
                                                "kind": "FunctionExpression",
                                                "fullStart": 1101,
                                                "fullEnd": 1169,
                                                "start": 1101,
                                                "end": 1169,
                                                "fullWidth": 68,
                                                "width": 68,
                                                "functionKeyword": {
                                                    "kind": "FunctionKeyword",
                                                    "fullStart": 1101,
                                                    "fullEnd": 1110,
                                                    "start": 1101,
                                                    "end": 1109,
                                                    "fullWidth": 9,
                                                    "width": 8,
                                                    "text": "function",
                                                    "value": "function",
                                                    "valueText": "function",
                                                    "hasTrailingTrivia": true,
                                                    "trailingTrivia": [
                                                        {
                                                            "kind": "WhitespaceTrivia",
                                                            "text": " "
                                                        }
                                                    ]
                                                },
                                                "callSignature": {
                                                    "kind": "CallSignature",
                                                    "fullStart": 1110,
                                                    "fullEnd": 1113,
                                                    "start": 1110,
                                                    "end": 1112,
                                                    "fullWidth": 3,
                                                    "width": 2,
                                                    "parameterList": {
                                                        "kind": "ParameterList",
                                                        "fullStart": 1110,
                                                        "fullEnd": 1113,
                                                        "start": 1110,
                                                        "end": 1112,
                                                        "fullWidth": 3,
                                                        "width": 2,
                                                        "openParenToken": {
                                                            "kind": "OpenParenToken",
                                                            "fullStart": 1110,
                                                            "fullEnd": 1111,
                                                            "start": 1110,
                                                            "end": 1111,
                                                            "fullWidth": 1,
                                                            "width": 1,
                                                            "text": "(",
                                                            "value": "(",
                                                            "valueText": "("
                                                        },
                                                        "parameters": [],
                                                        "closeParenToken": {
                                                            "kind": "CloseParenToken",
                                                            "fullStart": 1111,
                                                            "fullEnd": 1113,
                                                            "start": 1111,
                                                            "end": 1112,
                                                            "fullWidth": 2,
                                                            "width": 1,
                                                            "text": ")",
                                                            "value": ")",
                                                            "valueText": ")",
                                                            "hasTrailingTrivia": true,
                                                            "trailingTrivia": [
                                                                {
                                                                    "kind": "WhitespaceTrivia",
                                                                    "text": " "
                                                                }
                                                            ]
                                                        }
                                                    }
                                                },
                                                "block": {
                                                    "kind": "Block",
                                                    "fullStart": 1113,
                                                    "fullEnd": 1169,
                                                    "start": 1113,
                                                    "end": 1169,
                                                    "fullWidth": 56,
                                                    "width": 56,
                                                    "openBraceToken": {
                                                        "kind": "OpenBraceToken",
                                                        "fullStart": 1113,
                                                        "fullEnd": 1116,
                                                        "start": 1113,
                                                        "end": 1114,
                                                        "fullWidth": 3,
                                                        "width": 1,
                                                        "text": "{",
                                                        "value": "{",
                                                        "valueText": "{",
                                                        "hasTrailingTrivia": true,
                                                        "hasTrailingNewLine": true,
                                                        "trailingTrivia": [
                                                            {
                                                                "kind": "NewLineTrivia",
                                                                "text": "\r\n"
                                                            }
                                                        ]
                                                    },
                                                    "statements": [
                                                        {
                                                            "kind": "ReturnStatement",
                                                            "fullStart": 1116,
                                                            "fullEnd": 1160,
                                                            "start": 1128,
                                                            "end": 1158,
                                                            "fullWidth": 44,
                                                            "width": 30,
                                                            "returnKeyword": {
                                                                "kind": "ReturnKeyword",
                                                                "fullStart": 1116,
                                                                "fullEnd": 1135,
                                                                "start": 1128,
                                                                "end": 1134,
                                                                "fullWidth": 19,
                                                                "width": 6,
                                                                "text": "return",
                                                                "value": "return",
                                                                "valueText": "return",
                                                                "hasLeadingTrivia": true,
                                                                "hasTrailingTrivia": true,
                                                                "leadingTrivia": [
                                                                    {
                                                                        "kind": "WhitespaceTrivia",
                                                                        "text": "            "
                                                                    }
                                                                ],
                                                                "trailingTrivia": [
                                                                    {
                                                                        "kind": "WhitespaceTrivia",
                                                                        "text": " "
                                                                    }
                                                                ]
                                                            },
                                                            "expression": {
                                                                "kind": "MemberAccessExpression",
                                                                "fullStart": 1135,
                                                                "fullEnd": 1157,
                                                                "start": 1135,
                                                                "end": 1157,
                                                                "fullWidth": 22,
                                                                "width": 22,
                                                                "expression": {
                                                                    "kind": "IdentifierName",
                                                                    "fullStart": 1135,
                                                                    "fullEnd": 1138,
                                                                    "start": 1135,
                                                                    "end": 1138,
                                                                    "fullWidth": 3,
                                                                    "width": 3,
                                                                    "text": "obj",
                                                                    "value": "obj",
                                                                    "valueText": "obj"
                                                                },
                                                                "dotToken": {
                                                                    "kind": "DotToken",
                                                                    "fullStart": 1138,
                                                                    "fullEnd": 1139,
                                                                    "start": 1138,
                                                                    "end": 1139,
                                                                    "fullWidth": 1,
                                                                    "width": 1,
                                                                    "text": ".",
                                                                    "value": ".",
                                                                    "valueText": "."
                                                                },
                                                                "name": {
                                                                    "kind": "IdentifierName",
                                                                    "fullStart": 1139,
                                                                    "fullEnd": 1157,
                                                                    "start": 1139,
                                                                    "end": 1157,
                                                                    "fullWidth": 18,
                                                                    "width": 18,
                                                                    "text": "verifySetFunction1",
                                                                    "value": "verifySetFunction1",
                                                                    "valueText": "verifySetFunction1"
                                                                }
                                                            },
                                                            "semicolonToken": {
                                                                "kind": "SemicolonToken",
                                                                "fullStart": 1157,
                                                                "fullEnd": 1160,
                                                                "start": 1157,
                                                                "end": 1158,
                                                                "fullWidth": 3,
                                                                "width": 1,
                                                                "text": ";",
                                                                "value": ";",
                                                                "valueText": ";",
                                                                "hasTrailingTrivia": true,
                                                                "hasTrailingNewLine": true,
                                                                "trailingTrivia": [
                                                                    {
                                                                        "kind": "NewLineTrivia",
                                                                        "text": "\r\n"
                                                                    }
                                                                ]
                                                            }
                                                        }
                                                    ],
                                                    "closeBraceToken": {
                                                        "kind": "CloseBraceToken",
                                                        "fullStart": 1160,
                                                        "fullEnd": 1169,
                                                        "start": 1168,
                                                        "end": 1169,
                                                        "fullWidth": 9,
                                                        "width": 1,
                                                        "text": "}",
                                                        "value": "}",
                                                        "valueText": "}",
                                                        "hasLeadingTrivia": true,
                                                        "leadingTrivia": [
                                                            {
                                                                "kind": "WhitespaceTrivia",
                                                                "text": "        "
                                                            }
                                                        ]
                                                    }
                                                }
                                            }
                                        }
                                    }
                                ]
                            },
                            "semicolonToken": {
                                "kind": "SemicolonToken",
                                "fullStart": 1169,
                                "fullEnd": 1172,
                                "start": 1169,
                                "end": 1170,
                                "fullWidth": 3,
                                "width": 1,
                                "text": ";",
                                "value": ";",
                                "valueText": ";",
                                "hasTrailingTrivia": true,
                                "hasTrailingNewLine": true,
                                "trailingTrivia": [
                                    {
                                        "kind": "NewLineTrivia",
                                        "text": "\r\n"
                                    }
                                ]
                            }
                        },
                        {
                            "kind": "VariableStatement",
                            "fullStart": 1172,
                            "fullEnd": 1271,
                            "start": 1180,
                            "end": 1269,
                            "fullWidth": 99,
                            "width": 89,
                            "modifiers": [],
                            "variableDeclaration": {
                                "kind": "VariableDeclaration",
                                "fullStart": 1172,
                                "fullEnd": 1268,
                                "start": 1180,
                                "end": 1268,
                                "fullWidth": 96,
                                "width": 88,
                                "varKeyword": {
                                    "kind": "VarKeyword",
                                    "fullStart": 1172,
                                    "fullEnd": 1184,
                                    "start": 1180,
                                    "end": 1183,
                                    "fullWidth": 12,
                                    "width": 3,
                                    "text": "var",
                                    "value": "var",
                                    "valueText": "var",
                                    "hasLeadingTrivia": true,
                                    "hasTrailingTrivia": true,
                                    "leadingTrivia": [
                                        {
                                            "kind": "WhitespaceTrivia",
                                            "text": "        "
                                        }
                                    ],
                                    "trailingTrivia": [
                                        {
                                            "kind": "WhitespaceTrivia",
                                            "text": " "
                                        }
                                    ]
                                },
                                "variableDeclarators": [
                                    {
                                        "kind": "VariableDeclarator",
                                        "fullStart": 1184,
                                        "fullEnd": 1268,
                                        "start": 1184,
                                        "end": 1268,
                                        "fullWidth": 84,
<<<<<<< HEAD
                                        "width": 84,
                                        "identifier": {
=======
                                        "propertyName": {
>>>>>>> 85e84683
                                            "kind": "IdentifierName",
                                            "fullStart": 1184,
                                            "fullEnd": 1192,
                                            "start": 1184,
                                            "end": 1191,
                                            "fullWidth": 8,
                                            "width": 7,
                                            "text": "setFunc",
                                            "value": "setFunc",
                                            "valueText": "setFunc",
                                            "hasTrailingTrivia": true,
                                            "trailingTrivia": [
                                                {
                                                    "kind": "WhitespaceTrivia",
                                                    "text": " "
                                                }
                                            ]
                                        },
                                        "equalsValueClause": {
                                            "kind": "EqualsValueClause",
                                            "fullStart": 1192,
                                            "fullEnd": 1268,
                                            "start": 1192,
                                            "end": 1268,
                                            "fullWidth": 76,
                                            "width": 76,
                                            "equalsToken": {
                                                "kind": "EqualsToken",
                                                "fullStart": 1192,
                                                "fullEnd": 1194,
                                                "start": 1192,
                                                "end": 1193,
                                                "fullWidth": 2,
                                                "width": 1,
                                                "text": "=",
                                                "value": "=",
                                                "valueText": "=",
                                                "hasTrailingTrivia": true,
                                                "trailingTrivia": [
                                                    {
                                                        "kind": "WhitespaceTrivia",
                                                        "text": " "
                                                    }
                                                ]
                                            },
                                            "value": {
                                                "kind": "FunctionExpression",
                                                "fullStart": 1194,
                                                "fullEnd": 1268,
                                                "start": 1194,
                                                "end": 1268,
                                                "fullWidth": 74,
                                                "width": 74,
                                                "functionKeyword": {
                                                    "kind": "FunctionKeyword",
                                                    "fullStart": 1194,
                                                    "fullEnd": 1203,
                                                    "start": 1194,
                                                    "end": 1202,
                                                    "fullWidth": 9,
                                                    "width": 8,
                                                    "text": "function",
                                                    "value": "function",
                                                    "valueText": "function",
                                                    "hasTrailingTrivia": true,
                                                    "trailingTrivia": [
                                                        {
                                                            "kind": "WhitespaceTrivia",
                                                            "text": " "
                                                        }
                                                    ]
                                                },
                                                "callSignature": {
                                                    "kind": "CallSignature",
                                                    "fullStart": 1203,
                                                    "fullEnd": 1211,
                                                    "start": 1203,
                                                    "end": 1210,
                                                    "fullWidth": 8,
                                                    "width": 7,
                                                    "parameterList": {
                                                        "kind": "ParameterList",
                                                        "fullStart": 1203,
                                                        "fullEnd": 1211,
                                                        "start": 1203,
                                                        "end": 1210,
                                                        "fullWidth": 8,
                                                        "width": 7,
                                                        "openParenToken": {
                                                            "kind": "OpenParenToken",
                                                            "fullStart": 1203,
                                                            "fullEnd": 1204,
                                                            "start": 1203,
                                                            "end": 1204,
                                                            "fullWidth": 1,
                                                            "width": 1,
                                                            "text": "(",
                                                            "value": "(",
                                                            "valueText": "("
                                                        },
                                                        "parameters": [
                                                            {
                                                                "kind": "Parameter",
                                                                "fullStart": 1204,
                                                                "fullEnd": 1209,
                                                                "start": 1204,
                                                                "end": 1209,
                                                                "fullWidth": 5,
                                                                "width": 5,
                                                                "modifiers": [],
                                                                "identifier": {
                                                                    "kind": "IdentifierName",
                                                                    "fullStart": 1204,
                                                                    "fullEnd": 1209,
                                                                    "start": 1204,
                                                                    "end": 1209,
                                                                    "fullWidth": 5,
                                                                    "width": 5,
                                                                    "text": "value",
                                                                    "value": "value",
                                                                    "valueText": "value"
                                                                }
                                                            }
                                                        ],
                                                        "closeParenToken": {
                                                            "kind": "CloseParenToken",
                                                            "fullStart": 1209,
                                                            "fullEnd": 1211,
                                                            "start": 1209,
                                                            "end": 1210,
                                                            "fullWidth": 2,
                                                            "width": 1,
                                                            "text": ")",
                                                            "value": ")",
                                                            "valueText": ")",
                                                            "hasTrailingTrivia": true,
                                                            "trailingTrivia": [
                                                                {
                                                                    "kind": "WhitespaceTrivia",
                                                                    "text": " "
                                                                }
                                                            ]
                                                        }
                                                    }
                                                },
                                                "block": {
                                                    "kind": "Block",
                                                    "fullStart": 1211,
                                                    "fullEnd": 1268,
                                                    "start": 1211,
                                                    "end": 1268,
                                                    "fullWidth": 57,
                                                    "width": 57,
                                                    "openBraceToken": {
                                                        "kind": "OpenBraceToken",
                                                        "fullStart": 1211,
                                                        "fullEnd": 1214,
                                                        "start": 1211,
                                                        "end": 1212,
                                                        "fullWidth": 3,
                                                        "width": 1,
                                                        "text": "{",
                                                        "value": "{",
                                                        "valueText": "{",
                                                        "hasTrailingTrivia": true,
                                                        "hasTrailingNewLine": true,
                                                        "trailingTrivia": [
                                                            {
                                                                "kind": "NewLineTrivia",
                                                                "text": "\r\n"
                                                            }
                                                        ]
                                                    },
                                                    "statements": [
                                                        {
                                                            "kind": "ExpressionStatement",
                                                            "fullStart": 1214,
                                                            "fullEnd": 1259,
                                                            "start": 1226,
                                                            "end": 1257,
                                                            "fullWidth": 45,
                                                            "width": 31,
                                                            "expression": {
                                                                "kind": "AssignmentExpression",
                                                                "fullStart": 1214,
                                                                "fullEnd": 1256,
                                                                "start": 1226,
                                                                "end": 1256,
                                                                "fullWidth": 42,
                                                                "width": 30,
                                                                "left": {
                                                                    "kind": "MemberAccessExpression",
                                                                    "fullStart": 1214,
                                                                    "fullEnd": 1249,
                                                                    "start": 1226,
                                                                    "end": 1248,
                                                                    "fullWidth": 35,
                                                                    "width": 22,
                                                                    "expression": {
                                                                        "kind": "IdentifierName",
                                                                        "fullStart": 1214,
                                                                        "fullEnd": 1229,
                                                                        "start": 1226,
                                                                        "end": 1229,
                                                                        "fullWidth": 15,
                                                                        "width": 3,
                                                                        "text": "obj",
                                                                        "value": "obj",
                                                                        "valueText": "obj",
                                                                        "hasLeadingTrivia": true,
                                                                        "leadingTrivia": [
                                                                            {
                                                                                "kind": "WhitespaceTrivia",
                                                                                "text": "            "
                                                                            }
                                                                        ]
                                                                    },
                                                                    "dotToken": {
                                                                        "kind": "DotToken",
                                                                        "fullStart": 1229,
                                                                        "fullEnd": 1230,
                                                                        "start": 1229,
                                                                        "end": 1230,
                                                                        "fullWidth": 1,
                                                                        "width": 1,
                                                                        "text": ".",
                                                                        "value": ".",
                                                                        "valueText": "."
                                                                    },
                                                                    "name": {
                                                                        "kind": "IdentifierName",
                                                                        "fullStart": 1230,
                                                                        "fullEnd": 1249,
                                                                        "start": 1230,
                                                                        "end": 1248,
                                                                        "fullWidth": 19,
                                                                        "width": 18,
                                                                        "text": "verifySetFunction1",
                                                                        "value": "verifySetFunction1",
                                                                        "valueText": "verifySetFunction1",
                                                                        "hasTrailingTrivia": true,
                                                                        "trailingTrivia": [
                                                                            {
                                                                                "kind": "WhitespaceTrivia",
                                                                                "text": " "
                                                                            }
                                                                        ]
                                                                    }
                                                                },
                                                                "operatorToken": {
                                                                    "kind": "EqualsToken",
                                                                    "fullStart": 1249,
                                                                    "fullEnd": 1251,
                                                                    "start": 1249,
                                                                    "end": 1250,
                                                                    "fullWidth": 2,
                                                                    "width": 1,
                                                                    "text": "=",
                                                                    "value": "=",
                                                                    "valueText": "=",
                                                                    "hasTrailingTrivia": true,
                                                                    "trailingTrivia": [
                                                                        {
                                                                            "kind": "WhitespaceTrivia",
                                                                            "text": " "
                                                                        }
                                                                    ]
                                                                },
                                                                "right": {
                                                                    "kind": "IdentifierName",
                                                                    "fullStart": 1251,
                                                                    "fullEnd": 1256,
                                                                    "start": 1251,
                                                                    "end": 1256,
                                                                    "fullWidth": 5,
                                                                    "width": 5,
                                                                    "text": "value",
                                                                    "value": "value",
                                                                    "valueText": "value"
                                                                }
                                                            },
                                                            "semicolonToken": {
                                                                "kind": "SemicolonToken",
                                                                "fullStart": 1256,
                                                                "fullEnd": 1259,
                                                                "start": 1256,
                                                                "end": 1257,
                                                                "fullWidth": 3,
                                                                "width": 1,
                                                                "text": ";",
                                                                "value": ";",
                                                                "valueText": ";",
                                                                "hasTrailingTrivia": true,
                                                                "hasTrailingNewLine": true,
                                                                "trailingTrivia": [
                                                                    {
                                                                        "kind": "NewLineTrivia",
                                                                        "text": "\r\n"
                                                                    }
                                                                ]
                                                            }
                                                        }
                                                    ],
                                                    "closeBraceToken": {
                                                        "kind": "CloseBraceToken",
                                                        "fullStart": 1259,
                                                        "fullEnd": 1268,
                                                        "start": 1267,
                                                        "end": 1268,
                                                        "fullWidth": 9,
                                                        "width": 1,
                                                        "text": "}",
                                                        "value": "}",
                                                        "valueText": "}",
                                                        "hasLeadingTrivia": true,
                                                        "leadingTrivia": [
                                                            {
                                                                "kind": "WhitespaceTrivia",
                                                                "text": "        "
                                                            }
                                                        ]
                                                    }
                                                }
                                            }
                                        }
                                    }
                                ]
                            },
                            "semicolonToken": {
                                "kind": "SemicolonToken",
                                "fullStart": 1268,
                                "fullEnd": 1271,
                                "start": 1268,
                                "end": 1269,
                                "fullWidth": 3,
                                "width": 1,
                                "text": ";",
                                "value": ";",
                                "valueText": ";",
                                "hasTrailingTrivia": true,
                                "hasTrailingNewLine": true,
                                "trailingTrivia": [
                                    {
                                        "kind": "NewLineTrivia",
                                        "text": "\r\n"
                                    }
                                ]
                            }
                        },
                        {
                            "kind": "ExpressionStatement",
                            "fullStart": 1271,
                            "fullEnd": 1382,
                            "start": 1281,
                            "end": 1380,
                            "fullWidth": 111,
                            "width": 99,
                            "isIncrementallyUnusable": true,
                            "expression": {
                                "kind": "InvocationExpression",
                                "fullStart": 1271,
                                "fullEnd": 1379,
                                "start": 1281,
                                "end": 1379,
                                "fullWidth": 108,
                                "width": 98,
                                "isIncrementallyUnusable": true,
                                "expression": {
                                    "kind": "MemberAccessExpression",
                                    "fullStart": 1271,
                                    "fullEnd": 1302,
                                    "start": 1281,
                                    "end": 1302,
                                    "fullWidth": 31,
                                    "width": 21,
                                    "expression": {
                                        "kind": "IdentifierName",
                                        "fullStart": 1271,
                                        "fullEnd": 1287,
                                        "start": 1281,
                                        "end": 1287,
                                        "fullWidth": 16,
                                        "width": 6,
                                        "text": "Object",
                                        "value": "Object",
                                        "valueText": "Object",
                                        "hasLeadingTrivia": true,
                                        "hasLeadingNewLine": true,
                                        "leadingTrivia": [
                                            {
                                                "kind": "NewLineTrivia",
                                                "text": "\r\n"
                                            },
                                            {
                                                "kind": "WhitespaceTrivia",
                                                "text": "        "
                                            }
                                        ]
                                    },
                                    "dotToken": {
                                        "kind": "DotToken",
                                        "fullStart": 1287,
                                        "fullEnd": 1288,
                                        "start": 1287,
                                        "end": 1288,
                                        "fullWidth": 1,
                                        "width": 1,
                                        "text": ".",
                                        "value": ".",
                                        "valueText": "."
                                    },
                                    "name": {
                                        "kind": "IdentifierName",
                                        "fullStart": 1288,
                                        "fullEnd": 1302,
                                        "start": 1288,
                                        "end": 1302,
                                        "fullWidth": 14,
                                        "width": 14,
                                        "text": "defineProperty",
                                        "value": "defineProperty",
                                        "valueText": "defineProperty"
                                    }
                                },
                                "argumentList": {
                                    "kind": "ArgumentList",
                                    "fullStart": 1302,
                                    "fullEnd": 1379,
                                    "start": 1302,
                                    "end": 1379,
                                    "fullWidth": 77,
                                    "width": 77,
                                    "isIncrementallyUnusable": true,
                                    "openParenToken": {
                                        "kind": "OpenParenToken",
                                        "fullStart": 1302,
                                        "fullEnd": 1303,
                                        "start": 1302,
                                        "end": 1303,
                                        "fullWidth": 1,
                                        "width": 1,
                                        "text": "(",
                                        "value": "(",
                                        "valueText": "("
                                    },
                                    "arguments": [
                                        {
                                            "kind": "IdentifierName",
                                            "fullStart": 1303,
                                            "fullEnd": 1306,
                                            "start": 1303,
                                            "end": 1306,
                                            "fullWidth": 3,
                                            "width": 3,
                                            "text": "obj",
                                            "value": "obj",
                                            "valueText": "obj"
                                        },
                                        {
                                            "kind": "CommaToken",
                                            "fullStart": 1306,
                                            "fullEnd": 1308,
                                            "start": 1306,
                                            "end": 1307,
                                            "fullWidth": 2,
                                            "width": 1,
                                            "text": ",",
                                            "value": ",",
                                            "valueText": ",",
                                            "hasTrailingTrivia": true,
                                            "trailingTrivia": [
                                                {
                                                    "kind": "WhitespaceTrivia",
                                                    "text": " "
                                                }
                                            ]
                                        },
                                        {
                                            "kind": "StringLiteral",
                                            "fullStart": 1308,
                                            "fullEnd": 1311,
                                            "start": 1308,
                                            "end": 1311,
                                            "fullWidth": 3,
                                            "width": 3,
                                            "text": "\"0\"",
                                            "value": "0",
                                            "valueText": "0"
                                        },
                                        {
                                            "kind": "CommaToken",
                                            "fullStart": 1311,
                                            "fullEnd": 1313,
                                            "start": 1311,
                                            "end": 1312,
                                            "fullWidth": 2,
                                            "width": 1,
                                            "text": ",",
                                            "value": ",",
                                            "valueText": ",",
                                            "hasTrailingTrivia": true,
                                            "trailingTrivia": [
                                                {
                                                    "kind": "WhitespaceTrivia",
                                                    "text": " "
                                                }
                                            ]
                                        },
                                        {
                                            "kind": "ObjectLiteralExpression",
                                            "fullStart": 1313,
                                            "fullEnd": 1378,
                                            "start": 1313,
                                            "end": 1378,
                                            "fullWidth": 65,
                                            "width": 65,
                                            "isIncrementallyUnusable": true,
                                            "openBraceToken": {
                                                "kind": "OpenBraceToken",
                                                "fullStart": 1313,
                                                "fullEnd": 1316,
                                                "start": 1313,
                                                "end": 1314,
                                                "fullWidth": 3,
                                                "width": 1,
                                                "text": "{",
                                                "value": "{",
                                                "valueText": "{",
                                                "hasTrailingTrivia": true,
                                                "hasTrailingNewLine": true,
                                                "trailingTrivia": [
                                                    {
                                                        "kind": "NewLineTrivia",
                                                        "text": "\r\n"
                                                    }
                                                ]
                                            },
                                            "propertyAssignments": [
                                                {
                                                    "kind": "SimplePropertyAssignment",
                                                    "fullStart": 1316,
                                                    "fullEnd": 1340,
                                                    "start": 1328,
                                                    "end": 1340,
                                                    "fullWidth": 24,
                                                    "width": 12,
                                                    "isIncrementallyUnusable": true,
                                                    "propertyName": {
                                                        "kind": "IdentifierName",
                                                        "fullStart": 1316,
                                                        "fullEnd": 1331,
                                                        "start": 1328,
                                                        "end": 1331,
                                                        "fullWidth": 15,
                                                        "width": 3,
                                                        "text": "get",
                                                        "value": "get",
                                                        "valueText": "get",
                                                        "hasLeadingTrivia": true,
                                                        "leadingTrivia": [
                                                            {
                                                                "kind": "WhitespaceTrivia",
                                                                "text": "            "
                                                            }
                                                        ]
                                                    },
                                                    "colonToken": {
                                                        "kind": "ColonToken",
                                                        "fullStart": 1331,
                                                        "fullEnd": 1333,
                                                        "start": 1331,
                                                        "end": 1332,
                                                        "fullWidth": 2,
                                                        "width": 1,
                                                        "text": ":",
                                                        "value": ":",
                                                        "valueText": ":",
                                                        "hasTrailingTrivia": true,
                                                        "trailingTrivia": [
                                                            {
                                                                "kind": "WhitespaceTrivia",
                                                                "text": " "
                                                            }
                                                        ]
                                                    },
                                                    "expression": {
                                                        "kind": "IdentifierName",
                                                        "fullStart": 1333,
                                                        "fullEnd": 1340,
                                                        "start": 1333,
                                                        "end": 1340,
                                                        "fullWidth": 7,
                                                        "width": 7,
                                                        "text": "getFunc",
                                                        "value": "getFunc",
                                                        "valueText": "getFunc"
                                                    }
                                                },
                                                {
                                                    "kind": "CommaToken",
                                                    "fullStart": 1340,
                                                    "fullEnd": 1343,
                                                    "start": 1340,
                                                    "end": 1341,
                                                    "fullWidth": 3,
                                                    "width": 1,
                                                    "text": ",",
                                                    "value": ",",
                                                    "valueText": ",",
                                                    "hasTrailingTrivia": true,
                                                    "hasTrailingNewLine": true,
                                                    "trailingTrivia": [
                                                        {
                                                            "kind": "NewLineTrivia",
                                                            "text": "\r\n"
                                                        }
                                                    ]
                                                },
                                                {
                                                    "kind": "SimplePropertyAssignment",
                                                    "fullStart": 1343,
                                                    "fullEnd": 1369,
                                                    "start": 1355,
                                                    "end": 1367,
                                                    "fullWidth": 26,
                                                    "width": 12,
                                                    "isIncrementallyUnusable": true,
                                                    "propertyName": {
                                                        "kind": "IdentifierName",
                                                        "fullStart": 1343,
                                                        "fullEnd": 1358,
                                                        "start": 1355,
                                                        "end": 1358,
                                                        "fullWidth": 15,
                                                        "width": 3,
                                                        "text": "set",
                                                        "value": "set",
                                                        "valueText": "set",
                                                        "hasLeadingTrivia": true,
                                                        "leadingTrivia": [
                                                            {
                                                                "kind": "WhitespaceTrivia",
                                                                "text": "            "
                                                            }
                                                        ]
                                                    },
                                                    "colonToken": {
                                                        "kind": "ColonToken",
                                                        "fullStart": 1358,
                                                        "fullEnd": 1360,
                                                        "start": 1358,
                                                        "end": 1359,
                                                        "fullWidth": 2,
                                                        "width": 1,
                                                        "text": ":",
                                                        "value": ":",
                                                        "valueText": ":",
                                                        "hasTrailingTrivia": true,
                                                        "trailingTrivia": [
                                                            {
                                                                "kind": "WhitespaceTrivia",
                                                                "text": " "
                                                            }
                                                        ]
                                                    },
                                                    "expression": {
                                                        "kind": "IdentifierName",
                                                        "fullStart": 1360,
                                                        "fullEnd": 1369,
                                                        "start": 1360,
                                                        "end": 1367,
                                                        "fullWidth": 9,
                                                        "width": 7,
                                                        "text": "setFunc",
                                                        "value": "setFunc",
                                                        "valueText": "setFunc",
                                                        "hasTrailingTrivia": true,
                                                        "hasTrailingNewLine": true,
                                                        "trailingTrivia": [
                                                            {
                                                                "kind": "NewLineTrivia",
                                                                "text": "\r\n"
                                                            }
                                                        ]
                                                    }
                                                }
                                            ],
                                            "closeBraceToken": {
                                                "kind": "CloseBraceToken",
                                                "fullStart": 1369,
                                                "fullEnd": 1378,
                                                "start": 1377,
                                                "end": 1378,
                                                "fullWidth": 9,
                                                "width": 1,
                                                "text": "}",
                                                "value": "}",
                                                "valueText": "}",
                                                "hasLeadingTrivia": true,
                                                "leadingTrivia": [
                                                    {
                                                        "kind": "WhitespaceTrivia",
                                                        "text": "        "
                                                    }
                                                ]
                                            }
                                        }
                                    ],
                                    "closeParenToken": {
                                        "kind": "CloseParenToken",
                                        "fullStart": 1378,
                                        "fullEnd": 1379,
                                        "start": 1378,
                                        "end": 1379,
                                        "fullWidth": 1,
                                        "width": 1,
                                        "text": ")",
                                        "value": ")",
                                        "valueText": ")"
                                    }
                                }
                            },
                            "semicolonToken": {
                                "kind": "SemicolonToken",
                                "fullStart": 1379,
                                "fullEnd": 1382,
                                "start": 1379,
                                "end": 1380,
                                "fullWidth": 3,
                                "width": 1,
                                "text": ";",
                                "value": ";",
                                "valueText": ";",
                                "hasTrailingTrivia": true,
                                "hasTrailingNewLine": true,
                                "trailingTrivia": [
                                    {
                                        "kind": "NewLineTrivia",
                                        "text": "\r\n"
                                    }
                                ]
                            }
                        },
                        {
                            "kind": "ReturnStatement",
                            "fullStart": 1382,
                            "fullEnd": 1501,
                            "start": 1392,
                            "end": 1499,
                            "fullWidth": 119,
                            "width": 107,
                            "returnKeyword": {
                                "kind": "ReturnKeyword",
                                "fullStart": 1382,
                                "fullEnd": 1399,
                                "start": 1392,
                                "end": 1398,
                                "fullWidth": 17,
                                "width": 6,
                                "text": "return",
                                "value": "return",
                                "valueText": "return",
                                "hasLeadingTrivia": true,
                                "hasLeadingNewLine": true,
                                "hasTrailingTrivia": true,
                                "leadingTrivia": [
                                    {
                                        "kind": "NewLineTrivia",
                                        "text": "\r\n"
                                    },
                                    {
                                        "kind": "WhitespaceTrivia",
                                        "text": "        "
                                    }
                                ],
                                "trailingTrivia": [
                                    {
                                        "kind": "WhitespaceTrivia",
                                        "text": " "
                                    }
                                ]
                            },
                            "expression": {
                                "kind": "InvocationExpression",
                                "fullStart": 1399,
                                "fullEnd": 1498,
                                "start": 1399,
                                "end": 1498,
                                "fullWidth": 99,
                                "width": 99,
                                "expression": {
                                    "kind": "IdentifierName",
                                    "fullStart": 1399,
                                    "fullEnd": 1435,
                                    "start": 1399,
                                    "end": 1435,
                                    "fullWidth": 36,
                                    "width": 36,
                                    "text": "accessorPropertyAttributesAreCorrect",
                                    "value": "accessorPropertyAttributesAreCorrect",
                                    "valueText": "accessorPropertyAttributesAreCorrect"
                                },
                                "argumentList": {
                                    "kind": "ArgumentList",
                                    "fullStart": 1435,
                                    "fullEnd": 1498,
                                    "start": 1435,
                                    "end": 1498,
                                    "fullWidth": 63,
                                    "width": 63,
                                    "openParenToken": {
                                        "kind": "OpenParenToken",
                                        "fullStart": 1435,
                                        "fullEnd": 1436,
                                        "start": 1435,
                                        "end": 1436,
                                        "fullWidth": 1,
                                        "width": 1,
                                        "text": "(",
                                        "value": "(",
                                        "valueText": "("
                                    },
                                    "arguments": [
                                        {
                                            "kind": "IdentifierName",
                                            "fullStart": 1436,
                                            "fullEnd": 1439,
                                            "start": 1436,
                                            "end": 1439,
                                            "fullWidth": 3,
                                            "width": 3,
                                            "text": "obj",
                                            "value": "obj",
                                            "valueText": "obj"
                                        },
                                        {
                                            "kind": "CommaToken",
                                            "fullStart": 1439,
                                            "fullEnd": 1441,
                                            "start": 1439,
                                            "end": 1440,
                                            "fullWidth": 2,
                                            "width": 1,
                                            "text": ",",
                                            "value": ",",
                                            "valueText": ",",
                                            "hasTrailingTrivia": true,
                                            "trailingTrivia": [
                                                {
                                                    "kind": "WhitespaceTrivia",
                                                    "text": " "
                                                }
                                            ]
                                        },
                                        {
                                            "kind": "StringLiteral",
                                            "fullStart": 1441,
                                            "fullEnd": 1444,
                                            "start": 1441,
                                            "end": 1444,
                                            "fullWidth": 3,
                                            "width": 3,
                                            "text": "\"0\"",
                                            "value": "0",
                                            "valueText": "0"
                                        },
                                        {
                                            "kind": "CommaToken",
                                            "fullStart": 1444,
                                            "fullEnd": 1446,
                                            "start": 1444,
                                            "end": 1445,
                                            "fullWidth": 2,
                                            "width": 1,
                                            "text": ",",
                                            "value": ",",
                                            "valueText": ",",
                                            "hasTrailingTrivia": true,
                                            "trailingTrivia": [
                                                {
                                                    "kind": "WhitespaceTrivia",
                                                    "text": " "
                                                }
                                            ]
                                        },
                                        {
                                            "kind": "IdentifierName",
                                            "fullStart": 1446,
                                            "fullEnd": 1453,
                                            "start": 1446,
                                            "end": 1453,
                                            "fullWidth": 7,
                                            "width": 7,
                                            "text": "getFunc",
                                            "value": "getFunc",
                                            "valueText": "getFunc"
                                        },
                                        {
                                            "kind": "CommaToken",
                                            "fullStart": 1453,
                                            "fullEnd": 1455,
                                            "start": 1453,
                                            "end": 1454,
                                            "fullWidth": 2,
                                            "width": 1,
                                            "text": ",",
                                            "value": ",",
                                            "valueText": ",",
                                            "hasTrailingTrivia": true,
                                            "trailingTrivia": [
                                                {
                                                    "kind": "WhitespaceTrivia",
                                                    "text": " "
                                                }
                                            ]
                                        },
                                        {
                                            "kind": "IdentifierName",
                                            "fullStart": 1455,
                                            "fullEnd": 1462,
                                            "start": 1455,
                                            "end": 1462,
                                            "fullWidth": 7,
                                            "width": 7,
                                            "text": "setFunc",
                                            "value": "setFunc",
                                            "valueText": "setFunc"
                                        },
                                        {
                                            "kind": "CommaToken",
                                            "fullStart": 1462,
                                            "fullEnd": 1464,
                                            "start": 1462,
                                            "end": 1463,
                                            "fullWidth": 2,
                                            "width": 1,
                                            "text": ",",
                                            "value": ",",
                                            "valueText": ",",
                                            "hasTrailingTrivia": true,
                                            "trailingTrivia": [
                                                {
                                                    "kind": "WhitespaceTrivia",
                                                    "text": " "
                                                }
                                            ]
                                        },
                                        {
                                            "kind": "StringLiteral",
                                            "fullStart": 1464,
                                            "fullEnd": 1484,
                                            "start": 1464,
                                            "end": 1484,
                                            "fullWidth": 20,
                                            "width": 20,
                                            "text": "\"verifySetFunction1\"",
                                            "value": "verifySetFunction1",
                                            "valueText": "verifySetFunction1"
                                        },
                                        {
                                            "kind": "CommaToken",
                                            "fullStart": 1484,
                                            "fullEnd": 1486,
                                            "start": 1484,
                                            "end": 1485,
                                            "fullWidth": 2,
                                            "width": 1,
                                            "text": ",",
                                            "value": ",",
                                            "valueText": ",",
                                            "hasTrailingTrivia": true,
                                            "trailingTrivia": [
                                                {
                                                    "kind": "WhitespaceTrivia",
                                                    "text": " "
                                                }
                                            ]
                                        },
                                        {
                                            "kind": "FalseKeyword",
                                            "fullStart": 1486,
                                            "fullEnd": 1491,
                                            "start": 1486,
                                            "end": 1491,
                                            "fullWidth": 5,
                                            "width": 5,
                                            "text": "false",
                                            "value": false,
                                            "valueText": "false"
                                        },
                                        {
                                            "kind": "CommaToken",
                                            "fullStart": 1491,
                                            "fullEnd": 1493,
                                            "start": 1491,
                                            "end": 1492,
                                            "fullWidth": 2,
                                            "width": 1,
                                            "text": ",",
                                            "value": ",",
                                            "valueText": ",",
                                            "hasTrailingTrivia": true,
                                            "trailingTrivia": [
                                                {
                                                    "kind": "WhitespaceTrivia",
                                                    "text": " "
                                                }
                                            ]
                                        },
                                        {
                                            "kind": "TrueKeyword",
                                            "fullStart": 1493,
                                            "fullEnd": 1497,
                                            "start": 1493,
                                            "end": 1497,
                                            "fullWidth": 4,
                                            "width": 4,
                                            "text": "true",
                                            "value": true,
                                            "valueText": "true"
                                        }
                                    ],
                                    "closeParenToken": {
                                        "kind": "CloseParenToken",
                                        "fullStart": 1497,
                                        "fullEnd": 1498,
                                        "start": 1497,
                                        "end": 1498,
                                        "fullWidth": 1,
                                        "width": 1,
                                        "text": ")",
                                        "value": ")",
                                        "valueText": ")"
                                    }
                                }
                            },
                            "semicolonToken": {
                                "kind": "SemicolonToken",
                                "fullStart": 1498,
                                "fullEnd": 1501,
                                "start": 1498,
                                "end": 1499,
                                "fullWidth": 3,
                                "width": 1,
                                "text": ";",
                                "value": ";",
                                "valueText": ";",
                                "hasTrailingTrivia": true,
                                "hasTrailingNewLine": true,
                                "trailingTrivia": [
                                    {
                                        "kind": "NewLineTrivia",
                                        "text": "\r\n"
                                    }
                                ]
                            }
                        }
                    ],
                    "closeBraceToken": {
                        "kind": "CloseBraceToken",
                        "fullStart": 1501,
                        "fullEnd": 1508,
                        "start": 1505,
                        "end": 1506,
                        "fullWidth": 7,
                        "width": 1,
                        "text": "}",
                        "value": "}",
                        "valueText": "}",
                        "hasLeadingTrivia": true,
                        "hasTrailingTrivia": true,
                        "hasTrailingNewLine": true,
                        "leadingTrivia": [
                            {
                                "kind": "WhitespaceTrivia",
                                "text": "    "
                            }
                        ],
                        "trailingTrivia": [
                            {
                                "kind": "NewLineTrivia",
                                "text": "\r\n"
                            }
                        ]
                    }
                }
            },
            {
                "kind": "ExpressionStatement",
                "fullStart": 1508,
                "fullEnd": 1532,
                "start": 1508,
                "end": 1530,
                "fullWidth": 24,
                "width": 22,
                "expression": {
                    "kind": "InvocationExpression",
                    "fullStart": 1508,
                    "fullEnd": 1529,
                    "start": 1508,
                    "end": 1529,
                    "fullWidth": 21,
                    "width": 21,
                    "expression": {
                        "kind": "IdentifierName",
                        "fullStart": 1508,
                        "fullEnd": 1519,
                        "start": 1508,
                        "end": 1519,
                        "fullWidth": 11,
                        "width": 11,
                        "text": "runTestCase",
                        "value": "runTestCase",
                        "valueText": "runTestCase"
                    },
                    "argumentList": {
                        "kind": "ArgumentList",
                        "fullStart": 1519,
                        "fullEnd": 1529,
                        "start": 1519,
                        "end": 1529,
                        "fullWidth": 10,
                        "width": 10,
                        "openParenToken": {
                            "kind": "OpenParenToken",
                            "fullStart": 1519,
                            "fullEnd": 1520,
                            "start": 1519,
                            "end": 1520,
                            "fullWidth": 1,
                            "width": 1,
                            "text": "(",
                            "value": "(",
                            "valueText": "("
                        },
                        "arguments": [
                            {
                                "kind": "IdentifierName",
                                "fullStart": 1520,
                                "fullEnd": 1528,
                                "start": 1520,
                                "end": 1528,
                                "fullWidth": 8,
                                "width": 8,
                                "text": "testcase",
                                "value": "testcase",
                                "valueText": "testcase"
                            }
                        ],
                        "closeParenToken": {
                            "kind": "CloseParenToken",
                            "fullStart": 1528,
                            "fullEnd": 1529,
                            "start": 1528,
                            "end": 1529,
                            "fullWidth": 1,
                            "width": 1,
                            "text": ")",
                            "value": ")",
                            "valueText": ")"
                        }
                    }
                },
                "semicolonToken": {
                    "kind": "SemicolonToken",
                    "fullStart": 1529,
                    "fullEnd": 1532,
                    "start": 1529,
                    "end": 1530,
                    "fullWidth": 3,
                    "width": 1,
                    "text": ";",
                    "value": ";",
                    "valueText": ";",
                    "hasTrailingTrivia": true,
                    "hasTrailingNewLine": true,
                    "trailingTrivia": [
                        {
                            "kind": "NewLineTrivia",
                            "text": "\r\n"
                        }
                    ]
                }
            }
        ],
        "endOfFileToken": {
            "kind": "EndOfFileToken",
            "fullStart": 1532,
            "fullEnd": 1532,
            "start": 1532,
            "end": 1532,
            "fullWidth": 0,
            "width": 0,
            "text": ""
        }
    },
    "lineMap": {
        "lineStarts": [
            0,
            67,
            152,
            232,
            308,
            380,
            385,
            441,
            650,
            655,
            657,
            659,
            682,
            684,
            707,
            709,
            750,
            793,
            825,
            872,
            888,
            925,
            973,
            989,
            1021,
            1034,
            1036,
            1079,
            1116,
            1160,
            1172,
            1214,
            1259,
            1271,
            1273,
            1316,
            1343,
            1369,
            1382,
            1384,
            1501,
            1508,
            1532
        ],
        "length": 1532
    }
}<|MERGE_RESOLUTION|>--- conflicted
+++ resolved
@@ -252,12 +252,8 @@
                                         "start": 696,
                                         "end": 704,
                                         "fullWidth": 8,
-<<<<<<< HEAD
                                         "width": 8,
-                                        "identifier": {
-=======
                                         "propertyName": {
->>>>>>> 85e84683
                                             "kind": "IdentifierName",
                                             "fullStart": 696,
                                             "fullEnd": 700,
@@ -1630,12 +1626,8 @@
                                         "start": 1091,
                                         "end": 1169,
                                         "fullWidth": 78,
-<<<<<<< HEAD
                                         "width": 78,
-                                        "identifier": {
-=======
                                         "propertyName": {
->>>>>>> 85e84683
                                             "kind": "IdentifierName",
                                             "fullStart": 1091,
                                             "fullEnd": 1099,
@@ -1985,12 +1977,8 @@
                                         "start": 1184,
                                         "end": 1268,
                                         "fullWidth": 84,
-<<<<<<< HEAD
                                         "width": 84,
-                                        "identifier": {
-=======
                                         "propertyName": {
->>>>>>> 85e84683
                                             "kind": "IdentifierName",
                                             "fullStart": 1184,
                                             "fullEnd": 1192,
