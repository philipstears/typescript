--- conflicted
+++ resolved
@@ -245,12 +245,8 @@
                                         "start": 638,
                                         "end": 647,
                                         "fullWidth": 9,
-<<<<<<< HEAD
                                         "width": 9,
-                                        "identifier": {
-=======
                                         "propertyName": {
->>>>>>> 85e84683
                                             "kind": "IdentifierName",
                                             "fullStart": 638,
                                             "fullEnd": 642,
@@ -418,12 +414,8 @@
                                         "start": 664,
                                         "end": 684,
                                         "fullWidth": 20,
-<<<<<<< HEAD
                                         "width": 20,
-                                        "identifier": {
-=======
                                         "propertyName": {
->>>>>>> 85e84683
                                             "kind": "IdentifierName",
                                             "fullStart": 664,
                                             "fullEnd": 672,
