--- conflicted
+++ resolved
@@ -247,12 +247,8 @@
                                         "start": 663,
                                         "end": 671,
                                         "fullWidth": 8,
-<<<<<<< HEAD
                                         "width": 8,
-                                        "identifier": {
-=======
                                         "propertyName": {
->>>>>>> 85e84683
                                             "kind": "IdentifierName",
                                             "fullStart": 663,
                                             "fullEnd": 667,
@@ -541,12 +537,8 @@
                                         "start": 725,
                                         "end": 798,
                                         "fullWidth": 73,
-<<<<<<< HEAD
                                         "width": 73,
-                                        "identifier": {
-=======
                                         "propertyName": {
->>>>>>> 85e84683
                                             "kind": "IdentifierName",
                                             "fullStart": 725,
                                             "fullEnd": 733,
@@ -901,12 +893,8 @@
                                         "start": 815,
                                         "end": 894,
                                         "fullWidth": 79,
-<<<<<<< HEAD
                                         "width": 79,
-                                        "identifier": {
-=======
                                         "propertyName": {
->>>>>>> 85e84683
                                             "kind": "IdentifierName",
                                             "fullStart": 815,
                                             "fullEnd": 823,
@@ -1859,12 +1847,8 @@
                                         "start": 1084,
                                         "end": 1133,
                                         "fullWidth": 49,
-<<<<<<< HEAD
                                         "width": 49,
-                                        "identifier": {
-=======
                                         "propertyName": {
->>>>>>> 85e84683
                                             "kind": "IdentifierName",
                                             "fullStart": 1084,
                                             "fullEnd": 1090,
@@ -2427,12 +2411,8 @@
                                         "start": 1231,
                                         "end": 1280,
                                         "fullWidth": 49,
-<<<<<<< HEAD
                                         "width": 49,
-                                        "identifier": {
-=======
                                         "propertyName": {
->>>>>>> 85e84683
                                             "kind": "IdentifierName",
                                             "fullStart": 1231,
                                             "fullEnd": 1237,
