{
    "isDeclaration": false,
    "languageVersion": "EcmaScript5",
    "parseOptions": {
        "allowAutomaticSemicolonInsertion": true
    },
    "sourceUnit": {
        "kind": "SourceUnit",
        "fullStart": 0,
        "fullEnd": 1389,
        "start": 603,
        "end": 1389,
        "fullWidth": 1389,
        "width": 786,
        "isIncrementallyUnusable": true,
        "moduleElements": [
            {
                "kind": "FunctionDeclaration",
                "fullStart": 0,
                "fullEnd": 1365,
                "start": 603,
                "end": 1363,
                "fullWidth": 1365,
                "width": 760,
                "isIncrementallyUnusable": true,
                "modifiers": [],
                "functionKeyword": {
                    "kind": "FunctionKeyword",
                    "fullStart": 0,
                    "fullEnd": 612,
                    "start": 603,
                    "end": 611,
                    "fullWidth": 612,
                    "width": 8,
                    "text": "function",
                    "value": "function",
                    "valueText": "function",
                    "hasLeadingTrivia": true,
                    "hasLeadingComment": true,
                    "hasLeadingNewLine": true,
                    "hasTrailingTrivia": true,
                    "leadingTrivia": [
                        {
                            "kind": "SingleLineCommentTrivia",
                            "text": "/// Copyright (c) 2012 Ecma International.  All rights reserved. "
                        },
                        {
                            "kind": "NewLineTrivia",
                            "text": "\r\n"
                        },
                        {
                            "kind": "SingleLineCommentTrivia",
                            "text": "/// Ecma International makes this code available under the terms and conditions set"
                        },
                        {
                            "kind": "NewLineTrivia",
                            "text": "\r\n"
                        },
                        {
                            "kind": "SingleLineCommentTrivia",
                            "text": "/// forth on http://hg.ecmascript.org/tests/test262/raw-file/tip/LICENSE (the "
                        },
                        {
                            "kind": "NewLineTrivia",
                            "text": "\r\n"
                        },
                        {
                            "kind": "SingleLineCommentTrivia",
                            "text": "/// \"Use Terms\").   Any redistribution of this code must retain the above "
                        },
                        {
                            "kind": "NewLineTrivia",
                            "text": "\r\n"
                        },
                        {
                            "kind": "SingleLineCommentTrivia",
                            "text": "/// copyright and this notice and otherwise comply with the Use Terms."
                        },
                        {
                            "kind": "NewLineTrivia",
                            "text": "\r\n"
                        },
                        {
                            "kind": "MultiLineCommentTrivia",
                            "text": "/**\r\n * @path ch15/15.2/15.2.3/15.2.3.6/15.2.3.6-4-541.js\r\n * @description ES5 Attributes - property ([[Get]] is a Function, [[Set]] is a Function, [[Enumerable]] is true, [[Configurable]] is false) is enumerable\r\n */"
                        },
                        {
                            "kind": "NewLineTrivia",
                            "text": "\r\n"
                        },
                        {
                            "kind": "NewLineTrivia",
                            "text": "\r\n"
                        },
                        {
                            "kind": "NewLineTrivia",
                            "text": "\r\n"
                        }
                    ],
                    "trailingTrivia": [
                        {
                            "kind": "WhitespaceTrivia",
                            "text": " "
                        }
                    ]
                },
                "identifier": {
                    "kind": "IdentifierName",
                    "fullStart": 612,
                    "fullEnd": 620,
                    "start": 612,
                    "end": 620,
                    "fullWidth": 8,
                    "width": 8,
                    "text": "testcase",
                    "value": "testcase",
                    "valueText": "testcase"
                },
                "callSignature": {
                    "kind": "CallSignature",
                    "fullStart": 620,
                    "fullEnd": 623,
                    "start": 620,
                    "end": 622,
                    "fullWidth": 3,
                    "width": 2,
                    "parameterList": {
                        "kind": "ParameterList",
                        "fullStart": 620,
                        "fullEnd": 623,
                        "start": 620,
                        "end": 622,
                        "fullWidth": 3,
                        "width": 2,
                        "openParenToken": {
                            "kind": "OpenParenToken",
                            "fullStart": 620,
                            "fullEnd": 621,
                            "start": 620,
                            "end": 621,
                            "fullWidth": 1,
                            "width": 1,
                            "text": "(",
                            "value": "(",
                            "valueText": "("
                        },
                        "parameters": [],
                        "closeParenToken": {
                            "kind": "CloseParenToken",
                            "fullStart": 621,
                            "fullEnd": 623,
                            "start": 621,
                            "end": 622,
                            "fullWidth": 2,
                            "width": 1,
                            "text": ")",
                            "value": ")",
                            "valueText": ")",
                            "hasTrailingTrivia": true,
                            "trailingTrivia": [
                                {
                                    "kind": "WhitespaceTrivia",
                                    "text": " "
                                }
                            ]
                        }
                    }
                },
                "block": {
                    "kind": "Block",
                    "fullStart": 623,
                    "fullEnd": 1365,
                    "start": 623,
                    "end": 1363,
                    "fullWidth": 742,
                    "width": 740,
                    "isIncrementallyUnusable": true,
                    "openBraceToken": {
                        "kind": "OpenBraceToken",
                        "fullStart": 623,
                        "fullEnd": 626,
                        "start": 623,
                        "end": 624,
                        "fullWidth": 3,
                        "width": 1,
                        "text": "{",
                        "value": "{",
                        "valueText": "{",
                        "hasTrailingTrivia": true,
                        "hasTrailingNewLine": true,
                        "trailingTrivia": [
                            {
                                "kind": "NewLineTrivia",
                                "text": "\r\n"
                            }
                        ]
                    },
                    "statements": [
                        {
                            "kind": "VariableStatement",
                            "fullStart": 626,
                            "fullEnd": 649,
                            "start": 634,
                            "end": 647,
                            "fullWidth": 23,
                            "width": 13,
                            "modifiers": [],
                            "variableDeclaration": {
                                "kind": "VariableDeclaration",
                                "fullStart": 626,
                                "fullEnd": 646,
                                "start": 634,
                                "end": 646,
                                "fullWidth": 20,
                                "width": 12,
                                "varKeyword": {
                                    "kind": "VarKeyword",
                                    "fullStart": 626,
                                    "fullEnd": 638,
                                    "start": 634,
                                    "end": 637,
                                    "fullWidth": 12,
                                    "width": 3,
                                    "text": "var",
                                    "value": "var",
                                    "valueText": "var",
                                    "hasLeadingTrivia": true,
                                    "hasTrailingTrivia": true,
                                    "leadingTrivia": [
                                        {
                                            "kind": "WhitespaceTrivia",
                                            "text": "        "
                                        }
                                    ],
                                    "trailingTrivia": [
                                        {
                                            "kind": "WhitespaceTrivia",
                                            "text": " "
                                        }
                                    ]
                                },
                                "variableDeclarators": [
                                    {
                                        "kind": "VariableDeclarator",
                                        "fullStart": 638,
                                        "fullEnd": 646,
                                        "start": 638,
                                        "end": 646,
                                        "fullWidth": 8,
<<<<<<< HEAD
                                        "width": 8,
                                        "identifier": {
=======
                                        "propertyName": {
>>>>>>> 85e84683
                                            "kind": "IdentifierName",
                                            "fullStart": 638,
                                            "fullEnd": 642,
                                            "start": 638,
                                            "end": 641,
                                            "fullWidth": 4,
                                            "width": 3,
                                            "text": "obj",
                                            "value": "obj",
                                            "valueText": "obj",
                                            "hasTrailingTrivia": true,
                                            "trailingTrivia": [
                                                {
                                                    "kind": "WhitespaceTrivia",
                                                    "text": " "
                                                }
                                            ]
                                        },
                                        "equalsValueClause": {
                                            "kind": "EqualsValueClause",
                                            "fullStart": 642,
                                            "fullEnd": 646,
                                            "start": 642,
                                            "end": 646,
                                            "fullWidth": 4,
                                            "width": 4,
                                            "equalsToken": {
                                                "kind": "EqualsToken",
                                                "fullStart": 642,
                                                "fullEnd": 644,
                                                "start": 642,
                                                "end": 643,
                                                "fullWidth": 2,
                                                "width": 1,
                                                "text": "=",
                                                "value": "=",
                                                "valueText": "=",
                                                "hasTrailingTrivia": true,
                                                "trailingTrivia": [
                                                    {
                                                        "kind": "WhitespaceTrivia",
                                                        "text": " "
                                                    }
                                                ]
                                            },
                                            "value": {
                                                "kind": "ObjectLiteralExpression",
                                                "fullStart": 644,
                                                "fullEnd": 646,
                                                "start": 644,
                                                "end": 646,
                                                "fullWidth": 2,
                                                "width": 2,
                                                "openBraceToken": {
                                                    "kind": "OpenBraceToken",
                                                    "fullStart": 644,
                                                    "fullEnd": 645,
                                                    "start": 644,
                                                    "end": 645,
                                                    "fullWidth": 1,
                                                    "width": 1,
                                                    "text": "{",
                                                    "value": "{",
                                                    "valueText": "{"
                                                },
                                                "propertyAssignments": [],
                                                "closeBraceToken": {
                                                    "kind": "CloseBraceToken",
                                                    "fullStart": 645,
                                                    "fullEnd": 646,
                                                    "start": 645,
                                                    "end": 646,
                                                    "fullWidth": 1,
                                                    "width": 1,
                                                    "text": "}",
                                                    "value": "}",
                                                    "valueText": "}"
                                                }
                                            }
                                        }
                                    }
                                ]
                            },
                            "semicolonToken": {
                                "kind": "SemicolonToken",
                                "fullStart": 646,
                                "fullEnd": 649,
                                "start": 646,
                                "end": 647,
                                "fullWidth": 3,
                                "width": 1,
                                "text": ";",
                                "value": ";",
                                "valueText": ";",
                                "hasTrailingTrivia": true,
                                "hasTrailingNewLine": true,
                                "trailingTrivia": [
                                    {
                                        "kind": "NewLineTrivia",
                                        "text": "\r\n"
                                    }
                                ]
                            }
                        },
                        {
                            "kind": "VariableStatement",
                            "fullStart": 649,
                            "fullEnd": 726,
                            "start": 659,
                            "end": 724,
                            "fullWidth": 77,
                            "width": 65,
                            "modifiers": [],
                            "variableDeclaration": {
                                "kind": "VariableDeclaration",
                                "fullStart": 649,
                                "fullEnd": 723,
                                "start": 659,
                                "end": 723,
                                "fullWidth": 74,
                                "width": 64,
                                "varKeyword": {
                                    "kind": "VarKeyword",
                                    "fullStart": 649,
                                    "fullEnd": 663,
                                    "start": 659,
                                    "end": 662,
                                    "fullWidth": 14,
                                    "width": 3,
                                    "text": "var",
                                    "value": "var",
                                    "valueText": "var",
                                    "hasLeadingTrivia": true,
                                    "hasLeadingNewLine": true,
                                    "hasTrailingTrivia": true,
                                    "leadingTrivia": [
                                        {
                                            "kind": "NewLineTrivia",
                                            "text": "\r\n"
                                        },
                                        {
                                            "kind": "WhitespaceTrivia",
                                            "text": "        "
                                        }
                                    ],
                                    "trailingTrivia": [
                                        {
                                            "kind": "WhitespaceTrivia",
                                            "text": " "
                                        }
                                    ]
                                },
                                "variableDeclarators": [
                                    {
                                        "kind": "VariableDeclarator",
                                        "fullStart": 663,
                                        "fullEnd": 723,
                                        "start": 663,
                                        "end": 723,
                                        "fullWidth": 60,
<<<<<<< HEAD
                                        "width": 60,
                                        "identifier": {
=======
                                        "propertyName": {
>>>>>>> 85e84683
                                            "kind": "IdentifierName",
                                            "fullStart": 663,
                                            "fullEnd": 671,
                                            "start": 663,
                                            "end": 670,
                                            "fullWidth": 8,
                                            "width": 7,
                                            "text": "getFunc",
                                            "value": "getFunc",
                                            "valueText": "getFunc",
                                            "hasTrailingTrivia": true,
                                            "trailingTrivia": [
                                                {
                                                    "kind": "WhitespaceTrivia",
                                                    "text": " "
                                                }
                                            ]
                                        },
                                        "equalsValueClause": {
                                            "kind": "EqualsValueClause",
                                            "fullStart": 671,
                                            "fullEnd": 723,
                                            "start": 671,
                                            "end": 723,
                                            "fullWidth": 52,
                                            "width": 52,
                                            "equalsToken": {
                                                "kind": "EqualsToken",
                                                "fullStart": 671,
                                                "fullEnd": 673,
                                                "start": 671,
                                                "end": 672,
                                                "fullWidth": 2,
                                                "width": 1,
                                                "text": "=",
                                                "value": "=",
                                                "valueText": "=",
                                                "hasTrailingTrivia": true,
                                                "trailingTrivia": [
                                                    {
                                                        "kind": "WhitespaceTrivia",
                                                        "text": " "
                                                    }
                                                ]
                                            },
                                            "value": {
                                                "kind": "FunctionExpression",
                                                "fullStart": 673,
                                                "fullEnd": 723,
                                                "start": 673,
                                                "end": 723,
                                                "fullWidth": 50,
                                                "width": 50,
                                                "functionKeyword": {
                                                    "kind": "FunctionKeyword",
                                                    "fullStart": 673,
                                                    "fullEnd": 682,
                                                    "start": 673,
                                                    "end": 681,
                                                    "fullWidth": 9,
                                                    "width": 8,
                                                    "text": "function",
                                                    "value": "function",
                                                    "valueText": "function",
                                                    "hasTrailingTrivia": true,
                                                    "trailingTrivia": [
                                                        {
                                                            "kind": "WhitespaceTrivia",
                                                            "text": " "
                                                        }
                                                    ]
                                                },
                                                "callSignature": {
                                                    "kind": "CallSignature",
                                                    "fullStart": 682,
                                                    "fullEnd": 685,
                                                    "start": 682,
                                                    "end": 684,
                                                    "fullWidth": 3,
                                                    "width": 2,
                                                    "parameterList": {
                                                        "kind": "ParameterList",
                                                        "fullStart": 682,
                                                        "fullEnd": 685,
                                                        "start": 682,
                                                        "end": 684,
                                                        "fullWidth": 3,
                                                        "width": 2,
                                                        "openParenToken": {
                                                            "kind": "OpenParenToken",
                                                            "fullStart": 682,
                                                            "fullEnd": 683,
                                                            "start": 682,
                                                            "end": 683,
                                                            "fullWidth": 1,
                                                            "width": 1,
                                                            "text": "(",
                                                            "value": "(",
                                                            "valueText": "("
                                                        },
                                                        "parameters": [],
                                                        "closeParenToken": {
                                                            "kind": "CloseParenToken",
                                                            "fullStart": 683,
                                                            "fullEnd": 685,
                                                            "start": 683,
                                                            "end": 684,
                                                            "fullWidth": 2,
                                                            "width": 1,
                                                            "text": ")",
                                                            "value": ")",
                                                            "valueText": ")",
                                                            "hasTrailingTrivia": true,
                                                            "trailingTrivia": [
                                                                {
                                                                    "kind": "WhitespaceTrivia",
                                                                    "text": " "
                                                                }
                                                            ]
                                                        }
                                                    }
                                                },
                                                "block": {
                                                    "kind": "Block",
                                                    "fullStart": 685,
                                                    "fullEnd": 723,
                                                    "start": 685,
                                                    "end": 723,
                                                    "fullWidth": 38,
                                                    "width": 38,
                                                    "openBraceToken": {
                                                        "kind": "OpenBraceToken",
                                                        "fullStart": 685,
                                                        "fullEnd": 688,
                                                        "start": 685,
                                                        "end": 686,
                                                        "fullWidth": 3,
                                                        "width": 1,
                                                        "text": "{",
                                                        "value": "{",
                                                        "valueText": "{",
                                                        "hasTrailingTrivia": true,
                                                        "hasTrailingNewLine": true,
                                                        "trailingTrivia": [
                                                            {
                                                                "kind": "NewLineTrivia",
                                                                "text": "\r\n"
                                                            }
                                                        ]
                                                    },
                                                    "statements": [
                                                        {
                                                            "kind": "ReturnStatement",
                                                            "fullStart": 688,
                                                            "fullEnd": 714,
                                                            "start": 700,
                                                            "end": 712,
                                                            "fullWidth": 26,
                                                            "width": 12,
                                                            "returnKeyword": {
                                                                "kind": "ReturnKeyword",
                                                                "fullStart": 688,
                                                                "fullEnd": 707,
                                                                "start": 700,
                                                                "end": 706,
                                                                "fullWidth": 19,
                                                                "width": 6,
                                                                "text": "return",
                                                                "value": "return",
                                                                "valueText": "return",
                                                                "hasLeadingTrivia": true,
                                                                "hasTrailingTrivia": true,
                                                                "leadingTrivia": [
                                                                    {
                                                                        "kind": "WhitespaceTrivia",
                                                                        "text": "            "
                                                                    }
                                                                ],
                                                                "trailingTrivia": [
                                                                    {
                                                                        "kind": "WhitespaceTrivia",
                                                                        "text": " "
                                                                    }
                                                                ]
                                                            },
                                                            "expression": {
                                                                "kind": "NumericLiteral",
                                                                "fullStart": 707,
                                                                "fullEnd": 711,
                                                                "start": 707,
                                                                "end": 711,
                                                                "fullWidth": 4,
                                                                "width": 4,
                                                                "text": "1001",
                                                                "value": 1001,
                                                                "valueText": "1001"
                                                            },
                                                            "semicolonToken": {
                                                                "kind": "SemicolonToken",
                                                                "fullStart": 711,
                                                                "fullEnd": 714,
                                                                "start": 711,
                                                                "end": 712,
                                                                "fullWidth": 3,
                                                                "width": 1,
                                                                "text": ";",
                                                                "value": ";",
                                                                "valueText": ";",
                                                                "hasTrailingTrivia": true,
                                                                "hasTrailingNewLine": true,
                                                                "trailingTrivia": [
                                                                    {
                                                                        "kind": "NewLineTrivia",
                                                                        "text": "\r\n"
                                                                    }
                                                                ]
                                                            }
                                                        }
                                                    ],
                                                    "closeBraceToken": {
                                                        "kind": "CloseBraceToken",
                                                        "fullStart": 714,
                                                        "fullEnd": 723,
                                                        "start": 722,
                                                        "end": 723,
                                                        "fullWidth": 9,
                                                        "width": 1,
                                                        "text": "}",
                                                        "value": "}",
                                                        "valueText": "}",
                                                        "hasLeadingTrivia": true,
                                                        "leadingTrivia": [
                                                            {
                                                                "kind": "WhitespaceTrivia",
                                                                "text": "        "
                                                            }
                                                        ]
                                                    }
                                                }
                                            }
                                        }
                                    }
                                ]
                            },
                            "semicolonToken": {
                                "kind": "SemicolonToken",
                                "fullStart": 723,
                                "fullEnd": 726,
                                "start": 723,
                                "end": 724,
                                "fullWidth": 3,
                                "width": 1,
                                "text": ";",
                                "value": ";",
                                "valueText": ";",
                                "hasTrailingTrivia": true,
                                "hasTrailingNewLine": true,
                                "trailingTrivia": [
                                    {
                                        "kind": "NewLineTrivia",
                                        "text": "\r\n"
                                    }
                                ]
                            }
                        },
                        {
                            "kind": "VariableStatement",
                            "fullStart": 726,
                            "fullEnd": 765,
                            "start": 736,
                            "end": 763,
                            "fullWidth": 39,
                            "width": 27,
                            "modifiers": [],
                            "variableDeclaration": {
                                "kind": "VariableDeclaration",
                                "fullStart": 726,
                                "fullEnd": 762,
                                "start": 736,
                                "end": 762,
                                "fullWidth": 36,
                                "width": 26,
                                "varKeyword": {
                                    "kind": "VarKeyword",
                                    "fullStart": 726,
                                    "fullEnd": 740,
                                    "start": 736,
                                    "end": 739,
                                    "fullWidth": 14,
                                    "width": 3,
                                    "text": "var",
                                    "value": "var",
                                    "valueText": "var",
                                    "hasLeadingTrivia": true,
                                    "hasLeadingNewLine": true,
                                    "hasTrailingTrivia": true,
                                    "leadingTrivia": [
                                        {
                                            "kind": "NewLineTrivia",
                                            "text": "\r\n"
                                        },
                                        {
                                            "kind": "WhitespaceTrivia",
                                            "text": "        "
                                        }
                                    ],
                                    "trailingTrivia": [
                                        {
                                            "kind": "WhitespaceTrivia",
                                            "text": " "
                                        }
                                    ]
                                },
                                "variableDeclarators": [
                                    {
                                        "kind": "VariableDeclarator",
                                        "fullStart": 740,
                                        "fullEnd": 762,
                                        "start": 740,
                                        "end": 762,
                                        "fullWidth": 22,
<<<<<<< HEAD
                                        "width": 22,
                                        "identifier": {
=======
                                        "propertyName": {
>>>>>>> 85e84683
                                            "kind": "IdentifierName",
                                            "fullStart": 740,
                                            "fullEnd": 754,
                                            "start": 740,
                                            "end": 753,
                                            "fullWidth": 14,
                                            "width": 13,
                                            "text": "verifySetFunc",
                                            "value": "verifySetFunc",
                                            "valueText": "verifySetFunc",
                                            "hasTrailingTrivia": true,
                                            "trailingTrivia": [
                                                {
                                                    "kind": "WhitespaceTrivia",
                                                    "text": " "
                                                }
                                            ]
                                        },
                                        "equalsValueClause": {
                                            "kind": "EqualsValueClause",
                                            "fullStart": 754,
                                            "fullEnd": 762,
                                            "start": 754,
                                            "end": 762,
                                            "fullWidth": 8,
                                            "width": 8,
                                            "equalsToken": {
                                                "kind": "EqualsToken",
                                                "fullStart": 754,
                                                "fullEnd": 756,
                                                "start": 754,
                                                "end": 755,
                                                "fullWidth": 2,
                                                "width": 1,
                                                "text": "=",
                                                "value": "=",
                                                "valueText": "=",
                                                "hasTrailingTrivia": true,
                                                "trailingTrivia": [
                                                    {
                                                        "kind": "WhitespaceTrivia",
                                                        "text": " "
                                                    }
                                                ]
                                            },
                                            "value": {
                                                "kind": "StringLiteral",
                                                "fullStart": 756,
                                                "fullEnd": 762,
                                                "start": 756,
                                                "end": 762,
                                                "fullWidth": 6,
                                                "width": 6,
                                                "text": "\"data\"",
                                                "value": "data",
                                                "valueText": "data"
                                            }
                                        }
                                    }
                                ]
                            },
                            "semicolonToken": {
                                "kind": "SemicolonToken",
                                "fullStart": 762,
                                "fullEnd": 765,
                                "start": 762,
                                "end": 763,
                                "fullWidth": 3,
                                "width": 1,
                                "text": ";",
                                "value": ";",
                                "valueText": ";",
                                "hasTrailingTrivia": true,
                                "hasTrailingNewLine": true,
                                "trailingTrivia": [
                                    {
                                        "kind": "NewLineTrivia",
                                        "text": "\r\n"
                                    }
                                ]
                            }
                        },
                        {
                            "kind": "VariableStatement",
                            "fullStart": 765,
                            "fullEnd": 855,
                            "start": 773,
                            "end": 853,
                            "fullWidth": 90,
                            "width": 80,
                            "modifiers": [],
                            "variableDeclaration": {
                                "kind": "VariableDeclaration",
                                "fullStart": 765,
                                "fullEnd": 852,
                                "start": 773,
                                "end": 852,
                                "fullWidth": 87,
                                "width": 79,
                                "varKeyword": {
                                    "kind": "VarKeyword",
                                    "fullStart": 765,
                                    "fullEnd": 777,
                                    "start": 773,
                                    "end": 776,
                                    "fullWidth": 12,
                                    "width": 3,
                                    "text": "var",
                                    "value": "var",
                                    "valueText": "var",
                                    "hasLeadingTrivia": true,
                                    "hasTrailingTrivia": true,
                                    "leadingTrivia": [
                                        {
                                            "kind": "WhitespaceTrivia",
                                            "text": "        "
                                        }
                                    ],
                                    "trailingTrivia": [
                                        {
                                            "kind": "WhitespaceTrivia",
                                            "text": " "
                                        }
                                    ]
                                },
                                "variableDeclarators": [
                                    {
                                        "kind": "VariableDeclarator",
                                        "fullStart": 777,
                                        "fullEnd": 852,
                                        "start": 777,
                                        "end": 852,
                                        "fullWidth": 75,
<<<<<<< HEAD
                                        "width": 75,
                                        "identifier": {
=======
                                        "propertyName": {
>>>>>>> 85e84683
                                            "kind": "IdentifierName",
                                            "fullStart": 777,
                                            "fullEnd": 785,
                                            "start": 777,
                                            "end": 784,
                                            "fullWidth": 8,
                                            "width": 7,
                                            "text": "setFunc",
                                            "value": "setFunc",
                                            "valueText": "setFunc",
                                            "hasTrailingTrivia": true,
                                            "trailingTrivia": [
                                                {
                                                    "kind": "WhitespaceTrivia",
                                                    "text": " "
                                                }
                                            ]
                                        },
                                        "equalsValueClause": {
                                            "kind": "EqualsValueClause",
                                            "fullStart": 785,
                                            "fullEnd": 852,
                                            "start": 785,
                                            "end": 852,
                                            "fullWidth": 67,
                                            "width": 67,
                                            "equalsToken": {
                                                "kind": "EqualsToken",
                                                "fullStart": 785,
                                                "fullEnd": 787,
                                                "start": 785,
                                                "end": 786,
                                                "fullWidth": 2,
                                                "width": 1,
                                                "text": "=",
                                                "value": "=",
                                                "valueText": "=",
                                                "hasTrailingTrivia": true,
                                                "trailingTrivia": [
                                                    {
                                                        "kind": "WhitespaceTrivia",
                                                        "text": " "
                                                    }
                                                ]
                                            },
                                            "value": {
                                                "kind": "FunctionExpression",
                                                "fullStart": 787,
                                                "fullEnd": 852,
                                                "start": 787,
                                                "end": 852,
                                                "fullWidth": 65,
                                                "width": 65,
                                                "functionKeyword": {
                                                    "kind": "FunctionKeyword",
                                                    "fullStart": 787,
                                                    "fullEnd": 796,
                                                    "start": 787,
                                                    "end": 795,
                                                    "fullWidth": 9,
                                                    "width": 8,
                                                    "text": "function",
                                                    "value": "function",
                                                    "valueText": "function",
                                                    "hasTrailingTrivia": true,
                                                    "trailingTrivia": [
                                                        {
                                                            "kind": "WhitespaceTrivia",
                                                            "text": " "
                                                        }
                                                    ]
                                                },
                                                "callSignature": {
                                                    "kind": "CallSignature",
                                                    "fullStart": 796,
                                                    "fullEnd": 804,
                                                    "start": 796,
                                                    "end": 803,
                                                    "fullWidth": 8,
                                                    "width": 7,
                                                    "parameterList": {
                                                        "kind": "ParameterList",
                                                        "fullStart": 796,
                                                        "fullEnd": 804,
                                                        "start": 796,
                                                        "end": 803,
                                                        "fullWidth": 8,
                                                        "width": 7,
                                                        "openParenToken": {
                                                            "kind": "OpenParenToken",
                                                            "fullStart": 796,
                                                            "fullEnd": 797,
                                                            "start": 796,
                                                            "end": 797,
                                                            "fullWidth": 1,
                                                            "width": 1,
                                                            "text": "(",
                                                            "value": "(",
                                                            "valueText": "("
                                                        },
                                                        "parameters": [
                                                            {
                                                                "kind": "Parameter",
                                                                "fullStart": 797,
                                                                "fullEnd": 802,
                                                                "start": 797,
                                                                "end": 802,
                                                                "fullWidth": 5,
                                                                "width": 5,
                                                                "modifiers": [],
                                                                "identifier": {
                                                                    "kind": "IdentifierName",
                                                                    "fullStart": 797,
                                                                    "fullEnd": 802,
                                                                    "start": 797,
                                                                    "end": 802,
                                                                    "fullWidth": 5,
                                                                    "width": 5,
                                                                    "text": "value",
                                                                    "value": "value",
                                                                    "valueText": "value"
                                                                }
                                                            }
                                                        ],
                                                        "closeParenToken": {
                                                            "kind": "CloseParenToken",
                                                            "fullStart": 802,
                                                            "fullEnd": 804,
                                                            "start": 802,
                                                            "end": 803,
                                                            "fullWidth": 2,
                                                            "width": 1,
                                                            "text": ")",
                                                            "value": ")",
                                                            "valueText": ")",
                                                            "hasTrailingTrivia": true,
                                                            "trailingTrivia": [
                                                                {
                                                                    "kind": "WhitespaceTrivia",
                                                                    "text": " "
                                                                }
                                                            ]
                                                        }
                                                    }
                                                },
                                                "block": {
                                                    "kind": "Block",
                                                    "fullStart": 804,
                                                    "fullEnd": 852,
                                                    "start": 804,
                                                    "end": 852,
                                                    "fullWidth": 48,
                                                    "width": 48,
                                                    "openBraceToken": {
                                                        "kind": "OpenBraceToken",
                                                        "fullStart": 804,
                                                        "fullEnd": 807,
                                                        "start": 804,
                                                        "end": 805,
                                                        "fullWidth": 3,
                                                        "width": 1,
                                                        "text": "{",
                                                        "value": "{",
                                                        "valueText": "{",
                                                        "hasTrailingTrivia": true,
                                                        "hasTrailingNewLine": true,
                                                        "trailingTrivia": [
                                                            {
                                                                "kind": "NewLineTrivia",
                                                                "text": "\r\n"
                                                            }
                                                        ]
                                                    },
                                                    "statements": [
                                                        {
                                                            "kind": "ExpressionStatement",
                                                            "fullStart": 807,
                                                            "fullEnd": 843,
                                                            "start": 819,
                                                            "end": 841,
                                                            "fullWidth": 36,
                                                            "width": 22,
                                                            "expression": {
                                                                "kind": "AssignmentExpression",
                                                                "fullStart": 807,
                                                                "fullEnd": 840,
                                                                "start": 819,
                                                                "end": 840,
                                                                "fullWidth": 33,
                                                                "width": 21,
                                                                "left": {
                                                                    "kind": "IdentifierName",
                                                                    "fullStart": 807,
                                                                    "fullEnd": 833,
                                                                    "start": 819,
                                                                    "end": 832,
                                                                    "fullWidth": 26,
                                                                    "width": 13,
                                                                    "text": "verifySetFunc",
                                                                    "value": "verifySetFunc",
                                                                    "valueText": "verifySetFunc",
                                                                    "hasLeadingTrivia": true,
                                                                    "hasTrailingTrivia": true,
                                                                    "leadingTrivia": [
                                                                        {
                                                                            "kind": "WhitespaceTrivia",
                                                                            "text": "            "
                                                                        }
                                                                    ],
                                                                    "trailingTrivia": [
                                                                        {
                                                                            "kind": "WhitespaceTrivia",
                                                                            "text": " "
                                                                        }
                                                                    ]
                                                                },
                                                                "operatorToken": {
                                                                    "kind": "EqualsToken",
                                                                    "fullStart": 833,
                                                                    "fullEnd": 835,
                                                                    "start": 833,
                                                                    "end": 834,
                                                                    "fullWidth": 2,
                                                                    "width": 1,
                                                                    "text": "=",
                                                                    "value": "=",
                                                                    "valueText": "=",
                                                                    "hasTrailingTrivia": true,
                                                                    "trailingTrivia": [
                                                                        {
                                                                            "kind": "WhitespaceTrivia",
                                                                            "text": " "
                                                                        }
                                                                    ]
                                                                },
                                                                "right": {
                                                                    "kind": "IdentifierName",
                                                                    "fullStart": 835,
                                                                    "fullEnd": 840,
                                                                    "start": 835,
                                                                    "end": 840,
                                                                    "fullWidth": 5,
                                                                    "width": 5,
                                                                    "text": "value",
                                                                    "value": "value",
                                                                    "valueText": "value"
                                                                }
                                                            },
                                                            "semicolonToken": {
                                                                "kind": "SemicolonToken",
                                                                "fullStart": 840,
                                                                "fullEnd": 843,
                                                                "start": 840,
                                                                "end": 841,
                                                                "fullWidth": 3,
                                                                "width": 1,
                                                                "text": ";",
                                                                "value": ";",
                                                                "valueText": ";",
                                                                "hasTrailingTrivia": true,
                                                                "hasTrailingNewLine": true,
                                                                "trailingTrivia": [
                                                                    {
                                                                        "kind": "NewLineTrivia",
                                                                        "text": "\r\n"
                                                                    }
                                                                ]
                                                            }
                                                        }
                                                    ],
                                                    "closeBraceToken": {
                                                        "kind": "CloseBraceToken",
                                                        "fullStart": 843,
                                                        "fullEnd": 852,
                                                        "start": 851,
                                                        "end": 852,
                                                        "fullWidth": 9,
                                                        "width": 1,
                                                        "text": "}",
                                                        "value": "}",
                                                        "valueText": "}",
                                                        "hasLeadingTrivia": true,
                                                        "leadingTrivia": [
                                                            {
                                                                "kind": "WhitespaceTrivia",
                                                                "text": "        "
                                                            }
                                                        ]
                                                    }
                                                }
                                            }
                                        }
                                    }
                                ]
                            },
                            "semicolonToken": {
                                "kind": "SemicolonToken",
                                "fullStart": 852,
                                "fullEnd": 855,
                                "start": 852,
                                "end": 853,
                                "fullWidth": 3,
                                "width": 1,
                                "text": ";",
                                "value": ";",
                                "valueText": ";",
                                "hasTrailingTrivia": true,
                                "hasTrailingNewLine": true,
                                "trailingTrivia": [
                                    {
                                        "kind": "NewLineTrivia",
                                        "text": "\r\n"
                                    }
                                ]
                            }
                        },
                        {
                            "kind": "ExpressionStatement",
                            "fullStart": 855,
                            "fullEnd": 1034,
                            "start": 865,
                            "end": 1032,
                            "fullWidth": 179,
                            "width": 167,
                            "isIncrementallyUnusable": true,
                            "expression": {
                                "kind": "InvocationExpression",
                                "fullStart": 855,
                                "fullEnd": 1031,
                                "start": 865,
                                "end": 1031,
                                "fullWidth": 176,
                                "width": 166,
                                "isIncrementallyUnusable": true,
                                "expression": {
                                    "kind": "MemberAccessExpression",
                                    "fullStart": 855,
                                    "fullEnd": 886,
                                    "start": 865,
                                    "end": 886,
                                    "fullWidth": 31,
                                    "width": 21,
                                    "expression": {
                                        "kind": "IdentifierName",
                                        "fullStart": 855,
                                        "fullEnd": 871,
                                        "start": 865,
                                        "end": 871,
                                        "fullWidth": 16,
                                        "width": 6,
                                        "text": "Object",
                                        "value": "Object",
                                        "valueText": "Object",
                                        "hasLeadingTrivia": true,
                                        "hasLeadingNewLine": true,
                                        "leadingTrivia": [
                                            {
                                                "kind": "NewLineTrivia",
                                                "text": "\r\n"
                                            },
                                            {
                                                "kind": "WhitespaceTrivia",
                                                "text": "        "
                                            }
                                        ]
                                    },
                                    "dotToken": {
                                        "kind": "DotToken",
                                        "fullStart": 871,
                                        "fullEnd": 872,
                                        "start": 871,
                                        "end": 872,
                                        "fullWidth": 1,
                                        "width": 1,
                                        "text": ".",
                                        "value": ".",
                                        "valueText": "."
                                    },
                                    "name": {
                                        "kind": "IdentifierName",
                                        "fullStart": 872,
                                        "fullEnd": 886,
                                        "start": 872,
                                        "end": 886,
                                        "fullWidth": 14,
                                        "width": 14,
                                        "text": "defineProperty",
                                        "value": "defineProperty",
                                        "valueText": "defineProperty"
                                    }
                                },
                                "argumentList": {
                                    "kind": "ArgumentList",
                                    "fullStart": 886,
                                    "fullEnd": 1031,
                                    "start": 886,
                                    "end": 1031,
                                    "fullWidth": 145,
                                    "width": 145,
                                    "isIncrementallyUnusable": true,
                                    "openParenToken": {
                                        "kind": "OpenParenToken",
                                        "fullStart": 886,
                                        "fullEnd": 887,
                                        "start": 886,
                                        "end": 887,
                                        "fullWidth": 1,
                                        "width": 1,
                                        "text": "(",
                                        "value": "(",
                                        "valueText": "("
                                    },
                                    "arguments": [
                                        {
                                            "kind": "IdentifierName",
                                            "fullStart": 887,
                                            "fullEnd": 890,
                                            "start": 887,
                                            "end": 890,
                                            "fullWidth": 3,
                                            "width": 3,
                                            "text": "obj",
                                            "value": "obj",
                                            "valueText": "obj"
                                        },
                                        {
                                            "kind": "CommaToken",
                                            "fullStart": 890,
                                            "fullEnd": 892,
                                            "start": 890,
                                            "end": 891,
                                            "fullWidth": 2,
                                            "width": 1,
                                            "text": ",",
                                            "value": ",",
                                            "valueText": ",",
                                            "hasTrailingTrivia": true,
                                            "trailingTrivia": [
                                                {
                                                    "kind": "WhitespaceTrivia",
                                                    "text": " "
                                                }
                                            ]
                                        },
                                        {
                                            "kind": "StringLiteral",
                                            "fullStart": 892,
                                            "fullEnd": 898,
                                            "start": 892,
                                            "end": 898,
                                            "fullWidth": 6,
                                            "width": 6,
                                            "text": "\"prop\"",
                                            "value": "prop",
                                            "valueText": "prop"
                                        },
                                        {
                                            "kind": "CommaToken",
                                            "fullStart": 898,
                                            "fullEnd": 900,
                                            "start": 898,
                                            "end": 899,
                                            "fullWidth": 2,
                                            "width": 1,
                                            "text": ",",
                                            "value": ",",
                                            "valueText": ",",
                                            "hasTrailingTrivia": true,
                                            "trailingTrivia": [
                                                {
                                                    "kind": "WhitespaceTrivia",
                                                    "text": " "
                                                }
                                            ]
                                        },
                                        {
                                            "kind": "ObjectLiteralExpression",
                                            "fullStart": 900,
                                            "fullEnd": 1030,
                                            "start": 900,
                                            "end": 1030,
                                            "fullWidth": 130,
                                            "width": 130,
                                            "isIncrementallyUnusable": true,
                                            "openBraceToken": {
                                                "kind": "OpenBraceToken",
                                                "fullStart": 900,
                                                "fullEnd": 903,
                                                "start": 900,
                                                "end": 901,
                                                "fullWidth": 3,
                                                "width": 1,
                                                "text": "{",
                                                "value": "{",
                                                "valueText": "{",
                                                "hasTrailingTrivia": true,
                                                "hasTrailingNewLine": true,
                                                "trailingTrivia": [
                                                    {
                                                        "kind": "NewLineTrivia",
                                                        "text": "\r\n"
                                                    }
                                                ]
                                            },
                                            "propertyAssignments": [
                                                {
                                                    "kind": "SimplePropertyAssignment",
                                                    "fullStart": 903,
                                                    "fullEnd": 927,
                                                    "start": 915,
                                                    "end": 927,
                                                    "fullWidth": 24,
                                                    "width": 12,
                                                    "isIncrementallyUnusable": true,
                                                    "propertyName": {
                                                        "kind": "IdentifierName",
                                                        "fullStart": 903,
                                                        "fullEnd": 918,
                                                        "start": 915,
                                                        "end": 918,
                                                        "fullWidth": 15,
                                                        "width": 3,
                                                        "text": "get",
                                                        "value": "get",
                                                        "valueText": "get",
                                                        "hasLeadingTrivia": true,
                                                        "leadingTrivia": [
                                                            {
                                                                "kind": "WhitespaceTrivia",
                                                                "text": "            "
                                                            }
                                                        ]
                                                    },
                                                    "colonToken": {
                                                        "kind": "ColonToken",
                                                        "fullStart": 918,
                                                        "fullEnd": 920,
                                                        "start": 918,
                                                        "end": 919,
                                                        "fullWidth": 2,
                                                        "width": 1,
                                                        "text": ":",
                                                        "value": ":",
                                                        "valueText": ":",
                                                        "hasTrailingTrivia": true,
                                                        "trailingTrivia": [
                                                            {
                                                                "kind": "WhitespaceTrivia",
                                                                "text": " "
                                                            }
                                                        ]
                                                    },
                                                    "expression": {
                                                        "kind": "IdentifierName",
                                                        "fullStart": 920,
                                                        "fullEnd": 927,
                                                        "start": 920,
                                                        "end": 927,
                                                        "fullWidth": 7,
                                                        "width": 7,
                                                        "text": "getFunc",
                                                        "value": "getFunc",
                                                        "valueText": "getFunc"
                                                    }
                                                },
                                                {
                                                    "kind": "CommaToken",
                                                    "fullStart": 927,
                                                    "fullEnd": 930,
                                                    "start": 927,
                                                    "end": 928,
                                                    "fullWidth": 3,
                                                    "width": 1,
                                                    "text": ",",
                                                    "value": ",",
                                                    "valueText": ",",
                                                    "hasTrailingTrivia": true,
                                                    "hasTrailingNewLine": true,
                                                    "trailingTrivia": [
                                                        {
                                                            "kind": "NewLineTrivia",
                                                            "text": "\r\n"
                                                        }
                                                    ]
                                                },
                                                {
                                                    "kind": "SimplePropertyAssignment",
                                                    "fullStart": 930,
                                                    "fullEnd": 954,
                                                    "start": 942,
                                                    "end": 954,
                                                    "fullWidth": 24,
                                                    "width": 12,
                                                    "isIncrementallyUnusable": true,
                                                    "propertyName": {
                                                        "kind": "IdentifierName",
                                                        "fullStart": 930,
                                                        "fullEnd": 945,
                                                        "start": 942,
                                                        "end": 945,
                                                        "fullWidth": 15,
                                                        "width": 3,
                                                        "text": "set",
                                                        "value": "set",
                                                        "valueText": "set",
                                                        "hasLeadingTrivia": true,
                                                        "leadingTrivia": [
                                                            {
                                                                "kind": "WhitespaceTrivia",
                                                                "text": "            "
                                                            }
                                                        ]
                                                    },
                                                    "colonToken": {
                                                        "kind": "ColonToken",
                                                        "fullStart": 945,
                                                        "fullEnd": 947,
                                                        "start": 945,
                                                        "end": 946,
                                                        "fullWidth": 2,
                                                        "width": 1,
                                                        "text": ":",
                                                        "value": ":",
                                                        "valueText": ":",
                                                        "hasTrailingTrivia": true,
                                                        "trailingTrivia": [
                                                            {
                                                                "kind": "WhitespaceTrivia",
                                                                "text": " "
                                                            }
                                                        ]
                                                    },
                                                    "expression": {
                                                        "kind": "IdentifierName",
                                                        "fullStart": 947,
                                                        "fullEnd": 954,
                                                        "start": 947,
                                                        "end": 954,
                                                        "fullWidth": 7,
                                                        "width": 7,
                                                        "text": "setFunc",
                                                        "value": "setFunc",
                                                        "valueText": "setFunc"
                                                    }
                                                },
                                                {
                                                    "kind": "CommaToken",
                                                    "fullStart": 954,
                                                    "fullEnd": 957,
                                                    "start": 954,
                                                    "end": 955,
                                                    "fullWidth": 3,
                                                    "width": 1,
                                                    "text": ",",
                                                    "value": ",",
                                                    "valueText": ",",
                                                    "hasTrailingTrivia": true,
                                                    "hasTrailingNewLine": true,
                                                    "trailingTrivia": [
                                                        {
                                                            "kind": "NewLineTrivia",
                                                            "text": "\r\n"
                                                        }
                                                    ]
                                                },
                                                {
                                                    "kind": "SimplePropertyAssignment",
                                                    "fullStart": 957,
                                                    "fullEnd": 985,
                                                    "start": 969,
                                                    "end": 985,
                                                    "fullWidth": 28,
                                                    "width": 16,
                                                    "propertyName": {
                                                        "kind": "IdentifierName",
                                                        "fullStart": 957,
                                                        "fullEnd": 979,
                                                        "start": 969,
                                                        "end": 979,
                                                        "fullWidth": 22,
                                                        "width": 10,
                                                        "text": "enumerable",
                                                        "value": "enumerable",
                                                        "valueText": "enumerable",
                                                        "hasLeadingTrivia": true,
                                                        "leadingTrivia": [
                                                            {
                                                                "kind": "WhitespaceTrivia",
                                                                "text": "            "
                                                            }
                                                        ]
                                                    },
                                                    "colonToken": {
                                                        "kind": "ColonToken",
                                                        "fullStart": 979,
                                                        "fullEnd": 981,
                                                        "start": 979,
                                                        "end": 980,
                                                        "fullWidth": 2,
                                                        "width": 1,
                                                        "text": ":",
                                                        "value": ":",
                                                        "valueText": ":",
                                                        "hasTrailingTrivia": true,
                                                        "trailingTrivia": [
                                                            {
                                                                "kind": "WhitespaceTrivia",
                                                                "text": " "
                                                            }
                                                        ]
                                                    },
                                                    "expression": {
                                                        "kind": "TrueKeyword",
                                                        "fullStart": 981,
                                                        "fullEnd": 985,
                                                        "start": 981,
                                                        "end": 985,
                                                        "fullWidth": 4,
                                                        "width": 4,
                                                        "text": "true",
                                                        "value": true,
                                                        "valueText": "true"
                                                    }
                                                },
                                                {
                                                    "kind": "CommaToken",
                                                    "fullStart": 985,
                                                    "fullEnd": 988,
                                                    "start": 985,
                                                    "end": 986,
                                                    "fullWidth": 3,
                                                    "width": 1,
                                                    "text": ",",
                                                    "value": ",",
                                                    "valueText": ",",
                                                    "hasTrailingTrivia": true,
                                                    "hasTrailingNewLine": true,
                                                    "trailingTrivia": [
                                                        {
                                                            "kind": "NewLineTrivia",
                                                            "text": "\r\n"
                                                        }
                                                    ]
                                                },
                                                {
                                                    "kind": "SimplePropertyAssignment",
                                                    "fullStart": 988,
                                                    "fullEnd": 1021,
                                                    "start": 1000,
                                                    "end": 1019,
                                                    "fullWidth": 33,
                                                    "width": 19,
                                                    "propertyName": {
                                                        "kind": "IdentifierName",
                                                        "fullStart": 988,
                                                        "fullEnd": 1012,
                                                        "start": 1000,
                                                        "end": 1012,
                                                        "fullWidth": 24,
                                                        "width": 12,
                                                        "text": "configurable",
                                                        "value": "configurable",
                                                        "valueText": "configurable",
                                                        "hasLeadingTrivia": true,
                                                        "leadingTrivia": [
                                                            {
                                                                "kind": "WhitespaceTrivia",
                                                                "text": "            "
                                                            }
                                                        ]
                                                    },
                                                    "colonToken": {
                                                        "kind": "ColonToken",
                                                        "fullStart": 1012,
                                                        "fullEnd": 1014,
                                                        "start": 1012,
                                                        "end": 1013,
                                                        "fullWidth": 2,
                                                        "width": 1,
                                                        "text": ":",
                                                        "value": ":",
                                                        "valueText": ":",
                                                        "hasTrailingTrivia": true,
                                                        "trailingTrivia": [
                                                            {
                                                                "kind": "WhitespaceTrivia",
                                                                "text": " "
                                                            }
                                                        ]
                                                    },
                                                    "expression": {
                                                        "kind": "FalseKeyword",
                                                        "fullStart": 1014,
                                                        "fullEnd": 1021,
                                                        "start": 1014,
                                                        "end": 1019,
                                                        "fullWidth": 7,
                                                        "width": 5,
                                                        "text": "false",
                                                        "value": false,
                                                        "valueText": "false",
                                                        "hasTrailingTrivia": true,
                                                        "hasTrailingNewLine": true,
                                                        "trailingTrivia": [
                                                            {
                                                                "kind": "NewLineTrivia",
                                                                "text": "\r\n"
                                                            }
                                                        ]
                                                    }
                                                }
                                            ],
                                            "closeBraceToken": {
                                                "kind": "CloseBraceToken",
                                                "fullStart": 1021,
                                                "fullEnd": 1030,
                                                "start": 1029,
                                                "end": 1030,
                                                "fullWidth": 9,
                                                "width": 1,
                                                "text": "}",
                                                "value": "}",
                                                "valueText": "}",
                                                "hasLeadingTrivia": true,
                                                "leadingTrivia": [
                                                    {
                                                        "kind": "WhitespaceTrivia",
                                                        "text": "        "
                                                    }
                                                ]
                                            }
                                        }
                                    ],
                                    "closeParenToken": {
                                        "kind": "CloseParenToken",
                                        "fullStart": 1030,
                                        "fullEnd": 1031,
                                        "start": 1030,
                                        "end": 1031,
                                        "fullWidth": 1,
                                        "width": 1,
                                        "text": ")",
                                        "value": ")",
                                        "valueText": ")"
                                    }
                                }
                            },
                            "semicolonToken": {
                                "kind": "SemicolonToken",
                                "fullStart": 1031,
                                "fullEnd": 1034,
                                "start": 1031,
                                "end": 1032,
                                "fullWidth": 3,
                                "width": 1,
                                "text": ";",
                                "value": ";",
                                "valueText": ";",
                                "hasTrailingTrivia": true,
                                "hasTrailingNewLine": true,
                                "trailingTrivia": [
                                    {
                                        "kind": "NewLineTrivia",
                                        "text": "\r\n"
                                    }
                                ]
                            }
                        },
                        {
                            "kind": "VariableStatement",
                            "fullStart": 1034,
                            "fullEnd": 1101,
                            "start": 1044,
                            "end": 1099,
                            "fullWidth": 67,
                            "width": 55,
                            "modifiers": [],
                            "variableDeclaration": {
                                "kind": "VariableDeclaration",
                                "fullStart": 1034,
                                "fullEnd": 1098,
                                "start": 1044,
                                "end": 1098,
                                "fullWidth": 64,
                                "width": 54,
                                "varKeyword": {
                                    "kind": "VarKeyword",
                                    "fullStart": 1034,
                                    "fullEnd": 1048,
                                    "start": 1044,
                                    "end": 1047,
                                    "fullWidth": 14,
                                    "width": 3,
                                    "text": "var",
                                    "value": "var",
                                    "valueText": "var",
                                    "hasLeadingTrivia": true,
                                    "hasLeadingNewLine": true,
                                    "hasTrailingTrivia": true,
                                    "leadingTrivia": [
                                        {
                                            "kind": "NewLineTrivia",
                                            "text": "\r\n"
                                        },
                                        {
                                            "kind": "WhitespaceTrivia",
                                            "text": "        "
                                        }
                                    ],
                                    "trailingTrivia": [
                                        {
                                            "kind": "WhitespaceTrivia",
                                            "text": " "
                                        }
                                    ]
                                },
                                "variableDeclarators": [
                                    {
                                        "kind": "VariableDeclarator",
                                        "fullStart": 1048,
                                        "fullEnd": 1098,
                                        "start": 1048,
                                        "end": 1098,
                                        "fullWidth": 50,
<<<<<<< HEAD
                                        "width": 50,
                                        "identifier": {
=======
                                        "propertyName": {
>>>>>>> 85e84683
                                            "kind": "IdentifierName",
                                            "fullStart": 1048,
                                            "fullEnd": 1070,
                                            "start": 1048,
                                            "end": 1069,
                                            "fullWidth": 22,
                                            "width": 21,
                                            "text": "propertyDefineCorrect",
                                            "value": "propertyDefineCorrect",
                                            "valueText": "propertyDefineCorrect",
                                            "hasTrailingTrivia": true,
                                            "trailingTrivia": [
                                                {
                                                    "kind": "WhitespaceTrivia",
                                                    "text": " "
                                                }
                                            ]
                                        },
                                        "equalsValueClause": {
                                            "kind": "EqualsValueClause",
                                            "fullStart": 1070,
                                            "fullEnd": 1098,
                                            "start": 1070,
                                            "end": 1098,
                                            "fullWidth": 28,
                                            "width": 28,
                                            "equalsToken": {
                                                "kind": "EqualsToken",
                                                "fullStart": 1070,
                                                "fullEnd": 1072,
                                                "start": 1070,
                                                "end": 1071,
                                                "fullWidth": 2,
                                                "width": 1,
                                                "text": "=",
                                                "value": "=",
                                                "valueText": "=",
                                                "hasTrailingTrivia": true,
                                                "trailingTrivia": [
                                                    {
                                                        "kind": "WhitespaceTrivia",
                                                        "text": " "
                                                    }
                                                ]
                                            },
                                            "value": {
                                                "kind": "InvocationExpression",
                                                "fullStart": 1072,
                                                "fullEnd": 1098,
                                                "start": 1072,
                                                "end": 1098,
                                                "fullWidth": 26,
                                                "width": 26,
                                                "expression": {
                                                    "kind": "MemberAccessExpression",
                                                    "fullStart": 1072,
                                                    "fullEnd": 1090,
                                                    "start": 1072,
                                                    "end": 1090,
                                                    "fullWidth": 18,
                                                    "width": 18,
                                                    "expression": {
                                                        "kind": "IdentifierName",
                                                        "fullStart": 1072,
                                                        "fullEnd": 1075,
                                                        "start": 1072,
                                                        "end": 1075,
                                                        "fullWidth": 3,
                                                        "width": 3,
                                                        "text": "obj",
                                                        "value": "obj",
                                                        "valueText": "obj"
                                                    },
                                                    "dotToken": {
                                                        "kind": "DotToken",
                                                        "fullStart": 1075,
                                                        "fullEnd": 1076,
                                                        "start": 1075,
                                                        "end": 1076,
                                                        "fullWidth": 1,
                                                        "width": 1,
                                                        "text": ".",
                                                        "value": ".",
                                                        "valueText": "."
                                                    },
                                                    "name": {
                                                        "kind": "IdentifierName",
                                                        "fullStart": 1076,
                                                        "fullEnd": 1090,
                                                        "start": 1076,
                                                        "end": 1090,
                                                        "fullWidth": 14,
                                                        "width": 14,
                                                        "text": "hasOwnProperty",
                                                        "value": "hasOwnProperty",
                                                        "valueText": "hasOwnProperty"
                                                    }
                                                },
                                                "argumentList": {
                                                    "kind": "ArgumentList",
                                                    "fullStart": 1090,
                                                    "fullEnd": 1098,
                                                    "start": 1090,
                                                    "end": 1098,
                                                    "fullWidth": 8,
                                                    "width": 8,
                                                    "openParenToken": {
                                                        "kind": "OpenParenToken",
                                                        "fullStart": 1090,
                                                        "fullEnd": 1091,
                                                        "start": 1090,
                                                        "end": 1091,
                                                        "fullWidth": 1,
                                                        "width": 1,
                                                        "text": "(",
                                                        "value": "(",
                                                        "valueText": "("
                                                    },
                                                    "arguments": [
                                                        {
                                                            "kind": "StringLiteral",
                                                            "fullStart": 1091,
                                                            "fullEnd": 1097,
                                                            "start": 1091,
                                                            "end": 1097,
                                                            "fullWidth": 6,
                                                            "width": 6,
                                                            "text": "\"prop\"",
                                                            "value": "prop",
                                                            "valueText": "prop"
                                                        }
                                                    ],
                                                    "closeParenToken": {
                                                        "kind": "CloseParenToken",
                                                        "fullStart": 1097,
                                                        "fullEnd": 1098,
                                                        "start": 1097,
                                                        "end": 1098,
                                                        "fullWidth": 1,
                                                        "width": 1,
                                                        "text": ")",
                                                        "value": ")",
                                                        "valueText": ")"
                                                    }
                                                }
                                            }
                                        }
                                    }
                                ]
                            },
                            "semicolonToken": {
                                "kind": "SemicolonToken",
                                "fullStart": 1098,
                                "fullEnd": 1101,
                                "start": 1098,
                                "end": 1099,
                                "fullWidth": 3,
                                "width": 1,
                                "text": ";",
                                "value": ";",
                                "valueText": ";",
                                "hasTrailingTrivia": true,
                                "hasTrailingNewLine": true,
                                "trailingTrivia": [
                                    {
                                        "kind": "NewLineTrivia",
                                        "text": "\r\n"
                                    }
                                ]
                            }
                        },
                        {
                            "kind": "VariableStatement",
                            "fullStart": 1101,
                            "fullEnd": 1167,
                            "start": 1109,
                            "end": 1165,
                            "fullWidth": 66,
                            "width": 56,
                            "modifiers": [],
                            "variableDeclaration": {
                                "kind": "VariableDeclaration",
                                "fullStart": 1101,
                                "fullEnd": 1164,
                                "start": 1109,
                                "end": 1164,
                                "fullWidth": 63,
                                "width": 55,
                                "varKeyword": {
                                    "kind": "VarKeyword",
                                    "fullStart": 1101,
                                    "fullEnd": 1113,
                                    "start": 1109,
                                    "end": 1112,
                                    "fullWidth": 12,
                                    "width": 3,
                                    "text": "var",
                                    "value": "var",
                                    "valueText": "var",
                                    "hasLeadingTrivia": true,
                                    "hasTrailingTrivia": true,
                                    "leadingTrivia": [
                                        {
                                            "kind": "WhitespaceTrivia",
                                            "text": "        "
                                        }
                                    ],
                                    "trailingTrivia": [
                                        {
                                            "kind": "WhitespaceTrivia",
                                            "text": " "
                                        }
                                    ]
                                },
                                "variableDeclarators": [
                                    {
                                        "kind": "VariableDeclarator",
                                        "fullStart": 1113,
                                        "fullEnd": 1164,
                                        "start": 1113,
                                        "end": 1164,
                                        "fullWidth": 51,
<<<<<<< HEAD
                                        "width": 51,
                                        "identifier": {
=======
                                        "propertyName": {
>>>>>>> 85e84683
                                            "kind": "IdentifierName",
                                            "fullStart": 1113,
                                            "fullEnd": 1118,
                                            "start": 1113,
                                            "end": 1117,
                                            "fullWidth": 5,
                                            "width": 4,
                                            "text": "desc",
                                            "value": "desc",
                                            "valueText": "desc",
                                            "hasTrailingTrivia": true,
                                            "trailingTrivia": [
                                                {
                                                    "kind": "WhitespaceTrivia",
                                                    "text": " "
                                                }
                                            ]
                                        },
                                        "equalsValueClause": {
                                            "kind": "EqualsValueClause",
                                            "fullStart": 1118,
                                            "fullEnd": 1164,
                                            "start": 1118,
                                            "end": 1164,
                                            "fullWidth": 46,
                                            "width": 46,
                                            "equalsToken": {
                                                "kind": "EqualsToken",
                                                "fullStart": 1118,
                                                "fullEnd": 1120,
                                                "start": 1118,
                                                "end": 1119,
                                                "fullWidth": 2,
                                                "width": 1,
                                                "text": "=",
                                                "value": "=",
                                                "valueText": "=",
                                                "hasTrailingTrivia": true,
                                                "trailingTrivia": [
                                                    {
                                                        "kind": "WhitespaceTrivia",
                                                        "text": " "
                                                    }
                                                ]
                                            },
                                            "value": {
                                                "kind": "InvocationExpression",
                                                "fullStart": 1120,
                                                "fullEnd": 1164,
                                                "start": 1120,
                                                "end": 1164,
                                                "fullWidth": 44,
                                                "width": 44,
                                                "expression": {
                                                    "kind": "MemberAccessExpression",
                                                    "fullStart": 1120,
                                                    "fullEnd": 1151,
                                                    "start": 1120,
                                                    "end": 1151,
                                                    "fullWidth": 31,
                                                    "width": 31,
                                                    "expression": {
                                                        "kind": "IdentifierName",
                                                        "fullStart": 1120,
                                                        "fullEnd": 1126,
                                                        "start": 1120,
                                                        "end": 1126,
                                                        "fullWidth": 6,
                                                        "width": 6,
                                                        "text": "Object",
                                                        "value": "Object",
                                                        "valueText": "Object"
                                                    },
                                                    "dotToken": {
                                                        "kind": "DotToken",
                                                        "fullStart": 1126,
                                                        "fullEnd": 1127,
                                                        "start": 1126,
                                                        "end": 1127,
                                                        "fullWidth": 1,
                                                        "width": 1,
                                                        "text": ".",
                                                        "value": ".",
                                                        "valueText": "."
                                                    },
                                                    "name": {
                                                        "kind": "IdentifierName",
                                                        "fullStart": 1127,
                                                        "fullEnd": 1151,
                                                        "start": 1127,
                                                        "end": 1151,
                                                        "fullWidth": 24,
                                                        "width": 24,
                                                        "text": "getOwnPropertyDescriptor",
                                                        "value": "getOwnPropertyDescriptor",
                                                        "valueText": "getOwnPropertyDescriptor"
                                                    }
                                                },
                                                "argumentList": {
                                                    "kind": "ArgumentList",
                                                    "fullStart": 1151,
                                                    "fullEnd": 1164,
                                                    "start": 1151,
                                                    "end": 1164,
                                                    "fullWidth": 13,
                                                    "width": 13,
                                                    "openParenToken": {
                                                        "kind": "OpenParenToken",
                                                        "fullStart": 1151,
                                                        "fullEnd": 1152,
                                                        "start": 1151,
                                                        "end": 1152,
                                                        "fullWidth": 1,
                                                        "width": 1,
                                                        "text": "(",
                                                        "value": "(",
                                                        "valueText": "("
                                                    },
                                                    "arguments": [
                                                        {
                                                            "kind": "IdentifierName",
                                                            "fullStart": 1152,
                                                            "fullEnd": 1155,
                                                            "start": 1152,
                                                            "end": 1155,
                                                            "fullWidth": 3,
                                                            "width": 3,
                                                            "text": "obj",
                                                            "value": "obj",
                                                            "valueText": "obj"
                                                        },
                                                        {
                                                            "kind": "CommaToken",
                                                            "fullStart": 1155,
                                                            "fullEnd": 1157,
                                                            "start": 1155,
                                                            "end": 1156,
                                                            "fullWidth": 2,
                                                            "width": 1,
                                                            "text": ",",
                                                            "value": ",",
                                                            "valueText": ",",
                                                            "hasTrailingTrivia": true,
                                                            "trailingTrivia": [
                                                                {
                                                                    "kind": "WhitespaceTrivia",
                                                                    "text": " "
                                                                }
                                                            ]
                                                        },
                                                        {
                                                            "kind": "StringLiteral",
                                                            "fullStart": 1157,
                                                            "fullEnd": 1163,
                                                            "start": 1157,
                                                            "end": 1163,
                                                            "fullWidth": 6,
                                                            "width": 6,
                                                            "text": "\"prop\"",
                                                            "value": "prop",
                                                            "valueText": "prop"
                                                        }
                                                    ],
                                                    "closeParenToken": {
                                                        "kind": "CloseParenToken",
                                                        "fullStart": 1163,
                                                        "fullEnd": 1164,
                                                        "start": 1163,
                                                        "end": 1164,
                                                        "fullWidth": 1,
                                                        "width": 1,
                                                        "text": ")",
                                                        "value": ")",
                                                        "valueText": ")"
                                                    }
                                                }
                                            }
                                        }
                                    }
                                ]
                            },
                            "semicolonToken": {
                                "kind": "SemicolonToken",
                                "fullStart": 1164,
                                "fullEnd": 1167,
                                "start": 1164,
                                "end": 1165,
                                "fullWidth": 3,
                                "width": 1,
                                "text": ";",
                                "value": ";",
                                "valueText": ";",
                                "hasTrailingTrivia": true,
                                "hasTrailingNewLine": true,
                                "trailingTrivia": [
                                    {
                                        "kind": "NewLineTrivia",
                                        "text": "\r\n"
                                    }
                                ]
                            }
                        },
                        {
                            "kind": "ForInStatement",
                            "fullStart": 1167,
                            "fullEnd": 1333,
                            "start": 1177,
                            "end": 1331,
                            "fullWidth": 166,
                            "width": 154,
                            "forKeyword": {
                                "kind": "ForKeyword",
                                "fullStart": 1167,
                                "fullEnd": 1181,
                                "start": 1177,
                                "end": 1180,
                                "fullWidth": 14,
                                "width": 3,
                                "text": "for",
                                "value": "for",
                                "valueText": "for",
                                "hasLeadingTrivia": true,
                                "hasLeadingNewLine": true,
                                "hasTrailingTrivia": true,
                                "leadingTrivia": [
                                    {
                                        "kind": "NewLineTrivia",
                                        "text": "\r\n"
                                    },
                                    {
                                        "kind": "WhitespaceTrivia",
                                        "text": "        "
                                    }
                                ],
                                "trailingTrivia": [
                                    {
                                        "kind": "WhitespaceTrivia",
                                        "text": " "
                                    }
                                ]
                            },
                            "openParenToken": {
                                "kind": "OpenParenToken",
                                "fullStart": 1181,
                                "fullEnd": 1182,
                                "start": 1181,
                                "end": 1182,
                                "fullWidth": 1,
                                "width": 1,
                                "text": "(",
                                "value": "(",
                                "valueText": "("
                            },
                            "variableDeclaration": {
                                "kind": "VariableDeclaration",
                                "fullStart": 1182,
                                "fullEnd": 1188,
                                "start": 1182,
                                "end": 1187,
                                "fullWidth": 6,
                                "width": 5,
                                "varKeyword": {
                                    "kind": "VarKeyword",
                                    "fullStart": 1182,
                                    "fullEnd": 1186,
                                    "start": 1182,
                                    "end": 1185,
                                    "fullWidth": 4,
                                    "width": 3,
                                    "text": "var",
                                    "value": "var",
                                    "valueText": "var",
                                    "hasTrailingTrivia": true,
                                    "trailingTrivia": [
                                        {
                                            "kind": "WhitespaceTrivia",
                                            "text": " "
                                        }
                                    ]
                                },
                                "variableDeclarators": [
                                    {
                                        "kind": "VariableDeclarator",
                                        "fullStart": 1186,
                                        "fullEnd": 1188,
                                        "start": 1186,
                                        "end": 1187,
                                        "fullWidth": 2,
<<<<<<< HEAD
                                        "width": 1,
                                        "identifier": {
=======
                                        "propertyName": {
>>>>>>> 85e84683
                                            "kind": "IdentifierName",
                                            "fullStart": 1186,
                                            "fullEnd": 1188,
                                            "start": 1186,
                                            "end": 1187,
                                            "fullWidth": 2,
                                            "width": 1,
                                            "text": "p",
                                            "value": "p",
                                            "valueText": "p",
                                            "hasTrailingTrivia": true,
                                            "trailingTrivia": [
                                                {
                                                    "kind": "WhitespaceTrivia",
                                                    "text": " "
                                                }
                                            ]
                                        }
                                    }
                                ]
                            },
                            "inKeyword": {
                                "kind": "InKeyword",
                                "fullStart": 1188,
                                "fullEnd": 1191,
                                "start": 1188,
                                "end": 1190,
                                "fullWidth": 3,
                                "width": 2,
                                "text": "in",
                                "value": "in",
                                "valueText": "in",
                                "hasTrailingTrivia": true,
                                "trailingTrivia": [
                                    {
                                        "kind": "WhitespaceTrivia",
                                        "text": " "
                                    }
                                ]
                            },
                            "expression": {
                                "kind": "IdentifierName",
                                "fullStart": 1191,
                                "fullEnd": 1194,
                                "start": 1191,
                                "end": 1194,
                                "fullWidth": 3,
                                "width": 3,
                                "text": "obj",
                                "value": "obj",
                                "valueText": "obj"
                            },
                            "closeParenToken": {
                                "kind": "CloseParenToken",
                                "fullStart": 1194,
                                "fullEnd": 1196,
                                "start": 1194,
                                "end": 1195,
                                "fullWidth": 2,
                                "width": 1,
                                "text": ")",
                                "value": ")",
                                "valueText": ")",
                                "hasTrailingTrivia": true,
                                "trailingTrivia": [
                                    {
                                        "kind": "WhitespaceTrivia",
                                        "text": " "
                                    }
                                ]
                            },
                            "statement": {
                                "kind": "Block",
                                "fullStart": 1196,
                                "fullEnd": 1333,
                                "start": 1196,
                                "end": 1331,
                                "fullWidth": 137,
                                "width": 135,
                                "openBraceToken": {
                                    "kind": "OpenBraceToken",
                                    "fullStart": 1196,
                                    "fullEnd": 1199,
                                    "start": 1196,
                                    "end": 1197,
                                    "fullWidth": 3,
                                    "width": 1,
                                    "text": "{",
                                    "value": "{",
                                    "valueText": "{",
                                    "hasTrailingTrivia": true,
                                    "hasTrailingNewLine": true,
                                    "trailingTrivia": [
                                        {
                                            "kind": "NewLineTrivia",
                                            "text": "\r\n"
                                        }
                                    ]
                                },
                                "statements": [
                                    {
                                        "kind": "IfStatement",
                                        "fullStart": 1199,
                                        "fullEnd": 1322,
                                        "start": 1211,
                                        "end": 1320,
                                        "fullWidth": 123,
                                        "width": 109,
                                        "ifKeyword": {
                                            "kind": "IfKeyword",
                                            "fullStart": 1199,
                                            "fullEnd": 1214,
                                            "start": 1211,
                                            "end": 1213,
                                            "fullWidth": 15,
                                            "width": 2,
                                            "text": "if",
                                            "value": "if",
                                            "valueText": "if",
                                            "hasLeadingTrivia": true,
                                            "hasTrailingTrivia": true,
                                            "leadingTrivia": [
                                                {
                                                    "kind": "WhitespaceTrivia",
                                                    "text": "            "
                                                }
                                            ],
                                            "trailingTrivia": [
                                                {
                                                    "kind": "WhitespaceTrivia",
                                                    "text": " "
                                                }
                                            ]
                                        },
                                        "openParenToken": {
                                            "kind": "OpenParenToken",
                                            "fullStart": 1214,
                                            "fullEnd": 1215,
                                            "start": 1214,
                                            "end": 1215,
                                            "fullWidth": 1,
                                            "width": 1,
                                            "text": "(",
                                            "value": "(",
                                            "valueText": "("
                                        },
                                        "condition": {
                                            "kind": "EqualsExpression",
                                            "fullStart": 1215,
                                            "fullEnd": 1227,
                                            "start": 1215,
                                            "end": 1227,
                                            "fullWidth": 12,
                                            "width": 12,
                                            "left": {
                                                "kind": "IdentifierName",
                                                "fullStart": 1215,
                                                "fullEnd": 1217,
                                                "start": 1215,
                                                "end": 1216,
                                                "fullWidth": 2,
                                                "width": 1,
                                                "text": "p",
                                                "value": "p",
                                                "valueText": "p",
                                                "hasTrailingTrivia": true,
                                                "trailingTrivia": [
                                                    {
                                                        "kind": "WhitespaceTrivia",
                                                        "text": " "
                                                    }
                                                ]
                                            },
                                            "operatorToken": {
                                                "kind": "EqualsEqualsEqualsToken",
                                                "fullStart": 1217,
                                                "fullEnd": 1221,
                                                "start": 1217,
                                                "end": 1220,
                                                "fullWidth": 4,
                                                "width": 3,
                                                "text": "===",
                                                "value": "===",
                                                "valueText": "===",
                                                "hasTrailingTrivia": true,
                                                "trailingTrivia": [
                                                    {
                                                        "kind": "WhitespaceTrivia",
                                                        "text": " "
                                                    }
                                                ]
                                            },
                                            "right": {
                                                "kind": "StringLiteral",
                                                "fullStart": 1221,
                                                "fullEnd": 1227,
                                                "start": 1221,
                                                "end": 1227,
                                                "fullWidth": 6,
                                                "width": 6,
                                                "text": "\"prop\"",
                                                "value": "prop",
                                                "valueText": "prop"
                                            }
                                        },
                                        "closeParenToken": {
                                            "kind": "CloseParenToken",
                                            "fullStart": 1227,
                                            "fullEnd": 1229,
                                            "start": 1227,
                                            "end": 1228,
                                            "fullWidth": 2,
                                            "width": 1,
                                            "text": ")",
                                            "value": ")",
                                            "valueText": ")",
                                            "hasTrailingTrivia": true,
                                            "trailingTrivia": [
                                                {
                                                    "kind": "WhitespaceTrivia",
                                                    "text": " "
                                                }
                                            ]
                                        },
                                        "statement": {
                                            "kind": "Block",
                                            "fullStart": 1229,
                                            "fullEnd": 1322,
                                            "start": 1229,
                                            "end": 1320,
                                            "fullWidth": 93,
                                            "width": 91,
                                            "openBraceToken": {
                                                "kind": "OpenBraceToken",
                                                "fullStart": 1229,
                                                "fullEnd": 1232,
                                                "start": 1229,
                                                "end": 1230,
                                                "fullWidth": 3,
                                                "width": 1,
                                                "text": "{",
                                                "value": "{",
                                                "valueText": "{",
                                                "hasTrailingTrivia": true,
                                                "hasTrailingNewLine": true,
                                                "trailingTrivia": [
                                                    {
                                                        "kind": "NewLineTrivia",
                                                        "text": "\r\n"
                                                    }
                                                ]
                                            },
                                            "statements": [
                                                {
                                                    "kind": "ReturnStatement",
                                                    "fullStart": 1232,
                                                    "fullEnd": 1307,
                                                    "start": 1248,
                                                    "end": 1305,
                                                    "fullWidth": 75,
                                                    "width": 57,
                                                    "returnKeyword": {
                                                        "kind": "ReturnKeyword",
                                                        "fullStart": 1232,
                                                        "fullEnd": 1255,
                                                        "start": 1248,
                                                        "end": 1254,
                                                        "fullWidth": 23,
                                                        "width": 6,
                                                        "text": "return",
                                                        "value": "return",
                                                        "valueText": "return",
                                                        "hasLeadingTrivia": true,
                                                        "hasTrailingTrivia": true,
                                                        "leadingTrivia": [
                                                            {
                                                                "kind": "WhitespaceTrivia",
                                                                "text": "                "
                                                            }
                                                        ],
                                                        "trailingTrivia": [
                                                            {
                                                                "kind": "WhitespaceTrivia",
                                                                "text": " "
                                                            }
                                                        ]
                                                    },
                                                    "expression": {
                                                        "kind": "LogicalAndExpression",
                                                        "fullStart": 1255,
                                                        "fullEnd": 1304,
                                                        "start": 1255,
                                                        "end": 1304,
                                                        "fullWidth": 49,
                                                        "width": 49,
                                                        "left": {
                                                            "kind": "IdentifierName",
                                                            "fullStart": 1255,
                                                            "fullEnd": 1277,
                                                            "start": 1255,
                                                            "end": 1276,
                                                            "fullWidth": 22,
                                                            "width": 21,
                                                            "text": "propertyDefineCorrect",
                                                            "value": "propertyDefineCorrect",
                                                            "valueText": "propertyDefineCorrect",
                                                            "hasTrailingTrivia": true,
                                                            "trailingTrivia": [
                                                                {
                                                                    "kind": "WhitespaceTrivia",
                                                                    "text": " "
                                                                }
                                                            ]
                                                        },
                                                        "operatorToken": {
                                                            "kind": "AmpersandAmpersandToken",
                                                            "fullStart": 1277,
                                                            "fullEnd": 1280,
                                                            "start": 1277,
                                                            "end": 1279,
                                                            "fullWidth": 3,
                                                            "width": 2,
                                                            "text": "&&",
                                                            "value": "&&",
                                                            "valueText": "&&",
                                                            "hasTrailingTrivia": true,
                                                            "trailingTrivia": [
                                                                {
                                                                    "kind": "WhitespaceTrivia",
                                                                    "text": " "
                                                                }
                                                            ]
                                                        },
                                                        "right": {
                                                            "kind": "EqualsExpression",
                                                            "fullStart": 1280,
                                                            "fullEnd": 1304,
                                                            "start": 1280,
                                                            "end": 1304,
                                                            "fullWidth": 24,
                                                            "width": 24,
                                                            "left": {
                                                                "kind": "MemberAccessExpression",
                                                                "fullStart": 1280,
                                                                "fullEnd": 1296,
                                                                "start": 1280,
                                                                "end": 1295,
                                                                "fullWidth": 16,
                                                                "width": 15,
                                                                "expression": {
                                                                    "kind": "IdentifierName",
                                                                    "fullStart": 1280,
                                                                    "fullEnd": 1284,
                                                                    "start": 1280,
                                                                    "end": 1284,
                                                                    "fullWidth": 4,
                                                                    "width": 4,
                                                                    "text": "desc",
                                                                    "value": "desc",
                                                                    "valueText": "desc"
                                                                },
                                                                "dotToken": {
                                                                    "kind": "DotToken",
                                                                    "fullStart": 1284,
                                                                    "fullEnd": 1285,
                                                                    "start": 1284,
                                                                    "end": 1285,
                                                                    "fullWidth": 1,
                                                                    "width": 1,
                                                                    "text": ".",
                                                                    "value": ".",
                                                                    "valueText": "."
                                                                },
                                                                "name": {
                                                                    "kind": "IdentifierName",
                                                                    "fullStart": 1285,
                                                                    "fullEnd": 1296,
                                                                    "start": 1285,
                                                                    "end": 1295,
                                                                    "fullWidth": 11,
                                                                    "width": 10,
                                                                    "text": "enumerable",
                                                                    "value": "enumerable",
                                                                    "valueText": "enumerable",
                                                                    "hasTrailingTrivia": true,
                                                                    "trailingTrivia": [
                                                                        {
                                                                            "kind": "WhitespaceTrivia",
                                                                            "text": " "
                                                                        }
                                                                    ]
                                                                }
                                                            },
                                                            "operatorToken": {
                                                                "kind": "EqualsEqualsEqualsToken",
                                                                "fullStart": 1296,
                                                                "fullEnd": 1300,
                                                                "start": 1296,
                                                                "end": 1299,
                                                                "fullWidth": 4,
                                                                "width": 3,
                                                                "text": "===",
                                                                "value": "===",
                                                                "valueText": "===",
                                                                "hasTrailingTrivia": true,
                                                                "trailingTrivia": [
                                                                    {
                                                                        "kind": "WhitespaceTrivia",
                                                                        "text": " "
                                                                    }
                                                                ]
                                                            },
                                                            "right": {
                                                                "kind": "TrueKeyword",
                                                                "fullStart": 1300,
                                                                "fullEnd": 1304,
                                                                "start": 1300,
                                                                "end": 1304,
                                                                "fullWidth": 4,
                                                                "width": 4,
                                                                "text": "true",
                                                                "value": true,
                                                                "valueText": "true"
                                                            }
                                                        }
                                                    },
                                                    "semicolonToken": {
                                                        "kind": "SemicolonToken",
                                                        "fullStart": 1304,
                                                        "fullEnd": 1307,
                                                        "start": 1304,
                                                        "end": 1305,
                                                        "fullWidth": 3,
                                                        "width": 1,
                                                        "text": ";",
                                                        "value": ";",
                                                        "valueText": ";",
                                                        "hasTrailingTrivia": true,
                                                        "hasTrailingNewLine": true,
                                                        "trailingTrivia": [
                                                            {
                                                                "kind": "NewLineTrivia",
                                                                "text": "\r\n"
                                                            }
                                                        ]
                                                    }
                                                }
                                            ],
                                            "closeBraceToken": {
                                                "kind": "CloseBraceToken",
                                                "fullStart": 1307,
                                                "fullEnd": 1322,
                                                "start": 1319,
                                                "end": 1320,
                                                "fullWidth": 15,
                                                "width": 1,
                                                "text": "}",
                                                "value": "}",
                                                "valueText": "}",
                                                "hasLeadingTrivia": true,
                                                "hasTrailingTrivia": true,
                                                "hasTrailingNewLine": true,
                                                "leadingTrivia": [
                                                    {
                                                        "kind": "WhitespaceTrivia",
                                                        "text": "            "
                                                    }
                                                ],
                                                "trailingTrivia": [
                                                    {
                                                        "kind": "NewLineTrivia",
                                                        "text": "\r\n"
                                                    }
                                                ]
                                            }
                                        }
                                    }
                                ],
                                "closeBraceToken": {
                                    "kind": "CloseBraceToken",
                                    "fullStart": 1322,
                                    "fullEnd": 1333,
                                    "start": 1330,
                                    "end": 1331,
                                    "fullWidth": 11,
                                    "width": 1,
                                    "text": "}",
                                    "value": "}",
                                    "valueText": "}",
                                    "hasLeadingTrivia": true,
                                    "hasTrailingTrivia": true,
                                    "hasTrailingNewLine": true,
                                    "leadingTrivia": [
                                        {
                                            "kind": "WhitespaceTrivia",
                                            "text": "        "
                                        }
                                    ],
                                    "trailingTrivia": [
                                        {
                                            "kind": "NewLineTrivia",
                                            "text": "\r\n"
                                        }
                                    ]
                                }
                            }
                        },
                        {
                            "kind": "ReturnStatement",
                            "fullStart": 1333,
                            "fullEnd": 1358,
                            "start": 1343,
                            "end": 1356,
                            "fullWidth": 25,
                            "width": 13,
                            "returnKeyword": {
                                "kind": "ReturnKeyword",
                                "fullStart": 1333,
                                "fullEnd": 1350,
                                "start": 1343,
                                "end": 1349,
                                "fullWidth": 17,
                                "width": 6,
                                "text": "return",
                                "value": "return",
                                "valueText": "return",
                                "hasLeadingTrivia": true,
                                "hasLeadingNewLine": true,
                                "hasTrailingTrivia": true,
                                "leadingTrivia": [
                                    {
                                        "kind": "NewLineTrivia",
                                        "text": "\r\n"
                                    },
                                    {
                                        "kind": "WhitespaceTrivia",
                                        "text": "        "
                                    }
                                ],
                                "trailingTrivia": [
                                    {
                                        "kind": "WhitespaceTrivia",
                                        "text": " "
                                    }
                                ]
                            },
                            "expression": {
                                "kind": "FalseKeyword",
                                "fullStart": 1350,
                                "fullEnd": 1355,
                                "start": 1350,
                                "end": 1355,
                                "fullWidth": 5,
                                "width": 5,
                                "text": "false",
                                "value": false,
                                "valueText": "false"
                            },
                            "semicolonToken": {
                                "kind": "SemicolonToken",
                                "fullStart": 1355,
                                "fullEnd": 1358,
                                "start": 1355,
                                "end": 1356,
                                "fullWidth": 3,
                                "width": 1,
                                "text": ";",
                                "value": ";",
                                "valueText": ";",
                                "hasTrailingTrivia": true,
                                "hasTrailingNewLine": true,
                                "trailingTrivia": [
                                    {
                                        "kind": "NewLineTrivia",
                                        "text": "\r\n"
                                    }
                                ]
                            }
                        }
                    ],
                    "closeBraceToken": {
                        "kind": "CloseBraceToken",
                        "fullStart": 1358,
                        "fullEnd": 1365,
                        "start": 1362,
                        "end": 1363,
                        "fullWidth": 7,
                        "width": 1,
                        "text": "}",
                        "value": "}",
                        "valueText": "}",
                        "hasLeadingTrivia": true,
                        "hasTrailingTrivia": true,
                        "hasTrailingNewLine": true,
                        "leadingTrivia": [
                            {
                                "kind": "WhitespaceTrivia",
                                "text": "    "
                            }
                        ],
                        "trailingTrivia": [
                            {
                                "kind": "NewLineTrivia",
                                "text": "\r\n"
                            }
                        ]
                    }
                }
            },
            {
                "kind": "ExpressionStatement",
                "fullStart": 1365,
                "fullEnd": 1389,
                "start": 1365,
                "end": 1387,
                "fullWidth": 24,
                "width": 22,
                "expression": {
                    "kind": "InvocationExpression",
                    "fullStart": 1365,
                    "fullEnd": 1386,
                    "start": 1365,
                    "end": 1386,
                    "fullWidth": 21,
                    "width": 21,
                    "expression": {
                        "kind": "IdentifierName",
                        "fullStart": 1365,
                        "fullEnd": 1376,
                        "start": 1365,
                        "end": 1376,
                        "fullWidth": 11,
                        "width": 11,
                        "text": "runTestCase",
                        "value": "runTestCase",
                        "valueText": "runTestCase"
                    },
                    "argumentList": {
                        "kind": "ArgumentList",
                        "fullStart": 1376,
                        "fullEnd": 1386,
                        "start": 1376,
                        "end": 1386,
                        "fullWidth": 10,
                        "width": 10,
                        "openParenToken": {
                            "kind": "OpenParenToken",
                            "fullStart": 1376,
                            "fullEnd": 1377,
                            "start": 1376,
                            "end": 1377,
                            "fullWidth": 1,
                            "width": 1,
                            "text": "(",
                            "value": "(",
                            "valueText": "("
                        },
                        "arguments": [
                            {
                                "kind": "IdentifierName",
                                "fullStart": 1377,
                                "fullEnd": 1385,
                                "start": 1377,
                                "end": 1385,
                                "fullWidth": 8,
                                "width": 8,
                                "text": "testcase",
                                "value": "testcase",
                                "valueText": "testcase"
                            }
                        ],
                        "closeParenToken": {
                            "kind": "CloseParenToken",
                            "fullStart": 1385,
                            "fullEnd": 1386,
                            "start": 1385,
                            "end": 1386,
                            "fullWidth": 1,
                            "width": 1,
                            "text": ")",
                            "value": ")",
                            "valueText": ")"
                        }
                    }
                },
                "semicolonToken": {
                    "kind": "SemicolonToken",
                    "fullStart": 1386,
                    "fullEnd": 1389,
                    "start": 1386,
                    "end": 1387,
                    "fullWidth": 3,
                    "width": 1,
                    "text": ";",
                    "value": ";",
                    "valueText": ";",
                    "hasTrailingTrivia": true,
                    "hasTrailingNewLine": true,
                    "trailingTrivia": [
                        {
                            "kind": "NewLineTrivia",
                            "text": "\r\n"
                        }
                    ]
                }
            }
        ],
        "endOfFileToken": {
            "kind": "EndOfFileToken",
            "fullStart": 1389,
            "fullEnd": 1389,
            "start": 1389,
            "end": 1389,
            "fullWidth": 0,
            "width": 0,
            "text": ""
        }
    },
    "lineMap": {
        "lineStarts": [
            0,
            67,
            152,
            232,
            308,
            380,
            385,
            439,
            594,
            599,
            601,
            603,
            626,
            649,
            651,
            688,
            714,
            726,
            728,
            765,
            807,
            843,
            855,
            857,
            903,
            930,
            957,
            988,
            1021,
            1034,
            1036,
            1101,
            1167,
            1169,
            1199,
            1232,
            1307,
            1322,
            1333,
            1335,
            1358,
            1365,
            1389
        ],
        "length": 1389
    }
}<|MERGE_RESOLUTION|>--- conflicted
+++ resolved
@@ -247,12 +247,8 @@
                                         "start": 638,
                                         "end": 646,
                                         "fullWidth": 8,
-<<<<<<< HEAD
                                         "width": 8,
-                                        "identifier": {
-=======
                                         "propertyName": {
->>>>>>> 85e84683
                                             "kind": "IdentifierName",
                                             "fullStart": 638,
                                             "fullEnd": 642,
@@ -413,12 +409,8 @@
                                         "start": 663,
                                         "end": 723,
                                         "fullWidth": 60,
-<<<<<<< HEAD
                                         "width": 60,
-                                        "identifier": {
-=======
                                         "propertyName": {
->>>>>>> 85e84683
                                             "kind": "IdentifierName",
                                             "fullStart": 663,
                                             "fullEnd": 671,
@@ -740,12 +732,8 @@
                                         "start": 740,
                                         "end": 762,
                                         "fullWidth": 22,
-<<<<<<< HEAD
                                         "width": 22,
-                                        "identifier": {
-=======
                                         "propertyName": {
->>>>>>> 85e84683
                                             "kind": "IdentifierName",
                                             "fullStart": 740,
                                             "fullEnd": 754,
@@ -879,12 +867,8 @@
                                         "start": 777,
                                         "end": 852,
                                         "fullWidth": 75,
-<<<<<<< HEAD
                                         "width": 75,
-                                        "identifier": {
-=======
                                         "propertyName": {
->>>>>>> 85e84683
                                             "kind": "IdentifierName",
                                             "fullStart": 777,
                                             "fullEnd": 785,
@@ -1809,12 +1793,8 @@
                                         "start": 1048,
                                         "end": 1098,
                                         "fullWidth": 50,
-<<<<<<< HEAD
                                         "width": 50,
-                                        "identifier": {
-=======
                                         "propertyName": {
->>>>>>> 85e84683
                                             "kind": "IdentifierName",
                                             "fullStart": 1048,
                                             "fullEnd": 1070,
@@ -2037,12 +2017,8 @@
                                         "start": 1113,
                                         "end": 1164,
                                         "fullWidth": 51,
-<<<<<<< HEAD
                                         "width": 51,
-                                        "identifier": {
-=======
                                         "propertyName": {
->>>>>>> 85e84683
                                             "kind": "IdentifierName",
                                             "fullStart": 1113,
                                             "fullEnd": 1118,
@@ -2331,12 +2307,8 @@
                                         "start": 1186,
                                         "end": 1187,
                                         "fullWidth": 2,
-<<<<<<< HEAD
                                         "width": 1,
-                                        "identifier": {
-=======
                                         "propertyName": {
->>>>>>> 85e84683
                                             "kind": "IdentifierName",
                                             "fullStart": 1186,
                                             "fullEnd": 1188,
