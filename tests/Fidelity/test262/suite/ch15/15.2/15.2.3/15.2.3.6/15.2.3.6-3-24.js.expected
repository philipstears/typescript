--- conflicted
+++ resolved
@@ -245,12 +245,8 @@
                                         "start": 642,
                                         "end": 650,
                                         "fullWidth": 8,
-<<<<<<< HEAD
                                         "width": 8,
-                                        "identifier": {
-=======
                                         "propertyName": {
->>>>>>> 85e84683
                                             "kind": "IdentifierName",
                                             "fullStart": 642,
                                             "fullEnd": 646,
@@ -406,12 +402,8 @@
                                         "start": 665,
                                         "end": 681,
                                         "fullWidth": 16,
-<<<<<<< HEAD
                                         "width": 16,
-                                        "identifier": {
-=======
                                         "propertyName": {
->>>>>>> 85e84683
                                             "kind": "IdentifierName",
                                             "fullStart": 665,
                                             "fullEnd": 674,
@@ -550,12 +542,8 @@
                                         "start": 698,
                                         "end": 708,
                                         "fullWidth": 10,
-<<<<<<< HEAD
                                         "width": 10,
-                                        "identifier": {
-=======
                                         "propertyName": {
->>>>>>> 85e84683
                                             "kind": "IdentifierName",
                                             "fullStart": 698,
                                             "fullEnd": 704,
@@ -1020,12 +1008,8 @@
                                         "start": 818,
                                         "end": 848,
                                         "fullWidth": 30,
-<<<<<<< HEAD
                                         "width": 30,
-                                        "identifier": {
-=======
                                         "propertyName": {
->>>>>>> 85e84683
                                             "kind": "IdentifierName",
                                             "fullStart": 818,
                                             "fullEnd": 831,
@@ -1399,12 +1383,8 @@
                                         "start": 906,
                                         "end": 932,
                                         "fullWidth": 26,
-<<<<<<< HEAD
                                         "width": 26,
-                                        "identifier": {
-=======
                                         "propertyName": {
->>>>>>> 85e84683
                                             "kind": "IdentifierName",
                                             "fullStart": 906,
                                             "fullEnd": 912,
@@ -2143,12 +2123,8 @@
                                         "start": 1104,
                                         "end": 1108,
                                         "fullWidth": 5,
-<<<<<<< HEAD
                                         "width": 4,
-                                        "identifier": {
-=======
                                         "propertyName": {
->>>>>>> 85e84683
                                             "kind": "IdentifierName",
                                             "fullStart": 1104,
                                             "fullEnd": 1109,
