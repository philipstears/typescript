--- conflicted
+++ resolved
@@ -247,12 +247,8 @@
                                         "start": 843,
                                         "end": 849,
                                         "fullWidth": 6,
-<<<<<<< HEAD
                                         "width": 6,
-                                        "identifier": {
-=======
                                         "propertyName": {
->>>>>>> 85e84683
                                             "kind": "IdentifierName",
                                             "fullStart": 843,
                                             "fullEnd": 845,
@@ -430,12 +426,8 @@
                                         "start": 887,
                                         "end": 900,
                                         "fullWidth": 13,
-<<<<<<< HEAD
                                         "width": 13,
-                                        "identifier": {
-=======
                                         "propertyName": {
->>>>>>> 85e84683
                                             "kind": "IdentifierName",
                                             "fullStart": 887,
                                             "fullEnd": 894,
