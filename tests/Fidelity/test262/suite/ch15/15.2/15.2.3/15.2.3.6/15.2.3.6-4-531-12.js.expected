{
    "isDeclaration": false,
    "languageVersion": "EcmaScript5",
    "parseOptions": {
        "allowAutomaticSemicolonInsertion": true
    },
    "sourceUnit": {
        "kind": "SourceUnit",
        "fullStart": 0,
        "fullEnd": 1590,
        "start": 660,
        "end": 1590,
        "fullWidth": 1590,
        "width": 930,
        "isIncrementallyUnusable": true,
        "moduleElements": [
            {
                "kind": "FunctionDeclaration",
                "fullStart": 0,
                "fullEnd": 1566,
                "start": 660,
                "end": 1564,
                "fullWidth": 1566,
                "width": 904,
                "isIncrementallyUnusable": true,
                "modifiers": [],
                "functionKeyword": {
                    "kind": "FunctionKeyword",
                    "fullStart": 0,
                    "fullEnd": 669,
                    "start": 660,
                    "end": 668,
                    "fullWidth": 669,
                    "width": 8,
                    "text": "function",
                    "value": "function",
                    "valueText": "function",
                    "hasLeadingTrivia": true,
                    "hasLeadingComment": true,
                    "hasLeadingNewLine": true,
                    "hasTrailingTrivia": true,
                    "leadingTrivia": [
                        {
                            "kind": "SingleLineCommentTrivia",
                            "text": "/// Copyright (c) 2012 Ecma International.  All rights reserved. "
                        },
                        {
                            "kind": "NewLineTrivia",
                            "text": "\r\n"
                        },
                        {
                            "kind": "SingleLineCommentTrivia",
                            "text": "/// Ecma International makes this code available under the terms and conditions set"
                        },
                        {
                            "kind": "NewLineTrivia",
                            "text": "\r\n"
                        },
                        {
                            "kind": "SingleLineCommentTrivia",
                            "text": "/// forth on http://hg.ecmascript.org/tests/test262/raw-file/tip/LICENSE (the "
                        },
                        {
                            "kind": "NewLineTrivia",
                            "text": "\r\n"
                        },
                        {
                            "kind": "SingleLineCommentTrivia",
                            "text": "/// \"Use Terms\").   Any redistribution of this code must retain the above "
                        },
                        {
                            "kind": "NewLineTrivia",
                            "text": "\r\n"
                        },
                        {
                            "kind": "SingleLineCommentTrivia",
                            "text": "/// copyright and this notice and otherwise comply with the Use Terms."
                        },
                        {
                            "kind": "NewLineTrivia",
                            "text": "\r\n"
                        },
                        {
                            "kind": "MultiLineCommentTrivia",
                            "text": "/**\r\n * @path ch15/15.2/15.2.3/15.2.3.6/15.2.3.6-4-531-12.js\r\n * @description Object.defineProperty will update [[Get]] and [[Set]] attributes of indexed accessor property successfully when [[Configurable]] attribute is true, 'O' is an Arguments object (8.12.9 step 11)\r\n */"
                        },
                        {
                            "kind": "NewLineTrivia",
                            "text": "\r\n"
                        },
                        {
                            "kind": "NewLineTrivia",
                            "text": "\r\n"
                        },
                        {
                            "kind": "NewLineTrivia",
                            "text": "\r\n"
                        }
                    ],
                    "trailingTrivia": [
                        {
                            "kind": "WhitespaceTrivia",
                            "text": " "
                        }
                    ]
                },
                "identifier": {
                    "kind": "IdentifierName",
                    "fullStart": 669,
                    "fullEnd": 677,
                    "start": 669,
                    "end": 677,
                    "fullWidth": 8,
                    "width": 8,
                    "text": "testcase",
                    "value": "testcase",
                    "valueText": "testcase"
                },
                "callSignature": {
                    "kind": "CallSignature",
                    "fullStart": 677,
                    "fullEnd": 680,
                    "start": 677,
                    "end": 679,
                    "fullWidth": 3,
                    "width": 2,
                    "parameterList": {
                        "kind": "ParameterList",
                        "fullStart": 677,
                        "fullEnd": 680,
                        "start": 677,
                        "end": 679,
                        "fullWidth": 3,
                        "width": 2,
                        "openParenToken": {
                            "kind": "OpenParenToken",
                            "fullStart": 677,
                            "fullEnd": 678,
                            "start": 677,
                            "end": 678,
                            "fullWidth": 1,
                            "width": 1,
                            "text": "(",
                            "value": "(",
                            "valueText": "("
                        },
                        "parameters": [],
                        "closeParenToken": {
                            "kind": "CloseParenToken",
                            "fullStart": 678,
                            "fullEnd": 680,
                            "start": 678,
                            "end": 679,
                            "fullWidth": 2,
                            "width": 1,
                            "text": ")",
                            "value": ")",
                            "valueText": ")",
                            "hasTrailingTrivia": true,
                            "trailingTrivia": [
                                {
                                    "kind": "WhitespaceTrivia",
                                    "text": " "
                                }
                            ]
                        }
                    }
                },
                "block": {
                    "kind": "Block",
                    "fullStart": 680,
                    "fullEnd": 1566,
                    "start": 680,
                    "end": 1564,
                    "fullWidth": 886,
                    "width": 884,
                    "isIncrementallyUnusable": true,
                    "openBraceToken": {
                        "kind": "OpenBraceToken",
                        "fullStart": 680,
                        "fullEnd": 683,
                        "start": 680,
                        "end": 681,
                        "fullWidth": 3,
                        "width": 1,
                        "text": "{",
                        "value": "{",
                        "valueText": "{",
                        "hasTrailingTrivia": true,
                        "hasTrailingNewLine": true,
                        "trailingTrivia": [
                            {
                                "kind": "NewLineTrivia",
                                "text": "\r\n"
                            }
                        ]
                    },
                    "statements": [
                        {
                            "kind": "VariableStatement",
                            "fullStart": 683,
                            "fullEnd": 765,
                            "start": 693,
                            "end": 763,
                            "fullWidth": 82,
                            "width": 70,
                            "modifiers": [],
                            "variableDeclaration": {
                                "kind": "VariableDeclaration",
                                "fullStart": 683,
                                "fullEnd": 762,
                                "start": 693,
                                "end": 762,
                                "fullWidth": 79,
                                "width": 69,
                                "varKeyword": {
                                    "kind": "VarKeyword",
                                    "fullStart": 683,
                                    "fullEnd": 697,
                                    "start": 693,
                                    "end": 696,
                                    "fullWidth": 14,
                                    "width": 3,
                                    "text": "var",
                                    "value": "var",
                                    "valueText": "var",
                                    "hasLeadingTrivia": true,
                                    "hasLeadingNewLine": true,
                                    "hasTrailingTrivia": true,
                                    "leadingTrivia": [
                                        {
                                            "kind": "NewLineTrivia",
                                            "text": "\r\n"
                                        },
                                        {
                                            "kind": "WhitespaceTrivia",
                                            "text": "        "
                                        }
                                    ],
                                    "trailingTrivia": [
                                        {
                                            "kind": "WhitespaceTrivia",
                                            "text": " "
                                        }
                                    ]
                                },
                                "variableDeclarators": [
                                    {
                                        "kind": "VariableDeclarator",
                                        "fullStart": 697,
                                        "fullEnd": 762,
                                        "start": 697,
                                        "end": 762,
                                        "fullWidth": 65,
<<<<<<< HEAD
                                        "width": 65,
                                        "identifier": {
=======
                                        "propertyName": {
>>>>>>> 85e84683
                                            "kind": "IdentifierName",
                                            "fullStart": 697,
                                            "fullEnd": 701,
                                            "start": 697,
                                            "end": 700,
                                            "fullWidth": 4,
                                            "width": 3,
                                            "text": "obj",
                                            "value": "obj",
                                            "valueText": "obj",
                                            "hasTrailingTrivia": true,
                                            "trailingTrivia": [
                                                {
                                                    "kind": "WhitespaceTrivia",
                                                    "text": " "
                                                }
                                            ]
                                        },
                                        "equalsValueClause": {
                                            "kind": "EqualsValueClause",
                                            "fullStart": 701,
                                            "fullEnd": 762,
                                            "start": 701,
                                            "end": 762,
                                            "fullWidth": 61,
                                            "width": 61,
                                            "equalsToken": {
                                                "kind": "EqualsToken",
                                                "fullStart": 701,
                                                "fullEnd": 703,
                                                "start": 701,
                                                "end": 702,
                                                "fullWidth": 2,
                                                "width": 1,
                                                "text": "=",
                                                "value": "=",
                                                "valueText": "=",
                                                "hasTrailingTrivia": true,
                                                "trailingTrivia": [
                                                    {
                                                        "kind": "WhitespaceTrivia",
                                                        "text": " "
                                                    }
                                                ]
                                            },
                                            "value": {
                                                "kind": "ParenthesizedExpression",
                                                "fullStart": 703,
                                                "fullEnd": 762,
                                                "start": 703,
                                                "end": 762,
                                                "fullWidth": 59,
                                                "width": 59,
                                                "openParenToken": {
                                                    "kind": "OpenParenToken",
                                                    "fullStart": 703,
                                                    "fullEnd": 704,
                                                    "start": 703,
                                                    "end": 704,
                                                    "fullWidth": 1,
                                                    "width": 1,
                                                    "text": "(",
                                                    "value": "(",
                                                    "valueText": "("
                                                },
                                                "expression": {
                                                    "kind": "InvocationExpression",
                                                    "fullStart": 704,
                                                    "fullEnd": 761,
                                                    "start": 704,
                                                    "end": 761,
                                                    "fullWidth": 57,
                                                    "width": 57,
                                                    "expression": {
                                                        "kind": "FunctionExpression",
                                                        "fullStart": 704,
                                                        "fullEnd": 759,
                                                        "start": 704,
                                                        "end": 759,
                                                        "fullWidth": 55,
                                                        "width": 55,
                                                        "functionKeyword": {
                                                            "kind": "FunctionKeyword",
                                                            "fullStart": 704,
                                                            "fullEnd": 713,
                                                            "start": 704,
                                                            "end": 712,
                                                            "fullWidth": 9,
                                                            "width": 8,
                                                            "text": "function",
                                                            "value": "function",
                                                            "valueText": "function",
                                                            "hasTrailingTrivia": true,
                                                            "trailingTrivia": [
                                                                {
                                                                    "kind": "WhitespaceTrivia",
                                                                    "text": " "
                                                                }
                                                            ]
                                                        },
                                                        "callSignature": {
                                                            "kind": "CallSignature",
                                                            "fullStart": 713,
                                                            "fullEnd": 716,
                                                            "start": 713,
                                                            "end": 715,
                                                            "fullWidth": 3,
                                                            "width": 2,
                                                            "parameterList": {
                                                                "kind": "ParameterList",
                                                                "fullStart": 713,
                                                                "fullEnd": 716,
                                                                "start": 713,
                                                                "end": 715,
                                                                "fullWidth": 3,
                                                                "width": 2,
                                                                "openParenToken": {
                                                                    "kind": "OpenParenToken",
                                                                    "fullStart": 713,
                                                                    "fullEnd": 714,
                                                                    "start": 713,
                                                                    "end": 714,
                                                                    "fullWidth": 1,
                                                                    "width": 1,
                                                                    "text": "(",
                                                                    "value": "(",
                                                                    "valueText": "("
                                                                },
                                                                "parameters": [],
                                                                "closeParenToken": {
                                                                    "kind": "CloseParenToken",
                                                                    "fullStart": 714,
                                                                    "fullEnd": 716,
                                                                    "start": 714,
                                                                    "end": 715,
                                                                    "fullWidth": 2,
                                                                    "width": 1,
                                                                    "text": ")",
                                                                    "value": ")",
                                                                    "valueText": ")",
                                                                    "hasTrailingTrivia": true,
                                                                    "trailingTrivia": [
                                                                        {
                                                                            "kind": "WhitespaceTrivia",
                                                                            "text": " "
                                                                        }
                                                                    ]
                                                                }
                                                            }
                                                        },
                                                        "block": {
                                                            "kind": "Block",
                                                            "fullStart": 716,
                                                            "fullEnd": 759,
                                                            "start": 716,
                                                            "end": 759,
                                                            "fullWidth": 43,
                                                            "width": 43,
                                                            "openBraceToken": {
                                                                "kind": "OpenBraceToken",
                                                                "fullStart": 716,
                                                                "fullEnd": 719,
                                                                "start": 716,
                                                                "end": 717,
                                                                "fullWidth": 3,
                                                                "width": 1,
                                                                "text": "{",
                                                                "value": "{",
                                                                "valueText": "{",
                                                                "hasTrailingTrivia": true,
                                                                "hasTrailingNewLine": true,
                                                                "trailingTrivia": [
                                                                    {
                                                                        "kind": "NewLineTrivia",
                                                                        "text": "\r\n"
                                                                    }
                                                                ]
                                                            },
                                                            "statements": [
                                                                {
                                                                    "kind": "ReturnStatement",
                                                                    "fullStart": 719,
                                                                    "fullEnd": 750,
                                                                    "start": 731,
                                                                    "end": 748,
                                                                    "fullWidth": 31,
                                                                    "width": 17,
                                                                    "returnKeyword": {
                                                                        "kind": "ReturnKeyword",
                                                                        "fullStart": 719,
                                                                        "fullEnd": 738,
                                                                        "start": 731,
                                                                        "end": 737,
                                                                        "fullWidth": 19,
                                                                        "width": 6,
                                                                        "text": "return",
                                                                        "value": "return",
                                                                        "valueText": "return",
                                                                        "hasLeadingTrivia": true,
                                                                        "hasTrailingTrivia": true,
                                                                        "leadingTrivia": [
                                                                            {
                                                                                "kind": "WhitespaceTrivia",
                                                                                "text": "            "
                                                                            }
                                                                        ],
                                                                        "trailingTrivia": [
                                                                            {
                                                                                "kind": "WhitespaceTrivia",
                                                                                "text": " "
                                                                            }
                                                                        ]
                                                                    },
                                                                    "expression": {
                                                                        "kind": "IdentifierName",
                                                                        "fullStart": 738,
                                                                        "fullEnd": 747,
                                                                        "start": 738,
                                                                        "end": 747,
                                                                        "fullWidth": 9,
                                                                        "width": 9,
                                                                        "text": "arguments",
                                                                        "value": "arguments",
                                                                        "valueText": "arguments"
                                                                    },
                                                                    "semicolonToken": {
                                                                        "kind": "SemicolonToken",
                                                                        "fullStart": 747,
                                                                        "fullEnd": 750,
                                                                        "start": 747,
                                                                        "end": 748,
                                                                        "fullWidth": 3,
                                                                        "width": 1,
                                                                        "text": ";",
                                                                        "value": ";",
                                                                        "valueText": ";",
                                                                        "hasTrailingTrivia": true,
                                                                        "hasTrailingNewLine": true,
                                                                        "trailingTrivia": [
                                                                            {
                                                                                "kind": "NewLineTrivia",
                                                                                "text": "\r\n"
                                                                            }
                                                                        ]
                                                                    }
                                                                }
                                                            ],
                                                            "closeBraceToken": {
                                                                "kind": "CloseBraceToken",
                                                                "fullStart": 750,
                                                                "fullEnd": 759,
                                                                "start": 758,
                                                                "end": 759,
                                                                "fullWidth": 9,
                                                                "width": 1,
                                                                "text": "}",
                                                                "value": "}",
                                                                "valueText": "}",
                                                                "hasLeadingTrivia": true,
                                                                "leadingTrivia": [
                                                                    {
                                                                        "kind": "WhitespaceTrivia",
                                                                        "text": "        "
                                                                    }
                                                                ]
                                                            }
                                                        }
                                                    },
                                                    "argumentList": {
                                                        "kind": "ArgumentList",
                                                        "fullStart": 759,
                                                        "fullEnd": 761,
                                                        "start": 759,
                                                        "end": 761,
                                                        "fullWidth": 2,
                                                        "width": 2,
                                                        "openParenToken": {
                                                            "kind": "OpenParenToken",
                                                            "fullStart": 759,
                                                            "fullEnd": 760,
                                                            "start": 759,
                                                            "end": 760,
                                                            "fullWidth": 1,
                                                            "width": 1,
                                                            "text": "(",
                                                            "value": "(",
                                                            "valueText": "("
                                                        },
                                                        "arguments": [],
                                                        "closeParenToken": {
                                                            "kind": "CloseParenToken",
                                                            "fullStart": 760,
                                                            "fullEnd": 761,
                                                            "start": 760,
                                                            "end": 761,
                                                            "fullWidth": 1,
                                                            "width": 1,
                                                            "text": ")",
                                                            "value": ")",
                                                            "valueText": ")"
                                                        }
                                                    }
                                                },
                                                "closeParenToken": {
                                                    "kind": "CloseParenToken",
                                                    "fullStart": 761,
                                                    "fullEnd": 762,
                                                    "start": 761,
                                                    "end": 762,
                                                    "fullWidth": 1,
                                                    "width": 1,
                                                    "text": ")",
                                                    "value": ")",
                                                    "valueText": ")"
                                                }
                                            }
                                        }
                                    }
                                ]
                            },
                            "semicolonToken": {
                                "kind": "SemicolonToken",
                                "fullStart": 762,
                                "fullEnd": 765,
                                "start": 762,
                                "end": 763,
                                "fullWidth": 3,
                                "width": 1,
                                "text": ";",
                                "value": ";",
                                "valueText": ";",
                                "hasTrailingTrivia": true,
                                "hasTrailingNewLine": true,
                                "trailingTrivia": [
                                    {
                                        "kind": "NewLineTrivia",
                                        "text": "\r\n"
                                    }
                                ]
                            }
                        },
                        {
                            "kind": "ExpressionStatement",
                            "fullStart": 765,
                            "fullEnd": 808,
                            "start": 775,
                            "end": 806,
                            "fullWidth": 43,
                            "width": 31,
                            "expression": {
                                "kind": "AssignmentExpression",
                                "fullStart": 765,
                                "fullEnd": 805,
                                "start": 775,
                                "end": 805,
                                "fullWidth": 40,
                                "width": 30,
                                "left": {
                                    "kind": "MemberAccessExpression",
                                    "fullStart": 765,
                                    "fullEnd": 797,
                                    "start": 775,
                                    "end": 796,
                                    "fullWidth": 32,
                                    "width": 21,
                                    "expression": {
                                        "kind": "IdentifierName",
                                        "fullStart": 765,
                                        "fullEnd": 778,
                                        "start": 775,
                                        "end": 778,
                                        "fullWidth": 13,
                                        "width": 3,
                                        "text": "obj",
                                        "value": "obj",
                                        "valueText": "obj",
                                        "hasLeadingTrivia": true,
                                        "hasLeadingNewLine": true,
                                        "leadingTrivia": [
                                            {
                                                "kind": "NewLineTrivia",
                                                "text": "\r\n"
                                            },
                                            {
                                                "kind": "WhitespaceTrivia",
                                                "text": "        "
                                            }
                                        ]
                                    },
                                    "dotToken": {
                                        "kind": "DotToken",
                                        "fullStart": 778,
                                        "fullEnd": 779,
                                        "start": 778,
                                        "end": 779,
                                        "fullWidth": 1,
                                        "width": 1,
                                        "text": ".",
                                        "value": ".",
                                        "valueText": "."
                                    },
                                    "name": {
                                        "kind": "IdentifierName",
                                        "fullStart": 779,
                                        "fullEnd": 797,
                                        "start": 779,
                                        "end": 796,
                                        "fullWidth": 18,
                                        "width": 17,
                                        "text": "verifySetFunction",
                                        "value": "verifySetFunction",
                                        "valueText": "verifySetFunction",
                                        "hasTrailingTrivia": true,
                                        "trailingTrivia": [
                                            {
                                                "kind": "WhitespaceTrivia",
                                                "text": " "
                                            }
                                        ]
                                    }
                                },
                                "operatorToken": {
                                    "kind": "EqualsToken",
                                    "fullStart": 797,
                                    "fullEnd": 799,
                                    "start": 797,
                                    "end": 798,
                                    "fullWidth": 2,
                                    "width": 1,
                                    "text": "=",
                                    "value": "=",
                                    "valueText": "=",
                                    "hasTrailingTrivia": true,
                                    "trailingTrivia": [
                                        {
                                            "kind": "WhitespaceTrivia",
                                            "text": " "
                                        }
                                    ]
                                },
                                "right": {
                                    "kind": "StringLiteral",
                                    "fullStart": 799,
                                    "fullEnd": 805,
                                    "start": 799,
                                    "end": 805,
                                    "fullWidth": 6,
                                    "width": 6,
                                    "text": "\"data\"",
                                    "value": "data",
                                    "valueText": "data"
                                }
                            },
                            "semicolonToken": {
                                "kind": "SemicolonToken",
                                "fullStart": 805,
                                "fullEnd": 808,
                                "start": 805,
                                "end": 806,
                                "fullWidth": 3,
                                "width": 1,
                                "text": ";",
                                "value": ";",
                                "valueText": ";",
                                "hasTrailingTrivia": true,
                                "hasTrailingNewLine": true,
                                "trailingTrivia": [
                                    {
                                        "kind": "NewLineTrivia",
                                        "text": "\r\n"
                                    }
                                ]
                            }
                        },
                        {
                            "kind": "ExpressionStatement",
                            "fullStart": 808,
                            "fullEnd": 1092,
                            "start": 816,
                            "end": 1090,
                            "fullWidth": 284,
                            "width": 274,
                            "isIncrementallyUnusable": true,
                            "expression": {
                                "kind": "InvocationExpression",
                                "fullStart": 808,
                                "fullEnd": 1089,
                                "start": 816,
                                "end": 1089,
                                "fullWidth": 281,
                                "width": 273,
                                "isIncrementallyUnusable": true,
                                "expression": {
                                    "kind": "MemberAccessExpression",
                                    "fullStart": 808,
                                    "fullEnd": 837,
                                    "start": 816,
                                    "end": 837,
                                    "fullWidth": 29,
                                    "width": 21,
                                    "expression": {
                                        "kind": "IdentifierName",
                                        "fullStart": 808,
                                        "fullEnd": 822,
                                        "start": 816,
                                        "end": 822,
                                        "fullWidth": 14,
                                        "width": 6,
                                        "text": "Object",
                                        "value": "Object",
                                        "valueText": "Object",
                                        "hasLeadingTrivia": true,
                                        "leadingTrivia": [
                                            {
                                                "kind": "WhitespaceTrivia",
                                                "text": "        "
                                            }
                                        ]
                                    },
                                    "dotToken": {
                                        "kind": "DotToken",
                                        "fullStart": 822,
                                        "fullEnd": 823,
                                        "start": 822,
                                        "end": 823,
                                        "fullWidth": 1,
                                        "width": 1,
                                        "text": ".",
                                        "value": ".",
                                        "valueText": "."
                                    },
                                    "name": {
                                        "kind": "IdentifierName",
                                        "fullStart": 823,
                                        "fullEnd": 837,
                                        "start": 823,
                                        "end": 837,
                                        "fullWidth": 14,
                                        "width": 14,
                                        "text": "defineProperty",
                                        "value": "defineProperty",
                                        "valueText": "defineProperty"
                                    }
                                },
                                "argumentList": {
                                    "kind": "ArgumentList",
                                    "fullStart": 837,
                                    "fullEnd": 1089,
                                    "start": 837,
                                    "end": 1089,
                                    "fullWidth": 252,
                                    "width": 252,
                                    "isIncrementallyUnusable": true,
                                    "openParenToken": {
                                        "kind": "OpenParenToken",
                                        "fullStart": 837,
                                        "fullEnd": 838,
                                        "start": 837,
                                        "end": 838,
                                        "fullWidth": 1,
                                        "width": 1,
                                        "text": "(",
                                        "value": "(",
                                        "valueText": "("
                                    },
                                    "arguments": [
                                        {
                                            "kind": "IdentifierName",
                                            "fullStart": 838,
                                            "fullEnd": 841,
                                            "start": 838,
                                            "end": 841,
                                            "fullWidth": 3,
                                            "width": 3,
                                            "text": "obj",
                                            "value": "obj",
                                            "valueText": "obj"
                                        },
                                        {
                                            "kind": "CommaToken",
                                            "fullStart": 841,
                                            "fullEnd": 843,
                                            "start": 841,
                                            "end": 842,
                                            "fullWidth": 2,
                                            "width": 1,
                                            "text": ",",
                                            "value": ",",
                                            "valueText": ",",
                                            "hasTrailingTrivia": true,
                                            "trailingTrivia": [
                                                {
                                                    "kind": "WhitespaceTrivia",
                                                    "text": " "
                                                }
                                            ]
                                        },
                                        {
                                            "kind": "StringLiteral",
                                            "fullStart": 843,
                                            "fullEnd": 846,
                                            "start": 843,
                                            "end": 846,
                                            "fullWidth": 3,
                                            "width": 3,
                                            "text": "\"0\"",
                                            "value": "0",
                                            "valueText": "0"
                                        },
                                        {
                                            "kind": "CommaToken",
                                            "fullStart": 846,
                                            "fullEnd": 848,
                                            "start": 846,
                                            "end": 847,
                                            "fullWidth": 2,
                                            "width": 1,
                                            "text": ",",
                                            "value": ",",
                                            "valueText": ",",
                                            "hasTrailingTrivia": true,
                                            "trailingTrivia": [
                                                {
                                                    "kind": "WhitespaceTrivia",
                                                    "text": " "
                                                }
                                            ]
                                        },
                                        {
                                            "kind": "ObjectLiteralExpression",
                                            "fullStart": 848,
                                            "fullEnd": 1088,
                                            "start": 848,
                                            "end": 1088,
                                            "fullWidth": 240,
                                            "width": 240,
                                            "isIncrementallyUnusable": true,
                                            "openBraceToken": {
                                                "kind": "OpenBraceToken",
                                                "fullStart": 848,
                                                "fullEnd": 851,
                                                "start": 848,
                                                "end": 849,
                                                "fullWidth": 3,
                                                "width": 1,
                                                "text": "{",
                                                "value": "{",
                                                "valueText": "{",
                                                "hasTrailingTrivia": true,
                                                "hasTrailingNewLine": true,
                                                "trailingTrivia": [
                                                    {
                                                        "kind": "NewLineTrivia",
                                                        "text": "\r\n"
                                                    }
                                                ]
                                            },
                                            "propertyAssignments": [
                                                {
                                                    "kind": "SimplePropertyAssignment",
                                                    "fullStart": 851,
                                                    "fullEnd": 943,
                                                    "start": 863,
                                                    "end": 943,
                                                    "fullWidth": 92,
                                                    "width": 80,
                                                    "isIncrementallyUnusable": true,
                                                    "propertyName": {
                                                        "kind": "IdentifierName",
                                                        "fullStart": 851,
                                                        "fullEnd": 866,
                                                        "start": 863,
                                                        "end": 866,
                                                        "fullWidth": 15,
                                                        "width": 3,
                                                        "text": "get",
                                                        "value": "get",
                                                        "valueText": "get",
                                                        "hasLeadingTrivia": true,
                                                        "leadingTrivia": [
                                                            {
                                                                "kind": "WhitespaceTrivia",
                                                                "text": "            "
                                                            }
                                                        ]
                                                    },
                                                    "colonToken": {
                                                        "kind": "ColonToken",
                                                        "fullStart": 866,
                                                        "fullEnd": 868,
                                                        "start": 866,
                                                        "end": 867,
                                                        "fullWidth": 2,
                                                        "width": 1,
                                                        "text": ":",
                                                        "value": ":",
                                                        "valueText": ":",
                                                        "hasTrailingTrivia": true,
                                                        "trailingTrivia": [
                                                            {
                                                                "kind": "WhitespaceTrivia",
                                                                "text": " "
                                                            }
                                                        ]
                                                    },
                                                    "expression": {
                                                        "kind": "FunctionExpression",
                                                        "fullStart": 868,
                                                        "fullEnd": 943,
                                                        "start": 868,
                                                        "end": 943,
                                                        "fullWidth": 75,
                                                        "width": 75,
                                                        "functionKeyword": {
                                                            "kind": "FunctionKeyword",
                                                            "fullStart": 868,
                                                            "fullEnd": 877,
                                                            "start": 868,
                                                            "end": 876,
                                                            "fullWidth": 9,
                                                            "width": 8,
                                                            "text": "function",
                                                            "value": "function",
                                                            "valueText": "function",
                                                            "hasTrailingTrivia": true,
                                                            "trailingTrivia": [
                                                                {
                                                                    "kind": "WhitespaceTrivia",
                                                                    "text": " "
                                                                }
                                                            ]
                                                        },
                                                        "callSignature": {
                                                            "kind": "CallSignature",
                                                            "fullStart": 877,
                                                            "fullEnd": 880,
                                                            "start": 877,
                                                            "end": 879,
                                                            "fullWidth": 3,
                                                            "width": 2,
                                                            "parameterList": {
                                                                "kind": "ParameterList",
                                                                "fullStart": 877,
                                                                "fullEnd": 880,
                                                                "start": 877,
                                                                "end": 879,
                                                                "fullWidth": 3,
                                                                "width": 2,
                                                                "openParenToken": {
                                                                    "kind": "OpenParenToken",
                                                                    "fullStart": 877,
                                                                    "fullEnd": 878,
                                                                    "start": 877,
                                                                    "end": 878,
                                                                    "fullWidth": 1,
                                                                    "width": 1,
                                                                    "text": "(",
                                                                    "value": "(",
                                                                    "valueText": "("
                                                                },
                                                                "parameters": [],
                                                                "closeParenToken": {
                                                                    "kind": "CloseParenToken",
                                                                    "fullStart": 878,
                                                                    "fullEnd": 880,
                                                                    "start": 878,
                                                                    "end": 879,
                                                                    "fullWidth": 2,
                                                                    "width": 1,
                                                                    "text": ")",
                                                                    "value": ")",
                                                                    "valueText": ")",
                                                                    "hasTrailingTrivia": true,
                                                                    "trailingTrivia": [
                                                                        {
                                                                            "kind": "WhitespaceTrivia",
                                                                            "text": " "
                                                                        }
                                                                    ]
                                                                }
                                                            }
                                                        },
                                                        "block": {
                                                            "kind": "Block",
                                                            "fullStart": 880,
                                                            "fullEnd": 943,
                                                            "start": 880,
                                                            "end": 943,
                                                            "fullWidth": 63,
                                                            "width": 63,
                                                            "openBraceToken": {
                                                                "kind": "OpenBraceToken",
                                                                "fullStart": 880,
                                                                "fullEnd": 883,
                                                                "start": 880,
                                                                "end": 881,
                                                                "fullWidth": 3,
                                                                "width": 1,
                                                                "text": "{",
                                                                "value": "{",
                                                                "valueText": "{",
                                                                "hasTrailingTrivia": true,
                                                                "hasTrailingNewLine": true,
                                                                "trailingTrivia": [
                                                                    {
                                                                        "kind": "NewLineTrivia",
                                                                        "text": "\r\n"
                                                                    }
                                                                ]
                                                            },
                                                            "statements": [
                                                                {
                                                                    "kind": "ReturnStatement",
                                                                    "fullStart": 883,
                                                                    "fullEnd": 930,
                                                                    "start": 899,
                                                                    "end": 928,
                                                                    "fullWidth": 47,
                                                                    "width": 29,
                                                                    "returnKeyword": {
                                                                        "kind": "ReturnKeyword",
                                                                        "fullStart": 883,
                                                                        "fullEnd": 906,
                                                                        "start": 899,
                                                                        "end": 905,
                                                                        "fullWidth": 23,
                                                                        "width": 6,
                                                                        "text": "return",
                                                                        "value": "return",
                                                                        "valueText": "return",
                                                                        "hasLeadingTrivia": true,
                                                                        "hasTrailingTrivia": true,
                                                                        "leadingTrivia": [
                                                                            {
                                                                                "kind": "WhitespaceTrivia",
                                                                                "text": "                "
                                                                            }
                                                                        ],
                                                                        "trailingTrivia": [
                                                                            {
                                                                                "kind": "WhitespaceTrivia",
                                                                                "text": " "
                                                                            }
                                                                        ]
                                                                    },
                                                                    "expression": {
                                                                        "kind": "MemberAccessExpression",
                                                                        "fullStart": 906,
                                                                        "fullEnd": 927,
                                                                        "start": 906,
                                                                        "end": 927,
                                                                        "fullWidth": 21,
                                                                        "width": 21,
                                                                        "expression": {
                                                                            "kind": "IdentifierName",
                                                                            "fullStart": 906,
                                                                            "fullEnd": 909,
                                                                            "start": 906,
                                                                            "end": 909,
                                                                            "fullWidth": 3,
                                                                            "width": 3,
                                                                            "text": "obj",
                                                                            "value": "obj",
                                                                            "valueText": "obj"
                                                                        },
                                                                        "dotToken": {
                                                                            "kind": "DotToken",
                                                                            "fullStart": 909,
                                                                            "fullEnd": 910,
                                                                            "start": 909,
                                                                            "end": 910,
                                                                            "fullWidth": 1,
                                                                            "width": 1,
                                                                            "text": ".",
                                                                            "value": ".",
                                                                            "valueText": "."
                                                                        },
                                                                        "name": {
                                                                            "kind": "IdentifierName",
                                                                            "fullStart": 910,
                                                                            "fullEnd": 927,
                                                                            "start": 910,
                                                                            "end": 927,
                                                                            "fullWidth": 17,
                                                                            "width": 17,
                                                                            "text": "verifySetFunction",
                                                                            "value": "verifySetFunction",
                                                                            "valueText": "verifySetFunction"
                                                                        }
                                                                    },
                                                                    "semicolonToken": {
                                                                        "kind": "SemicolonToken",
                                                                        "fullStart": 927,
                                                                        "fullEnd": 930,
                                                                        "start": 927,
                                                                        "end": 928,
                                                                        "fullWidth": 3,
                                                                        "width": 1,
                                                                        "text": ";",
                                                                        "value": ";",
                                                                        "valueText": ";",
                                                                        "hasTrailingTrivia": true,
                                                                        "hasTrailingNewLine": true,
                                                                        "trailingTrivia": [
                                                                            {
                                                                                "kind": "NewLineTrivia",
                                                                                "text": "\r\n"
                                                                            }
                                                                        ]
                                                                    }
                                                                }
                                                            ],
                                                            "closeBraceToken": {
                                                                "kind": "CloseBraceToken",
                                                                "fullStart": 930,
                                                                "fullEnd": 943,
                                                                "start": 942,
                                                                "end": 943,
                                                                "fullWidth": 13,
                                                                "width": 1,
                                                                "text": "}",
                                                                "value": "}",
                                                                "valueText": "}",
                                                                "hasLeadingTrivia": true,
                                                                "leadingTrivia": [
                                                                    {
                                                                        "kind": "WhitespaceTrivia",
                                                                        "text": "            "
                                                                    }
                                                                ]
                                                            }
                                                        }
                                                    }
                                                },
                                                {
                                                    "kind": "CommaToken",
                                                    "fullStart": 943,
                                                    "fullEnd": 946,
                                                    "start": 943,
                                                    "end": 944,
                                                    "fullWidth": 3,
                                                    "width": 1,
                                                    "text": ",",
                                                    "value": ",",
                                                    "valueText": ",",
                                                    "hasTrailingTrivia": true,
                                                    "hasTrailingNewLine": true,
                                                    "trailingTrivia": [
                                                        {
                                                            "kind": "NewLineTrivia",
                                                            "text": "\r\n"
                                                        }
                                                    ]
                                                },
                                                {
                                                    "kind": "SimplePropertyAssignment",
                                                    "fullStart": 946,
                                                    "fullEnd": 1044,
                                                    "start": 958,
                                                    "end": 1044,
                                                    "fullWidth": 98,
                                                    "width": 86,
                                                    "isIncrementallyUnusable": true,
                                                    "propertyName": {
                                                        "kind": "IdentifierName",
                                                        "fullStart": 946,
                                                        "fullEnd": 961,
                                                        "start": 958,
                                                        "end": 961,
                                                        "fullWidth": 15,
                                                        "width": 3,
                                                        "text": "set",
                                                        "value": "set",
                                                        "valueText": "set",
                                                        "hasLeadingTrivia": true,
                                                        "leadingTrivia": [
                                                            {
                                                                "kind": "WhitespaceTrivia",
                                                                "text": "            "
                                                            }
                                                        ]
                                                    },
                                                    "colonToken": {
                                                        "kind": "ColonToken",
                                                        "fullStart": 961,
                                                        "fullEnd": 963,
                                                        "start": 961,
                                                        "end": 962,
                                                        "fullWidth": 2,
                                                        "width": 1,
                                                        "text": ":",
                                                        "value": ":",
                                                        "valueText": ":",
                                                        "hasTrailingTrivia": true,
                                                        "trailingTrivia": [
                                                            {
                                                                "kind": "WhitespaceTrivia",
                                                                "text": " "
                                                            }
                                                        ]
                                                    },
                                                    "expression": {
                                                        "kind": "FunctionExpression",
                                                        "fullStart": 963,
                                                        "fullEnd": 1044,
                                                        "start": 963,
                                                        "end": 1044,
                                                        "fullWidth": 81,
                                                        "width": 81,
                                                        "functionKeyword": {
                                                            "kind": "FunctionKeyword",
                                                            "fullStart": 963,
                                                            "fullEnd": 972,
                                                            "start": 963,
                                                            "end": 971,
                                                            "fullWidth": 9,
                                                            "width": 8,
                                                            "text": "function",
                                                            "value": "function",
                                                            "valueText": "function",
                                                            "hasTrailingTrivia": true,
                                                            "trailingTrivia": [
                                                                {
                                                                    "kind": "WhitespaceTrivia",
                                                                    "text": " "
                                                                }
                                                            ]
                                                        },
                                                        "callSignature": {
                                                            "kind": "CallSignature",
                                                            "fullStart": 972,
                                                            "fullEnd": 980,
                                                            "start": 972,
                                                            "end": 979,
                                                            "fullWidth": 8,
                                                            "width": 7,
                                                            "parameterList": {
                                                                "kind": "ParameterList",
                                                                "fullStart": 972,
                                                                "fullEnd": 980,
                                                                "start": 972,
                                                                "end": 979,
                                                                "fullWidth": 8,
                                                                "width": 7,
                                                                "openParenToken": {
                                                                    "kind": "OpenParenToken",
                                                                    "fullStart": 972,
                                                                    "fullEnd": 973,
                                                                    "start": 972,
                                                                    "end": 973,
                                                                    "fullWidth": 1,
                                                                    "width": 1,
                                                                    "text": "(",
                                                                    "value": "(",
                                                                    "valueText": "("
                                                                },
                                                                "parameters": [
                                                                    {
                                                                        "kind": "Parameter",
                                                                        "fullStart": 973,
                                                                        "fullEnd": 978,
                                                                        "start": 973,
                                                                        "end": 978,
                                                                        "fullWidth": 5,
                                                                        "width": 5,
                                                                        "modifiers": [],
                                                                        "identifier": {
                                                                            "kind": "IdentifierName",
                                                                            "fullStart": 973,
                                                                            "fullEnd": 978,
                                                                            "start": 973,
                                                                            "end": 978,
                                                                            "fullWidth": 5,
                                                                            "width": 5,
                                                                            "text": "value",
                                                                            "value": "value",
                                                                            "valueText": "value"
                                                                        }
                                                                    }
                                                                ],
                                                                "closeParenToken": {
                                                                    "kind": "CloseParenToken",
                                                                    "fullStart": 978,
                                                                    "fullEnd": 980,
                                                                    "start": 978,
                                                                    "end": 979,
                                                                    "fullWidth": 2,
                                                                    "width": 1,
                                                                    "text": ")",
                                                                    "value": ")",
                                                                    "valueText": ")",
                                                                    "hasTrailingTrivia": true,
                                                                    "trailingTrivia": [
                                                                        {
                                                                            "kind": "WhitespaceTrivia",
                                                                            "text": " "
                                                                        }
                                                                    ]
                                                                }
                                                            }
                                                        },
                                                        "block": {
                                                            "kind": "Block",
                                                            "fullStart": 980,
                                                            "fullEnd": 1044,
                                                            "start": 980,
                                                            "end": 1044,
                                                            "fullWidth": 64,
                                                            "width": 64,
                                                            "openBraceToken": {
                                                                "kind": "OpenBraceToken",
                                                                "fullStart": 980,
                                                                "fullEnd": 983,
                                                                "start": 980,
                                                                "end": 981,
                                                                "fullWidth": 3,
                                                                "width": 1,
                                                                "text": "{",
                                                                "value": "{",
                                                                "valueText": "{",
                                                                "hasTrailingTrivia": true,
                                                                "hasTrailingNewLine": true,
                                                                "trailingTrivia": [
                                                                    {
                                                                        "kind": "NewLineTrivia",
                                                                        "text": "\r\n"
                                                                    }
                                                                ]
                                                            },
                                                            "statements": [
                                                                {
                                                                    "kind": "ExpressionStatement",
                                                                    "fullStart": 983,
                                                                    "fullEnd": 1031,
                                                                    "start": 999,
                                                                    "end": 1029,
                                                                    "fullWidth": 48,
                                                                    "width": 30,
                                                                    "expression": {
                                                                        "kind": "AssignmentExpression",
                                                                        "fullStart": 983,
                                                                        "fullEnd": 1028,
                                                                        "start": 999,
                                                                        "end": 1028,
                                                                        "fullWidth": 45,
                                                                        "width": 29,
                                                                        "left": {
                                                                            "kind": "MemberAccessExpression",
                                                                            "fullStart": 983,
                                                                            "fullEnd": 1021,
                                                                            "start": 999,
                                                                            "end": 1020,
                                                                            "fullWidth": 38,
                                                                            "width": 21,
                                                                            "expression": {
                                                                                "kind": "IdentifierName",
                                                                                "fullStart": 983,
                                                                                "fullEnd": 1002,
                                                                                "start": 999,
                                                                                "end": 1002,
                                                                                "fullWidth": 19,
                                                                                "width": 3,
                                                                                "text": "obj",
                                                                                "value": "obj",
                                                                                "valueText": "obj",
                                                                                "hasLeadingTrivia": true,
                                                                                "leadingTrivia": [
                                                                                    {
                                                                                        "kind": "WhitespaceTrivia",
                                                                                        "text": "                "
                                                                                    }
                                                                                ]
                                                                            },
                                                                            "dotToken": {
                                                                                "kind": "DotToken",
                                                                                "fullStart": 1002,
                                                                                "fullEnd": 1003,
                                                                                "start": 1002,
                                                                                "end": 1003,
                                                                                "fullWidth": 1,
                                                                                "width": 1,
                                                                                "text": ".",
                                                                                "value": ".",
                                                                                "valueText": "."
                                                                            },
                                                                            "name": {
                                                                                "kind": "IdentifierName",
                                                                                "fullStart": 1003,
                                                                                "fullEnd": 1021,
                                                                                "start": 1003,
                                                                                "end": 1020,
                                                                                "fullWidth": 18,
                                                                                "width": 17,
                                                                                "text": "verifySetFunction",
                                                                                "value": "verifySetFunction",
                                                                                "valueText": "verifySetFunction",
                                                                                "hasTrailingTrivia": true,
                                                                                "trailingTrivia": [
                                                                                    {
                                                                                        "kind": "WhitespaceTrivia",
                                                                                        "text": " "
                                                                                    }
                                                                                ]
                                                                            }
                                                                        },
                                                                        "operatorToken": {
                                                                            "kind": "EqualsToken",
                                                                            "fullStart": 1021,
                                                                            "fullEnd": 1023,
                                                                            "start": 1021,
                                                                            "end": 1022,
                                                                            "fullWidth": 2,
                                                                            "width": 1,
                                                                            "text": "=",
                                                                            "value": "=",
                                                                            "valueText": "=",
                                                                            "hasTrailingTrivia": true,
                                                                            "trailingTrivia": [
                                                                                {
                                                                                    "kind": "WhitespaceTrivia",
                                                                                    "text": " "
                                                                                }
                                                                            ]
                                                                        },
                                                                        "right": {
                                                                            "kind": "IdentifierName",
                                                                            "fullStart": 1023,
                                                                            "fullEnd": 1028,
                                                                            "start": 1023,
                                                                            "end": 1028,
                                                                            "fullWidth": 5,
                                                                            "width": 5,
                                                                            "text": "value",
                                                                            "value": "value",
                                                                            "valueText": "value"
                                                                        }
                                                                    },
                                                                    "semicolonToken": {
                                                                        "kind": "SemicolonToken",
                                                                        "fullStart": 1028,
                                                                        "fullEnd": 1031,
                                                                        "start": 1028,
                                                                        "end": 1029,
                                                                        "fullWidth": 3,
                                                                        "width": 1,
                                                                        "text": ";",
                                                                        "value": ";",
                                                                        "valueText": ";",
                                                                        "hasTrailingTrivia": true,
                                                                        "hasTrailingNewLine": true,
                                                                        "trailingTrivia": [
                                                                            {
                                                                                "kind": "NewLineTrivia",
                                                                                "text": "\r\n"
                                                                            }
                                                                        ]
                                                                    }
                                                                }
                                                            ],
                                                            "closeBraceToken": {
                                                                "kind": "CloseBraceToken",
                                                                "fullStart": 1031,
                                                                "fullEnd": 1044,
                                                                "start": 1043,
                                                                "end": 1044,
                                                                "fullWidth": 13,
                                                                "width": 1,
                                                                "text": "}",
                                                                "value": "}",
                                                                "valueText": "}",
                                                                "hasLeadingTrivia": true,
                                                                "leadingTrivia": [
                                                                    {
                                                                        "kind": "WhitespaceTrivia",
                                                                        "text": "            "
                                                                    }
                                                                ]
                                                            }
                                                        }
                                                    }
                                                },
                                                {
                                                    "kind": "CommaToken",
                                                    "fullStart": 1044,
                                                    "fullEnd": 1047,
                                                    "start": 1044,
                                                    "end": 1045,
                                                    "fullWidth": 3,
                                                    "width": 1,
                                                    "text": ",",
                                                    "value": ",",
                                                    "valueText": ",",
                                                    "hasTrailingTrivia": true,
                                                    "hasTrailingNewLine": true,
                                                    "trailingTrivia": [
                                                        {
                                                            "kind": "NewLineTrivia",
                                                            "text": "\r\n"
                                                        }
                                                    ]
                                                },
                                                {
                                                    "kind": "SimplePropertyAssignment",
                                                    "fullStart": 1047,
                                                    "fullEnd": 1079,
                                                    "start": 1059,
                                                    "end": 1077,
                                                    "fullWidth": 32,
                                                    "width": 18,
                                                    "propertyName": {
                                                        "kind": "IdentifierName",
                                                        "fullStart": 1047,
                                                        "fullEnd": 1071,
                                                        "start": 1059,
                                                        "end": 1071,
                                                        "fullWidth": 24,
                                                        "width": 12,
                                                        "text": "configurable",
                                                        "value": "configurable",
                                                        "valueText": "configurable",
                                                        "hasLeadingTrivia": true,
                                                        "leadingTrivia": [
                                                            {
                                                                "kind": "WhitespaceTrivia",
                                                                "text": "            "
                                                            }
                                                        ]
                                                    },
                                                    "colonToken": {
                                                        "kind": "ColonToken",
                                                        "fullStart": 1071,
                                                        "fullEnd": 1073,
                                                        "start": 1071,
                                                        "end": 1072,
                                                        "fullWidth": 2,
                                                        "width": 1,
                                                        "text": ":",
                                                        "value": ":",
                                                        "valueText": ":",
                                                        "hasTrailingTrivia": true,
                                                        "trailingTrivia": [
                                                            {
                                                                "kind": "WhitespaceTrivia",
                                                                "text": " "
                                                            }
                                                        ]
                                                    },
                                                    "expression": {
                                                        "kind": "TrueKeyword",
                                                        "fullStart": 1073,
                                                        "fullEnd": 1079,
                                                        "start": 1073,
                                                        "end": 1077,
                                                        "fullWidth": 6,
                                                        "width": 4,
                                                        "text": "true",
                                                        "value": true,
                                                        "valueText": "true",
                                                        "hasTrailingTrivia": true,
                                                        "hasTrailingNewLine": true,
                                                        "trailingTrivia": [
                                                            {
                                                                "kind": "NewLineTrivia",
                                                                "text": "\r\n"
                                                            }
                                                        ]
                                                    }
                                                }
                                            ],
                                            "closeBraceToken": {
                                                "kind": "CloseBraceToken",
                                                "fullStart": 1079,
                                                "fullEnd": 1088,
                                                "start": 1087,
                                                "end": 1088,
                                                "fullWidth": 9,
                                                "width": 1,
                                                "text": "}",
                                                "value": "}",
                                                "valueText": "}",
                                                "hasLeadingTrivia": true,
                                                "leadingTrivia": [
                                                    {
                                                        "kind": "WhitespaceTrivia",
                                                        "text": "        "
                                                    }
                                                ]
                                            }
                                        }
                                    ],
                                    "closeParenToken": {
                                        "kind": "CloseParenToken",
                                        "fullStart": 1088,
                                        "fullEnd": 1089,
                                        "start": 1088,
                                        "end": 1089,
                                        "fullWidth": 1,
                                        "width": 1,
                                        "text": ")",
                                        "value": ")",
                                        "valueText": ")"
                                    }
                                }
                            },
                            "semicolonToken": {
                                "kind": "SemicolonToken",
                                "fullStart": 1089,
                                "fullEnd": 1092,
                                "start": 1089,
                                "end": 1090,
                                "fullWidth": 3,
                                "width": 1,
                                "text": ";",
                                "value": ";",
                                "valueText": ";",
                                "hasTrailingTrivia": true,
                                "hasTrailingNewLine": true,
                                "trailingTrivia": [
                                    {
                                        "kind": "NewLineTrivia",
                                        "text": "\r\n"
                                    }
                                ]
                            }
                        },
                        {
                            "kind": "ExpressionStatement",
                            "fullStart": 1092,
                            "fullEnd": 1137,
                            "start": 1102,
                            "end": 1135,
                            "fullWidth": 45,
                            "width": 33,
                            "expression": {
                                "kind": "AssignmentExpression",
                                "fullStart": 1092,
                                "fullEnd": 1134,
                                "start": 1102,
                                "end": 1134,
                                "fullWidth": 42,
                                "width": 32,
                                "left": {
                                    "kind": "MemberAccessExpression",
                                    "fullStart": 1092,
                                    "fullEnd": 1125,
                                    "start": 1102,
                                    "end": 1124,
                                    "fullWidth": 33,
                                    "width": 22,
                                    "expression": {
                                        "kind": "IdentifierName",
                                        "fullStart": 1092,
                                        "fullEnd": 1105,
                                        "start": 1102,
                                        "end": 1105,
                                        "fullWidth": 13,
                                        "width": 3,
                                        "text": "obj",
                                        "value": "obj",
                                        "valueText": "obj",
                                        "hasLeadingTrivia": true,
                                        "hasLeadingNewLine": true,
                                        "leadingTrivia": [
                                            {
                                                "kind": "NewLineTrivia",
                                                "text": "\r\n"
                                            },
                                            {
                                                "kind": "WhitespaceTrivia",
                                                "text": "        "
                                            }
                                        ]
                                    },
                                    "dotToken": {
                                        "kind": "DotToken",
                                        "fullStart": 1105,
                                        "fullEnd": 1106,
                                        "start": 1105,
                                        "end": 1106,
                                        "fullWidth": 1,
                                        "width": 1,
                                        "text": ".",
                                        "value": ".",
                                        "valueText": "."
                                    },
                                    "name": {
                                        "kind": "IdentifierName",
                                        "fullStart": 1106,
                                        "fullEnd": 1125,
                                        "start": 1106,
                                        "end": 1124,
                                        "fullWidth": 19,
                                        "width": 18,
                                        "text": "verifySetFunction1",
                                        "value": "verifySetFunction1",
                                        "valueText": "verifySetFunction1",
                                        "hasTrailingTrivia": true,
                                        "trailingTrivia": [
                                            {
                                                "kind": "WhitespaceTrivia",
                                                "text": " "
                                            }
                                        ]
                                    }
                                },
                                "operatorToken": {
                                    "kind": "EqualsToken",
                                    "fullStart": 1125,
                                    "fullEnd": 1127,
                                    "start": 1125,
                                    "end": 1126,
                                    "fullWidth": 2,
                                    "width": 1,
                                    "text": "=",
                                    "value": "=",
                                    "valueText": "=",
                                    "hasTrailingTrivia": true,
                                    "trailingTrivia": [
                                        {
                                            "kind": "WhitespaceTrivia",
                                            "text": " "
                                        }
                                    ]
                                },
                                "right": {
                                    "kind": "StringLiteral",
                                    "fullStart": 1127,
                                    "fullEnd": 1134,
                                    "start": 1127,
                                    "end": 1134,
                                    "fullWidth": 7,
                                    "width": 7,
                                    "text": "\"data1\"",
                                    "value": "data1",
                                    "valueText": "data1"
                                }
                            },
                            "semicolonToken": {
                                "kind": "SemicolonToken",
                                "fullStart": 1134,
                                "fullEnd": 1137,
                                "start": 1134,
                                "end": 1135,
                                "fullWidth": 3,
                                "width": 1,
                                "text": ";",
                                "value": ";",
                                "valueText": ";",
                                "hasTrailingTrivia": true,
                                "hasTrailingNewLine": true,
                                "trailingTrivia": [
                                    {
                                        "kind": "NewLineTrivia",
                                        "text": "\r\n"
                                    }
                                ]
                            }
                        },
                        {
                            "kind": "VariableStatement",
                            "fullStart": 1137,
                            "fullEnd": 1230,
                            "start": 1145,
                            "end": 1228,
                            "fullWidth": 93,
                            "width": 83,
                            "modifiers": [],
                            "variableDeclaration": {
                                "kind": "VariableDeclaration",
                                "fullStart": 1137,
                                "fullEnd": 1227,
                                "start": 1145,
                                "end": 1227,
                                "fullWidth": 90,
                                "width": 82,
                                "varKeyword": {
                                    "kind": "VarKeyword",
                                    "fullStart": 1137,
                                    "fullEnd": 1149,
                                    "start": 1145,
                                    "end": 1148,
                                    "fullWidth": 12,
                                    "width": 3,
                                    "text": "var",
                                    "value": "var",
                                    "valueText": "var",
                                    "hasLeadingTrivia": true,
                                    "hasTrailingTrivia": true,
                                    "leadingTrivia": [
                                        {
                                            "kind": "WhitespaceTrivia",
                                            "text": "        "
                                        }
                                    ],
                                    "trailingTrivia": [
                                        {
                                            "kind": "WhitespaceTrivia",
                                            "text": " "
                                        }
                                    ]
                                },
                                "variableDeclarators": [
                                    {
                                        "kind": "VariableDeclarator",
                                        "fullStart": 1149,
                                        "fullEnd": 1227,
                                        "start": 1149,
                                        "end": 1227,
                                        "fullWidth": 78,
<<<<<<< HEAD
                                        "width": 78,
                                        "identifier": {
=======
                                        "propertyName": {
>>>>>>> 85e84683
                                            "kind": "IdentifierName",
                                            "fullStart": 1149,
                                            "fullEnd": 1157,
                                            "start": 1149,
                                            "end": 1156,
                                            "fullWidth": 8,
                                            "width": 7,
                                            "text": "getFunc",
                                            "value": "getFunc",
                                            "valueText": "getFunc",
                                            "hasTrailingTrivia": true,
                                            "trailingTrivia": [
                                                {
                                                    "kind": "WhitespaceTrivia",
                                                    "text": " "
                                                }
                                            ]
                                        },
                                        "equalsValueClause": {
                                            "kind": "EqualsValueClause",
                                            "fullStart": 1157,
                                            "fullEnd": 1227,
                                            "start": 1157,
                                            "end": 1227,
                                            "fullWidth": 70,
                                            "width": 70,
                                            "equalsToken": {
                                                "kind": "EqualsToken",
                                                "fullStart": 1157,
                                                "fullEnd": 1159,
                                                "start": 1157,
                                                "end": 1158,
                                                "fullWidth": 2,
                                                "width": 1,
                                                "text": "=",
                                                "value": "=",
                                                "valueText": "=",
                                                "hasTrailingTrivia": true,
                                                "trailingTrivia": [
                                                    {
                                                        "kind": "WhitespaceTrivia",
                                                        "text": " "
                                                    }
                                                ]
                                            },
                                            "value": {
                                                "kind": "FunctionExpression",
                                                "fullStart": 1159,
                                                "fullEnd": 1227,
                                                "start": 1159,
                                                "end": 1227,
                                                "fullWidth": 68,
                                                "width": 68,
                                                "functionKeyword": {
                                                    "kind": "FunctionKeyword",
                                                    "fullStart": 1159,
                                                    "fullEnd": 1168,
                                                    "start": 1159,
                                                    "end": 1167,
                                                    "fullWidth": 9,
                                                    "width": 8,
                                                    "text": "function",
                                                    "value": "function",
                                                    "valueText": "function",
                                                    "hasTrailingTrivia": true,
                                                    "trailingTrivia": [
                                                        {
                                                            "kind": "WhitespaceTrivia",
                                                            "text": " "
                                                        }
                                                    ]
                                                },
                                                "callSignature": {
                                                    "kind": "CallSignature",
                                                    "fullStart": 1168,
                                                    "fullEnd": 1171,
                                                    "start": 1168,
                                                    "end": 1170,
                                                    "fullWidth": 3,
                                                    "width": 2,
                                                    "parameterList": {
                                                        "kind": "ParameterList",
                                                        "fullStart": 1168,
                                                        "fullEnd": 1171,
                                                        "start": 1168,
                                                        "end": 1170,
                                                        "fullWidth": 3,
                                                        "width": 2,
                                                        "openParenToken": {
                                                            "kind": "OpenParenToken",
                                                            "fullStart": 1168,
                                                            "fullEnd": 1169,
                                                            "start": 1168,
                                                            "end": 1169,
                                                            "fullWidth": 1,
                                                            "width": 1,
                                                            "text": "(",
                                                            "value": "(",
                                                            "valueText": "("
                                                        },
                                                        "parameters": [],
                                                        "closeParenToken": {
                                                            "kind": "CloseParenToken",
                                                            "fullStart": 1169,
                                                            "fullEnd": 1171,
                                                            "start": 1169,
                                                            "end": 1170,
                                                            "fullWidth": 2,
                                                            "width": 1,
                                                            "text": ")",
                                                            "value": ")",
                                                            "valueText": ")",
                                                            "hasTrailingTrivia": true,
                                                            "trailingTrivia": [
                                                                {
                                                                    "kind": "WhitespaceTrivia",
                                                                    "text": " "
                                                                }
                                                            ]
                                                        }
                                                    }
                                                },
                                                "block": {
                                                    "kind": "Block",
                                                    "fullStart": 1171,
                                                    "fullEnd": 1227,
                                                    "start": 1171,
                                                    "end": 1227,
                                                    "fullWidth": 56,
                                                    "width": 56,
                                                    "openBraceToken": {
                                                        "kind": "OpenBraceToken",
                                                        "fullStart": 1171,
                                                        "fullEnd": 1174,
                                                        "start": 1171,
                                                        "end": 1172,
                                                        "fullWidth": 3,
                                                        "width": 1,
                                                        "text": "{",
                                                        "value": "{",
                                                        "valueText": "{",
                                                        "hasTrailingTrivia": true,
                                                        "hasTrailingNewLine": true,
                                                        "trailingTrivia": [
                                                            {
                                                                "kind": "NewLineTrivia",
                                                                "text": "\r\n"
                                                            }
                                                        ]
                                                    },
                                                    "statements": [
                                                        {
                                                            "kind": "ReturnStatement",
                                                            "fullStart": 1174,
                                                            "fullEnd": 1218,
                                                            "start": 1186,
                                                            "end": 1216,
                                                            "fullWidth": 44,
                                                            "width": 30,
                                                            "returnKeyword": {
                                                                "kind": "ReturnKeyword",
                                                                "fullStart": 1174,
                                                                "fullEnd": 1193,
                                                                "start": 1186,
                                                                "end": 1192,
                                                                "fullWidth": 19,
                                                                "width": 6,
                                                                "text": "return",
                                                                "value": "return",
                                                                "valueText": "return",
                                                                "hasLeadingTrivia": true,
                                                                "hasTrailingTrivia": true,
                                                                "leadingTrivia": [
                                                                    {
                                                                        "kind": "WhitespaceTrivia",
                                                                        "text": "            "
                                                                    }
                                                                ],
                                                                "trailingTrivia": [
                                                                    {
                                                                        "kind": "WhitespaceTrivia",
                                                                        "text": " "
                                                                    }
                                                                ]
                                                            },
                                                            "expression": {
                                                                "kind": "MemberAccessExpression",
                                                                "fullStart": 1193,
                                                                "fullEnd": 1215,
                                                                "start": 1193,
                                                                "end": 1215,
                                                                "fullWidth": 22,
                                                                "width": 22,
                                                                "expression": {
                                                                    "kind": "IdentifierName",
                                                                    "fullStart": 1193,
                                                                    "fullEnd": 1196,
                                                                    "start": 1193,
                                                                    "end": 1196,
                                                                    "fullWidth": 3,
                                                                    "width": 3,
                                                                    "text": "obj",
                                                                    "value": "obj",
                                                                    "valueText": "obj"
                                                                },
                                                                "dotToken": {
                                                                    "kind": "DotToken",
                                                                    "fullStart": 1196,
                                                                    "fullEnd": 1197,
                                                                    "start": 1196,
                                                                    "end": 1197,
                                                                    "fullWidth": 1,
                                                                    "width": 1,
                                                                    "text": ".",
                                                                    "value": ".",
                                                                    "valueText": "."
                                                                },
                                                                "name": {
                                                                    "kind": "IdentifierName",
                                                                    "fullStart": 1197,
                                                                    "fullEnd": 1215,
                                                                    "start": 1197,
                                                                    "end": 1215,
                                                                    "fullWidth": 18,
                                                                    "width": 18,
                                                                    "text": "verifySetFunction1",
                                                                    "value": "verifySetFunction1",
                                                                    "valueText": "verifySetFunction1"
                                                                }
                                                            },
                                                            "semicolonToken": {
                                                                "kind": "SemicolonToken",
                                                                "fullStart": 1215,
                                                                "fullEnd": 1218,
                                                                "start": 1215,
                                                                "end": 1216,
                                                                "fullWidth": 3,
                                                                "width": 1,
                                                                "text": ";",
                                                                "value": ";",
                                                                "valueText": ";",
                                                                "hasTrailingTrivia": true,
                                                                "hasTrailingNewLine": true,
                                                                "trailingTrivia": [
                                                                    {
                                                                        "kind": "NewLineTrivia",
                                                                        "text": "\r\n"
                                                                    }
                                                                ]
                                                            }
                                                        }
                                                    ],
                                                    "closeBraceToken": {
                                                        "kind": "CloseBraceToken",
                                                        "fullStart": 1218,
                                                        "fullEnd": 1227,
                                                        "start": 1226,
                                                        "end": 1227,
                                                        "fullWidth": 9,
                                                        "width": 1,
                                                        "text": "}",
                                                        "value": "}",
                                                        "valueText": "}",
                                                        "hasLeadingTrivia": true,
                                                        "leadingTrivia": [
                                                            {
                                                                "kind": "WhitespaceTrivia",
                                                                "text": "        "
                                                            }
                                                        ]
                                                    }
                                                }
                                            }
                                        }
                                    }
                                ]
                            },
                            "semicolonToken": {
                                "kind": "SemicolonToken",
                                "fullStart": 1227,
                                "fullEnd": 1230,
                                "start": 1227,
                                "end": 1228,
                                "fullWidth": 3,
                                "width": 1,
                                "text": ";",
                                "value": ";",
                                "valueText": ";",
                                "hasTrailingTrivia": true,
                                "hasTrailingNewLine": true,
                                "trailingTrivia": [
                                    {
                                        "kind": "NewLineTrivia",
                                        "text": "\r\n"
                                    }
                                ]
                            }
                        },
                        {
                            "kind": "VariableStatement",
                            "fullStart": 1230,
                            "fullEnd": 1329,
                            "start": 1238,
                            "end": 1327,
                            "fullWidth": 99,
                            "width": 89,
                            "modifiers": [],
                            "variableDeclaration": {
                                "kind": "VariableDeclaration",
                                "fullStart": 1230,
                                "fullEnd": 1326,
                                "start": 1238,
                                "end": 1326,
                                "fullWidth": 96,
                                "width": 88,
                                "varKeyword": {
                                    "kind": "VarKeyword",
                                    "fullStart": 1230,
                                    "fullEnd": 1242,
                                    "start": 1238,
                                    "end": 1241,
                                    "fullWidth": 12,
                                    "width": 3,
                                    "text": "var",
                                    "value": "var",
                                    "valueText": "var",
                                    "hasLeadingTrivia": true,
                                    "hasTrailingTrivia": true,
                                    "leadingTrivia": [
                                        {
                                            "kind": "WhitespaceTrivia",
                                            "text": "        "
                                        }
                                    ],
                                    "trailingTrivia": [
                                        {
                                            "kind": "WhitespaceTrivia",
                                            "text": " "
                                        }
                                    ]
                                },
                                "variableDeclarators": [
                                    {
                                        "kind": "VariableDeclarator",
                                        "fullStart": 1242,
                                        "fullEnd": 1326,
                                        "start": 1242,
                                        "end": 1326,
                                        "fullWidth": 84,
<<<<<<< HEAD
                                        "width": 84,
                                        "identifier": {
=======
                                        "propertyName": {
>>>>>>> 85e84683
                                            "kind": "IdentifierName",
                                            "fullStart": 1242,
                                            "fullEnd": 1250,
                                            "start": 1242,
                                            "end": 1249,
                                            "fullWidth": 8,
                                            "width": 7,
                                            "text": "setFunc",
                                            "value": "setFunc",
                                            "valueText": "setFunc",
                                            "hasTrailingTrivia": true,
                                            "trailingTrivia": [
                                                {
                                                    "kind": "WhitespaceTrivia",
                                                    "text": " "
                                                }
                                            ]
                                        },
                                        "equalsValueClause": {
                                            "kind": "EqualsValueClause",
                                            "fullStart": 1250,
                                            "fullEnd": 1326,
                                            "start": 1250,
                                            "end": 1326,
                                            "fullWidth": 76,
                                            "width": 76,
                                            "equalsToken": {
                                                "kind": "EqualsToken",
                                                "fullStart": 1250,
                                                "fullEnd": 1252,
                                                "start": 1250,
                                                "end": 1251,
                                                "fullWidth": 2,
                                                "width": 1,
                                                "text": "=",
                                                "value": "=",
                                                "valueText": "=",
                                                "hasTrailingTrivia": true,
                                                "trailingTrivia": [
                                                    {
                                                        "kind": "WhitespaceTrivia",
                                                        "text": " "
                                                    }
                                                ]
                                            },
                                            "value": {
                                                "kind": "FunctionExpression",
                                                "fullStart": 1252,
                                                "fullEnd": 1326,
                                                "start": 1252,
                                                "end": 1326,
                                                "fullWidth": 74,
                                                "width": 74,
                                                "functionKeyword": {
                                                    "kind": "FunctionKeyword",
                                                    "fullStart": 1252,
                                                    "fullEnd": 1261,
                                                    "start": 1252,
                                                    "end": 1260,
                                                    "fullWidth": 9,
                                                    "width": 8,
                                                    "text": "function",
                                                    "value": "function",
                                                    "valueText": "function",
                                                    "hasTrailingTrivia": true,
                                                    "trailingTrivia": [
                                                        {
                                                            "kind": "WhitespaceTrivia",
                                                            "text": " "
                                                        }
                                                    ]
                                                },
                                                "callSignature": {
                                                    "kind": "CallSignature",
                                                    "fullStart": 1261,
                                                    "fullEnd": 1269,
                                                    "start": 1261,
                                                    "end": 1268,
                                                    "fullWidth": 8,
                                                    "width": 7,
                                                    "parameterList": {
                                                        "kind": "ParameterList",
                                                        "fullStart": 1261,
                                                        "fullEnd": 1269,
                                                        "start": 1261,
                                                        "end": 1268,
                                                        "fullWidth": 8,
                                                        "width": 7,
                                                        "openParenToken": {
                                                            "kind": "OpenParenToken",
                                                            "fullStart": 1261,
                                                            "fullEnd": 1262,
                                                            "start": 1261,
                                                            "end": 1262,
                                                            "fullWidth": 1,
                                                            "width": 1,
                                                            "text": "(",
                                                            "value": "(",
                                                            "valueText": "("
                                                        },
                                                        "parameters": [
                                                            {
                                                                "kind": "Parameter",
                                                                "fullStart": 1262,
                                                                "fullEnd": 1267,
                                                                "start": 1262,
                                                                "end": 1267,
                                                                "fullWidth": 5,
                                                                "width": 5,
                                                                "modifiers": [],
                                                                "identifier": {
                                                                    "kind": "IdentifierName",
                                                                    "fullStart": 1262,
                                                                    "fullEnd": 1267,
                                                                    "start": 1262,
                                                                    "end": 1267,
                                                                    "fullWidth": 5,
                                                                    "width": 5,
                                                                    "text": "value",
                                                                    "value": "value",
                                                                    "valueText": "value"
                                                                }
                                                            }
                                                        ],
                                                        "closeParenToken": {
                                                            "kind": "CloseParenToken",
                                                            "fullStart": 1267,
                                                            "fullEnd": 1269,
                                                            "start": 1267,
                                                            "end": 1268,
                                                            "fullWidth": 2,
                                                            "width": 1,
                                                            "text": ")",
                                                            "value": ")",
                                                            "valueText": ")",
                                                            "hasTrailingTrivia": true,
                                                            "trailingTrivia": [
                                                                {
                                                                    "kind": "WhitespaceTrivia",
                                                                    "text": " "
                                                                }
                                                            ]
                                                        }
                                                    }
                                                },
                                                "block": {
                                                    "kind": "Block",
                                                    "fullStart": 1269,
                                                    "fullEnd": 1326,
                                                    "start": 1269,
                                                    "end": 1326,
                                                    "fullWidth": 57,
                                                    "width": 57,
                                                    "openBraceToken": {
                                                        "kind": "OpenBraceToken",
                                                        "fullStart": 1269,
                                                        "fullEnd": 1272,
                                                        "start": 1269,
                                                        "end": 1270,
                                                        "fullWidth": 3,
                                                        "width": 1,
                                                        "text": "{",
                                                        "value": "{",
                                                        "valueText": "{",
                                                        "hasTrailingTrivia": true,
                                                        "hasTrailingNewLine": true,
                                                        "trailingTrivia": [
                                                            {
                                                                "kind": "NewLineTrivia",
                                                                "text": "\r\n"
                                                            }
                                                        ]
                                                    },
                                                    "statements": [
                                                        {
                                                            "kind": "ExpressionStatement",
                                                            "fullStart": 1272,
                                                            "fullEnd": 1317,
                                                            "start": 1284,
                                                            "end": 1315,
                                                            "fullWidth": 45,
                                                            "width": 31,
                                                            "expression": {
                                                                "kind": "AssignmentExpression",
                                                                "fullStart": 1272,
                                                                "fullEnd": 1314,
                                                                "start": 1284,
                                                                "end": 1314,
                                                                "fullWidth": 42,
                                                                "width": 30,
                                                                "left": {
                                                                    "kind": "MemberAccessExpression",
                                                                    "fullStart": 1272,
                                                                    "fullEnd": 1307,
                                                                    "start": 1284,
                                                                    "end": 1306,
                                                                    "fullWidth": 35,
                                                                    "width": 22,
                                                                    "expression": {
                                                                        "kind": "IdentifierName",
                                                                        "fullStart": 1272,
                                                                        "fullEnd": 1287,
                                                                        "start": 1284,
                                                                        "end": 1287,
                                                                        "fullWidth": 15,
                                                                        "width": 3,
                                                                        "text": "obj",
                                                                        "value": "obj",
                                                                        "valueText": "obj",
                                                                        "hasLeadingTrivia": true,
                                                                        "leadingTrivia": [
                                                                            {
                                                                                "kind": "WhitespaceTrivia",
                                                                                "text": "            "
                                                                            }
                                                                        ]
                                                                    },
                                                                    "dotToken": {
                                                                        "kind": "DotToken",
                                                                        "fullStart": 1287,
                                                                        "fullEnd": 1288,
                                                                        "start": 1287,
                                                                        "end": 1288,
                                                                        "fullWidth": 1,
                                                                        "width": 1,
                                                                        "text": ".",
                                                                        "value": ".",
                                                                        "valueText": "."
                                                                    },
                                                                    "name": {
                                                                        "kind": "IdentifierName",
                                                                        "fullStart": 1288,
                                                                        "fullEnd": 1307,
                                                                        "start": 1288,
                                                                        "end": 1306,
                                                                        "fullWidth": 19,
                                                                        "width": 18,
                                                                        "text": "verifySetFunction1",
                                                                        "value": "verifySetFunction1",
                                                                        "valueText": "verifySetFunction1",
                                                                        "hasTrailingTrivia": true,
                                                                        "trailingTrivia": [
                                                                            {
                                                                                "kind": "WhitespaceTrivia",
                                                                                "text": " "
                                                                            }
                                                                        ]
                                                                    }
                                                                },
                                                                "operatorToken": {
                                                                    "kind": "EqualsToken",
                                                                    "fullStart": 1307,
                                                                    "fullEnd": 1309,
                                                                    "start": 1307,
                                                                    "end": 1308,
                                                                    "fullWidth": 2,
                                                                    "width": 1,
                                                                    "text": "=",
                                                                    "value": "=",
                                                                    "valueText": "=",
                                                                    "hasTrailingTrivia": true,
                                                                    "trailingTrivia": [
                                                                        {
                                                                            "kind": "WhitespaceTrivia",
                                                                            "text": " "
                                                                        }
                                                                    ]
                                                                },
                                                                "right": {
                                                                    "kind": "IdentifierName",
                                                                    "fullStart": 1309,
                                                                    "fullEnd": 1314,
                                                                    "start": 1309,
                                                                    "end": 1314,
                                                                    "fullWidth": 5,
                                                                    "width": 5,
                                                                    "text": "value",
                                                                    "value": "value",
                                                                    "valueText": "value"
                                                                }
                                                            },
                                                            "semicolonToken": {
                                                                "kind": "SemicolonToken",
                                                                "fullStart": 1314,
                                                                "fullEnd": 1317,
                                                                "start": 1314,
                                                                "end": 1315,
                                                                "fullWidth": 3,
                                                                "width": 1,
                                                                "text": ";",
                                                                "value": ";",
                                                                "valueText": ";",
                                                                "hasTrailingTrivia": true,
                                                                "hasTrailingNewLine": true,
                                                                "trailingTrivia": [
                                                                    {
                                                                        "kind": "NewLineTrivia",
                                                                        "text": "\r\n"
                                                                    }
                                                                ]
                                                            }
                                                        }
                                                    ],
                                                    "closeBraceToken": {
                                                        "kind": "CloseBraceToken",
                                                        "fullStart": 1317,
                                                        "fullEnd": 1326,
                                                        "start": 1325,
                                                        "end": 1326,
                                                        "fullWidth": 9,
                                                        "width": 1,
                                                        "text": "}",
                                                        "value": "}",
                                                        "valueText": "}",
                                                        "hasLeadingTrivia": true,
                                                        "leadingTrivia": [
                                                            {
                                                                "kind": "WhitespaceTrivia",
                                                                "text": "        "
                                                            }
                                                        ]
                                                    }
                                                }
                                            }
                                        }
                                    }
                                ]
                            },
                            "semicolonToken": {
                                "kind": "SemicolonToken",
                                "fullStart": 1326,
                                "fullEnd": 1329,
                                "start": 1326,
                                "end": 1327,
                                "fullWidth": 3,
                                "width": 1,
                                "text": ";",
                                "value": ";",
                                "valueText": ";",
                                "hasTrailingTrivia": true,
                                "hasTrailingNewLine": true,
                                "trailingTrivia": [
                                    {
                                        "kind": "NewLineTrivia",
                                        "text": "\r\n"
                                    }
                                ]
                            }
                        },
                        {
                            "kind": "ExpressionStatement",
                            "fullStart": 1329,
                            "fullEnd": 1440,
                            "start": 1339,
                            "end": 1438,
                            "fullWidth": 111,
                            "width": 99,
                            "isIncrementallyUnusable": true,
                            "expression": {
                                "kind": "InvocationExpression",
                                "fullStart": 1329,
                                "fullEnd": 1437,
                                "start": 1339,
                                "end": 1437,
                                "fullWidth": 108,
                                "width": 98,
                                "isIncrementallyUnusable": true,
                                "expression": {
                                    "kind": "MemberAccessExpression",
                                    "fullStart": 1329,
                                    "fullEnd": 1360,
                                    "start": 1339,
                                    "end": 1360,
                                    "fullWidth": 31,
                                    "width": 21,
                                    "expression": {
                                        "kind": "IdentifierName",
                                        "fullStart": 1329,
                                        "fullEnd": 1345,
                                        "start": 1339,
                                        "end": 1345,
                                        "fullWidth": 16,
                                        "width": 6,
                                        "text": "Object",
                                        "value": "Object",
                                        "valueText": "Object",
                                        "hasLeadingTrivia": true,
                                        "hasLeadingNewLine": true,
                                        "leadingTrivia": [
                                            {
                                                "kind": "NewLineTrivia",
                                                "text": "\r\n"
                                            },
                                            {
                                                "kind": "WhitespaceTrivia",
                                                "text": "        "
                                            }
                                        ]
                                    },
                                    "dotToken": {
                                        "kind": "DotToken",
                                        "fullStart": 1345,
                                        "fullEnd": 1346,
                                        "start": 1345,
                                        "end": 1346,
                                        "fullWidth": 1,
                                        "width": 1,
                                        "text": ".",
                                        "value": ".",
                                        "valueText": "."
                                    },
                                    "name": {
                                        "kind": "IdentifierName",
                                        "fullStart": 1346,
                                        "fullEnd": 1360,
                                        "start": 1346,
                                        "end": 1360,
                                        "fullWidth": 14,
                                        "width": 14,
                                        "text": "defineProperty",
                                        "value": "defineProperty",
                                        "valueText": "defineProperty"
                                    }
                                },
                                "argumentList": {
                                    "kind": "ArgumentList",
                                    "fullStart": 1360,
                                    "fullEnd": 1437,
                                    "start": 1360,
                                    "end": 1437,
                                    "fullWidth": 77,
                                    "width": 77,
                                    "isIncrementallyUnusable": true,
                                    "openParenToken": {
                                        "kind": "OpenParenToken",
                                        "fullStart": 1360,
                                        "fullEnd": 1361,
                                        "start": 1360,
                                        "end": 1361,
                                        "fullWidth": 1,
                                        "width": 1,
                                        "text": "(",
                                        "value": "(",
                                        "valueText": "("
                                    },
                                    "arguments": [
                                        {
                                            "kind": "IdentifierName",
                                            "fullStart": 1361,
                                            "fullEnd": 1364,
                                            "start": 1361,
                                            "end": 1364,
                                            "fullWidth": 3,
                                            "width": 3,
                                            "text": "obj",
                                            "value": "obj",
                                            "valueText": "obj"
                                        },
                                        {
                                            "kind": "CommaToken",
                                            "fullStart": 1364,
                                            "fullEnd": 1366,
                                            "start": 1364,
                                            "end": 1365,
                                            "fullWidth": 2,
                                            "width": 1,
                                            "text": ",",
                                            "value": ",",
                                            "valueText": ",",
                                            "hasTrailingTrivia": true,
                                            "trailingTrivia": [
                                                {
                                                    "kind": "WhitespaceTrivia",
                                                    "text": " "
                                                }
                                            ]
                                        },
                                        {
                                            "kind": "StringLiteral",
                                            "fullStart": 1366,
                                            "fullEnd": 1369,
                                            "start": 1366,
                                            "end": 1369,
                                            "fullWidth": 3,
                                            "width": 3,
                                            "text": "\"0\"",
                                            "value": "0",
                                            "valueText": "0"
                                        },
                                        {
                                            "kind": "CommaToken",
                                            "fullStart": 1369,
                                            "fullEnd": 1371,
                                            "start": 1369,
                                            "end": 1370,
                                            "fullWidth": 2,
                                            "width": 1,
                                            "text": ",",
                                            "value": ",",
                                            "valueText": ",",
                                            "hasTrailingTrivia": true,
                                            "trailingTrivia": [
                                                {
                                                    "kind": "WhitespaceTrivia",
                                                    "text": " "
                                                }
                                            ]
                                        },
                                        {
                                            "kind": "ObjectLiteralExpression",
                                            "fullStart": 1371,
                                            "fullEnd": 1436,
                                            "start": 1371,
                                            "end": 1436,
                                            "fullWidth": 65,
                                            "width": 65,
                                            "isIncrementallyUnusable": true,
                                            "openBraceToken": {
                                                "kind": "OpenBraceToken",
                                                "fullStart": 1371,
                                                "fullEnd": 1374,
                                                "start": 1371,
                                                "end": 1372,
                                                "fullWidth": 3,
                                                "width": 1,
                                                "text": "{",
                                                "value": "{",
                                                "valueText": "{",
                                                "hasTrailingTrivia": true,
                                                "hasTrailingNewLine": true,
                                                "trailingTrivia": [
                                                    {
                                                        "kind": "NewLineTrivia",
                                                        "text": "\r\n"
                                                    }
                                                ]
                                            },
                                            "propertyAssignments": [
                                                {
                                                    "kind": "SimplePropertyAssignment",
                                                    "fullStart": 1374,
                                                    "fullEnd": 1398,
                                                    "start": 1386,
                                                    "end": 1398,
                                                    "fullWidth": 24,
                                                    "width": 12,
                                                    "isIncrementallyUnusable": true,
                                                    "propertyName": {
                                                        "kind": "IdentifierName",
                                                        "fullStart": 1374,
                                                        "fullEnd": 1389,
                                                        "start": 1386,
                                                        "end": 1389,
                                                        "fullWidth": 15,
                                                        "width": 3,
                                                        "text": "get",
                                                        "value": "get",
                                                        "valueText": "get",
                                                        "hasLeadingTrivia": true,
                                                        "leadingTrivia": [
                                                            {
                                                                "kind": "WhitespaceTrivia",
                                                                "text": "            "
                                                            }
                                                        ]
                                                    },
                                                    "colonToken": {
                                                        "kind": "ColonToken",
                                                        "fullStart": 1389,
                                                        "fullEnd": 1391,
                                                        "start": 1389,
                                                        "end": 1390,
                                                        "fullWidth": 2,
                                                        "width": 1,
                                                        "text": ":",
                                                        "value": ":",
                                                        "valueText": ":",
                                                        "hasTrailingTrivia": true,
                                                        "trailingTrivia": [
                                                            {
                                                                "kind": "WhitespaceTrivia",
                                                                "text": " "
                                                            }
                                                        ]
                                                    },
                                                    "expression": {
                                                        "kind": "IdentifierName",
                                                        "fullStart": 1391,
                                                        "fullEnd": 1398,
                                                        "start": 1391,
                                                        "end": 1398,
                                                        "fullWidth": 7,
                                                        "width": 7,
                                                        "text": "getFunc",
                                                        "value": "getFunc",
                                                        "valueText": "getFunc"
                                                    }
                                                },
                                                {
                                                    "kind": "CommaToken",
                                                    "fullStart": 1398,
                                                    "fullEnd": 1401,
                                                    "start": 1398,
                                                    "end": 1399,
                                                    "fullWidth": 3,
                                                    "width": 1,
                                                    "text": ",",
                                                    "value": ",",
                                                    "valueText": ",",
                                                    "hasTrailingTrivia": true,
                                                    "hasTrailingNewLine": true,
                                                    "trailingTrivia": [
                                                        {
                                                            "kind": "NewLineTrivia",
                                                            "text": "\r\n"
                                                        }
                                                    ]
                                                },
                                                {
                                                    "kind": "SimplePropertyAssignment",
                                                    "fullStart": 1401,
                                                    "fullEnd": 1427,
                                                    "start": 1413,
                                                    "end": 1425,
                                                    "fullWidth": 26,
                                                    "width": 12,
                                                    "isIncrementallyUnusable": true,
                                                    "propertyName": {
                                                        "kind": "IdentifierName",
                                                        "fullStart": 1401,
                                                        "fullEnd": 1416,
                                                        "start": 1413,
                                                        "end": 1416,
                                                        "fullWidth": 15,
                                                        "width": 3,
                                                        "text": "set",
                                                        "value": "set",
                                                        "valueText": "set",
                                                        "hasLeadingTrivia": true,
                                                        "leadingTrivia": [
                                                            {
                                                                "kind": "WhitespaceTrivia",
                                                                "text": "            "
                                                            }
                                                        ]
                                                    },
                                                    "colonToken": {
                                                        "kind": "ColonToken",
                                                        "fullStart": 1416,
                                                        "fullEnd": 1418,
                                                        "start": 1416,
                                                        "end": 1417,
                                                        "fullWidth": 2,
                                                        "width": 1,
                                                        "text": ":",
                                                        "value": ":",
                                                        "valueText": ":",
                                                        "hasTrailingTrivia": true,
                                                        "trailingTrivia": [
                                                            {
                                                                "kind": "WhitespaceTrivia",
                                                                "text": " "
                                                            }
                                                        ]
                                                    },
                                                    "expression": {
                                                        "kind": "IdentifierName",
                                                        "fullStart": 1418,
                                                        "fullEnd": 1427,
                                                        "start": 1418,
                                                        "end": 1425,
                                                        "fullWidth": 9,
                                                        "width": 7,
                                                        "text": "setFunc",
                                                        "value": "setFunc",
                                                        "valueText": "setFunc",
                                                        "hasTrailingTrivia": true,
                                                        "hasTrailingNewLine": true,
                                                        "trailingTrivia": [
                                                            {
                                                                "kind": "NewLineTrivia",
                                                                "text": "\r\n"
                                                            }
                                                        ]
                                                    }
                                                }
                                            ],
                                            "closeBraceToken": {
                                                "kind": "CloseBraceToken",
                                                "fullStart": 1427,
                                                "fullEnd": 1436,
                                                "start": 1435,
                                                "end": 1436,
                                                "fullWidth": 9,
                                                "width": 1,
                                                "text": "}",
                                                "value": "}",
                                                "valueText": "}",
                                                "hasLeadingTrivia": true,
                                                "leadingTrivia": [
                                                    {
                                                        "kind": "WhitespaceTrivia",
                                                        "text": "        "
                                                    }
                                                ]
                                            }
                                        }
                                    ],
                                    "closeParenToken": {
                                        "kind": "CloseParenToken",
                                        "fullStart": 1436,
                                        "fullEnd": 1437,
                                        "start": 1436,
                                        "end": 1437,
                                        "fullWidth": 1,
                                        "width": 1,
                                        "text": ")",
                                        "value": ")",
                                        "valueText": ")"
                                    }
                                }
                            },
                            "semicolonToken": {
                                "kind": "SemicolonToken",
                                "fullStart": 1437,
                                "fullEnd": 1440,
                                "start": 1437,
                                "end": 1438,
                                "fullWidth": 3,
                                "width": 1,
                                "text": ";",
                                "value": ";",
                                "valueText": ";",
                                "hasTrailingTrivia": true,
                                "hasTrailingNewLine": true,
                                "trailingTrivia": [
                                    {
                                        "kind": "NewLineTrivia",
                                        "text": "\r\n"
                                    }
                                ]
                            }
                        },
                        {
                            "kind": "ReturnStatement",
                            "fullStart": 1440,
                            "fullEnd": 1559,
                            "start": 1450,
                            "end": 1557,
                            "fullWidth": 119,
                            "width": 107,
                            "returnKeyword": {
                                "kind": "ReturnKeyword",
                                "fullStart": 1440,
                                "fullEnd": 1457,
                                "start": 1450,
                                "end": 1456,
                                "fullWidth": 17,
                                "width": 6,
                                "text": "return",
                                "value": "return",
                                "valueText": "return",
                                "hasLeadingTrivia": true,
                                "hasLeadingNewLine": true,
                                "hasTrailingTrivia": true,
                                "leadingTrivia": [
                                    {
                                        "kind": "NewLineTrivia",
                                        "text": "\r\n"
                                    },
                                    {
                                        "kind": "WhitespaceTrivia",
                                        "text": "        "
                                    }
                                ],
                                "trailingTrivia": [
                                    {
                                        "kind": "WhitespaceTrivia",
                                        "text": " "
                                    }
                                ]
                            },
                            "expression": {
                                "kind": "InvocationExpression",
                                "fullStart": 1457,
                                "fullEnd": 1556,
                                "start": 1457,
                                "end": 1556,
                                "fullWidth": 99,
                                "width": 99,
                                "expression": {
                                    "kind": "IdentifierName",
                                    "fullStart": 1457,
                                    "fullEnd": 1493,
                                    "start": 1457,
                                    "end": 1493,
                                    "fullWidth": 36,
                                    "width": 36,
                                    "text": "accessorPropertyAttributesAreCorrect",
                                    "value": "accessorPropertyAttributesAreCorrect",
                                    "valueText": "accessorPropertyAttributesAreCorrect"
                                },
                                "argumentList": {
                                    "kind": "ArgumentList",
                                    "fullStart": 1493,
                                    "fullEnd": 1556,
                                    "start": 1493,
                                    "end": 1556,
                                    "fullWidth": 63,
                                    "width": 63,
                                    "openParenToken": {
                                        "kind": "OpenParenToken",
                                        "fullStart": 1493,
                                        "fullEnd": 1494,
                                        "start": 1493,
                                        "end": 1494,
                                        "fullWidth": 1,
                                        "width": 1,
                                        "text": "(",
                                        "value": "(",
                                        "valueText": "("
                                    },
                                    "arguments": [
                                        {
                                            "kind": "IdentifierName",
                                            "fullStart": 1494,
                                            "fullEnd": 1497,
                                            "start": 1494,
                                            "end": 1497,
                                            "fullWidth": 3,
                                            "width": 3,
                                            "text": "obj",
                                            "value": "obj",
                                            "valueText": "obj"
                                        },
                                        {
                                            "kind": "CommaToken",
                                            "fullStart": 1497,
                                            "fullEnd": 1499,
                                            "start": 1497,
                                            "end": 1498,
                                            "fullWidth": 2,
                                            "width": 1,
                                            "text": ",",
                                            "value": ",",
                                            "valueText": ",",
                                            "hasTrailingTrivia": true,
                                            "trailingTrivia": [
                                                {
                                                    "kind": "WhitespaceTrivia",
                                                    "text": " "
                                                }
                                            ]
                                        },
                                        {
                                            "kind": "StringLiteral",
                                            "fullStart": 1499,
                                            "fullEnd": 1502,
                                            "start": 1499,
                                            "end": 1502,
                                            "fullWidth": 3,
                                            "width": 3,
                                            "text": "\"0\"",
                                            "value": "0",
                                            "valueText": "0"
                                        },
                                        {
                                            "kind": "CommaToken",
                                            "fullStart": 1502,
                                            "fullEnd": 1504,
                                            "start": 1502,
                                            "end": 1503,
                                            "fullWidth": 2,
                                            "width": 1,
                                            "text": ",",
                                            "value": ",",
                                            "valueText": ",",
                                            "hasTrailingTrivia": true,
                                            "trailingTrivia": [
                                                {
                                                    "kind": "WhitespaceTrivia",
                                                    "text": " "
                                                }
                                            ]
                                        },
                                        {
                                            "kind": "IdentifierName",
                                            "fullStart": 1504,
                                            "fullEnd": 1511,
                                            "start": 1504,
                                            "end": 1511,
                                            "fullWidth": 7,
                                            "width": 7,
                                            "text": "getFunc",
                                            "value": "getFunc",
                                            "valueText": "getFunc"
                                        },
                                        {
                                            "kind": "CommaToken",
                                            "fullStart": 1511,
                                            "fullEnd": 1513,
                                            "start": 1511,
                                            "end": 1512,
                                            "fullWidth": 2,
                                            "width": 1,
                                            "text": ",",
                                            "value": ",",
                                            "valueText": ",",
                                            "hasTrailingTrivia": true,
                                            "trailingTrivia": [
                                                {
                                                    "kind": "WhitespaceTrivia",
                                                    "text": " "
                                                }
                                            ]
                                        },
                                        {
                                            "kind": "IdentifierName",
                                            "fullStart": 1513,
                                            "fullEnd": 1520,
                                            "start": 1513,
                                            "end": 1520,
                                            "fullWidth": 7,
                                            "width": 7,
                                            "text": "setFunc",
                                            "value": "setFunc",
                                            "valueText": "setFunc"
                                        },
                                        {
                                            "kind": "CommaToken",
                                            "fullStart": 1520,
                                            "fullEnd": 1522,
                                            "start": 1520,
                                            "end": 1521,
                                            "fullWidth": 2,
                                            "width": 1,
                                            "text": ",",
                                            "value": ",",
                                            "valueText": ",",
                                            "hasTrailingTrivia": true,
                                            "trailingTrivia": [
                                                {
                                                    "kind": "WhitespaceTrivia",
                                                    "text": " "
                                                }
                                            ]
                                        },
                                        {
                                            "kind": "StringLiteral",
                                            "fullStart": 1522,
                                            "fullEnd": 1542,
                                            "start": 1522,
                                            "end": 1542,
                                            "fullWidth": 20,
                                            "width": 20,
                                            "text": "\"verifySetFunction1\"",
                                            "value": "verifySetFunction1",
                                            "valueText": "verifySetFunction1"
                                        },
                                        {
                                            "kind": "CommaToken",
                                            "fullStart": 1542,
                                            "fullEnd": 1544,
                                            "start": 1542,
                                            "end": 1543,
                                            "fullWidth": 2,
                                            "width": 1,
                                            "text": ",",
                                            "value": ",",
                                            "valueText": ",",
                                            "hasTrailingTrivia": true,
                                            "trailingTrivia": [
                                                {
                                                    "kind": "WhitespaceTrivia",
                                                    "text": " "
                                                }
                                            ]
                                        },
                                        {
                                            "kind": "FalseKeyword",
                                            "fullStart": 1544,
                                            "fullEnd": 1549,
                                            "start": 1544,
                                            "end": 1549,
                                            "fullWidth": 5,
                                            "width": 5,
                                            "text": "false",
                                            "value": false,
                                            "valueText": "false"
                                        },
                                        {
                                            "kind": "CommaToken",
                                            "fullStart": 1549,
                                            "fullEnd": 1551,
                                            "start": 1549,
                                            "end": 1550,
                                            "fullWidth": 2,
                                            "width": 1,
                                            "text": ",",
                                            "value": ",",
                                            "valueText": ",",
                                            "hasTrailingTrivia": true,
                                            "trailingTrivia": [
                                                {
                                                    "kind": "WhitespaceTrivia",
                                                    "text": " "
                                                }
                                            ]
                                        },
                                        {
                                            "kind": "TrueKeyword",
                                            "fullStart": 1551,
                                            "fullEnd": 1555,
                                            "start": 1551,
                                            "end": 1555,
                                            "fullWidth": 4,
                                            "width": 4,
                                            "text": "true",
                                            "value": true,
                                            "valueText": "true"
                                        }
                                    ],
                                    "closeParenToken": {
                                        "kind": "CloseParenToken",
                                        "fullStart": 1555,
                                        "fullEnd": 1556,
                                        "start": 1555,
                                        "end": 1556,
                                        "fullWidth": 1,
                                        "width": 1,
                                        "text": ")",
                                        "value": ")",
                                        "valueText": ")"
                                    }
                                }
                            },
                            "semicolonToken": {
                                "kind": "SemicolonToken",
                                "fullStart": 1556,
                                "fullEnd": 1559,
                                "start": 1556,
                                "end": 1557,
                                "fullWidth": 3,
                                "width": 1,
                                "text": ";",
                                "value": ";",
                                "valueText": ";",
                                "hasTrailingTrivia": true,
                                "hasTrailingNewLine": true,
                                "trailingTrivia": [
                                    {
                                        "kind": "NewLineTrivia",
                                        "text": "\r\n"
                                    }
                                ]
                            }
                        }
                    ],
                    "closeBraceToken": {
                        "kind": "CloseBraceToken",
                        "fullStart": 1559,
                        "fullEnd": 1566,
                        "start": 1563,
                        "end": 1564,
                        "fullWidth": 7,
                        "width": 1,
                        "text": "}",
                        "value": "}",
                        "valueText": "}",
                        "hasLeadingTrivia": true,
                        "hasTrailingTrivia": true,
                        "hasTrailingNewLine": true,
                        "leadingTrivia": [
                            {
                                "kind": "WhitespaceTrivia",
                                "text": "    "
                            }
                        ],
                        "trailingTrivia": [
                            {
                                "kind": "NewLineTrivia",
                                "text": "\r\n"
                            }
                        ]
                    }
                }
            },
            {
                "kind": "ExpressionStatement",
                "fullStart": 1566,
                "fullEnd": 1590,
                "start": 1566,
                "end": 1588,
                "fullWidth": 24,
                "width": 22,
                "expression": {
                    "kind": "InvocationExpression",
                    "fullStart": 1566,
                    "fullEnd": 1587,
                    "start": 1566,
                    "end": 1587,
                    "fullWidth": 21,
                    "width": 21,
                    "expression": {
                        "kind": "IdentifierName",
                        "fullStart": 1566,
                        "fullEnd": 1577,
                        "start": 1566,
                        "end": 1577,
                        "fullWidth": 11,
                        "width": 11,
                        "text": "runTestCase",
                        "value": "runTestCase",
                        "valueText": "runTestCase"
                    },
                    "argumentList": {
                        "kind": "ArgumentList",
                        "fullStart": 1577,
                        "fullEnd": 1587,
                        "start": 1577,
                        "end": 1587,
                        "fullWidth": 10,
                        "width": 10,
                        "openParenToken": {
                            "kind": "OpenParenToken",
                            "fullStart": 1577,
                            "fullEnd": 1578,
                            "start": 1577,
                            "end": 1578,
                            "fullWidth": 1,
                            "width": 1,
                            "text": "(",
                            "value": "(",
                            "valueText": "("
                        },
                        "arguments": [
                            {
                                "kind": "IdentifierName",
                                "fullStart": 1578,
                                "fullEnd": 1586,
                                "start": 1578,
                                "end": 1586,
                                "fullWidth": 8,
                                "width": 8,
                                "text": "testcase",
                                "value": "testcase",
                                "valueText": "testcase"
                            }
                        ],
                        "closeParenToken": {
                            "kind": "CloseParenToken",
                            "fullStart": 1586,
                            "fullEnd": 1587,
                            "start": 1586,
                            "end": 1587,
                            "fullWidth": 1,
                            "width": 1,
                            "text": ")",
                            "value": ")",
                            "valueText": ")"
                        }
                    }
                },
                "semicolonToken": {
                    "kind": "SemicolonToken",
                    "fullStart": 1587,
                    "fullEnd": 1590,
                    "start": 1587,
                    "end": 1588,
                    "fullWidth": 3,
                    "width": 1,
                    "text": ";",
                    "value": ";",
                    "valueText": ";",
                    "hasTrailingTrivia": true,
                    "hasTrailingNewLine": true,
                    "trailingTrivia": [
                        {
                            "kind": "NewLineTrivia",
                            "text": "\r\n"
                        }
                    ]
                }
            }
        ],
        "endOfFileToken": {
            "kind": "EndOfFileToken",
            "fullStart": 1590,
            "fullEnd": 1590,
            "start": 1590,
            "end": 1590,
            "fullWidth": 0,
            "width": 0,
            "text": ""
        }
    },
    "lineMap": {
        "lineStarts": [
            0,
            67,
            152,
            232,
            308,
            380,
            385,
            442,
            651,
            656,
            658,
            660,
            683,
            685,
            719,
            750,
            765,
            767,
            808,
            851,
            883,
            930,
            946,
            983,
            1031,
            1047,
            1079,
            1092,
            1094,
            1137,
            1174,
            1218,
            1230,
            1272,
            1317,
            1329,
            1331,
            1374,
            1401,
            1427,
            1440,
            1442,
            1559,
            1566,
            1590
        ],
        "length": 1590
    }
}<|MERGE_RESOLUTION|>--- conflicted
+++ resolved
@@ -252,12 +252,8 @@
                                         "start": 697,
                                         "end": 762,
                                         "fullWidth": 65,
-<<<<<<< HEAD
                                         "width": 65,
-                                        "identifier": {
-=======
                                         "propertyName": {
->>>>>>> 85e84683
                                             "kind": "IdentifierName",
                                             "fullStart": 697,
                                             "fullEnd": 701,
@@ -1867,12 +1863,8 @@
                                         "start": 1149,
                                         "end": 1227,
                                         "fullWidth": 78,
-<<<<<<< HEAD
                                         "width": 78,
-                                        "identifier": {
-=======
                                         "propertyName": {
->>>>>>> 85e84683
                                             "kind": "IdentifierName",
                                             "fullStart": 1149,
                                             "fullEnd": 1157,
@@ -2222,12 +2214,8 @@
                                         "start": 1242,
                                         "end": 1326,
                                         "fullWidth": 84,
-<<<<<<< HEAD
                                         "width": 84,
-                                        "identifier": {
-=======
                                         "propertyName": {
->>>>>>> 85e84683
                                             "kind": "IdentifierName",
                                             "fullStart": 1242,
                                             "fullEnd": 1250,
