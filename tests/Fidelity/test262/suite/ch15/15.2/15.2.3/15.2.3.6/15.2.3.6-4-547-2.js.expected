{
    "isDeclaration": false,
    "languageVersion": "EcmaScript5",
    "parseOptions": {
        "allowAutomaticSemicolonInsertion": true
    },
    "sourceUnit": {
        "kind": "SourceUnit",
        "fullStart": 0,
        "fullEnd": 1726,
        "start": 647,
        "end": 1726,
        "fullWidth": 1726,
        "width": 1079,
        "isIncrementallyUnusable": true,
        "moduleElements": [
            {
                "kind": "FunctionDeclaration",
                "fullStart": 0,
                "fullEnd": 1702,
                "start": 647,
                "end": 1700,
                "fullWidth": 1702,
                "width": 1053,
                "isIncrementallyUnusable": true,
                "modifiers": [],
                "functionKeyword": {
                    "kind": "FunctionKeyword",
                    "fullStart": 0,
                    "fullEnd": 656,
                    "start": 647,
                    "end": 655,
                    "fullWidth": 656,
                    "width": 8,
                    "text": "function",
                    "value": "function",
                    "valueText": "function",
                    "hasLeadingTrivia": true,
                    "hasLeadingComment": true,
                    "hasLeadingNewLine": true,
                    "hasTrailingTrivia": true,
                    "leadingTrivia": [
                        {
                            "kind": "SingleLineCommentTrivia",
                            "text": "/// Copyright (c) 2012 Ecma International.  All rights reserved. "
                        },
                        {
                            "kind": "NewLineTrivia",
                            "text": "\r\n"
                        },
                        {
                            "kind": "SingleLineCommentTrivia",
                            "text": "/// Ecma International makes this code available under the terms and conditions set"
                        },
                        {
                            "kind": "NewLineTrivia",
                            "text": "\r\n"
                        },
                        {
                            "kind": "SingleLineCommentTrivia",
                            "text": "/// forth on http://hg.ecmascript.org/tests/test262/raw-file/tip/LICENSE (the "
                        },
                        {
                            "kind": "NewLineTrivia",
                            "text": "\r\n"
                        },
                        {
                            "kind": "SingleLineCommentTrivia",
                            "text": "/// \"Use Terms\").   Any redistribution of this code must retain the above "
                        },
                        {
                            "kind": "NewLineTrivia",
                            "text": "\r\n"
                        },
                        {
                            "kind": "SingleLineCommentTrivia",
                            "text": "/// copyright and this notice and otherwise comply with the Use Terms."
                        },
                        {
                            "kind": "NewLineTrivia",
                            "text": "\r\n"
                        },
                        {
                            "kind": "MultiLineCommentTrivia",
                            "text": "/**\r\n * @path ch15/15.2/15.2.3/15.2.3.6/15.2.3.6-4-547-2.js\r\n * @description ES5 Attributes - Updating a named accessor property 'P' whose [[Configurable]] attribute is false to a data property does not succeed, 'A' is an Arguments object (8.12.9 step 9.a)\r\n */"
                        },
                        {
                            "kind": "NewLineTrivia",
                            "text": "\r\n"
                        },
                        {
                            "kind": "NewLineTrivia",
                            "text": "\r\n"
                        },
                        {
                            "kind": "NewLineTrivia",
                            "text": "\r\n"
                        }
                    ],
                    "trailingTrivia": [
                        {
                            "kind": "WhitespaceTrivia",
                            "text": " "
                        }
                    ]
                },
                "identifier": {
                    "kind": "IdentifierName",
                    "fullStart": 656,
                    "fullEnd": 664,
                    "start": 656,
                    "end": 664,
                    "fullWidth": 8,
                    "width": 8,
                    "text": "testcase",
                    "value": "testcase",
                    "valueText": "testcase"
                },
                "callSignature": {
                    "kind": "CallSignature",
                    "fullStart": 664,
                    "fullEnd": 667,
                    "start": 664,
                    "end": 666,
                    "fullWidth": 3,
                    "width": 2,
                    "parameterList": {
                        "kind": "ParameterList",
                        "fullStart": 664,
                        "fullEnd": 667,
                        "start": 664,
                        "end": 666,
                        "fullWidth": 3,
                        "width": 2,
                        "openParenToken": {
                            "kind": "OpenParenToken",
                            "fullStart": 664,
                            "fullEnd": 665,
                            "start": 664,
                            "end": 665,
                            "fullWidth": 1,
                            "width": 1,
                            "text": "(",
                            "value": "(",
                            "valueText": "("
                        },
                        "parameters": [],
                        "closeParenToken": {
                            "kind": "CloseParenToken",
                            "fullStart": 665,
                            "fullEnd": 667,
                            "start": 665,
                            "end": 666,
                            "fullWidth": 2,
                            "width": 1,
                            "text": ")",
                            "value": ")",
                            "valueText": ")",
                            "hasTrailingTrivia": true,
                            "trailingTrivia": [
                                {
                                    "kind": "WhitespaceTrivia",
                                    "text": " "
                                }
                            ]
                        }
                    }
                },
                "block": {
                    "kind": "Block",
                    "fullStart": 667,
                    "fullEnd": 1702,
                    "start": 667,
                    "end": 1700,
                    "fullWidth": 1035,
                    "width": 1033,
                    "isIncrementallyUnusable": true,
                    "openBraceToken": {
                        "kind": "OpenBraceToken",
                        "fullStart": 667,
                        "fullEnd": 670,
                        "start": 667,
                        "end": 668,
                        "fullWidth": 3,
                        "width": 1,
                        "text": "{",
                        "value": "{",
                        "valueText": "{",
                        "hasTrailingTrivia": true,
                        "hasTrailingNewLine": true,
                        "trailingTrivia": [
                            {
                                "kind": "NewLineTrivia",
                                "text": "\r\n"
                            }
                        ]
                    },
                    "statements": [
                        {
                            "kind": "VariableStatement",
                            "fullStart": 670,
                            "fullEnd": 750,
                            "start": 678,
                            "end": 748,
                            "fullWidth": 80,
                            "width": 70,
                            "modifiers": [],
                            "variableDeclaration": {
                                "kind": "VariableDeclaration",
                                "fullStart": 670,
                                "fullEnd": 747,
                                "start": 678,
                                "end": 747,
                                "fullWidth": 77,
                                "width": 69,
                                "varKeyword": {
                                    "kind": "VarKeyword",
                                    "fullStart": 670,
                                    "fullEnd": 682,
                                    "start": 678,
                                    "end": 681,
                                    "fullWidth": 12,
                                    "width": 3,
                                    "text": "var",
                                    "value": "var",
                                    "valueText": "var",
                                    "hasLeadingTrivia": true,
                                    "hasTrailingTrivia": true,
                                    "leadingTrivia": [
                                        {
                                            "kind": "WhitespaceTrivia",
                                            "text": "        "
                                        }
                                    ],
                                    "trailingTrivia": [
                                        {
                                            "kind": "WhitespaceTrivia",
                                            "text": " "
                                        }
                                    ]
                                },
                                "variableDeclarators": [
                                    {
                                        "kind": "VariableDeclarator",
                                        "fullStart": 682,
                                        "fullEnd": 747,
                                        "start": 682,
                                        "end": 747,
                                        "fullWidth": 65,
<<<<<<< HEAD
                                        "width": 65,
                                        "identifier": {
=======
                                        "propertyName": {
>>>>>>> 85e84683
                                            "kind": "IdentifierName",
                                            "fullStart": 682,
                                            "fullEnd": 686,
                                            "start": 682,
                                            "end": 685,
                                            "fullWidth": 4,
                                            "width": 3,
                                            "text": "obj",
                                            "value": "obj",
                                            "valueText": "obj",
                                            "hasTrailingTrivia": true,
                                            "trailingTrivia": [
                                                {
                                                    "kind": "WhitespaceTrivia",
                                                    "text": " "
                                                }
                                            ]
                                        },
                                        "equalsValueClause": {
                                            "kind": "EqualsValueClause",
                                            "fullStart": 686,
                                            "fullEnd": 747,
                                            "start": 686,
                                            "end": 747,
                                            "fullWidth": 61,
                                            "width": 61,
                                            "equalsToken": {
                                                "kind": "EqualsToken",
                                                "fullStart": 686,
                                                "fullEnd": 688,
                                                "start": 686,
                                                "end": 687,
                                                "fullWidth": 2,
                                                "width": 1,
                                                "text": "=",
                                                "value": "=",
                                                "valueText": "=",
                                                "hasTrailingTrivia": true,
                                                "trailingTrivia": [
                                                    {
                                                        "kind": "WhitespaceTrivia",
                                                        "text": " "
                                                    }
                                                ]
                                            },
                                            "value": {
                                                "kind": "ParenthesizedExpression",
                                                "fullStart": 688,
                                                "fullEnd": 747,
                                                "start": 688,
                                                "end": 747,
                                                "fullWidth": 59,
                                                "width": 59,
                                                "openParenToken": {
                                                    "kind": "OpenParenToken",
                                                    "fullStart": 688,
                                                    "fullEnd": 689,
                                                    "start": 688,
                                                    "end": 689,
                                                    "fullWidth": 1,
                                                    "width": 1,
                                                    "text": "(",
                                                    "value": "(",
                                                    "valueText": "("
                                                },
                                                "expression": {
                                                    "kind": "InvocationExpression",
                                                    "fullStart": 689,
                                                    "fullEnd": 746,
                                                    "start": 689,
                                                    "end": 746,
                                                    "fullWidth": 57,
                                                    "width": 57,
                                                    "expression": {
                                                        "kind": "FunctionExpression",
                                                        "fullStart": 689,
                                                        "fullEnd": 744,
                                                        "start": 689,
                                                        "end": 744,
                                                        "fullWidth": 55,
                                                        "width": 55,
                                                        "functionKeyword": {
                                                            "kind": "FunctionKeyword",
                                                            "fullStart": 689,
                                                            "fullEnd": 698,
                                                            "start": 689,
                                                            "end": 697,
                                                            "fullWidth": 9,
                                                            "width": 8,
                                                            "text": "function",
                                                            "value": "function",
                                                            "valueText": "function",
                                                            "hasTrailingTrivia": true,
                                                            "trailingTrivia": [
                                                                {
                                                                    "kind": "WhitespaceTrivia",
                                                                    "text": " "
                                                                }
                                                            ]
                                                        },
                                                        "callSignature": {
                                                            "kind": "CallSignature",
                                                            "fullStart": 698,
                                                            "fullEnd": 701,
                                                            "start": 698,
                                                            "end": 700,
                                                            "fullWidth": 3,
                                                            "width": 2,
                                                            "parameterList": {
                                                                "kind": "ParameterList",
                                                                "fullStart": 698,
                                                                "fullEnd": 701,
                                                                "start": 698,
                                                                "end": 700,
                                                                "fullWidth": 3,
                                                                "width": 2,
                                                                "openParenToken": {
                                                                    "kind": "OpenParenToken",
                                                                    "fullStart": 698,
                                                                    "fullEnd": 699,
                                                                    "start": 698,
                                                                    "end": 699,
                                                                    "fullWidth": 1,
                                                                    "width": 1,
                                                                    "text": "(",
                                                                    "value": "(",
                                                                    "valueText": "("
                                                                },
                                                                "parameters": [],
                                                                "closeParenToken": {
                                                                    "kind": "CloseParenToken",
                                                                    "fullStart": 699,
                                                                    "fullEnd": 701,
                                                                    "start": 699,
                                                                    "end": 700,
                                                                    "fullWidth": 2,
                                                                    "width": 1,
                                                                    "text": ")",
                                                                    "value": ")",
                                                                    "valueText": ")",
                                                                    "hasTrailingTrivia": true,
                                                                    "trailingTrivia": [
                                                                        {
                                                                            "kind": "WhitespaceTrivia",
                                                                            "text": " "
                                                                        }
                                                                    ]
                                                                }
                                                            }
                                                        },
                                                        "block": {
                                                            "kind": "Block",
                                                            "fullStart": 701,
                                                            "fullEnd": 744,
                                                            "start": 701,
                                                            "end": 744,
                                                            "fullWidth": 43,
                                                            "width": 43,
                                                            "openBraceToken": {
                                                                "kind": "OpenBraceToken",
                                                                "fullStart": 701,
                                                                "fullEnd": 704,
                                                                "start": 701,
                                                                "end": 702,
                                                                "fullWidth": 3,
                                                                "width": 1,
                                                                "text": "{",
                                                                "value": "{",
                                                                "valueText": "{",
                                                                "hasTrailingTrivia": true,
                                                                "hasTrailingNewLine": true,
                                                                "trailingTrivia": [
                                                                    {
                                                                        "kind": "NewLineTrivia",
                                                                        "text": "\r\n"
                                                                    }
                                                                ]
                                                            },
                                                            "statements": [
                                                                {
                                                                    "kind": "ReturnStatement",
                                                                    "fullStart": 704,
                                                                    "fullEnd": 735,
                                                                    "start": 716,
                                                                    "end": 733,
                                                                    "fullWidth": 31,
                                                                    "width": 17,
                                                                    "returnKeyword": {
                                                                        "kind": "ReturnKeyword",
                                                                        "fullStart": 704,
                                                                        "fullEnd": 723,
                                                                        "start": 716,
                                                                        "end": 722,
                                                                        "fullWidth": 19,
                                                                        "width": 6,
                                                                        "text": "return",
                                                                        "value": "return",
                                                                        "valueText": "return",
                                                                        "hasLeadingTrivia": true,
                                                                        "hasTrailingTrivia": true,
                                                                        "leadingTrivia": [
                                                                            {
                                                                                "kind": "WhitespaceTrivia",
                                                                                "text": "            "
                                                                            }
                                                                        ],
                                                                        "trailingTrivia": [
                                                                            {
                                                                                "kind": "WhitespaceTrivia",
                                                                                "text": " "
                                                                            }
                                                                        ]
                                                                    },
                                                                    "expression": {
                                                                        "kind": "IdentifierName",
                                                                        "fullStart": 723,
                                                                        "fullEnd": 732,
                                                                        "start": 723,
                                                                        "end": 732,
                                                                        "fullWidth": 9,
                                                                        "width": 9,
                                                                        "text": "arguments",
                                                                        "value": "arguments",
                                                                        "valueText": "arguments"
                                                                    },
                                                                    "semicolonToken": {
                                                                        "kind": "SemicolonToken",
                                                                        "fullStart": 732,
                                                                        "fullEnd": 735,
                                                                        "start": 732,
                                                                        "end": 733,
                                                                        "fullWidth": 3,
                                                                        "width": 1,
                                                                        "text": ";",
                                                                        "value": ";",
                                                                        "valueText": ";",
                                                                        "hasTrailingTrivia": true,
                                                                        "hasTrailingNewLine": true,
                                                                        "trailingTrivia": [
                                                                            {
                                                                                "kind": "NewLineTrivia",
                                                                                "text": "\r\n"
                                                                            }
                                                                        ]
                                                                    }
                                                                }
                                                            ],
                                                            "closeBraceToken": {
                                                                "kind": "CloseBraceToken",
                                                                "fullStart": 735,
                                                                "fullEnd": 744,
                                                                "start": 743,
                                                                "end": 744,
                                                                "fullWidth": 9,
                                                                "width": 1,
                                                                "text": "}",
                                                                "value": "}",
                                                                "valueText": "}",
                                                                "hasLeadingTrivia": true,
                                                                "leadingTrivia": [
                                                                    {
                                                                        "kind": "WhitespaceTrivia",
                                                                        "text": "        "
                                                                    }
                                                                ]
                                                            }
                                                        }
                                                    },
                                                    "argumentList": {
                                                        "kind": "ArgumentList",
                                                        "fullStart": 744,
                                                        "fullEnd": 746,
                                                        "start": 744,
                                                        "end": 746,
                                                        "fullWidth": 2,
                                                        "width": 2,
                                                        "openParenToken": {
                                                            "kind": "OpenParenToken",
                                                            "fullStart": 744,
                                                            "fullEnd": 745,
                                                            "start": 744,
                                                            "end": 745,
                                                            "fullWidth": 1,
                                                            "width": 1,
                                                            "text": "(",
                                                            "value": "(",
                                                            "valueText": "("
                                                        },
                                                        "arguments": [],
                                                        "closeParenToken": {
                                                            "kind": "CloseParenToken",
                                                            "fullStart": 745,
                                                            "fullEnd": 746,
                                                            "start": 745,
                                                            "end": 746,
                                                            "fullWidth": 1,
                                                            "width": 1,
                                                            "text": ")",
                                                            "value": ")",
                                                            "valueText": ")"
                                                        }
                                                    }
                                                },
                                                "closeParenToken": {
                                                    "kind": "CloseParenToken",
                                                    "fullStart": 746,
                                                    "fullEnd": 747,
                                                    "start": 746,
                                                    "end": 747,
                                                    "fullWidth": 1,
                                                    "width": 1,
                                                    "text": ")",
                                                    "value": ")",
                                                    "valueText": ")"
                                                }
                                            }
                                        }
                                    }
                                ]
                            },
                            "semicolonToken": {
                                "kind": "SemicolonToken",
                                "fullStart": 747,
                                "fullEnd": 750,
                                "start": 747,
                                "end": 748,
                                "fullWidth": 3,
                                "width": 1,
                                "text": ";",
                                "value": ";",
                                "valueText": ";",
                                "hasTrailingTrivia": true,
                                "hasTrailingNewLine": true,
                                "trailingTrivia": [
                                    {
                                        "kind": "NewLineTrivia",
                                        "text": "\r\n"
                                    }
                                ]
                            }
                        },
                        {
                            "kind": "ExpressionStatement",
                            "fullStart": 750,
                            "fullEnd": 789,
                            "start": 760,
                            "end": 787,
                            "fullWidth": 39,
                            "width": 27,
                            "expression": {
                                "kind": "AssignmentExpression",
                                "fullStart": 750,
                                "fullEnd": 786,
                                "start": 760,
                                "end": 786,
                                "fullWidth": 36,
                                "width": 26,
                                "left": {
                                    "kind": "MemberAccessExpression",
                                    "fullStart": 750,
                                    "fullEnd": 778,
                                    "start": 760,
                                    "end": 777,
                                    "fullWidth": 28,
                                    "width": 17,
                                    "expression": {
                                        "kind": "IdentifierName",
                                        "fullStart": 750,
                                        "fullEnd": 763,
                                        "start": 760,
                                        "end": 763,
                                        "fullWidth": 13,
                                        "width": 3,
                                        "text": "obj",
                                        "value": "obj",
                                        "valueText": "obj",
                                        "hasLeadingTrivia": true,
                                        "hasLeadingNewLine": true,
                                        "leadingTrivia": [
                                            {
                                                "kind": "NewLineTrivia",
                                                "text": "\r\n"
                                            },
                                            {
                                                "kind": "WhitespaceTrivia",
                                                "text": "        "
                                            }
                                        ]
                                    },
                                    "dotToken": {
                                        "kind": "DotToken",
                                        "fullStart": 763,
                                        "fullEnd": 764,
                                        "start": 763,
                                        "end": 764,
                                        "fullWidth": 1,
                                        "width": 1,
                                        "text": ".",
                                        "value": ".",
                                        "valueText": "."
                                    },
                                    "name": {
                                        "kind": "IdentifierName",
                                        "fullStart": 764,
                                        "fullEnd": 778,
                                        "start": 764,
                                        "end": 777,
                                        "fullWidth": 14,
                                        "width": 13,
                                        "text": "verifySetFunc",
                                        "value": "verifySetFunc",
                                        "valueText": "verifySetFunc",
                                        "hasTrailingTrivia": true,
                                        "trailingTrivia": [
                                            {
                                                "kind": "WhitespaceTrivia",
                                                "text": " "
                                            }
                                        ]
                                    }
                                },
                                "operatorToken": {
                                    "kind": "EqualsToken",
                                    "fullStart": 778,
                                    "fullEnd": 780,
                                    "start": 778,
                                    "end": 779,
                                    "fullWidth": 2,
                                    "width": 1,
                                    "text": "=",
                                    "value": "=",
                                    "valueText": "=",
                                    "hasTrailingTrivia": true,
                                    "trailingTrivia": [
                                        {
                                            "kind": "WhitespaceTrivia",
                                            "text": " "
                                        }
                                    ]
                                },
                                "right": {
                                    "kind": "StringLiteral",
                                    "fullStart": 780,
                                    "fullEnd": 786,
                                    "start": 780,
                                    "end": 786,
                                    "fullWidth": 6,
                                    "width": 6,
                                    "text": "\"data\"",
                                    "value": "data",
                                    "valueText": "data"
                                }
                            },
                            "semicolonToken": {
                                "kind": "SemicolonToken",
                                "fullStart": 786,
                                "fullEnd": 789,
                                "start": 786,
                                "end": 787,
                                "fullWidth": 3,
                                "width": 1,
                                "text": ";",
                                "value": ";",
                                "valueText": ";",
                                "hasTrailingTrivia": true,
                                "hasTrailingNewLine": true,
                                "trailingTrivia": [
                                    {
                                        "kind": "NewLineTrivia",
                                        "text": "\r\n"
                                    }
                                ]
                            }
                        },
                        {
                            "kind": "VariableStatement",
                            "fullStart": 789,
                            "fullEnd": 877,
                            "start": 797,
                            "end": 875,
                            "fullWidth": 88,
                            "width": 78,
                            "modifiers": [],
                            "variableDeclaration": {
                                "kind": "VariableDeclaration",
                                "fullStart": 789,
                                "fullEnd": 874,
                                "start": 797,
                                "end": 874,
                                "fullWidth": 85,
                                "width": 77,
                                "varKeyword": {
                                    "kind": "VarKeyword",
                                    "fullStart": 789,
                                    "fullEnd": 801,
                                    "start": 797,
                                    "end": 800,
                                    "fullWidth": 12,
                                    "width": 3,
                                    "text": "var",
                                    "value": "var",
                                    "valueText": "var",
                                    "hasLeadingTrivia": true,
                                    "hasTrailingTrivia": true,
                                    "leadingTrivia": [
                                        {
                                            "kind": "WhitespaceTrivia",
                                            "text": "        "
                                        }
                                    ],
                                    "trailingTrivia": [
                                        {
                                            "kind": "WhitespaceTrivia",
                                            "text": " "
                                        }
                                    ]
                                },
                                "variableDeclarators": [
                                    {
                                        "kind": "VariableDeclarator",
                                        "fullStart": 801,
                                        "fullEnd": 874,
                                        "start": 801,
                                        "end": 874,
                                        "fullWidth": 73,
<<<<<<< HEAD
                                        "width": 73,
                                        "identifier": {
=======
                                        "propertyName": {
>>>>>>> 85e84683
                                            "kind": "IdentifierName",
                                            "fullStart": 801,
                                            "fullEnd": 809,
                                            "start": 801,
                                            "end": 808,
                                            "fullWidth": 8,
                                            "width": 7,
                                            "text": "getFunc",
                                            "value": "getFunc",
                                            "valueText": "getFunc",
                                            "hasTrailingTrivia": true,
                                            "trailingTrivia": [
                                                {
                                                    "kind": "WhitespaceTrivia",
                                                    "text": " "
                                                }
                                            ]
                                        },
                                        "equalsValueClause": {
                                            "kind": "EqualsValueClause",
                                            "fullStart": 809,
                                            "fullEnd": 874,
                                            "start": 809,
                                            "end": 874,
                                            "fullWidth": 65,
                                            "width": 65,
                                            "equalsToken": {
                                                "kind": "EqualsToken",
                                                "fullStart": 809,
                                                "fullEnd": 811,
                                                "start": 809,
                                                "end": 810,
                                                "fullWidth": 2,
                                                "width": 1,
                                                "text": "=",
                                                "value": "=",
                                                "valueText": "=",
                                                "hasTrailingTrivia": true,
                                                "trailingTrivia": [
                                                    {
                                                        "kind": "WhitespaceTrivia",
                                                        "text": " "
                                                    }
                                                ]
                                            },
                                            "value": {
                                                "kind": "FunctionExpression",
                                                "fullStart": 811,
                                                "fullEnd": 874,
                                                "start": 811,
                                                "end": 874,
                                                "fullWidth": 63,
                                                "width": 63,
                                                "functionKeyword": {
                                                    "kind": "FunctionKeyword",
                                                    "fullStart": 811,
                                                    "fullEnd": 820,
                                                    "start": 811,
                                                    "end": 819,
                                                    "fullWidth": 9,
                                                    "width": 8,
                                                    "text": "function",
                                                    "value": "function",
                                                    "valueText": "function",
                                                    "hasTrailingTrivia": true,
                                                    "trailingTrivia": [
                                                        {
                                                            "kind": "WhitespaceTrivia",
                                                            "text": " "
                                                        }
                                                    ]
                                                },
                                                "callSignature": {
                                                    "kind": "CallSignature",
                                                    "fullStart": 820,
                                                    "fullEnd": 823,
                                                    "start": 820,
                                                    "end": 822,
                                                    "fullWidth": 3,
                                                    "width": 2,
                                                    "parameterList": {
                                                        "kind": "ParameterList",
                                                        "fullStart": 820,
                                                        "fullEnd": 823,
                                                        "start": 820,
                                                        "end": 822,
                                                        "fullWidth": 3,
                                                        "width": 2,
                                                        "openParenToken": {
                                                            "kind": "OpenParenToken",
                                                            "fullStart": 820,
                                                            "fullEnd": 821,
                                                            "start": 820,
                                                            "end": 821,
                                                            "fullWidth": 1,
                                                            "width": 1,
                                                            "text": "(",
                                                            "value": "(",
                                                            "valueText": "("
                                                        },
                                                        "parameters": [],
                                                        "closeParenToken": {
                                                            "kind": "CloseParenToken",
                                                            "fullStart": 821,
                                                            "fullEnd": 823,
                                                            "start": 821,
                                                            "end": 822,
                                                            "fullWidth": 2,
                                                            "width": 1,
                                                            "text": ")",
                                                            "value": ")",
                                                            "valueText": ")",
                                                            "hasTrailingTrivia": true,
                                                            "trailingTrivia": [
                                                                {
                                                                    "kind": "WhitespaceTrivia",
                                                                    "text": " "
                                                                }
                                                            ]
                                                        }
                                                    }
                                                },
                                                "block": {
                                                    "kind": "Block",
                                                    "fullStart": 823,
                                                    "fullEnd": 874,
                                                    "start": 823,
                                                    "end": 874,
                                                    "fullWidth": 51,
                                                    "width": 51,
                                                    "openBraceToken": {
                                                        "kind": "OpenBraceToken",
                                                        "fullStart": 823,
                                                        "fullEnd": 826,
                                                        "start": 823,
                                                        "end": 824,
                                                        "fullWidth": 3,
                                                        "width": 1,
                                                        "text": "{",
                                                        "value": "{",
                                                        "valueText": "{",
                                                        "hasTrailingTrivia": true,
                                                        "hasTrailingNewLine": true,
                                                        "trailingTrivia": [
                                                            {
                                                                "kind": "NewLineTrivia",
                                                                "text": "\r\n"
                                                            }
                                                        ]
                                                    },
                                                    "statements": [
                                                        {
                                                            "kind": "ReturnStatement",
                                                            "fullStart": 826,
                                                            "fullEnd": 865,
                                                            "start": 838,
                                                            "end": 863,
                                                            "fullWidth": 39,
                                                            "width": 25,
                                                            "returnKeyword": {
                                                                "kind": "ReturnKeyword",
                                                                "fullStart": 826,
                                                                "fullEnd": 845,
                                                                "start": 838,
                                                                "end": 844,
                                                                "fullWidth": 19,
                                                                "width": 6,
                                                                "text": "return",
                                                                "value": "return",
                                                                "valueText": "return",
                                                                "hasLeadingTrivia": true,
                                                                "hasTrailingTrivia": true,
                                                                "leadingTrivia": [
                                                                    {
                                                                        "kind": "WhitespaceTrivia",
                                                                        "text": "            "
                                                                    }
                                                                ],
                                                                "trailingTrivia": [
                                                                    {
                                                                        "kind": "WhitespaceTrivia",
                                                                        "text": " "
                                                                    }
                                                                ]
                                                            },
                                                            "expression": {
                                                                "kind": "MemberAccessExpression",
                                                                "fullStart": 845,
                                                                "fullEnd": 862,
                                                                "start": 845,
                                                                "end": 862,
                                                                "fullWidth": 17,
                                                                "width": 17,
                                                                "expression": {
                                                                    "kind": "IdentifierName",
                                                                    "fullStart": 845,
                                                                    "fullEnd": 848,
                                                                    "start": 845,
                                                                    "end": 848,
                                                                    "fullWidth": 3,
                                                                    "width": 3,
                                                                    "text": "obj",
                                                                    "value": "obj",
                                                                    "valueText": "obj"
                                                                },
                                                                "dotToken": {
                                                                    "kind": "DotToken",
                                                                    "fullStart": 848,
                                                                    "fullEnd": 849,
                                                                    "start": 848,
                                                                    "end": 849,
                                                                    "fullWidth": 1,
                                                                    "width": 1,
                                                                    "text": ".",
                                                                    "value": ".",
                                                                    "valueText": "."
                                                                },
                                                                "name": {
                                                                    "kind": "IdentifierName",
                                                                    "fullStart": 849,
                                                                    "fullEnd": 862,
                                                                    "start": 849,
                                                                    "end": 862,
                                                                    "fullWidth": 13,
                                                                    "width": 13,
                                                                    "text": "verifySetFunc",
                                                                    "value": "verifySetFunc",
                                                                    "valueText": "verifySetFunc"
                                                                }
                                                            },
                                                            "semicolonToken": {
                                                                "kind": "SemicolonToken",
                                                                "fullStart": 862,
                                                                "fullEnd": 865,
                                                                "start": 862,
                                                                "end": 863,
                                                                "fullWidth": 3,
                                                                "width": 1,
                                                                "text": ";",
                                                                "value": ";",
                                                                "valueText": ";",
                                                                "hasTrailingTrivia": true,
                                                                "hasTrailingNewLine": true,
                                                                "trailingTrivia": [
                                                                    {
                                                                        "kind": "NewLineTrivia",
                                                                        "text": "\r\n"
                                                                    }
                                                                ]
                                                            }
                                                        }
                                                    ],
                                                    "closeBraceToken": {
                                                        "kind": "CloseBraceToken",
                                                        "fullStart": 865,
                                                        "fullEnd": 874,
                                                        "start": 873,
                                                        "end": 874,
                                                        "fullWidth": 9,
                                                        "width": 1,
                                                        "text": "}",
                                                        "value": "}",
                                                        "valueText": "}",
                                                        "hasLeadingTrivia": true,
                                                        "leadingTrivia": [
                                                            {
                                                                "kind": "WhitespaceTrivia",
                                                                "text": "        "
                                                            }
                                                        ]
                                                    }
                                                }
                                            }
                                        }
                                    }
                                ]
                            },
                            "semicolonToken": {
                                "kind": "SemicolonToken",
                                "fullStart": 874,
                                "fullEnd": 877,
                                "start": 874,
                                "end": 875,
                                "fullWidth": 3,
                                "width": 1,
                                "text": ";",
                                "value": ";",
                                "valueText": ";",
                                "hasTrailingTrivia": true,
                                "hasTrailingNewLine": true,
                                "trailingTrivia": [
                                    {
                                        "kind": "NewLineTrivia",
                                        "text": "\r\n"
                                    }
                                ]
                            }
                        },
                        {
                            "kind": "VariableStatement",
                            "fullStart": 877,
                            "fullEnd": 973,
                            "start": 887,
                            "end": 971,
                            "fullWidth": 96,
                            "width": 84,
                            "modifiers": [],
                            "variableDeclaration": {
                                "kind": "VariableDeclaration",
                                "fullStart": 877,
                                "fullEnd": 970,
                                "start": 887,
                                "end": 970,
                                "fullWidth": 93,
                                "width": 83,
                                "varKeyword": {
                                    "kind": "VarKeyword",
                                    "fullStart": 877,
                                    "fullEnd": 891,
                                    "start": 887,
                                    "end": 890,
                                    "fullWidth": 14,
                                    "width": 3,
                                    "text": "var",
                                    "value": "var",
                                    "valueText": "var",
                                    "hasLeadingTrivia": true,
                                    "hasLeadingNewLine": true,
                                    "hasTrailingTrivia": true,
                                    "leadingTrivia": [
                                        {
                                            "kind": "NewLineTrivia",
                                            "text": "\r\n"
                                        },
                                        {
                                            "kind": "WhitespaceTrivia",
                                            "text": "        "
                                        }
                                    ],
                                    "trailingTrivia": [
                                        {
                                            "kind": "WhitespaceTrivia",
                                            "text": " "
                                        }
                                    ]
                                },
                                "variableDeclarators": [
                                    {
                                        "kind": "VariableDeclarator",
                                        "fullStart": 891,
                                        "fullEnd": 970,
                                        "start": 891,
                                        "end": 970,
                                        "fullWidth": 79,
<<<<<<< HEAD
                                        "width": 79,
                                        "identifier": {
=======
                                        "propertyName": {
>>>>>>> 85e84683
                                            "kind": "IdentifierName",
                                            "fullStart": 891,
                                            "fullEnd": 899,
                                            "start": 891,
                                            "end": 898,
                                            "fullWidth": 8,
                                            "width": 7,
                                            "text": "setFunc",
                                            "value": "setFunc",
                                            "valueText": "setFunc",
                                            "hasTrailingTrivia": true,
                                            "trailingTrivia": [
                                                {
                                                    "kind": "WhitespaceTrivia",
                                                    "text": " "
                                                }
                                            ]
                                        },
                                        "equalsValueClause": {
                                            "kind": "EqualsValueClause",
                                            "fullStart": 899,
                                            "fullEnd": 970,
                                            "start": 899,
                                            "end": 970,
                                            "fullWidth": 71,
                                            "width": 71,
                                            "equalsToken": {
                                                "kind": "EqualsToken",
                                                "fullStart": 899,
                                                "fullEnd": 901,
                                                "start": 899,
                                                "end": 900,
                                                "fullWidth": 2,
                                                "width": 1,
                                                "text": "=",
                                                "value": "=",
                                                "valueText": "=",
                                                "hasTrailingTrivia": true,
                                                "trailingTrivia": [
                                                    {
                                                        "kind": "WhitespaceTrivia",
                                                        "text": " "
                                                    }
                                                ]
                                            },
                                            "value": {
                                                "kind": "FunctionExpression",
                                                "fullStart": 901,
                                                "fullEnd": 970,
                                                "start": 901,
                                                "end": 970,
                                                "fullWidth": 69,
                                                "width": 69,
                                                "functionKeyword": {
                                                    "kind": "FunctionKeyword",
                                                    "fullStart": 901,
                                                    "fullEnd": 910,
                                                    "start": 901,
                                                    "end": 909,
                                                    "fullWidth": 9,
                                                    "width": 8,
                                                    "text": "function",
                                                    "value": "function",
                                                    "valueText": "function",
                                                    "hasTrailingTrivia": true,
                                                    "trailingTrivia": [
                                                        {
                                                            "kind": "WhitespaceTrivia",
                                                            "text": " "
                                                        }
                                                    ]
                                                },
                                                "callSignature": {
                                                    "kind": "CallSignature",
                                                    "fullStart": 910,
                                                    "fullEnd": 918,
                                                    "start": 910,
                                                    "end": 917,
                                                    "fullWidth": 8,
                                                    "width": 7,
                                                    "parameterList": {
                                                        "kind": "ParameterList",
                                                        "fullStart": 910,
                                                        "fullEnd": 918,
                                                        "start": 910,
                                                        "end": 917,
                                                        "fullWidth": 8,
                                                        "width": 7,
                                                        "openParenToken": {
                                                            "kind": "OpenParenToken",
                                                            "fullStart": 910,
                                                            "fullEnd": 911,
                                                            "start": 910,
                                                            "end": 911,
                                                            "fullWidth": 1,
                                                            "width": 1,
                                                            "text": "(",
                                                            "value": "(",
                                                            "valueText": "("
                                                        },
                                                        "parameters": [
                                                            {
                                                                "kind": "Parameter",
                                                                "fullStart": 911,
                                                                "fullEnd": 916,
                                                                "start": 911,
                                                                "end": 916,
                                                                "fullWidth": 5,
                                                                "width": 5,
                                                                "modifiers": [],
                                                                "identifier": {
                                                                    "kind": "IdentifierName",
                                                                    "fullStart": 911,
                                                                    "fullEnd": 916,
                                                                    "start": 911,
                                                                    "end": 916,
                                                                    "fullWidth": 5,
                                                                    "width": 5,
                                                                    "text": "value",
                                                                    "value": "value",
                                                                    "valueText": "value"
                                                                }
                                                            }
                                                        ],
                                                        "closeParenToken": {
                                                            "kind": "CloseParenToken",
                                                            "fullStart": 916,
                                                            "fullEnd": 918,
                                                            "start": 916,
                                                            "end": 917,
                                                            "fullWidth": 2,
                                                            "width": 1,
                                                            "text": ")",
                                                            "value": ")",
                                                            "valueText": ")",
                                                            "hasTrailingTrivia": true,
                                                            "trailingTrivia": [
                                                                {
                                                                    "kind": "WhitespaceTrivia",
                                                                    "text": " "
                                                                }
                                                            ]
                                                        }
                                                    }
                                                },
                                                "block": {
                                                    "kind": "Block",
                                                    "fullStart": 918,
                                                    "fullEnd": 970,
                                                    "start": 918,
                                                    "end": 970,
                                                    "fullWidth": 52,
                                                    "width": 52,
                                                    "openBraceToken": {
                                                        "kind": "OpenBraceToken",
                                                        "fullStart": 918,
                                                        "fullEnd": 921,
                                                        "start": 918,
                                                        "end": 919,
                                                        "fullWidth": 3,
                                                        "width": 1,
                                                        "text": "{",
                                                        "value": "{",
                                                        "valueText": "{",
                                                        "hasTrailingTrivia": true,
                                                        "hasTrailingNewLine": true,
                                                        "trailingTrivia": [
                                                            {
                                                                "kind": "NewLineTrivia",
                                                                "text": "\r\n"
                                                            }
                                                        ]
                                                    },
                                                    "statements": [
                                                        {
                                                            "kind": "ExpressionStatement",
                                                            "fullStart": 921,
                                                            "fullEnd": 961,
                                                            "start": 933,
                                                            "end": 959,
                                                            "fullWidth": 40,
                                                            "width": 26,
                                                            "expression": {
                                                                "kind": "AssignmentExpression",
                                                                "fullStart": 921,
                                                                "fullEnd": 958,
                                                                "start": 933,
                                                                "end": 958,
                                                                "fullWidth": 37,
                                                                "width": 25,
                                                                "left": {
                                                                    "kind": "MemberAccessExpression",
                                                                    "fullStart": 921,
                                                                    "fullEnd": 951,
                                                                    "start": 933,
                                                                    "end": 950,
                                                                    "fullWidth": 30,
                                                                    "width": 17,
                                                                    "expression": {
                                                                        "kind": "IdentifierName",
                                                                        "fullStart": 921,
                                                                        "fullEnd": 936,
                                                                        "start": 933,
                                                                        "end": 936,
                                                                        "fullWidth": 15,
                                                                        "width": 3,
                                                                        "text": "obj",
                                                                        "value": "obj",
                                                                        "valueText": "obj",
                                                                        "hasLeadingTrivia": true,
                                                                        "leadingTrivia": [
                                                                            {
                                                                                "kind": "WhitespaceTrivia",
                                                                                "text": "            "
                                                                            }
                                                                        ]
                                                                    },
                                                                    "dotToken": {
                                                                        "kind": "DotToken",
                                                                        "fullStart": 936,
                                                                        "fullEnd": 937,
                                                                        "start": 936,
                                                                        "end": 937,
                                                                        "fullWidth": 1,
                                                                        "width": 1,
                                                                        "text": ".",
                                                                        "value": ".",
                                                                        "valueText": "."
                                                                    },
                                                                    "name": {
                                                                        "kind": "IdentifierName",
                                                                        "fullStart": 937,
                                                                        "fullEnd": 951,
                                                                        "start": 937,
                                                                        "end": 950,
                                                                        "fullWidth": 14,
                                                                        "width": 13,
                                                                        "text": "verifySetFunc",
                                                                        "value": "verifySetFunc",
                                                                        "valueText": "verifySetFunc",
                                                                        "hasTrailingTrivia": true,
                                                                        "trailingTrivia": [
                                                                            {
                                                                                "kind": "WhitespaceTrivia",
                                                                                "text": " "
                                                                            }
                                                                        ]
                                                                    }
                                                                },
                                                                "operatorToken": {
                                                                    "kind": "EqualsToken",
                                                                    "fullStart": 951,
                                                                    "fullEnd": 953,
                                                                    "start": 951,
                                                                    "end": 952,
                                                                    "fullWidth": 2,
                                                                    "width": 1,
                                                                    "text": "=",
                                                                    "value": "=",
                                                                    "valueText": "=",
                                                                    "hasTrailingTrivia": true,
                                                                    "trailingTrivia": [
                                                                        {
                                                                            "kind": "WhitespaceTrivia",
                                                                            "text": " "
                                                                        }
                                                                    ]
                                                                },
                                                                "right": {
                                                                    "kind": "IdentifierName",
                                                                    "fullStart": 953,
                                                                    "fullEnd": 958,
                                                                    "start": 953,
                                                                    "end": 958,
                                                                    "fullWidth": 5,
                                                                    "width": 5,
                                                                    "text": "value",
                                                                    "value": "value",
                                                                    "valueText": "value"
                                                                }
                                                            },
                                                            "semicolonToken": {
                                                                "kind": "SemicolonToken",
                                                                "fullStart": 958,
                                                                "fullEnd": 961,
                                                                "start": 958,
                                                                "end": 959,
                                                                "fullWidth": 3,
                                                                "width": 1,
                                                                "text": ";",
                                                                "value": ";",
                                                                "valueText": ";",
                                                                "hasTrailingTrivia": true,
                                                                "hasTrailingNewLine": true,
                                                                "trailingTrivia": [
                                                                    {
                                                                        "kind": "NewLineTrivia",
                                                                        "text": "\r\n"
                                                                    }
                                                                ]
                                                            }
                                                        }
                                                    ],
                                                    "closeBraceToken": {
                                                        "kind": "CloseBraceToken",
                                                        "fullStart": 961,
                                                        "fullEnd": 970,
                                                        "start": 969,
                                                        "end": 970,
                                                        "fullWidth": 9,
                                                        "width": 1,
                                                        "text": "}",
                                                        "value": "}",
                                                        "valueText": "}",
                                                        "hasLeadingTrivia": true,
                                                        "leadingTrivia": [
                                                            {
                                                                "kind": "WhitespaceTrivia",
                                                                "text": "        "
                                                            }
                                                        ]
                                                    }
                                                }
                                            }
                                        }
                                    }
                                ]
                            },
                            "semicolonToken": {
                                "kind": "SemicolonToken",
                                "fullStart": 970,
                                "fullEnd": 973,
                                "start": 970,
                                "end": 971,
                                "fullWidth": 3,
                                "width": 1,
                                "text": ";",
                                "value": ";",
                                "valueText": ";",
                                "hasTrailingTrivia": true,
                                "hasTrailingNewLine": true,
                                "trailingTrivia": [
                                    {
                                        "kind": "NewLineTrivia",
                                        "text": "\r\n"
                                    }
                                ]
                            }
                        },
                        {
                            "kind": "ExpressionStatement",
                            "fullStart": 973,
                            "fullEnd": 1152,
                            "start": 983,
                            "end": 1150,
                            "fullWidth": 179,
                            "width": 167,
                            "isIncrementallyUnusable": true,
                            "expression": {
                                "kind": "InvocationExpression",
                                "fullStart": 973,
                                "fullEnd": 1149,
                                "start": 983,
                                "end": 1149,
                                "fullWidth": 176,
                                "width": 166,
                                "isIncrementallyUnusable": true,
                                "expression": {
                                    "kind": "MemberAccessExpression",
                                    "fullStart": 973,
                                    "fullEnd": 1004,
                                    "start": 983,
                                    "end": 1004,
                                    "fullWidth": 31,
                                    "width": 21,
                                    "expression": {
                                        "kind": "IdentifierName",
                                        "fullStart": 973,
                                        "fullEnd": 989,
                                        "start": 983,
                                        "end": 989,
                                        "fullWidth": 16,
                                        "width": 6,
                                        "text": "Object",
                                        "value": "Object",
                                        "valueText": "Object",
                                        "hasLeadingTrivia": true,
                                        "hasLeadingNewLine": true,
                                        "leadingTrivia": [
                                            {
                                                "kind": "NewLineTrivia",
                                                "text": "\r\n"
                                            },
                                            {
                                                "kind": "WhitespaceTrivia",
                                                "text": "        "
                                            }
                                        ]
                                    },
                                    "dotToken": {
                                        "kind": "DotToken",
                                        "fullStart": 989,
                                        "fullEnd": 990,
                                        "start": 989,
                                        "end": 990,
                                        "fullWidth": 1,
                                        "width": 1,
                                        "text": ".",
                                        "value": ".",
                                        "valueText": "."
                                    },
                                    "name": {
                                        "kind": "IdentifierName",
                                        "fullStart": 990,
                                        "fullEnd": 1004,
                                        "start": 990,
                                        "end": 1004,
                                        "fullWidth": 14,
                                        "width": 14,
                                        "text": "defineProperty",
                                        "value": "defineProperty",
                                        "valueText": "defineProperty"
                                    }
                                },
                                "argumentList": {
                                    "kind": "ArgumentList",
                                    "fullStart": 1004,
                                    "fullEnd": 1149,
                                    "start": 1004,
                                    "end": 1149,
                                    "fullWidth": 145,
                                    "width": 145,
                                    "isIncrementallyUnusable": true,
                                    "openParenToken": {
                                        "kind": "OpenParenToken",
                                        "fullStart": 1004,
                                        "fullEnd": 1005,
                                        "start": 1004,
                                        "end": 1005,
                                        "fullWidth": 1,
                                        "width": 1,
                                        "text": "(",
                                        "value": "(",
                                        "valueText": "("
                                    },
                                    "arguments": [
                                        {
                                            "kind": "IdentifierName",
                                            "fullStart": 1005,
                                            "fullEnd": 1008,
                                            "start": 1005,
                                            "end": 1008,
                                            "fullWidth": 3,
                                            "width": 3,
                                            "text": "obj",
                                            "value": "obj",
                                            "valueText": "obj"
                                        },
                                        {
                                            "kind": "CommaToken",
                                            "fullStart": 1008,
                                            "fullEnd": 1010,
                                            "start": 1008,
                                            "end": 1009,
                                            "fullWidth": 2,
                                            "width": 1,
                                            "text": ",",
                                            "value": ",",
                                            "valueText": ",",
                                            "hasTrailingTrivia": true,
                                            "trailingTrivia": [
                                                {
                                                    "kind": "WhitespaceTrivia",
                                                    "text": " "
                                                }
                                            ]
                                        },
                                        {
                                            "kind": "StringLiteral",
                                            "fullStart": 1010,
                                            "fullEnd": 1016,
                                            "start": 1010,
                                            "end": 1016,
                                            "fullWidth": 6,
                                            "width": 6,
                                            "text": "\"prop\"",
                                            "value": "prop",
                                            "valueText": "prop"
                                        },
                                        {
                                            "kind": "CommaToken",
                                            "fullStart": 1016,
                                            "fullEnd": 1018,
                                            "start": 1016,
                                            "end": 1017,
                                            "fullWidth": 2,
                                            "width": 1,
                                            "text": ",",
                                            "value": ",",
                                            "valueText": ",",
                                            "hasTrailingTrivia": true,
                                            "trailingTrivia": [
                                                {
                                                    "kind": "WhitespaceTrivia",
                                                    "text": " "
                                                }
                                            ]
                                        },
                                        {
                                            "kind": "ObjectLiteralExpression",
                                            "fullStart": 1018,
                                            "fullEnd": 1148,
                                            "start": 1018,
                                            "end": 1148,
                                            "fullWidth": 130,
                                            "width": 130,
                                            "isIncrementallyUnusable": true,
                                            "openBraceToken": {
                                                "kind": "OpenBraceToken",
                                                "fullStart": 1018,
                                                "fullEnd": 1021,
                                                "start": 1018,
                                                "end": 1019,
                                                "fullWidth": 3,
                                                "width": 1,
                                                "text": "{",
                                                "value": "{",
                                                "valueText": "{",
                                                "hasTrailingTrivia": true,
                                                "hasTrailingNewLine": true,
                                                "trailingTrivia": [
                                                    {
                                                        "kind": "NewLineTrivia",
                                                        "text": "\r\n"
                                                    }
                                                ]
                                            },
                                            "propertyAssignments": [
                                                {
                                                    "kind": "SimplePropertyAssignment",
                                                    "fullStart": 1021,
                                                    "fullEnd": 1045,
                                                    "start": 1033,
                                                    "end": 1045,
                                                    "fullWidth": 24,
                                                    "width": 12,
                                                    "isIncrementallyUnusable": true,
                                                    "propertyName": {
                                                        "kind": "IdentifierName",
                                                        "fullStart": 1021,
                                                        "fullEnd": 1036,
                                                        "start": 1033,
                                                        "end": 1036,
                                                        "fullWidth": 15,
                                                        "width": 3,
                                                        "text": "get",
                                                        "value": "get",
                                                        "valueText": "get",
                                                        "hasLeadingTrivia": true,
                                                        "leadingTrivia": [
                                                            {
                                                                "kind": "WhitespaceTrivia",
                                                                "text": "            "
                                                            }
                                                        ]
                                                    },
                                                    "colonToken": {
                                                        "kind": "ColonToken",
                                                        "fullStart": 1036,
                                                        "fullEnd": 1038,
                                                        "start": 1036,
                                                        "end": 1037,
                                                        "fullWidth": 2,
                                                        "width": 1,
                                                        "text": ":",
                                                        "value": ":",
                                                        "valueText": ":",
                                                        "hasTrailingTrivia": true,
                                                        "trailingTrivia": [
                                                            {
                                                                "kind": "WhitespaceTrivia",
                                                                "text": " "
                                                            }
                                                        ]
                                                    },
                                                    "expression": {
                                                        "kind": "IdentifierName",
                                                        "fullStart": 1038,
                                                        "fullEnd": 1045,
                                                        "start": 1038,
                                                        "end": 1045,
                                                        "fullWidth": 7,
                                                        "width": 7,
                                                        "text": "getFunc",
                                                        "value": "getFunc",
                                                        "valueText": "getFunc"
                                                    }
                                                },
                                                {
                                                    "kind": "CommaToken",
                                                    "fullStart": 1045,
                                                    "fullEnd": 1048,
                                                    "start": 1045,
                                                    "end": 1046,
                                                    "fullWidth": 3,
                                                    "width": 1,
                                                    "text": ",",
                                                    "value": ",",
                                                    "valueText": ",",
                                                    "hasTrailingTrivia": true,
                                                    "hasTrailingNewLine": true,
                                                    "trailingTrivia": [
                                                        {
                                                            "kind": "NewLineTrivia",
                                                            "text": "\r\n"
                                                        }
                                                    ]
                                                },
                                                {
                                                    "kind": "SimplePropertyAssignment",
                                                    "fullStart": 1048,
                                                    "fullEnd": 1072,
                                                    "start": 1060,
                                                    "end": 1072,
                                                    "fullWidth": 24,
                                                    "width": 12,
                                                    "isIncrementallyUnusable": true,
                                                    "propertyName": {
                                                        "kind": "IdentifierName",
                                                        "fullStart": 1048,
                                                        "fullEnd": 1063,
                                                        "start": 1060,
                                                        "end": 1063,
                                                        "fullWidth": 15,
                                                        "width": 3,
                                                        "text": "set",
                                                        "value": "set",
                                                        "valueText": "set",
                                                        "hasLeadingTrivia": true,
                                                        "leadingTrivia": [
                                                            {
                                                                "kind": "WhitespaceTrivia",
                                                                "text": "            "
                                                            }
                                                        ]
                                                    },
                                                    "colonToken": {
                                                        "kind": "ColonToken",
                                                        "fullStart": 1063,
                                                        "fullEnd": 1065,
                                                        "start": 1063,
                                                        "end": 1064,
                                                        "fullWidth": 2,
                                                        "width": 1,
                                                        "text": ":",
                                                        "value": ":",
                                                        "valueText": ":",
                                                        "hasTrailingTrivia": true,
                                                        "trailingTrivia": [
                                                            {
                                                                "kind": "WhitespaceTrivia",
                                                                "text": " "
                                                            }
                                                        ]
                                                    },
                                                    "expression": {
                                                        "kind": "IdentifierName",
                                                        "fullStart": 1065,
                                                        "fullEnd": 1072,
                                                        "start": 1065,
                                                        "end": 1072,
                                                        "fullWidth": 7,
                                                        "width": 7,
                                                        "text": "setFunc",
                                                        "value": "setFunc",
                                                        "valueText": "setFunc"
                                                    }
                                                },
                                                {
                                                    "kind": "CommaToken",
                                                    "fullStart": 1072,
                                                    "fullEnd": 1075,
                                                    "start": 1072,
                                                    "end": 1073,
                                                    "fullWidth": 3,
                                                    "width": 1,
                                                    "text": ",",
                                                    "value": ",",
                                                    "valueText": ",",
                                                    "hasTrailingTrivia": true,
                                                    "hasTrailingNewLine": true,
                                                    "trailingTrivia": [
                                                        {
                                                            "kind": "NewLineTrivia",
                                                            "text": "\r\n"
                                                        }
                                                    ]
                                                },
                                                {
                                                    "kind": "SimplePropertyAssignment",
                                                    "fullStart": 1075,
                                                    "fullEnd": 1103,
                                                    "start": 1087,
                                                    "end": 1103,
                                                    "fullWidth": 28,
                                                    "width": 16,
                                                    "propertyName": {
                                                        "kind": "IdentifierName",
                                                        "fullStart": 1075,
                                                        "fullEnd": 1097,
                                                        "start": 1087,
                                                        "end": 1097,
                                                        "fullWidth": 22,
                                                        "width": 10,
                                                        "text": "enumerable",
                                                        "value": "enumerable",
                                                        "valueText": "enumerable",
                                                        "hasLeadingTrivia": true,
                                                        "leadingTrivia": [
                                                            {
                                                                "kind": "WhitespaceTrivia",
                                                                "text": "            "
                                                            }
                                                        ]
                                                    },
                                                    "colonToken": {
                                                        "kind": "ColonToken",
                                                        "fullStart": 1097,
                                                        "fullEnd": 1099,
                                                        "start": 1097,
                                                        "end": 1098,
                                                        "fullWidth": 2,
                                                        "width": 1,
                                                        "text": ":",
                                                        "value": ":",
                                                        "valueText": ":",
                                                        "hasTrailingTrivia": true,
                                                        "trailingTrivia": [
                                                            {
                                                                "kind": "WhitespaceTrivia",
                                                                "text": " "
                                                            }
                                                        ]
                                                    },
                                                    "expression": {
                                                        "kind": "TrueKeyword",
                                                        "fullStart": 1099,
                                                        "fullEnd": 1103,
                                                        "start": 1099,
                                                        "end": 1103,
                                                        "fullWidth": 4,
                                                        "width": 4,
                                                        "text": "true",
                                                        "value": true,
                                                        "valueText": "true"
                                                    }
                                                },
                                                {
                                                    "kind": "CommaToken",
                                                    "fullStart": 1103,
                                                    "fullEnd": 1106,
                                                    "start": 1103,
                                                    "end": 1104,
                                                    "fullWidth": 3,
                                                    "width": 1,
                                                    "text": ",",
                                                    "value": ",",
                                                    "valueText": ",",
                                                    "hasTrailingTrivia": true,
                                                    "hasTrailingNewLine": true,
                                                    "trailingTrivia": [
                                                        {
                                                            "kind": "NewLineTrivia",
                                                            "text": "\r\n"
                                                        }
                                                    ]
                                                },
                                                {
                                                    "kind": "SimplePropertyAssignment",
                                                    "fullStart": 1106,
                                                    "fullEnd": 1139,
                                                    "start": 1118,
                                                    "end": 1137,
                                                    "fullWidth": 33,
                                                    "width": 19,
                                                    "propertyName": {
                                                        "kind": "IdentifierName",
                                                        "fullStart": 1106,
                                                        "fullEnd": 1130,
                                                        "start": 1118,
                                                        "end": 1130,
                                                        "fullWidth": 24,
                                                        "width": 12,
                                                        "text": "configurable",
                                                        "value": "configurable",
                                                        "valueText": "configurable",
                                                        "hasLeadingTrivia": true,
                                                        "leadingTrivia": [
                                                            {
                                                                "kind": "WhitespaceTrivia",
                                                                "text": "            "
                                                            }
                                                        ]
                                                    },
                                                    "colonToken": {
                                                        "kind": "ColonToken",
                                                        "fullStart": 1130,
                                                        "fullEnd": 1132,
                                                        "start": 1130,
                                                        "end": 1131,
                                                        "fullWidth": 2,
                                                        "width": 1,
                                                        "text": ":",
                                                        "value": ":",
                                                        "valueText": ":",
                                                        "hasTrailingTrivia": true,
                                                        "trailingTrivia": [
                                                            {
                                                                "kind": "WhitespaceTrivia",
                                                                "text": " "
                                                            }
                                                        ]
                                                    },
                                                    "expression": {
                                                        "kind": "FalseKeyword",
                                                        "fullStart": 1132,
                                                        "fullEnd": 1139,
                                                        "start": 1132,
                                                        "end": 1137,
                                                        "fullWidth": 7,
                                                        "width": 5,
                                                        "text": "false",
                                                        "value": false,
                                                        "valueText": "false",
                                                        "hasTrailingTrivia": true,
                                                        "hasTrailingNewLine": true,
                                                        "trailingTrivia": [
                                                            {
                                                                "kind": "NewLineTrivia",
                                                                "text": "\r\n"
                                                            }
                                                        ]
                                                    }
                                                }
                                            ],
                                            "closeBraceToken": {
                                                "kind": "CloseBraceToken",
                                                "fullStart": 1139,
                                                "fullEnd": 1148,
                                                "start": 1147,
                                                "end": 1148,
                                                "fullWidth": 9,
                                                "width": 1,
                                                "text": "}",
                                                "value": "}",
                                                "valueText": "}",
                                                "hasLeadingTrivia": true,
                                                "leadingTrivia": [
                                                    {
                                                        "kind": "WhitespaceTrivia",
                                                        "text": "        "
                                                    }
                                                ]
                                            }
                                        }
                                    ],
                                    "closeParenToken": {
                                        "kind": "CloseParenToken",
                                        "fullStart": 1148,
                                        "fullEnd": 1149,
                                        "start": 1148,
                                        "end": 1149,
                                        "fullWidth": 1,
                                        "width": 1,
                                        "text": ")",
                                        "value": ")",
                                        "valueText": ")"
                                    }
                                }
                            },
                            "semicolonToken": {
                                "kind": "SemicolonToken",
                                "fullStart": 1149,
                                "fullEnd": 1152,
                                "start": 1149,
                                "end": 1150,
                                "fullWidth": 3,
                                "width": 1,
                                "text": ";",
                                "value": ";",
                                "valueText": ";",
                                "hasTrailingTrivia": true,
                                "hasTrailingNewLine": true,
                                "trailingTrivia": [
                                    {
                                        "kind": "NewLineTrivia",
                                        "text": "\r\n"
                                    }
                                ]
                            }
                        },
                        {
                            "kind": "VariableStatement",
                            "fullStart": 1152,
                            "fullEnd": 1219,
                            "start": 1160,
                            "end": 1217,
                            "fullWidth": 67,
                            "width": 57,
                            "modifiers": [],
                            "variableDeclaration": {
                                "kind": "VariableDeclaration",
                                "fullStart": 1152,
                                "fullEnd": 1216,
                                "start": 1160,
                                "end": 1216,
                                "fullWidth": 64,
                                "width": 56,
                                "varKeyword": {
                                    "kind": "VarKeyword",
                                    "fullStart": 1152,
                                    "fullEnd": 1164,
                                    "start": 1160,
                                    "end": 1163,
                                    "fullWidth": 12,
                                    "width": 3,
                                    "text": "var",
                                    "value": "var",
                                    "valueText": "var",
                                    "hasLeadingTrivia": true,
                                    "hasTrailingTrivia": true,
                                    "leadingTrivia": [
                                        {
                                            "kind": "WhitespaceTrivia",
                                            "text": "        "
                                        }
                                    ],
                                    "trailingTrivia": [
                                        {
                                            "kind": "WhitespaceTrivia",
                                            "text": " "
                                        }
                                    ]
                                },
                                "variableDeclarators": [
                                    {
                                        "kind": "VariableDeclarator",
                                        "fullStart": 1164,
                                        "fullEnd": 1216,
                                        "start": 1164,
                                        "end": 1216,
                                        "fullWidth": 52,
<<<<<<< HEAD
                                        "width": 52,
                                        "identifier": {
=======
                                        "propertyName": {
>>>>>>> 85e84683
                                            "kind": "IdentifierName",
                                            "fullStart": 1164,
                                            "fullEnd": 1170,
                                            "start": 1164,
                                            "end": 1169,
                                            "fullWidth": 6,
                                            "width": 5,
                                            "text": "desc1",
                                            "value": "desc1",
                                            "valueText": "desc1",
                                            "hasTrailingTrivia": true,
                                            "trailingTrivia": [
                                                {
                                                    "kind": "WhitespaceTrivia",
                                                    "text": " "
                                                }
                                            ]
                                        },
                                        "equalsValueClause": {
                                            "kind": "EqualsValueClause",
                                            "fullStart": 1170,
                                            "fullEnd": 1216,
                                            "start": 1170,
                                            "end": 1216,
                                            "fullWidth": 46,
                                            "width": 46,
                                            "equalsToken": {
                                                "kind": "EqualsToken",
                                                "fullStart": 1170,
                                                "fullEnd": 1172,
                                                "start": 1170,
                                                "end": 1171,
                                                "fullWidth": 2,
                                                "width": 1,
                                                "text": "=",
                                                "value": "=",
                                                "valueText": "=",
                                                "hasTrailingTrivia": true,
                                                "trailingTrivia": [
                                                    {
                                                        "kind": "WhitespaceTrivia",
                                                        "text": " "
                                                    }
                                                ]
                                            },
                                            "value": {
                                                "kind": "InvocationExpression",
                                                "fullStart": 1172,
                                                "fullEnd": 1216,
                                                "start": 1172,
                                                "end": 1216,
                                                "fullWidth": 44,
                                                "width": 44,
                                                "expression": {
                                                    "kind": "MemberAccessExpression",
                                                    "fullStart": 1172,
                                                    "fullEnd": 1203,
                                                    "start": 1172,
                                                    "end": 1203,
                                                    "fullWidth": 31,
                                                    "width": 31,
                                                    "expression": {
                                                        "kind": "IdentifierName",
                                                        "fullStart": 1172,
                                                        "fullEnd": 1178,
                                                        "start": 1172,
                                                        "end": 1178,
                                                        "fullWidth": 6,
                                                        "width": 6,
                                                        "text": "Object",
                                                        "value": "Object",
                                                        "valueText": "Object"
                                                    },
                                                    "dotToken": {
                                                        "kind": "DotToken",
                                                        "fullStart": 1178,
                                                        "fullEnd": 1179,
                                                        "start": 1178,
                                                        "end": 1179,
                                                        "fullWidth": 1,
                                                        "width": 1,
                                                        "text": ".",
                                                        "value": ".",
                                                        "valueText": "."
                                                    },
                                                    "name": {
                                                        "kind": "IdentifierName",
                                                        "fullStart": 1179,
                                                        "fullEnd": 1203,
                                                        "start": 1179,
                                                        "end": 1203,
                                                        "fullWidth": 24,
                                                        "width": 24,
                                                        "text": "getOwnPropertyDescriptor",
                                                        "value": "getOwnPropertyDescriptor",
                                                        "valueText": "getOwnPropertyDescriptor"
                                                    }
                                                },
                                                "argumentList": {
                                                    "kind": "ArgumentList",
                                                    "fullStart": 1203,
                                                    "fullEnd": 1216,
                                                    "start": 1203,
                                                    "end": 1216,
                                                    "fullWidth": 13,
                                                    "width": 13,
                                                    "openParenToken": {
                                                        "kind": "OpenParenToken",
                                                        "fullStart": 1203,
                                                        "fullEnd": 1204,
                                                        "start": 1203,
                                                        "end": 1204,
                                                        "fullWidth": 1,
                                                        "width": 1,
                                                        "text": "(",
                                                        "value": "(",
                                                        "valueText": "("
                                                    },
                                                    "arguments": [
                                                        {
                                                            "kind": "IdentifierName",
                                                            "fullStart": 1204,
                                                            "fullEnd": 1207,
                                                            "start": 1204,
                                                            "end": 1207,
                                                            "fullWidth": 3,
                                                            "width": 3,
                                                            "text": "obj",
                                                            "value": "obj",
                                                            "valueText": "obj"
                                                        },
                                                        {
                                                            "kind": "CommaToken",
                                                            "fullStart": 1207,
                                                            "fullEnd": 1209,
                                                            "start": 1207,
                                                            "end": 1208,
                                                            "fullWidth": 2,
                                                            "width": 1,
                                                            "text": ",",
                                                            "value": ",",
                                                            "valueText": ",",
                                                            "hasTrailingTrivia": true,
                                                            "trailingTrivia": [
                                                                {
                                                                    "kind": "WhitespaceTrivia",
                                                                    "text": " "
                                                                }
                                                            ]
                                                        },
                                                        {
                                                            "kind": "StringLiteral",
                                                            "fullStart": 1209,
                                                            "fullEnd": 1215,
                                                            "start": 1209,
                                                            "end": 1215,
                                                            "fullWidth": 6,
                                                            "width": 6,
                                                            "text": "\"prop\"",
                                                            "value": "prop",
                                                            "valueText": "prop"
                                                        }
                                                    ],
                                                    "closeParenToken": {
                                                        "kind": "CloseParenToken",
                                                        "fullStart": 1215,
                                                        "fullEnd": 1216,
                                                        "start": 1215,
                                                        "end": 1216,
                                                        "fullWidth": 1,
                                                        "width": 1,
                                                        "text": ")",
                                                        "value": ")",
                                                        "valueText": ")"
                                                    }
                                                }
                                            }
                                        }
                                    }
                                ]
                            },
                            "semicolonToken": {
                                "kind": "SemicolonToken",
                                "fullStart": 1216,
                                "fullEnd": 1219,
                                "start": 1216,
                                "end": 1217,
                                "fullWidth": 3,
                                "width": 1,
                                "text": ";",
                                "value": ";",
                                "valueText": ";",
                                "hasTrailingTrivia": true,
                                "hasTrailingNewLine": true,
                                "trailingTrivia": [
                                    {
                                        "kind": "NewLineTrivia",
                                        "text": "\r\n"
                                    }
                                ]
                            }
                        },
                        {
                            "kind": "TryStatement",
                            "fullStart": 1219,
                            "fullEnd": 1695,
                            "start": 1229,
                            "end": 1693,
                            "fullWidth": 476,
                            "width": 464,
                            "tryKeyword": {
                                "kind": "TryKeyword",
                                "fullStart": 1219,
                                "fullEnd": 1233,
                                "start": 1229,
                                "end": 1232,
                                "fullWidth": 14,
                                "width": 3,
                                "text": "try",
                                "value": "try",
                                "valueText": "try",
                                "hasLeadingTrivia": true,
                                "hasLeadingNewLine": true,
                                "hasTrailingTrivia": true,
                                "leadingTrivia": [
                                    {
                                        "kind": "NewLineTrivia",
                                        "text": "\r\n"
                                    },
                                    {
                                        "kind": "WhitespaceTrivia",
                                        "text": "        "
                                    }
                                ],
                                "trailingTrivia": [
                                    {
                                        "kind": "WhitespaceTrivia",
                                        "text": " "
                                    }
                                ]
                            },
                            "block": {
                                "kind": "Block",
                                "fullStart": 1233,
                                "fullEnd": 1371,
                                "start": 1233,
                                "end": 1370,
                                "fullWidth": 138,
                                "width": 137,
                                "openBraceToken": {
                                    "kind": "OpenBraceToken",
                                    "fullStart": 1233,
                                    "fullEnd": 1236,
                                    "start": 1233,
                                    "end": 1234,
                                    "fullWidth": 3,
                                    "width": 1,
                                    "text": "{",
                                    "value": "{",
                                    "valueText": "{",
                                    "hasTrailingTrivia": true,
                                    "hasTrailingNewLine": true,
                                    "trailingTrivia": [
                                        {
                                            "kind": "NewLineTrivia",
                                            "text": "\r\n"
                                        }
                                    ]
                                },
                                "statements": [
                                    {
                                        "kind": "ExpressionStatement",
                                        "fullStart": 1236,
                                        "fullEnd": 1332,
                                        "start": 1248,
                                        "end": 1330,
                                        "fullWidth": 96,
                                        "width": 82,
                                        "expression": {
                                            "kind": "InvocationExpression",
                                            "fullStart": 1236,
                                            "fullEnd": 1329,
                                            "start": 1248,
                                            "end": 1329,
                                            "fullWidth": 93,
                                            "width": 81,
                                            "expression": {
                                                "kind": "MemberAccessExpression",
                                                "fullStart": 1236,
                                                "fullEnd": 1269,
                                                "start": 1248,
                                                "end": 1269,
                                                "fullWidth": 33,
                                                "width": 21,
                                                "expression": {
                                                    "kind": "IdentifierName",
                                                    "fullStart": 1236,
                                                    "fullEnd": 1254,
                                                    "start": 1248,
                                                    "end": 1254,
                                                    "fullWidth": 18,
                                                    "width": 6,
                                                    "text": "Object",
                                                    "value": "Object",
                                                    "valueText": "Object",
                                                    "hasLeadingTrivia": true,
                                                    "leadingTrivia": [
                                                        {
                                                            "kind": "WhitespaceTrivia",
                                                            "text": "            "
                                                        }
                                                    ]
                                                },
                                                "dotToken": {
                                                    "kind": "DotToken",
                                                    "fullStart": 1254,
                                                    "fullEnd": 1255,
                                                    "start": 1254,
                                                    "end": 1255,
                                                    "fullWidth": 1,
                                                    "width": 1,
                                                    "text": ".",
                                                    "value": ".",
                                                    "valueText": "."
                                                },
                                                "name": {
                                                    "kind": "IdentifierName",
                                                    "fullStart": 1255,
                                                    "fullEnd": 1269,
                                                    "start": 1255,
                                                    "end": 1269,
                                                    "fullWidth": 14,
                                                    "width": 14,
                                                    "text": "defineProperty",
                                                    "value": "defineProperty",
                                                    "valueText": "defineProperty"
                                                }
                                            },
                                            "argumentList": {
                                                "kind": "ArgumentList",
                                                "fullStart": 1269,
                                                "fullEnd": 1329,
                                                "start": 1269,
                                                "end": 1329,
                                                "fullWidth": 60,
                                                "width": 60,
                                                "openParenToken": {
                                                    "kind": "OpenParenToken",
                                                    "fullStart": 1269,
                                                    "fullEnd": 1270,
                                                    "start": 1269,
                                                    "end": 1270,
                                                    "fullWidth": 1,
                                                    "width": 1,
                                                    "text": "(",
                                                    "value": "(",
                                                    "valueText": "("
                                                },
                                                "arguments": [
                                                    {
                                                        "kind": "IdentifierName",
                                                        "fullStart": 1270,
                                                        "fullEnd": 1273,
                                                        "start": 1270,
                                                        "end": 1273,
                                                        "fullWidth": 3,
                                                        "width": 3,
                                                        "text": "obj",
                                                        "value": "obj",
                                                        "valueText": "obj"
                                                    },
                                                    {
                                                        "kind": "CommaToken",
                                                        "fullStart": 1273,
                                                        "fullEnd": 1275,
                                                        "start": 1273,
                                                        "end": 1274,
                                                        "fullWidth": 2,
                                                        "width": 1,
                                                        "text": ",",
                                                        "value": ",",
                                                        "valueText": ",",
                                                        "hasTrailingTrivia": true,
                                                        "trailingTrivia": [
                                                            {
                                                                "kind": "WhitespaceTrivia",
                                                                "text": " "
                                                            }
                                                        ]
                                                    },
                                                    {
                                                        "kind": "StringLiteral",
                                                        "fullStart": 1275,
                                                        "fullEnd": 1281,
                                                        "start": 1275,
                                                        "end": 1281,
                                                        "fullWidth": 6,
                                                        "width": 6,
                                                        "text": "\"prop\"",
                                                        "value": "prop",
                                                        "valueText": "prop"
                                                    },
                                                    {
                                                        "kind": "CommaToken",
                                                        "fullStart": 1281,
                                                        "fullEnd": 1283,
                                                        "start": 1281,
                                                        "end": 1282,
                                                        "fullWidth": 2,
                                                        "width": 1,
                                                        "text": ",",
                                                        "value": ",",
                                                        "valueText": ",",
                                                        "hasTrailingTrivia": true,
                                                        "trailingTrivia": [
                                                            {
                                                                "kind": "WhitespaceTrivia",
                                                                "text": " "
                                                            }
                                                        ]
                                                    },
                                                    {
                                                        "kind": "ObjectLiteralExpression",
                                                        "fullStart": 1283,
                                                        "fullEnd": 1328,
                                                        "start": 1283,
                                                        "end": 1328,
                                                        "fullWidth": 45,
                                                        "width": 45,
                                                        "openBraceToken": {
                                                            "kind": "OpenBraceToken",
                                                            "fullStart": 1283,
                                                            "fullEnd": 1286,
                                                            "start": 1283,
                                                            "end": 1284,
                                                            "fullWidth": 3,
                                                            "width": 1,
                                                            "text": "{",
                                                            "value": "{",
                                                            "valueText": "{",
                                                            "hasTrailingTrivia": true,
                                                            "hasTrailingNewLine": true,
                                                            "trailingTrivia": [
                                                                {
                                                                    "kind": "NewLineTrivia",
                                                                    "text": "\r\n"
                                                                }
                                                            ]
                                                        },
                                                        "propertyAssignments": [
                                                            {
                                                                "kind": "SimplePropertyAssignment",
                                                                "fullStart": 1286,
                                                                "fullEnd": 1315,
                                                                "start": 1302,
                                                                "end": 1313,
                                                                "fullWidth": 29,
                                                                "width": 11,
                                                                "propertyName": {
                                                                    "kind": "IdentifierName",
                                                                    "fullStart": 1286,
                                                                    "fullEnd": 1307,
                                                                    "start": 1302,
                                                                    "end": 1307,
                                                                    "fullWidth": 21,
                                                                    "width": 5,
                                                                    "text": "value",
                                                                    "value": "value",
                                                                    "valueText": "value",
                                                                    "hasLeadingTrivia": true,
                                                                    "leadingTrivia": [
                                                                        {
                                                                            "kind": "WhitespaceTrivia",
                                                                            "text": "                "
                                                                        }
                                                                    ]
                                                                },
                                                                "colonToken": {
                                                                    "kind": "ColonToken",
                                                                    "fullStart": 1307,
                                                                    "fullEnd": 1309,
                                                                    "start": 1307,
                                                                    "end": 1308,
                                                                    "fullWidth": 2,
                                                                    "width": 1,
                                                                    "text": ":",
                                                                    "value": ":",
                                                                    "valueText": ":",
                                                                    "hasTrailingTrivia": true,
                                                                    "trailingTrivia": [
                                                                        {
                                                                            "kind": "WhitespaceTrivia",
                                                                            "text": " "
                                                                        }
                                                                    ]
                                                                },
                                                                "expression": {
                                                                    "kind": "NumericLiteral",
                                                                    "fullStart": 1309,
                                                                    "fullEnd": 1315,
                                                                    "start": 1309,
                                                                    "end": 1313,
                                                                    "fullWidth": 6,
                                                                    "width": 4,
                                                                    "text": "1001",
                                                                    "value": 1001,
                                                                    "valueText": "1001",
                                                                    "hasTrailingTrivia": true,
                                                                    "hasTrailingNewLine": true,
                                                                    "trailingTrivia": [
                                                                        {
                                                                            "kind": "NewLineTrivia",
                                                                            "text": "\r\n"
                                                                        }
                                                                    ]
                                                                }
                                                            }
                                                        ],
                                                        "closeBraceToken": {
                                                            "kind": "CloseBraceToken",
                                                            "fullStart": 1315,
                                                            "fullEnd": 1328,
                                                            "start": 1327,
                                                            "end": 1328,
                                                            "fullWidth": 13,
                                                            "width": 1,
                                                            "text": "}",
                                                            "value": "}",
                                                            "valueText": "}",
                                                            "hasLeadingTrivia": true,
                                                            "leadingTrivia": [
                                                                {
                                                                    "kind": "WhitespaceTrivia",
                                                                    "text": "            "
                                                                }
                                                            ]
                                                        }
                                                    }
                                                ],
                                                "closeParenToken": {
                                                    "kind": "CloseParenToken",
                                                    "fullStart": 1328,
                                                    "fullEnd": 1329,
                                                    "start": 1328,
                                                    "end": 1329,
                                                    "fullWidth": 1,
                                                    "width": 1,
                                                    "text": ")",
                                                    "value": ")",
                                                    "valueText": ")"
                                                }
                                            }
                                        },
                                        "semicolonToken": {
                                            "kind": "SemicolonToken",
                                            "fullStart": 1329,
                                            "fullEnd": 1332,
                                            "start": 1329,
                                            "end": 1330,
                                            "fullWidth": 3,
                                            "width": 1,
                                            "text": ";",
                                            "value": ";",
                                            "valueText": ";",
                                            "hasTrailingTrivia": true,
                                            "hasTrailingNewLine": true,
                                            "trailingTrivia": [
                                                {
                                                    "kind": "NewLineTrivia",
                                                    "text": "\r\n"
                                                }
                                            ]
                                        }
                                    },
                                    {
                                        "kind": "ReturnStatement",
                                        "fullStart": 1332,
                                        "fullEnd": 1361,
                                        "start": 1346,
                                        "end": 1359,
                                        "fullWidth": 29,
                                        "width": 13,
                                        "returnKeyword": {
                                            "kind": "ReturnKeyword",
                                            "fullStart": 1332,
                                            "fullEnd": 1353,
                                            "start": 1346,
                                            "end": 1352,
                                            "fullWidth": 21,
                                            "width": 6,
                                            "text": "return",
                                            "value": "return",
                                            "valueText": "return",
                                            "hasLeadingTrivia": true,
                                            "hasLeadingNewLine": true,
                                            "hasTrailingTrivia": true,
                                            "leadingTrivia": [
                                                {
                                                    "kind": "NewLineTrivia",
                                                    "text": "\r\n"
                                                },
                                                {
                                                    "kind": "WhitespaceTrivia",
                                                    "text": "            "
                                                }
                                            ],
                                            "trailingTrivia": [
                                                {
                                                    "kind": "WhitespaceTrivia",
                                                    "text": " "
                                                }
                                            ]
                                        },
                                        "expression": {
                                            "kind": "FalseKeyword",
                                            "fullStart": 1353,
                                            "fullEnd": 1358,
                                            "start": 1353,
                                            "end": 1358,
                                            "fullWidth": 5,
                                            "width": 5,
                                            "text": "false",
                                            "value": false,
                                            "valueText": "false"
                                        },
                                        "semicolonToken": {
                                            "kind": "SemicolonToken",
                                            "fullStart": 1358,
                                            "fullEnd": 1361,
                                            "start": 1358,
                                            "end": 1359,
                                            "fullWidth": 3,
                                            "width": 1,
                                            "text": ";",
                                            "value": ";",
                                            "valueText": ";",
                                            "hasTrailingTrivia": true,
                                            "hasTrailingNewLine": true,
                                            "trailingTrivia": [
                                                {
                                                    "kind": "NewLineTrivia",
                                                    "text": "\r\n"
                                                }
                                            ]
                                        }
                                    }
                                ],
                                "closeBraceToken": {
                                    "kind": "CloseBraceToken",
                                    "fullStart": 1361,
                                    "fullEnd": 1371,
                                    "start": 1369,
                                    "end": 1370,
                                    "fullWidth": 10,
                                    "width": 1,
                                    "text": "}",
                                    "value": "}",
                                    "valueText": "}",
                                    "hasLeadingTrivia": true,
                                    "hasTrailingTrivia": true,
                                    "leadingTrivia": [
                                        {
                                            "kind": "WhitespaceTrivia",
                                            "text": "        "
                                        }
                                    ],
                                    "trailingTrivia": [
                                        {
                                            "kind": "WhitespaceTrivia",
                                            "text": " "
                                        }
                                    ]
                                }
                            },
                            "catchClause": {
                                "kind": "CatchClause",
                                "fullStart": 1371,
                                "fullEnd": 1695,
                                "start": 1371,
                                "end": 1693,
                                "fullWidth": 324,
                                "width": 322,
                                "catchKeyword": {
                                    "kind": "CatchKeyword",
                                    "fullStart": 1371,
                                    "fullEnd": 1377,
                                    "start": 1371,
                                    "end": 1376,
                                    "fullWidth": 6,
                                    "width": 5,
                                    "text": "catch",
                                    "value": "catch",
                                    "valueText": "catch",
                                    "hasTrailingTrivia": true,
                                    "trailingTrivia": [
                                        {
                                            "kind": "WhitespaceTrivia",
                                            "text": " "
                                        }
                                    ]
                                },
                                "openParenToken": {
                                    "kind": "OpenParenToken",
                                    "fullStart": 1377,
                                    "fullEnd": 1378,
                                    "start": 1377,
                                    "end": 1378,
                                    "fullWidth": 1,
                                    "width": 1,
                                    "text": "(",
                                    "value": "(",
                                    "valueText": "("
                                },
                                "identifier": {
                                    "kind": "IdentifierName",
                                    "fullStart": 1378,
                                    "fullEnd": 1379,
                                    "start": 1378,
                                    "end": 1379,
                                    "fullWidth": 1,
                                    "width": 1,
                                    "text": "e",
                                    "value": "e",
                                    "valueText": "e"
                                },
                                "closeParenToken": {
                                    "kind": "CloseParenToken",
                                    "fullStart": 1379,
                                    "fullEnd": 1381,
                                    "start": 1379,
                                    "end": 1380,
                                    "fullWidth": 2,
                                    "width": 1,
                                    "text": ")",
                                    "value": ")",
                                    "valueText": ")",
                                    "hasTrailingTrivia": true,
                                    "trailingTrivia": [
                                        {
                                            "kind": "WhitespaceTrivia",
                                            "text": " "
                                        }
                                    ]
                                },
                                "block": {
                                    "kind": "Block",
                                    "fullStart": 1381,
                                    "fullEnd": 1695,
                                    "start": 1381,
                                    "end": 1693,
                                    "fullWidth": 314,
                                    "width": 312,
                                    "openBraceToken": {
                                        "kind": "OpenBraceToken",
                                        "fullStart": 1381,
                                        "fullEnd": 1384,
                                        "start": 1381,
                                        "end": 1382,
                                        "fullWidth": 3,
                                        "width": 1,
                                        "text": "{",
                                        "value": "{",
                                        "valueText": "{",
                                        "hasTrailingTrivia": true,
                                        "hasTrailingNewLine": true,
                                        "trailingTrivia": [
                                            {
                                                "kind": "NewLineTrivia",
                                                "text": "\r\n"
                                            }
                                        ]
                                    },
                                    "statements": [
                                        {
                                            "kind": "VariableStatement",
                                            "fullStart": 1384,
                                            "fullEnd": 1455,
                                            "start": 1396,
                                            "end": 1453,
                                            "fullWidth": 71,
                                            "width": 57,
                                            "modifiers": [],
                                            "variableDeclaration": {
                                                "kind": "VariableDeclaration",
                                                "fullStart": 1384,
                                                "fullEnd": 1452,
                                                "start": 1396,
                                                "end": 1452,
                                                "fullWidth": 68,
                                                "width": 56,
                                                "varKeyword": {
                                                    "kind": "VarKeyword",
                                                    "fullStart": 1384,
                                                    "fullEnd": 1400,
                                                    "start": 1396,
                                                    "end": 1399,
                                                    "fullWidth": 16,
                                                    "width": 3,
                                                    "text": "var",
                                                    "value": "var",
                                                    "valueText": "var",
                                                    "hasLeadingTrivia": true,
                                                    "hasTrailingTrivia": true,
                                                    "leadingTrivia": [
                                                        {
                                                            "kind": "WhitespaceTrivia",
                                                            "text": "            "
                                                        }
                                                    ],
                                                    "trailingTrivia": [
                                                        {
                                                            "kind": "WhitespaceTrivia",
                                                            "text": " "
                                                        }
                                                    ]
                                                },
                                                "variableDeclarators": [
                                                    {
                                                        "kind": "VariableDeclarator",
                                                        "fullStart": 1400,
                                                        "fullEnd": 1452,
                                                        "start": 1400,
                                                        "end": 1452,
                                                        "fullWidth": 52,
<<<<<<< HEAD
                                                        "width": 52,
                                                        "identifier": {
=======
                                                        "propertyName": {
>>>>>>> 85e84683
                                                            "kind": "IdentifierName",
                                                            "fullStart": 1400,
                                                            "fullEnd": 1406,
                                                            "start": 1400,
                                                            "end": 1405,
                                                            "fullWidth": 6,
                                                            "width": 5,
                                                            "text": "desc2",
                                                            "value": "desc2",
                                                            "valueText": "desc2",
                                                            "hasTrailingTrivia": true,
                                                            "trailingTrivia": [
                                                                {
                                                                    "kind": "WhitespaceTrivia",
                                                                    "text": " "
                                                                }
                                                            ]
                                                        },
                                                        "equalsValueClause": {
                                                            "kind": "EqualsValueClause",
                                                            "fullStart": 1406,
                                                            "fullEnd": 1452,
                                                            "start": 1406,
                                                            "end": 1452,
                                                            "fullWidth": 46,
                                                            "width": 46,
                                                            "equalsToken": {
                                                                "kind": "EqualsToken",
                                                                "fullStart": 1406,
                                                                "fullEnd": 1408,
                                                                "start": 1406,
                                                                "end": 1407,
                                                                "fullWidth": 2,
                                                                "width": 1,
                                                                "text": "=",
                                                                "value": "=",
                                                                "valueText": "=",
                                                                "hasTrailingTrivia": true,
                                                                "trailingTrivia": [
                                                                    {
                                                                        "kind": "WhitespaceTrivia",
                                                                        "text": " "
                                                                    }
                                                                ]
                                                            },
                                                            "value": {
                                                                "kind": "InvocationExpression",
                                                                "fullStart": 1408,
                                                                "fullEnd": 1452,
                                                                "start": 1408,
                                                                "end": 1452,
                                                                "fullWidth": 44,
                                                                "width": 44,
                                                                "expression": {
                                                                    "kind": "MemberAccessExpression",
                                                                    "fullStart": 1408,
                                                                    "fullEnd": 1439,
                                                                    "start": 1408,
                                                                    "end": 1439,
                                                                    "fullWidth": 31,
                                                                    "width": 31,
                                                                    "expression": {
                                                                        "kind": "IdentifierName",
                                                                        "fullStart": 1408,
                                                                        "fullEnd": 1414,
                                                                        "start": 1408,
                                                                        "end": 1414,
                                                                        "fullWidth": 6,
                                                                        "width": 6,
                                                                        "text": "Object",
                                                                        "value": "Object",
                                                                        "valueText": "Object"
                                                                    },
                                                                    "dotToken": {
                                                                        "kind": "DotToken",
                                                                        "fullStart": 1414,
                                                                        "fullEnd": 1415,
                                                                        "start": 1414,
                                                                        "end": 1415,
                                                                        "fullWidth": 1,
                                                                        "width": 1,
                                                                        "text": ".",
                                                                        "value": ".",
                                                                        "valueText": "."
                                                                    },
                                                                    "name": {
                                                                        "kind": "IdentifierName",
                                                                        "fullStart": 1415,
                                                                        "fullEnd": 1439,
                                                                        "start": 1415,
                                                                        "end": 1439,
                                                                        "fullWidth": 24,
                                                                        "width": 24,
                                                                        "text": "getOwnPropertyDescriptor",
                                                                        "value": "getOwnPropertyDescriptor",
                                                                        "valueText": "getOwnPropertyDescriptor"
                                                                    }
                                                                },
                                                                "argumentList": {
                                                                    "kind": "ArgumentList",
                                                                    "fullStart": 1439,
                                                                    "fullEnd": 1452,
                                                                    "start": 1439,
                                                                    "end": 1452,
                                                                    "fullWidth": 13,
                                                                    "width": 13,
                                                                    "openParenToken": {
                                                                        "kind": "OpenParenToken",
                                                                        "fullStart": 1439,
                                                                        "fullEnd": 1440,
                                                                        "start": 1439,
                                                                        "end": 1440,
                                                                        "fullWidth": 1,
                                                                        "width": 1,
                                                                        "text": "(",
                                                                        "value": "(",
                                                                        "valueText": "("
                                                                    },
                                                                    "arguments": [
                                                                        {
                                                                            "kind": "IdentifierName",
                                                                            "fullStart": 1440,
                                                                            "fullEnd": 1443,
                                                                            "start": 1440,
                                                                            "end": 1443,
                                                                            "fullWidth": 3,
                                                                            "width": 3,
                                                                            "text": "obj",
                                                                            "value": "obj",
                                                                            "valueText": "obj"
                                                                        },
                                                                        {
                                                                            "kind": "CommaToken",
                                                                            "fullStart": 1443,
                                                                            "fullEnd": 1445,
                                                                            "start": 1443,
                                                                            "end": 1444,
                                                                            "fullWidth": 2,
                                                                            "width": 1,
                                                                            "text": ",",
                                                                            "value": ",",
                                                                            "valueText": ",",
                                                                            "hasTrailingTrivia": true,
                                                                            "trailingTrivia": [
                                                                                {
                                                                                    "kind": "WhitespaceTrivia",
                                                                                    "text": " "
                                                                                }
                                                                            ]
                                                                        },
                                                                        {
                                                                            "kind": "StringLiteral",
                                                                            "fullStart": 1445,
                                                                            "fullEnd": 1451,
                                                                            "start": 1445,
                                                                            "end": 1451,
                                                                            "fullWidth": 6,
                                                                            "width": 6,
                                                                            "text": "\"prop\"",
                                                                            "value": "prop",
                                                                            "valueText": "prop"
                                                                        }
                                                                    ],
                                                                    "closeParenToken": {
                                                                        "kind": "CloseParenToken",
                                                                        "fullStart": 1451,
                                                                        "fullEnd": 1452,
                                                                        "start": 1451,
                                                                        "end": 1452,
                                                                        "fullWidth": 1,
                                                                        "width": 1,
                                                                        "text": ")",
                                                                        "value": ")",
                                                                        "valueText": ")"
                                                                    }
                                                                }
                                                            }
                                                        }
                                                    }
                                                ]
                                            },
                                            "semicolonToken": {
                                                "kind": "SemicolonToken",
                                                "fullStart": 1452,
                                                "fullEnd": 1455,
                                                "start": 1452,
                                                "end": 1453,
                                                "fullWidth": 3,
                                                "width": 1,
                                                "text": ";",
                                                "value": ";",
                                                "valueText": ";",
                                                "hasTrailingTrivia": true,
                                                "hasTrailingNewLine": true,
                                                "trailingTrivia": [
                                                    {
                                                        "kind": "NewLineTrivia",
                                                        "text": "\r\n"
                                                    }
                                                ]
                                            }
                                        },
                                        {
                                            "kind": "ReturnStatement",
                                            "fullStart": 1455,
                                            "fullEnd": 1684,
                                            "start": 1469,
                                            "end": 1682,
                                            "fullWidth": 229,
                                            "width": 213,
                                            "returnKeyword": {
                                                "kind": "ReturnKeyword",
                                                "fullStart": 1455,
                                                "fullEnd": 1476,
                                                "start": 1469,
                                                "end": 1475,
                                                "fullWidth": 21,
                                                "width": 6,
                                                "text": "return",
                                                "value": "return",
                                                "valueText": "return",
                                                "hasLeadingTrivia": true,
                                                "hasLeadingNewLine": true,
                                                "hasTrailingTrivia": true,
                                                "leadingTrivia": [
                                                    {
                                                        "kind": "NewLineTrivia",
                                                        "text": "\r\n"
                                                    },
                                                    {
                                                        "kind": "WhitespaceTrivia",
                                                        "text": "            "
                                                    }
                                                ],
                                                "trailingTrivia": [
                                                    {
                                                        "kind": "WhitespaceTrivia",
                                                        "text": " "
                                                    }
                                                ]
                                            },
                                            "expression": {
                                                "kind": "LogicalAndExpression",
                                                "fullStart": 1476,
                                                "fullEnd": 1681,
                                                "start": 1476,
                                                "end": 1681,
                                                "fullWidth": 205,
                                                "width": 205,
                                                "left": {
                                                    "kind": "LogicalAndExpression",
                                                    "fullStart": 1476,
                                                    "fullEnd": 1564,
                                                    "start": 1476,
                                                    "end": 1563,
                                                    "fullWidth": 88,
                                                    "width": 87,
                                                    "left": {
                                                        "kind": "LogicalAndExpression",
                                                        "fullStart": 1476,
                                                        "fullEnd": 1538,
                                                        "start": 1476,
                                                        "end": 1537,
                                                        "fullWidth": 62,
                                                        "width": 61,
                                                        "left": {
                                                            "kind": "InvocationExpression",
                                                            "fullStart": 1476,
                                                            "fullEnd": 1504,
                                                            "start": 1476,
                                                            "end": 1503,
                                                            "fullWidth": 28,
                                                            "width": 27,
                                                            "expression": {
                                                                "kind": "MemberAccessExpression",
                                                                "fullStart": 1476,
                                                                "fullEnd": 1496,
                                                                "start": 1476,
                                                                "end": 1496,
                                                                "fullWidth": 20,
                                                                "width": 20,
                                                                "expression": {
                                                                    "kind": "IdentifierName",
                                                                    "fullStart": 1476,
                                                                    "fullEnd": 1481,
                                                                    "start": 1476,
                                                                    "end": 1481,
                                                                    "fullWidth": 5,
                                                                    "width": 5,
                                                                    "text": "desc1",
                                                                    "value": "desc1",
                                                                    "valueText": "desc1"
                                                                },
                                                                "dotToken": {
                                                                    "kind": "DotToken",
                                                                    "fullStart": 1481,
                                                                    "fullEnd": 1482,
                                                                    "start": 1481,
                                                                    "end": 1482,
                                                                    "fullWidth": 1,
                                                                    "width": 1,
                                                                    "text": ".",
                                                                    "value": ".",
                                                                    "valueText": "."
                                                                },
                                                                "name": {
                                                                    "kind": "IdentifierName",
                                                                    "fullStart": 1482,
                                                                    "fullEnd": 1496,
                                                                    "start": 1482,
                                                                    "end": 1496,
                                                                    "fullWidth": 14,
                                                                    "width": 14,
                                                                    "text": "hasOwnProperty",
                                                                    "value": "hasOwnProperty",
                                                                    "valueText": "hasOwnProperty"
                                                                }
                                                            },
                                                            "argumentList": {
                                                                "kind": "ArgumentList",
                                                                "fullStart": 1496,
                                                                "fullEnd": 1504,
                                                                "start": 1496,
                                                                "end": 1503,
                                                                "fullWidth": 8,
                                                                "width": 7,
                                                                "openParenToken": {
                                                                    "kind": "OpenParenToken",
                                                                    "fullStart": 1496,
                                                                    "fullEnd": 1497,
                                                                    "start": 1496,
                                                                    "end": 1497,
                                                                    "fullWidth": 1,
                                                                    "width": 1,
                                                                    "text": "(",
                                                                    "value": "(",
                                                                    "valueText": "("
                                                                },
                                                                "arguments": [
                                                                    {
                                                                        "kind": "StringLiteral",
                                                                        "fullStart": 1497,
                                                                        "fullEnd": 1502,
                                                                        "start": 1497,
                                                                        "end": 1502,
                                                                        "fullWidth": 5,
                                                                        "width": 5,
                                                                        "text": "\"get\"",
                                                                        "value": "get",
                                                                        "valueText": "get"
                                                                    }
                                                                ],
                                                                "closeParenToken": {
                                                                    "kind": "CloseParenToken",
                                                                    "fullStart": 1502,
                                                                    "fullEnd": 1504,
                                                                    "start": 1502,
                                                                    "end": 1503,
                                                                    "fullWidth": 2,
                                                                    "width": 1,
                                                                    "text": ")",
                                                                    "value": ")",
                                                                    "valueText": ")",
                                                                    "hasTrailingTrivia": true,
                                                                    "trailingTrivia": [
                                                                        {
                                                                            "kind": "WhitespaceTrivia",
                                                                            "text": " "
                                                                        }
                                                                    ]
                                                                }
                                                            }
                                                        },
                                                        "operatorToken": {
                                                            "kind": "AmpersandAmpersandToken",
                                                            "fullStart": 1504,
                                                            "fullEnd": 1507,
                                                            "start": 1504,
                                                            "end": 1506,
                                                            "fullWidth": 3,
                                                            "width": 2,
                                                            "text": "&&",
                                                            "value": "&&",
                                                            "valueText": "&&",
                                                            "hasTrailingTrivia": true,
                                                            "trailingTrivia": [
                                                                {
                                                                    "kind": "WhitespaceTrivia",
                                                                    "text": " "
                                                                }
                                                            ]
                                                        },
                                                        "right": {
                                                            "kind": "LogicalNotExpression",
                                                            "fullStart": 1507,
                                                            "fullEnd": 1538,
                                                            "start": 1507,
                                                            "end": 1537,
                                                            "fullWidth": 31,
                                                            "width": 30,
                                                            "operatorToken": {
                                                                "kind": "ExclamationToken",
                                                                "fullStart": 1507,
                                                                "fullEnd": 1508,
                                                                "start": 1507,
                                                                "end": 1508,
                                                                "fullWidth": 1,
                                                                "width": 1,
                                                                "text": "!",
                                                                "value": "!",
                                                                "valueText": "!"
                                                            },
                                                            "operand": {
                                                                "kind": "InvocationExpression",
                                                                "fullStart": 1508,
                                                                "fullEnd": 1538,
                                                                "start": 1508,
                                                                "end": 1537,
                                                                "fullWidth": 30,
                                                                "width": 29,
                                                                "expression": {
                                                                    "kind": "MemberAccessExpression",
                                                                    "fullStart": 1508,
                                                                    "fullEnd": 1528,
                                                                    "start": 1508,
                                                                    "end": 1528,
                                                                    "fullWidth": 20,
                                                                    "width": 20,
                                                                    "expression": {
                                                                        "kind": "IdentifierName",
                                                                        "fullStart": 1508,
                                                                        "fullEnd": 1513,
                                                                        "start": 1508,
                                                                        "end": 1513,
                                                                        "fullWidth": 5,
                                                                        "width": 5,
                                                                        "text": "desc2",
                                                                        "value": "desc2",
                                                                        "valueText": "desc2"
                                                                    },
                                                                    "dotToken": {
                                                                        "kind": "DotToken",
                                                                        "fullStart": 1513,
                                                                        "fullEnd": 1514,
                                                                        "start": 1513,
                                                                        "end": 1514,
                                                                        "fullWidth": 1,
                                                                        "width": 1,
                                                                        "text": ".",
                                                                        "value": ".",
                                                                        "valueText": "."
                                                                    },
                                                                    "name": {
                                                                        "kind": "IdentifierName",
                                                                        "fullStart": 1514,
                                                                        "fullEnd": 1528,
                                                                        "start": 1514,
                                                                        "end": 1528,
                                                                        "fullWidth": 14,
                                                                        "width": 14,
                                                                        "text": "hasOwnProperty",
                                                                        "value": "hasOwnProperty",
                                                                        "valueText": "hasOwnProperty"
                                                                    }
                                                                },
                                                                "argumentList": {
                                                                    "kind": "ArgumentList",
                                                                    "fullStart": 1528,
                                                                    "fullEnd": 1538,
                                                                    "start": 1528,
                                                                    "end": 1537,
                                                                    "fullWidth": 10,
                                                                    "width": 9,
                                                                    "openParenToken": {
                                                                        "kind": "OpenParenToken",
                                                                        "fullStart": 1528,
                                                                        "fullEnd": 1529,
                                                                        "start": 1528,
                                                                        "end": 1529,
                                                                        "fullWidth": 1,
                                                                        "width": 1,
                                                                        "text": "(",
                                                                        "value": "(",
                                                                        "valueText": "("
                                                                    },
                                                                    "arguments": [
                                                                        {
                                                                            "kind": "StringLiteral",
                                                                            "fullStart": 1529,
                                                                            "fullEnd": 1536,
                                                                            "start": 1529,
                                                                            "end": 1536,
                                                                            "fullWidth": 7,
                                                                            "width": 7,
                                                                            "text": "\"value\"",
                                                                            "value": "value",
                                                                            "valueText": "value"
                                                                        }
                                                                    ],
                                                                    "closeParenToken": {
                                                                        "kind": "CloseParenToken",
                                                                        "fullStart": 1536,
                                                                        "fullEnd": 1538,
                                                                        "start": 1536,
                                                                        "end": 1537,
                                                                        "fullWidth": 2,
                                                                        "width": 1,
                                                                        "text": ")",
                                                                        "value": ")",
                                                                        "valueText": ")",
                                                                        "hasTrailingTrivia": true,
                                                                        "trailingTrivia": [
                                                                            {
                                                                                "kind": "WhitespaceTrivia",
                                                                                "text": " "
                                                                            }
                                                                        ]
                                                                    }
                                                                }
                                                            }
                                                        }
                                                    },
                                                    "operatorToken": {
                                                        "kind": "AmpersandAmpersandToken",
                                                        "fullStart": 1538,
                                                        "fullEnd": 1541,
                                                        "start": 1538,
                                                        "end": 1540,
                                                        "fullWidth": 3,
                                                        "width": 2,
                                                        "text": "&&",
                                                        "value": "&&",
                                                        "valueText": "&&",
                                                        "hasTrailingTrivia": true,
                                                        "trailingTrivia": [
                                                            {
                                                                "kind": "WhitespaceTrivia",
                                                                "text": " "
                                                            }
                                                        ]
                                                    },
                                                    "right": {
                                                        "kind": "InstanceOfExpression",
                                                        "fullStart": 1541,
                                                        "fullEnd": 1564,
                                                        "start": 1541,
                                                        "end": 1563,
                                                        "fullWidth": 23,
                                                        "width": 22,
                                                        "left": {
                                                            "kind": "IdentifierName",
                                                            "fullStart": 1541,
                                                            "fullEnd": 1543,
                                                            "start": 1541,
                                                            "end": 1542,
                                                            "fullWidth": 2,
                                                            "width": 1,
                                                            "text": "e",
                                                            "value": "e",
                                                            "valueText": "e",
                                                            "hasTrailingTrivia": true,
                                                            "trailingTrivia": [
                                                                {
                                                                    "kind": "WhitespaceTrivia",
                                                                    "text": " "
                                                                }
                                                            ]
                                                        },
                                                        "operatorToken": {
                                                            "kind": "InstanceOfKeyword",
                                                            "fullStart": 1543,
                                                            "fullEnd": 1554,
                                                            "start": 1543,
                                                            "end": 1553,
                                                            "fullWidth": 11,
                                                            "width": 10,
                                                            "text": "instanceof",
                                                            "value": "instanceof",
                                                            "valueText": "instanceof",
                                                            "hasTrailingTrivia": true,
                                                            "trailingTrivia": [
                                                                {
                                                                    "kind": "WhitespaceTrivia",
                                                                    "text": " "
                                                                }
                                                            ]
                                                        },
                                                        "right": {
                                                            "kind": "IdentifierName",
                                                            "fullStart": 1554,
                                                            "fullEnd": 1564,
                                                            "start": 1554,
                                                            "end": 1563,
                                                            "fullWidth": 10,
                                                            "width": 9,
                                                            "text": "TypeError",
                                                            "value": "TypeError",
                                                            "valueText": "TypeError",
                                                            "hasTrailingTrivia": true,
                                                            "trailingTrivia": [
                                                                {
                                                                    "kind": "WhitespaceTrivia",
                                                                    "text": " "
                                                                }
                                                            ]
                                                        }
                                                    }
                                                },
                                                "operatorToken": {
                                                    "kind": "AmpersandAmpersandToken",
                                                    "fullStart": 1564,
                                                    "fullEnd": 1568,
                                                    "start": 1564,
                                                    "end": 1566,
                                                    "fullWidth": 4,
                                                    "width": 2,
                                                    "text": "&&",
                                                    "value": "&&",
                                                    "valueText": "&&",
                                                    "hasTrailingTrivia": true,
                                                    "hasTrailingNewLine": true,
                                                    "trailingTrivia": [
                                                        {
                                                            "kind": "NewLineTrivia",
                                                            "text": "\r\n"
                                                        }
                                                    ]
                                                },
                                                "right": {
                                                    "kind": "InvocationExpression",
                                                    "fullStart": 1568,
                                                    "fullEnd": 1681,
                                                    "start": 1584,
                                                    "end": 1681,
                                                    "fullWidth": 113,
                                                    "width": 97,
                                                    "expression": {
                                                        "kind": "IdentifierName",
                                                        "fullStart": 1568,
                                                        "fullEnd": 1620,
                                                        "start": 1584,
                                                        "end": 1620,
                                                        "fullWidth": 52,
                                                        "width": 36,
                                                        "text": "accessorPropertyAttributesAreCorrect",
                                                        "value": "accessorPropertyAttributesAreCorrect",
                                                        "valueText": "accessorPropertyAttributesAreCorrect",
                                                        "hasLeadingTrivia": true,
                                                        "leadingTrivia": [
                                                            {
                                                                "kind": "WhitespaceTrivia",
                                                                "text": "                "
                                                            }
                                                        ]
                                                    },
                                                    "argumentList": {
                                                        "kind": "ArgumentList",
                                                        "fullStart": 1620,
                                                        "fullEnd": 1681,
                                                        "start": 1620,
                                                        "end": 1681,
                                                        "fullWidth": 61,
                                                        "width": 61,
                                                        "openParenToken": {
                                                            "kind": "OpenParenToken",
                                                            "fullStart": 1620,
                                                            "fullEnd": 1621,
                                                            "start": 1620,
                                                            "end": 1621,
                                                            "fullWidth": 1,
                                                            "width": 1,
                                                            "text": "(",
                                                            "value": "(",
                                                            "valueText": "("
                                                        },
                                                        "arguments": [
                                                            {
                                                                "kind": "IdentifierName",
                                                                "fullStart": 1621,
                                                                "fullEnd": 1624,
                                                                "start": 1621,
                                                                "end": 1624,
                                                                "fullWidth": 3,
                                                                "width": 3,
                                                                "text": "obj",
                                                                "value": "obj",
                                                                "valueText": "obj"
                                                            },
                                                            {
                                                                "kind": "CommaToken",
                                                                "fullStart": 1624,
                                                                "fullEnd": 1626,
                                                                "start": 1624,
                                                                "end": 1625,
                                                                "fullWidth": 2,
                                                                "width": 1,
                                                                "text": ",",
                                                                "value": ",",
                                                                "valueText": ",",
                                                                "hasTrailingTrivia": true,
                                                                "trailingTrivia": [
                                                                    {
                                                                        "kind": "WhitespaceTrivia",
                                                                        "text": " "
                                                                    }
                                                                ]
                                                            },
                                                            {
                                                                "kind": "StringLiteral",
                                                                "fullStart": 1626,
                                                                "fullEnd": 1632,
                                                                "start": 1626,
                                                                "end": 1632,
                                                                "fullWidth": 6,
                                                                "width": 6,
                                                                "text": "\"prop\"",
                                                                "value": "prop",
                                                                "valueText": "prop"
                                                            },
                                                            {
                                                                "kind": "CommaToken",
                                                                "fullStart": 1632,
                                                                "fullEnd": 1634,
                                                                "start": 1632,
                                                                "end": 1633,
                                                                "fullWidth": 2,
                                                                "width": 1,
                                                                "text": ",",
                                                                "value": ",",
                                                                "valueText": ",",
                                                                "hasTrailingTrivia": true,
                                                                "trailingTrivia": [
                                                                    {
                                                                        "kind": "WhitespaceTrivia",
                                                                        "text": " "
                                                                    }
                                                                ]
                                                            },
                                                            {
                                                                "kind": "IdentifierName",
                                                                "fullStart": 1634,
                                                                "fullEnd": 1641,
                                                                "start": 1634,
                                                                "end": 1641,
                                                                "fullWidth": 7,
                                                                "width": 7,
                                                                "text": "getFunc",
                                                                "value": "getFunc",
                                                                "valueText": "getFunc"
                                                            },
                                                            {
                                                                "kind": "CommaToken",
                                                                "fullStart": 1641,
                                                                "fullEnd": 1643,
                                                                "start": 1641,
                                                                "end": 1642,
                                                                "fullWidth": 2,
                                                                "width": 1,
                                                                "text": ",",
                                                                "value": ",",
                                                                "valueText": ",",
                                                                "hasTrailingTrivia": true,
                                                                "trailingTrivia": [
                                                                    {
                                                                        "kind": "WhitespaceTrivia",
                                                                        "text": " "
                                                                    }
                                                                ]
                                                            },
                                                            {
                                                                "kind": "IdentifierName",
                                                                "fullStart": 1643,
                                                                "fullEnd": 1650,
                                                                "start": 1643,
                                                                "end": 1650,
                                                                "fullWidth": 7,
                                                                "width": 7,
                                                                "text": "setFunc",
                                                                "value": "setFunc",
                                                                "valueText": "setFunc"
                                                            },
                                                            {
                                                                "kind": "CommaToken",
                                                                "fullStart": 1650,
                                                                "fullEnd": 1652,
                                                                "start": 1650,
                                                                "end": 1651,
                                                                "fullWidth": 2,
                                                                "width": 1,
                                                                "text": ",",
                                                                "value": ",",
                                                                "valueText": ",",
                                                                "hasTrailingTrivia": true,
                                                                "trailingTrivia": [
                                                                    {
                                                                        "kind": "WhitespaceTrivia",
                                                                        "text": " "
                                                                    }
                                                                ]
                                                            },
                                                            {
                                                                "kind": "StringLiteral",
                                                                "fullStart": 1652,
                                                                "fullEnd": 1667,
                                                                "start": 1652,
                                                                "end": 1667,
                                                                "fullWidth": 15,
                                                                "width": 15,
                                                                "text": "\"verifySetFunc\"",
                                                                "value": "verifySetFunc",
                                                                "valueText": "verifySetFunc"
                                                            },
                                                            {
                                                                "kind": "CommaToken",
                                                                "fullStart": 1667,
                                                                "fullEnd": 1669,
                                                                "start": 1667,
                                                                "end": 1668,
                                                                "fullWidth": 2,
                                                                "width": 1,
                                                                "text": ",",
                                                                "value": ",",
                                                                "valueText": ",",
                                                                "hasTrailingTrivia": true,
                                                                "trailingTrivia": [
                                                                    {
                                                                        "kind": "WhitespaceTrivia",
                                                                        "text": " "
                                                                    }
                                                                ]
                                                            },
                                                            {
                                                                "kind": "TrueKeyword",
                                                                "fullStart": 1669,
                                                                "fullEnd": 1673,
                                                                "start": 1669,
                                                                "end": 1673,
                                                                "fullWidth": 4,
                                                                "width": 4,
                                                                "text": "true",
                                                                "value": true,
                                                                "valueText": "true"
                                                            },
                                                            {
                                                                "kind": "CommaToken",
                                                                "fullStart": 1673,
                                                                "fullEnd": 1675,
                                                                "start": 1673,
                                                                "end": 1674,
                                                                "fullWidth": 2,
                                                                "width": 1,
                                                                "text": ",",
                                                                "value": ",",
                                                                "valueText": ",",
                                                                "hasTrailingTrivia": true,
                                                                "trailingTrivia": [
                                                                    {
                                                                        "kind": "WhitespaceTrivia",
                                                                        "text": " "
                                                                    }
                                                                ]
                                                            },
                                                            {
                                                                "kind": "FalseKeyword",
                                                                "fullStart": 1675,
                                                                "fullEnd": 1680,
                                                                "start": 1675,
                                                                "end": 1680,
                                                                "fullWidth": 5,
                                                                "width": 5,
                                                                "text": "false",
                                                                "value": false,
                                                                "valueText": "false"
                                                            }
                                                        ],
                                                        "closeParenToken": {
                                                            "kind": "CloseParenToken",
                                                            "fullStart": 1680,
                                                            "fullEnd": 1681,
                                                            "start": 1680,
                                                            "end": 1681,
                                                            "fullWidth": 1,
                                                            "width": 1,
                                                            "text": ")",
                                                            "value": ")",
                                                            "valueText": ")"
                                                        }
                                                    }
                                                }
                                            },
                                            "semicolonToken": {
                                                "kind": "SemicolonToken",
                                                "fullStart": 1681,
                                                "fullEnd": 1684,
                                                "start": 1681,
                                                "end": 1682,
                                                "fullWidth": 3,
                                                "width": 1,
                                                "text": ";",
                                                "value": ";",
                                                "valueText": ";",
                                                "hasTrailingTrivia": true,
                                                "hasTrailingNewLine": true,
                                                "trailingTrivia": [
                                                    {
                                                        "kind": "NewLineTrivia",
                                                        "text": "\r\n"
                                                    }
                                                ]
                                            }
                                        }
                                    ],
                                    "closeBraceToken": {
                                        "kind": "CloseBraceToken",
                                        "fullStart": 1684,
                                        "fullEnd": 1695,
                                        "start": 1692,
                                        "end": 1693,
                                        "fullWidth": 11,
                                        "width": 1,
                                        "text": "}",
                                        "value": "}",
                                        "valueText": "}",
                                        "hasLeadingTrivia": true,
                                        "hasTrailingTrivia": true,
                                        "hasTrailingNewLine": true,
                                        "leadingTrivia": [
                                            {
                                                "kind": "WhitespaceTrivia",
                                                "text": "        "
                                            }
                                        ],
                                        "trailingTrivia": [
                                            {
                                                "kind": "NewLineTrivia",
                                                "text": "\r\n"
                                            }
                                        ]
                                    }
                                }
                            }
                        }
                    ],
                    "closeBraceToken": {
                        "kind": "CloseBraceToken",
                        "fullStart": 1695,
                        "fullEnd": 1702,
                        "start": 1699,
                        "end": 1700,
                        "fullWidth": 7,
                        "width": 1,
                        "text": "}",
                        "value": "}",
                        "valueText": "}",
                        "hasLeadingTrivia": true,
                        "hasTrailingTrivia": true,
                        "hasTrailingNewLine": true,
                        "leadingTrivia": [
                            {
                                "kind": "WhitespaceTrivia",
                                "text": "    "
                            }
                        ],
                        "trailingTrivia": [
                            {
                                "kind": "NewLineTrivia",
                                "text": "\r\n"
                            }
                        ]
                    }
                }
            },
            {
                "kind": "ExpressionStatement",
                "fullStart": 1702,
                "fullEnd": 1726,
                "start": 1702,
                "end": 1724,
                "fullWidth": 24,
                "width": 22,
                "expression": {
                    "kind": "InvocationExpression",
                    "fullStart": 1702,
                    "fullEnd": 1723,
                    "start": 1702,
                    "end": 1723,
                    "fullWidth": 21,
                    "width": 21,
                    "expression": {
                        "kind": "IdentifierName",
                        "fullStart": 1702,
                        "fullEnd": 1713,
                        "start": 1702,
                        "end": 1713,
                        "fullWidth": 11,
                        "width": 11,
                        "text": "runTestCase",
                        "value": "runTestCase",
                        "valueText": "runTestCase"
                    },
                    "argumentList": {
                        "kind": "ArgumentList",
                        "fullStart": 1713,
                        "fullEnd": 1723,
                        "start": 1713,
                        "end": 1723,
                        "fullWidth": 10,
                        "width": 10,
                        "openParenToken": {
                            "kind": "OpenParenToken",
                            "fullStart": 1713,
                            "fullEnd": 1714,
                            "start": 1713,
                            "end": 1714,
                            "fullWidth": 1,
                            "width": 1,
                            "text": "(",
                            "value": "(",
                            "valueText": "("
                        },
                        "arguments": [
                            {
                                "kind": "IdentifierName",
                                "fullStart": 1714,
                                "fullEnd": 1722,
                                "start": 1714,
                                "end": 1722,
                                "fullWidth": 8,
                                "width": 8,
                                "text": "testcase",
                                "value": "testcase",
                                "valueText": "testcase"
                            }
                        ],
                        "closeParenToken": {
                            "kind": "CloseParenToken",
                            "fullStart": 1722,
                            "fullEnd": 1723,
                            "start": 1722,
                            "end": 1723,
                            "fullWidth": 1,
                            "width": 1,
                            "text": ")",
                            "value": ")",
                            "valueText": ")"
                        }
                    }
                },
                "semicolonToken": {
                    "kind": "SemicolonToken",
                    "fullStart": 1723,
                    "fullEnd": 1726,
                    "start": 1723,
                    "end": 1724,
                    "fullWidth": 3,
                    "width": 1,
                    "text": ";",
                    "value": ";",
                    "valueText": ";",
                    "hasTrailingTrivia": true,
                    "hasTrailingNewLine": true,
                    "trailingTrivia": [
                        {
                            "kind": "NewLineTrivia",
                            "text": "\r\n"
                        }
                    ]
                }
            }
        ],
        "endOfFileToken": {
            "kind": "EndOfFileToken",
            "fullStart": 1726,
            "fullEnd": 1726,
            "start": 1726,
            "end": 1726,
            "fullWidth": 0,
            "width": 0,
            "text": ""
        }
    },
    "lineMap": {
        "lineStarts": [
            0,
            67,
            152,
            232,
            308,
            380,
            385,
            441,
            638,
            643,
            645,
            647,
            670,
            704,
            735,
            750,
            752,
            789,
            826,
            865,
            877,
            879,
            921,
            961,
            973,
            975,
            1021,
            1048,
            1075,
            1106,
            1139,
            1152,
            1219,
            1221,
            1236,
            1286,
            1315,
            1332,
            1334,
            1361,
            1384,
            1455,
            1457,
            1568,
            1684,
            1695,
            1702,
            1726
        ],
        "length": 1726
    }
}<|MERGE_RESOLUTION|>--- conflicted
+++ resolved
@@ -247,12 +247,8 @@
                                         "start": 682,
                                         "end": 747,
                                         "fullWidth": 65,
-<<<<<<< HEAD
                                         "width": 65,
-                                        "identifier": {
-=======
                                         "propertyName": {
->>>>>>> 85e84683
                                             "kind": "IdentifierName",
                                             "fullStart": 682,
                                             "fullEnd": 686,
@@ -778,12 +774,8 @@
                                         "start": 801,
                                         "end": 874,
                                         "fullWidth": 73,
-<<<<<<< HEAD
                                         "width": 73,
-                                        "identifier": {
-=======
                                         "propertyName": {
->>>>>>> 85e84683
                                             "kind": "IdentifierName",
                                             "fullStart": 801,
                                             "fullEnd": 809,
@@ -1138,12 +1130,8 @@
                                         "start": 891,
                                         "end": 970,
                                         "fullWidth": 79,
-<<<<<<< HEAD
                                         "width": 79,
-                                        "identifier": {
-=======
                                         "propertyName": {
->>>>>>> 85e84683
                                             "kind": "IdentifierName",
                                             "fullStart": 891,
                                             "fullEnd": 899,
@@ -2096,12 +2084,8 @@
                                         "start": 1164,
                                         "end": 1216,
                                         "fullWidth": 52,
-<<<<<<< HEAD
                                         "width": 52,
-                                        "identifier": {
-=======
                                         "propertyName": {
->>>>>>> 85e84683
                                             "kind": "IdentifierName",
                                             "fullStart": 1164,
                                             "fullEnd": 1170,
@@ -2926,12 +2910,8 @@
                                                         "start": 1400,
                                                         "end": 1452,
                                                         "fullWidth": 52,
-<<<<<<< HEAD
                                                         "width": 52,
-                                                        "identifier": {
-=======
                                                         "propertyName": {
->>>>>>> 85e84683
                                                             "kind": "IdentifierName",
                                                             "fullStart": 1400,
                                                             "fullEnd": 1406,
