--- conflicted
+++ resolved
@@ -247,12 +247,8 @@
                                         "start": 649,
                                         "end": 657,
                                         "fullWidth": 8,
-<<<<<<< HEAD
                                         "width": 8,
-                                        "identifier": {
-=======
                                         "propertyName": {
->>>>>>> 85e84683
                                             "kind": "IdentifierName",
                                             "fullStart": 649,
                                             "fullEnd": 653,
@@ -954,12 +950,8 @@
                                         "start": 853,
                                         "end": 903,
                                         "fullWidth": 50,
-<<<<<<< HEAD
                                         "width": 50,
-                                        "identifier": {
-=======
                                         "propertyName": {
->>>>>>> 85e84683
                                             "kind": "IdentifierName",
                                             "fullStart": 853,
                                             "fullEnd": 875,
@@ -1182,12 +1174,8 @@
                                         "start": 918,
                                         "end": 970,
                                         "fullWidth": 52,
-<<<<<<< HEAD
                                         "width": 52,
-                                        "identifier": {
-=======
                                         "propertyName": {
->>>>>>> 85e84683
                                             "kind": "IdentifierName",
                                             "fullStart": 918,
                                             "fullEnd": 924,
@@ -2239,12 +2227,8 @@
                                                         "start": 1218,
                                                         "end": 1270,
                                                         "fullWidth": 52,
-<<<<<<< HEAD
                                                         "width": 52,
-                                                        "identifier": {
-=======
                                                         "propertyName": {
->>>>>>> 85e84683
                                                             "kind": "IdentifierName",
                                                             "fullStart": 1218,
                                                             "fullEnd": 1224,
