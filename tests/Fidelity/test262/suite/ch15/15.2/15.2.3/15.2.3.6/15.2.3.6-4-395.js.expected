--- conflicted
+++ resolved
@@ -245,12 +245,8 @@
                                         "start": 562,
                                         "end": 570,
                                         "fullWidth": 8,
-<<<<<<< HEAD
                                         "width": 8,
-                                        "identifier": {
-=======
                                         "propertyName": {
->>>>>>> 85e84683
                                             "kind": "IdentifierName",
                                             "fullStart": 562,
                                             "fullEnd": 566,
@@ -718,12 +714,8 @@
                                         "start": 673,
                                         "end": 724,
                                         "fullWidth": 51,
-<<<<<<< HEAD
                                         "width": 51,
-                                        "identifier": {
-=======
                                         "propertyName": {
->>>>>>> 85e84683
                                             "kind": "IdentifierName",
                                             "fullStart": 673,
                                             "fullEnd": 678,
