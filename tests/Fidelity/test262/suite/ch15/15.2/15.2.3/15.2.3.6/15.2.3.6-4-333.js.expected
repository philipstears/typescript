--- conflicted
+++ resolved
@@ -245,12 +245,8 @@
                                         "start": 612,
                                         "end": 620,
                                         "fullWidth": 8,
-<<<<<<< HEAD
                                         "width": 8,
-                                        "identifier": {
-=======
                                         "propertyName": {
->>>>>>> 85e84683
                                             "kind": "IdentifierName",
                                             "fullStart": 612,
                                             "fullEnd": 616,
@@ -952,12 +948,8 @@
                                         "start": 815,
                                         "end": 858,
                                         "fullWidth": 43,
-<<<<<<< HEAD
                                         "width": 43,
-                                        "identifier": {
-=======
                                         "propertyName": {
->>>>>>> 85e84683
                                             "kind": "IdentifierName",
                                             "fullStart": 815,
                                             "fullEnd": 837,
