{
    "isDeclaration": false,
    "languageVersion": "EcmaScript5",
    "parseOptions": {
        "allowAutomaticSemicolonInsertion": true
    },
    "sourceUnit": {
        "kind": "SourceUnit",
        "fullStart": 0,
        "fullEnd": 1451,
        "start": 676,
        "end": 1451,
        "fullWidth": 1451,
        "width": 775,
        "isIncrementallyUnusable": true,
        "moduleElements": [
            {
                "kind": "FunctionDeclaration",
                "fullStart": 0,
                "fullEnd": 1427,
                "start": 676,
                "end": 1425,
                "fullWidth": 1427,
                "width": 749,
                "isIncrementallyUnusable": true,
                "modifiers": [],
                "functionKeyword": {
                    "kind": "FunctionKeyword",
                    "fullStart": 0,
                    "fullEnd": 685,
                    "start": 676,
                    "end": 684,
                    "fullWidth": 685,
                    "width": 8,
                    "text": "function",
                    "value": "function",
                    "valueText": "function",
                    "hasLeadingTrivia": true,
                    "hasLeadingComment": true,
                    "hasLeadingNewLine": true,
                    "hasTrailingTrivia": true,
                    "leadingTrivia": [
                        {
                            "kind": "SingleLineCommentTrivia",
                            "text": "/// Copyright (c) 2012 Ecma International.  All rights reserved. "
                        },
                        {
                            "kind": "NewLineTrivia",
                            "text": "\r\n"
                        },
                        {
                            "kind": "SingleLineCommentTrivia",
                            "text": "/// Ecma International makes this code available under the terms and conditions set"
                        },
                        {
                            "kind": "NewLineTrivia",
                            "text": "\r\n"
                        },
                        {
                            "kind": "SingleLineCommentTrivia",
                            "text": "/// forth on http://hg.ecmascript.org/tests/test262/raw-file/tip/LICENSE (the "
                        },
                        {
                            "kind": "NewLineTrivia",
                            "text": "\r\n"
                        },
                        {
                            "kind": "SingleLineCommentTrivia",
                            "text": "/// \"Use Terms\").   Any redistribution of this code must retain the above "
                        },
                        {
                            "kind": "NewLineTrivia",
                            "text": "\r\n"
                        },
                        {
                            "kind": "SingleLineCommentTrivia",
                            "text": "/// copyright and this notice and otherwise comply with the Use Terms."
                        },
                        {
                            "kind": "NewLineTrivia",
                            "text": "\r\n"
                        },
                        {
                            "kind": "MultiLineCommentTrivia",
                            "text": "/**\r\n * @path ch15/15.2/15.2.3/15.2.3.6/15.2.3.6-4-360-1.js\r\n * @description ES5 Attributes - Updating indexed data property 'P' whose attributes are [[Writable]]: false, [[Enumerable]]: true, [[Configurable]]: true to an accessor property, 'A' is an Array object (8.12.9 - step 9.b.i)\r\n */"
                        },
                        {
                            "kind": "NewLineTrivia",
                            "text": "\r\n"
                        },
                        {
                            "kind": "NewLineTrivia",
                            "text": "\r\n"
                        },
                        {
                            "kind": "NewLineTrivia",
                            "text": "\r\n"
                        }
                    ],
                    "trailingTrivia": [
                        {
                            "kind": "WhitespaceTrivia",
                            "text": " "
                        }
                    ]
                },
                "identifier": {
                    "kind": "IdentifierName",
                    "fullStart": 685,
                    "fullEnd": 693,
                    "start": 685,
                    "end": 693,
                    "fullWidth": 8,
                    "width": 8,
                    "text": "testcase",
                    "value": "testcase",
                    "valueText": "testcase"
                },
                "callSignature": {
                    "kind": "CallSignature",
                    "fullStart": 693,
                    "fullEnd": 696,
                    "start": 693,
                    "end": 695,
                    "fullWidth": 3,
                    "width": 2,
                    "parameterList": {
                        "kind": "ParameterList",
                        "fullStart": 693,
                        "fullEnd": 696,
                        "start": 693,
                        "end": 695,
                        "fullWidth": 3,
                        "width": 2,
                        "openParenToken": {
                            "kind": "OpenParenToken",
                            "fullStart": 693,
                            "fullEnd": 694,
                            "start": 693,
                            "end": 694,
                            "fullWidth": 1,
                            "width": 1,
                            "text": "(",
                            "value": "(",
                            "valueText": "("
                        },
                        "parameters": [],
                        "closeParenToken": {
                            "kind": "CloseParenToken",
                            "fullStart": 694,
                            "fullEnd": 696,
                            "start": 694,
                            "end": 695,
                            "fullWidth": 2,
                            "width": 1,
                            "text": ")",
                            "value": ")",
                            "valueText": ")",
                            "hasTrailingTrivia": true,
                            "trailingTrivia": [
                                {
                                    "kind": "WhitespaceTrivia",
                                    "text": " "
                                }
                            ]
                        }
                    }
                },
                "block": {
                    "kind": "Block",
                    "fullStart": 696,
                    "fullEnd": 1427,
                    "start": 696,
                    "end": 1425,
                    "fullWidth": 731,
                    "width": 729,
                    "isIncrementallyUnusable": true,
                    "openBraceToken": {
                        "kind": "OpenBraceToken",
                        "fullStart": 696,
                        "fullEnd": 699,
                        "start": 696,
                        "end": 697,
                        "fullWidth": 3,
                        "width": 1,
                        "text": "{",
                        "value": "{",
                        "valueText": "{",
                        "hasTrailingTrivia": true,
                        "hasTrailingNewLine": true,
                        "trailingTrivia": [
                            {
                                "kind": "NewLineTrivia",
                                "text": "\r\n"
                            }
                        ]
                    },
                    "statements": [
                        {
                            "kind": "VariableStatement",
                            "fullStart": 699,
                            "fullEnd": 722,
                            "start": 707,
                            "end": 720,
                            "fullWidth": 23,
                            "width": 13,
                            "modifiers": [],
                            "variableDeclaration": {
                                "kind": "VariableDeclaration",
                                "fullStart": 699,
                                "fullEnd": 719,
                                "start": 707,
                                "end": 719,
                                "fullWidth": 20,
                                "width": 12,
                                "varKeyword": {
                                    "kind": "VarKeyword",
                                    "fullStart": 699,
                                    "fullEnd": 711,
                                    "start": 707,
                                    "end": 710,
                                    "fullWidth": 12,
                                    "width": 3,
                                    "text": "var",
                                    "value": "var",
                                    "valueText": "var",
                                    "hasLeadingTrivia": true,
                                    "hasTrailingTrivia": true,
                                    "leadingTrivia": [
                                        {
                                            "kind": "WhitespaceTrivia",
                                            "text": "        "
                                        }
                                    ],
                                    "trailingTrivia": [
                                        {
                                            "kind": "WhitespaceTrivia",
                                            "text": " "
                                        }
                                    ]
                                },
                                "variableDeclarators": [
                                    {
                                        "kind": "VariableDeclarator",
                                        "fullStart": 711,
                                        "fullEnd": 719,
                                        "start": 711,
                                        "end": 719,
                                        "fullWidth": 8,
<<<<<<< HEAD
                                        "width": 8,
                                        "identifier": {
=======
                                        "propertyName": {
>>>>>>> 85e84683
                                            "kind": "IdentifierName",
                                            "fullStart": 711,
                                            "fullEnd": 715,
                                            "start": 711,
                                            "end": 714,
                                            "fullWidth": 4,
                                            "width": 3,
                                            "text": "obj",
                                            "value": "obj",
                                            "valueText": "obj",
                                            "hasTrailingTrivia": true,
                                            "trailingTrivia": [
                                                {
                                                    "kind": "WhitespaceTrivia",
                                                    "text": " "
                                                }
                                            ]
                                        },
                                        "equalsValueClause": {
                                            "kind": "EqualsValueClause",
                                            "fullStart": 715,
                                            "fullEnd": 719,
                                            "start": 715,
                                            "end": 719,
                                            "fullWidth": 4,
                                            "width": 4,
                                            "equalsToken": {
                                                "kind": "EqualsToken",
                                                "fullStart": 715,
                                                "fullEnd": 717,
                                                "start": 715,
                                                "end": 716,
                                                "fullWidth": 2,
                                                "width": 1,
                                                "text": "=",
                                                "value": "=",
                                                "valueText": "=",
                                                "hasTrailingTrivia": true,
                                                "trailingTrivia": [
                                                    {
                                                        "kind": "WhitespaceTrivia",
                                                        "text": " "
                                                    }
                                                ]
                                            },
                                            "value": {
                                                "kind": "ArrayLiteralExpression",
                                                "fullStart": 717,
                                                "fullEnd": 719,
                                                "start": 717,
                                                "end": 719,
                                                "fullWidth": 2,
                                                "width": 2,
                                                "openBracketToken": {
                                                    "kind": "OpenBracketToken",
                                                    "fullStart": 717,
                                                    "fullEnd": 718,
                                                    "start": 717,
                                                    "end": 718,
                                                    "fullWidth": 1,
                                                    "width": 1,
                                                    "text": "[",
                                                    "value": "[",
                                                    "valueText": "["
                                                },
                                                "expressions": [],
                                                "closeBracketToken": {
                                                    "kind": "CloseBracketToken",
                                                    "fullStart": 718,
                                                    "fullEnd": 719,
                                                    "start": 718,
                                                    "end": 719,
                                                    "fullWidth": 1,
                                                    "width": 1,
                                                    "text": "]",
                                                    "value": "]",
                                                    "valueText": "]"
                                                }
                                            }
                                        }
                                    }
                                ]
                            },
                            "semicolonToken": {
                                "kind": "SemicolonToken",
                                "fullStart": 719,
                                "fullEnd": 722,
                                "start": 719,
                                "end": 720,
                                "fullWidth": 3,
                                "width": 1,
                                "text": ";",
                                "value": ";",
                                "valueText": ";",
                                "hasTrailingTrivia": true,
                                "hasTrailingNewLine": true,
                                "trailingTrivia": [
                                    {
                                        "kind": "NewLineTrivia",
                                        "text": "\r\n"
                                    }
                                ]
                            }
                        },
                        {
                            "kind": "ExpressionStatement",
                            "fullStart": 722,
                            "fullEnd": 899,
                            "start": 732,
                            "end": 897,
                            "fullWidth": 177,
                            "width": 165,
                            "expression": {
                                "kind": "InvocationExpression",
                                "fullStart": 722,
                                "fullEnd": 896,
                                "start": 732,
                                "end": 896,
                                "fullWidth": 174,
                                "width": 164,
                                "expression": {
                                    "kind": "MemberAccessExpression",
                                    "fullStart": 722,
                                    "fullEnd": 753,
                                    "start": 732,
                                    "end": 753,
                                    "fullWidth": 31,
                                    "width": 21,
                                    "expression": {
                                        "kind": "IdentifierName",
                                        "fullStart": 722,
                                        "fullEnd": 738,
                                        "start": 732,
                                        "end": 738,
                                        "fullWidth": 16,
                                        "width": 6,
                                        "text": "Object",
                                        "value": "Object",
                                        "valueText": "Object",
                                        "hasLeadingTrivia": true,
                                        "hasLeadingNewLine": true,
                                        "leadingTrivia": [
                                            {
                                                "kind": "NewLineTrivia",
                                                "text": "\r\n"
                                            },
                                            {
                                                "kind": "WhitespaceTrivia",
                                                "text": "        "
                                            }
                                        ]
                                    },
                                    "dotToken": {
                                        "kind": "DotToken",
                                        "fullStart": 738,
                                        "fullEnd": 739,
                                        "start": 738,
                                        "end": 739,
                                        "fullWidth": 1,
                                        "width": 1,
                                        "text": ".",
                                        "value": ".",
                                        "valueText": "."
                                    },
                                    "name": {
                                        "kind": "IdentifierName",
                                        "fullStart": 739,
                                        "fullEnd": 753,
                                        "start": 739,
                                        "end": 753,
                                        "fullWidth": 14,
                                        "width": 14,
                                        "text": "defineProperty",
                                        "value": "defineProperty",
                                        "valueText": "defineProperty"
                                    }
                                },
                                "argumentList": {
                                    "kind": "ArgumentList",
                                    "fullStart": 753,
                                    "fullEnd": 896,
                                    "start": 753,
                                    "end": 896,
                                    "fullWidth": 143,
                                    "width": 143,
                                    "openParenToken": {
                                        "kind": "OpenParenToken",
                                        "fullStart": 753,
                                        "fullEnd": 754,
                                        "start": 753,
                                        "end": 754,
                                        "fullWidth": 1,
                                        "width": 1,
                                        "text": "(",
                                        "value": "(",
                                        "valueText": "("
                                    },
                                    "arguments": [
                                        {
                                            "kind": "IdentifierName",
                                            "fullStart": 754,
                                            "fullEnd": 757,
                                            "start": 754,
                                            "end": 757,
                                            "fullWidth": 3,
                                            "width": 3,
                                            "text": "obj",
                                            "value": "obj",
                                            "valueText": "obj"
                                        },
                                        {
                                            "kind": "CommaToken",
                                            "fullStart": 757,
                                            "fullEnd": 759,
                                            "start": 757,
                                            "end": 758,
                                            "fullWidth": 2,
                                            "width": 1,
                                            "text": ",",
                                            "value": ",",
                                            "valueText": ",",
                                            "hasTrailingTrivia": true,
                                            "trailingTrivia": [
                                                {
                                                    "kind": "WhitespaceTrivia",
                                                    "text": " "
                                                }
                                            ]
                                        },
                                        {
                                            "kind": "StringLiteral",
                                            "fullStart": 759,
                                            "fullEnd": 762,
                                            "start": 759,
                                            "end": 762,
                                            "fullWidth": 3,
                                            "width": 3,
                                            "text": "\"0\"",
                                            "value": "0",
                                            "valueText": "0"
                                        },
                                        {
                                            "kind": "CommaToken",
                                            "fullStart": 762,
                                            "fullEnd": 764,
                                            "start": 762,
                                            "end": 763,
                                            "fullWidth": 2,
                                            "width": 1,
                                            "text": ",",
                                            "value": ",",
                                            "valueText": ",",
                                            "hasTrailingTrivia": true,
                                            "trailingTrivia": [
                                                {
                                                    "kind": "WhitespaceTrivia",
                                                    "text": " "
                                                }
                                            ]
                                        },
                                        {
                                            "kind": "ObjectLiteralExpression",
                                            "fullStart": 764,
                                            "fullEnd": 895,
                                            "start": 764,
                                            "end": 895,
                                            "fullWidth": 131,
                                            "width": 131,
                                            "openBraceToken": {
                                                "kind": "OpenBraceToken",
                                                "fullStart": 764,
                                                "fullEnd": 767,
                                                "start": 764,
                                                "end": 765,
                                                "fullWidth": 3,
                                                "width": 1,
                                                "text": "{",
                                                "value": "{",
                                                "valueText": "{",
                                                "hasTrailingTrivia": true,
                                                "hasTrailingNewLine": true,
                                                "trailingTrivia": [
                                                    {
                                                        "kind": "NewLineTrivia",
                                                        "text": "\r\n"
                                                    }
                                                ]
                                            },
                                            "propertyAssignments": [
                                                {
                                                    "kind": "SimplePropertyAssignment",
                                                    "fullStart": 767,
                                                    "fullEnd": 790,
                                                    "start": 779,
                                                    "end": 790,
                                                    "fullWidth": 23,
                                                    "width": 11,
                                                    "propertyName": {
                                                        "kind": "IdentifierName",
                                                        "fullStart": 767,
                                                        "fullEnd": 784,
                                                        "start": 779,
                                                        "end": 784,
                                                        "fullWidth": 17,
                                                        "width": 5,
                                                        "text": "value",
                                                        "value": "value",
                                                        "valueText": "value",
                                                        "hasLeadingTrivia": true,
                                                        "leadingTrivia": [
                                                            {
                                                                "kind": "WhitespaceTrivia",
                                                                "text": "            "
                                                            }
                                                        ]
                                                    },
                                                    "colonToken": {
                                                        "kind": "ColonToken",
                                                        "fullStart": 784,
                                                        "fullEnd": 786,
                                                        "start": 784,
                                                        "end": 785,
                                                        "fullWidth": 2,
                                                        "width": 1,
                                                        "text": ":",
                                                        "value": ":",
                                                        "valueText": ":",
                                                        "hasTrailingTrivia": true,
                                                        "trailingTrivia": [
                                                            {
                                                                "kind": "WhitespaceTrivia",
                                                                "text": " "
                                                            }
                                                        ]
                                                    },
                                                    "expression": {
                                                        "kind": "NumericLiteral",
                                                        "fullStart": 786,
                                                        "fullEnd": 790,
                                                        "start": 786,
                                                        "end": 790,
                                                        "fullWidth": 4,
                                                        "width": 4,
                                                        "text": "2010",
                                                        "value": 2010,
                                                        "valueText": "2010"
                                                    }
                                                },
                                                {
                                                    "kind": "CommaToken",
                                                    "fullStart": 790,
                                                    "fullEnd": 793,
                                                    "start": 790,
                                                    "end": 791,
                                                    "fullWidth": 3,
                                                    "width": 1,
                                                    "text": ",",
                                                    "value": ",",
                                                    "valueText": ",",
                                                    "hasTrailingTrivia": true,
                                                    "hasTrailingNewLine": true,
                                                    "trailingTrivia": [
                                                        {
                                                            "kind": "NewLineTrivia",
                                                            "text": "\r\n"
                                                        }
                                                    ]
                                                },
                                                {
                                                    "kind": "SimplePropertyAssignment",
                                                    "fullStart": 793,
                                                    "fullEnd": 820,
                                                    "start": 805,
                                                    "end": 820,
                                                    "fullWidth": 27,
                                                    "width": 15,
                                                    "propertyName": {
                                                        "kind": "IdentifierName",
                                                        "fullStart": 793,
                                                        "fullEnd": 813,
                                                        "start": 805,
                                                        "end": 813,
                                                        "fullWidth": 20,
                                                        "width": 8,
                                                        "text": "writable",
                                                        "value": "writable",
                                                        "valueText": "writable",
                                                        "hasLeadingTrivia": true,
                                                        "leadingTrivia": [
                                                            {
                                                                "kind": "WhitespaceTrivia",
                                                                "text": "            "
                                                            }
                                                        ]
                                                    },
                                                    "colonToken": {
                                                        "kind": "ColonToken",
                                                        "fullStart": 813,
                                                        "fullEnd": 815,
                                                        "start": 813,
                                                        "end": 814,
                                                        "fullWidth": 2,
                                                        "width": 1,
                                                        "text": ":",
                                                        "value": ":",
                                                        "valueText": ":",
                                                        "hasTrailingTrivia": true,
                                                        "trailingTrivia": [
                                                            {
                                                                "kind": "WhitespaceTrivia",
                                                                "text": " "
                                                            }
                                                        ]
                                                    },
                                                    "expression": {
                                                        "kind": "FalseKeyword",
                                                        "fullStart": 815,
                                                        "fullEnd": 820,
                                                        "start": 815,
                                                        "end": 820,
                                                        "fullWidth": 5,
                                                        "width": 5,
                                                        "text": "false",
                                                        "value": false,
                                                        "valueText": "false"
                                                    }
                                                },
                                                {
                                                    "kind": "CommaToken",
                                                    "fullStart": 820,
                                                    "fullEnd": 823,
                                                    "start": 820,
                                                    "end": 821,
                                                    "fullWidth": 3,
                                                    "width": 1,
                                                    "text": ",",
                                                    "value": ",",
                                                    "valueText": ",",
                                                    "hasTrailingTrivia": true,
                                                    "hasTrailingNewLine": true,
                                                    "trailingTrivia": [
                                                        {
                                                            "kind": "NewLineTrivia",
                                                            "text": "\r\n"
                                                        }
                                                    ]
                                                },
                                                {
                                                    "kind": "SimplePropertyAssignment",
                                                    "fullStart": 823,
                                                    "fullEnd": 851,
                                                    "start": 835,
                                                    "end": 851,
                                                    "fullWidth": 28,
                                                    "width": 16,
                                                    "propertyName": {
                                                        "kind": "IdentifierName",
                                                        "fullStart": 823,
                                                        "fullEnd": 845,
                                                        "start": 835,
                                                        "end": 845,
                                                        "fullWidth": 22,
                                                        "width": 10,
                                                        "text": "enumerable",
                                                        "value": "enumerable",
                                                        "valueText": "enumerable",
                                                        "hasLeadingTrivia": true,
                                                        "leadingTrivia": [
                                                            {
                                                                "kind": "WhitespaceTrivia",
                                                                "text": "            "
                                                            }
                                                        ]
                                                    },
                                                    "colonToken": {
                                                        "kind": "ColonToken",
                                                        "fullStart": 845,
                                                        "fullEnd": 847,
                                                        "start": 845,
                                                        "end": 846,
                                                        "fullWidth": 2,
                                                        "width": 1,
                                                        "text": ":",
                                                        "value": ":",
                                                        "valueText": ":",
                                                        "hasTrailingTrivia": true,
                                                        "trailingTrivia": [
                                                            {
                                                                "kind": "WhitespaceTrivia",
                                                                "text": " "
                                                            }
                                                        ]
                                                    },
                                                    "expression": {
                                                        "kind": "TrueKeyword",
                                                        "fullStart": 847,
                                                        "fullEnd": 851,
                                                        "start": 847,
                                                        "end": 851,
                                                        "fullWidth": 4,
                                                        "width": 4,
                                                        "text": "true",
                                                        "value": true,
                                                        "valueText": "true"
                                                    }
                                                },
                                                {
                                                    "kind": "CommaToken",
                                                    "fullStart": 851,
                                                    "fullEnd": 854,
                                                    "start": 851,
                                                    "end": 852,
                                                    "fullWidth": 3,
                                                    "width": 1,
                                                    "text": ",",
                                                    "value": ",",
                                                    "valueText": ",",
                                                    "hasTrailingTrivia": true,
                                                    "hasTrailingNewLine": true,
                                                    "trailingTrivia": [
                                                        {
                                                            "kind": "NewLineTrivia",
                                                            "text": "\r\n"
                                                        }
                                                    ]
                                                },
                                                {
                                                    "kind": "SimplePropertyAssignment",
                                                    "fullStart": 854,
                                                    "fullEnd": 886,
                                                    "start": 866,
                                                    "end": 884,
                                                    "fullWidth": 32,
                                                    "width": 18,
                                                    "propertyName": {
                                                        "kind": "IdentifierName",
                                                        "fullStart": 854,
                                                        "fullEnd": 878,
                                                        "start": 866,
                                                        "end": 878,
                                                        "fullWidth": 24,
                                                        "width": 12,
                                                        "text": "configurable",
                                                        "value": "configurable",
                                                        "valueText": "configurable",
                                                        "hasLeadingTrivia": true,
                                                        "leadingTrivia": [
                                                            {
                                                                "kind": "WhitespaceTrivia",
                                                                "text": "            "
                                                            }
                                                        ]
                                                    },
                                                    "colonToken": {
                                                        "kind": "ColonToken",
                                                        "fullStart": 878,
                                                        "fullEnd": 880,
                                                        "start": 878,
                                                        "end": 879,
                                                        "fullWidth": 2,
                                                        "width": 1,
                                                        "text": ":",
                                                        "value": ":",
                                                        "valueText": ":",
                                                        "hasTrailingTrivia": true,
                                                        "trailingTrivia": [
                                                            {
                                                                "kind": "WhitespaceTrivia",
                                                                "text": " "
                                                            }
                                                        ]
                                                    },
                                                    "expression": {
                                                        "kind": "TrueKeyword",
                                                        "fullStart": 880,
                                                        "fullEnd": 886,
                                                        "start": 880,
                                                        "end": 884,
                                                        "fullWidth": 6,
                                                        "width": 4,
                                                        "text": "true",
                                                        "value": true,
                                                        "valueText": "true",
                                                        "hasTrailingTrivia": true,
                                                        "hasTrailingNewLine": true,
                                                        "trailingTrivia": [
                                                            {
                                                                "kind": "NewLineTrivia",
                                                                "text": "\r\n"
                                                            }
                                                        ]
                                                    }
                                                }
                                            ],
                                            "closeBraceToken": {
                                                "kind": "CloseBraceToken",
                                                "fullStart": 886,
                                                "fullEnd": 895,
                                                "start": 894,
                                                "end": 895,
                                                "fullWidth": 9,
                                                "width": 1,
                                                "text": "}",
                                                "value": "}",
                                                "valueText": "}",
                                                "hasLeadingTrivia": true,
                                                "leadingTrivia": [
                                                    {
                                                        "kind": "WhitespaceTrivia",
                                                        "text": "        "
                                                    }
                                                ]
                                            }
                                        }
                                    ],
                                    "closeParenToken": {
                                        "kind": "CloseParenToken",
                                        "fullStart": 895,
                                        "fullEnd": 896,
                                        "start": 895,
                                        "end": 896,
                                        "fullWidth": 1,
                                        "width": 1,
                                        "text": ")",
                                        "value": ")",
                                        "valueText": ")"
                                    }
                                }
                            },
                            "semicolonToken": {
                                "kind": "SemicolonToken",
                                "fullStart": 896,
                                "fullEnd": 899,
                                "start": 896,
                                "end": 897,
                                "fullWidth": 3,
                                "width": 1,
                                "text": ";",
                                "value": ";",
                                "valueText": ";",
                                "hasTrailingTrivia": true,
                                "hasTrailingNewLine": true,
                                "trailingTrivia": [
                                    {
                                        "kind": "NewLineTrivia",
                                        "text": "\r\n"
                                    }
                                ]
                            }
                        },
                        {
                            "kind": "VariableStatement",
                            "fullStart": 899,
                            "fullEnd": 963,
                            "start": 907,
                            "end": 961,
                            "fullWidth": 64,
                            "width": 54,
                            "modifiers": [],
                            "variableDeclaration": {
                                "kind": "VariableDeclaration",
                                "fullStart": 899,
                                "fullEnd": 960,
                                "start": 907,
                                "end": 960,
                                "fullWidth": 61,
                                "width": 53,
                                "varKeyword": {
                                    "kind": "VarKeyword",
                                    "fullStart": 899,
                                    "fullEnd": 911,
                                    "start": 907,
                                    "end": 910,
                                    "fullWidth": 12,
                                    "width": 3,
                                    "text": "var",
                                    "value": "var",
                                    "valueText": "var",
                                    "hasLeadingTrivia": true,
                                    "hasTrailingTrivia": true,
                                    "leadingTrivia": [
                                        {
                                            "kind": "WhitespaceTrivia",
                                            "text": "        "
                                        }
                                    ],
                                    "trailingTrivia": [
                                        {
                                            "kind": "WhitespaceTrivia",
                                            "text": " "
                                        }
                                    ]
                                },
                                "variableDeclarators": [
                                    {
                                        "kind": "VariableDeclarator",
                                        "fullStart": 911,
                                        "fullEnd": 960,
                                        "start": 911,
                                        "end": 960,
                                        "fullWidth": 49,
<<<<<<< HEAD
                                        "width": 49,
                                        "identifier": {
=======
                                        "propertyName": {
>>>>>>> 85e84683
                                            "kind": "IdentifierName",
                                            "fullStart": 911,
                                            "fullEnd": 917,
                                            "start": 911,
                                            "end": 916,
                                            "fullWidth": 6,
                                            "width": 5,
                                            "text": "desc1",
                                            "value": "desc1",
                                            "valueText": "desc1",
                                            "hasTrailingTrivia": true,
                                            "trailingTrivia": [
                                                {
                                                    "kind": "WhitespaceTrivia",
                                                    "text": " "
                                                }
                                            ]
                                        },
                                        "equalsValueClause": {
                                            "kind": "EqualsValueClause",
                                            "fullStart": 917,
                                            "fullEnd": 960,
                                            "start": 917,
                                            "end": 960,
                                            "fullWidth": 43,
                                            "width": 43,
                                            "equalsToken": {
                                                "kind": "EqualsToken",
                                                "fullStart": 917,
                                                "fullEnd": 919,
                                                "start": 917,
                                                "end": 918,
                                                "fullWidth": 2,
                                                "width": 1,
                                                "text": "=",
                                                "value": "=",
                                                "valueText": "=",
                                                "hasTrailingTrivia": true,
                                                "trailingTrivia": [
                                                    {
                                                        "kind": "WhitespaceTrivia",
                                                        "text": " "
                                                    }
                                                ]
                                            },
                                            "value": {
                                                "kind": "InvocationExpression",
                                                "fullStart": 919,
                                                "fullEnd": 960,
                                                "start": 919,
                                                "end": 960,
                                                "fullWidth": 41,
                                                "width": 41,
                                                "expression": {
                                                    "kind": "MemberAccessExpression",
                                                    "fullStart": 919,
                                                    "fullEnd": 950,
                                                    "start": 919,
                                                    "end": 950,
                                                    "fullWidth": 31,
                                                    "width": 31,
                                                    "expression": {
                                                        "kind": "IdentifierName",
                                                        "fullStart": 919,
                                                        "fullEnd": 925,
                                                        "start": 919,
                                                        "end": 925,
                                                        "fullWidth": 6,
                                                        "width": 6,
                                                        "text": "Object",
                                                        "value": "Object",
                                                        "valueText": "Object"
                                                    },
                                                    "dotToken": {
                                                        "kind": "DotToken",
                                                        "fullStart": 925,
                                                        "fullEnd": 926,
                                                        "start": 925,
                                                        "end": 926,
                                                        "fullWidth": 1,
                                                        "width": 1,
                                                        "text": ".",
                                                        "value": ".",
                                                        "valueText": "."
                                                    },
                                                    "name": {
                                                        "kind": "IdentifierName",
                                                        "fullStart": 926,
                                                        "fullEnd": 950,
                                                        "start": 926,
                                                        "end": 950,
                                                        "fullWidth": 24,
                                                        "width": 24,
                                                        "text": "getOwnPropertyDescriptor",
                                                        "value": "getOwnPropertyDescriptor",
                                                        "valueText": "getOwnPropertyDescriptor"
                                                    }
                                                },
                                                "argumentList": {
                                                    "kind": "ArgumentList",
                                                    "fullStart": 950,
                                                    "fullEnd": 960,
                                                    "start": 950,
                                                    "end": 960,
                                                    "fullWidth": 10,
                                                    "width": 10,
                                                    "openParenToken": {
                                                        "kind": "OpenParenToken",
                                                        "fullStart": 950,
                                                        "fullEnd": 951,
                                                        "start": 950,
                                                        "end": 951,
                                                        "fullWidth": 1,
                                                        "width": 1,
                                                        "text": "(",
                                                        "value": "(",
                                                        "valueText": "("
                                                    },
                                                    "arguments": [
                                                        {
                                                            "kind": "IdentifierName",
                                                            "fullStart": 951,
                                                            "fullEnd": 954,
                                                            "start": 951,
                                                            "end": 954,
                                                            "fullWidth": 3,
                                                            "width": 3,
                                                            "text": "obj",
                                                            "value": "obj",
                                                            "valueText": "obj"
                                                        },
                                                        {
                                                            "kind": "CommaToken",
                                                            "fullStart": 954,
                                                            "fullEnd": 956,
                                                            "start": 954,
                                                            "end": 955,
                                                            "fullWidth": 2,
                                                            "width": 1,
                                                            "text": ",",
                                                            "value": ",",
                                                            "valueText": ",",
                                                            "hasTrailingTrivia": true,
                                                            "trailingTrivia": [
                                                                {
                                                                    "kind": "WhitespaceTrivia",
                                                                    "text": " "
                                                                }
                                                            ]
                                                        },
                                                        {
                                                            "kind": "StringLiteral",
                                                            "fullStart": 956,
                                                            "fullEnd": 959,
                                                            "start": 956,
                                                            "end": 959,
                                                            "fullWidth": 3,
                                                            "width": 3,
                                                            "text": "\"0\"",
                                                            "value": "0",
                                                            "valueText": "0"
                                                        }
                                                    ],
                                                    "closeParenToken": {
                                                        "kind": "CloseParenToken",
                                                        "fullStart": 959,
                                                        "fullEnd": 960,
                                                        "start": 959,
                                                        "end": 960,
                                                        "fullWidth": 1,
                                                        "width": 1,
                                                        "text": ")",
                                                        "value": ")",
                                                        "valueText": ")"
                                                    }
                                                }
                                            }
                                        }
                                    }
                                ]
                            },
                            "semicolonToken": {
                                "kind": "SemicolonToken",
                                "fullStart": 960,
                                "fullEnd": 963,
                                "start": 960,
                                "end": 961,
                                "fullWidth": 3,
                                "width": 1,
                                "text": ";",
                                "value": ";",
                                "valueText": ";",
                                "hasTrailingTrivia": true,
                                "hasTrailingNewLine": true,
                                "trailingTrivia": [
                                    {
                                        "kind": "NewLineTrivia",
                                        "text": "\r\n"
                                    }
                                ]
                            }
                        },
                        {
                            "kind": "FunctionDeclaration",
                            "fullStart": 963,
                            "fullEnd": 1030,
                            "start": 973,
                            "end": 1028,
                            "fullWidth": 67,
                            "width": 55,
                            "modifiers": [],
                            "functionKeyword": {
                                "kind": "FunctionKeyword",
                                "fullStart": 963,
                                "fullEnd": 982,
                                "start": 973,
                                "end": 981,
                                "fullWidth": 19,
                                "width": 8,
                                "text": "function",
                                "value": "function",
                                "valueText": "function",
                                "hasLeadingTrivia": true,
                                "hasLeadingNewLine": true,
                                "hasTrailingTrivia": true,
                                "leadingTrivia": [
                                    {
                                        "kind": "NewLineTrivia",
                                        "text": "\r\n"
                                    },
                                    {
                                        "kind": "WhitespaceTrivia",
                                        "text": "        "
                                    }
                                ],
                                "trailingTrivia": [
                                    {
                                        "kind": "WhitespaceTrivia",
                                        "text": " "
                                    }
                                ]
                            },
                            "identifier": {
                                "kind": "IdentifierName",
                                "fullStart": 982,
                                "fullEnd": 989,
                                "start": 982,
                                "end": 989,
                                "fullWidth": 7,
                                "width": 7,
                                "text": "getFunc",
                                "value": "getFunc",
                                "valueText": "getFunc"
                            },
                            "callSignature": {
                                "kind": "CallSignature",
                                "fullStart": 989,
                                "fullEnd": 992,
                                "start": 989,
                                "end": 991,
                                "fullWidth": 3,
                                "width": 2,
                                "parameterList": {
                                    "kind": "ParameterList",
                                    "fullStart": 989,
                                    "fullEnd": 992,
                                    "start": 989,
                                    "end": 991,
                                    "fullWidth": 3,
                                    "width": 2,
                                    "openParenToken": {
                                        "kind": "OpenParenToken",
                                        "fullStart": 989,
                                        "fullEnd": 990,
                                        "start": 989,
                                        "end": 990,
                                        "fullWidth": 1,
                                        "width": 1,
                                        "text": "(",
                                        "value": "(",
                                        "valueText": "("
                                    },
                                    "parameters": [],
                                    "closeParenToken": {
                                        "kind": "CloseParenToken",
                                        "fullStart": 990,
                                        "fullEnd": 992,
                                        "start": 990,
                                        "end": 991,
                                        "fullWidth": 2,
                                        "width": 1,
                                        "text": ")",
                                        "value": ")",
                                        "valueText": ")",
                                        "hasTrailingTrivia": true,
                                        "trailingTrivia": [
                                            {
                                                "kind": "WhitespaceTrivia",
                                                "text": " "
                                            }
                                        ]
                                    }
                                }
                            },
                            "block": {
                                "kind": "Block",
                                "fullStart": 992,
                                "fullEnd": 1030,
                                "start": 992,
                                "end": 1028,
                                "fullWidth": 38,
                                "width": 36,
                                "openBraceToken": {
                                    "kind": "OpenBraceToken",
                                    "fullStart": 992,
                                    "fullEnd": 995,
                                    "start": 992,
                                    "end": 993,
                                    "fullWidth": 3,
                                    "width": 1,
                                    "text": "{",
                                    "value": "{",
                                    "valueText": "{",
                                    "hasTrailingTrivia": true,
                                    "hasTrailingNewLine": true,
                                    "trailingTrivia": [
                                        {
                                            "kind": "NewLineTrivia",
                                            "text": "\r\n"
                                        }
                                    ]
                                },
                                "statements": [
                                    {
                                        "kind": "ReturnStatement",
                                        "fullStart": 995,
                                        "fullEnd": 1019,
                                        "start": 1007,
                                        "end": 1017,
                                        "fullWidth": 24,
                                        "width": 10,
                                        "returnKeyword": {
                                            "kind": "ReturnKeyword",
                                            "fullStart": 995,
                                            "fullEnd": 1014,
                                            "start": 1007,
                                            "end": 1013,
                                            "fullWidth": 19,
                                            "width": 6,
                                            "text": "return",
                                            "value": "return",
                                            "valueText": "return",
                                            "hasLeadingTrivia": true,
                                            "hasTrailingTrivia": true,
                                            "leadingTrivia": [
                                                {
                                                    "kind": "WhitespaceTrivia",
                                                    "text": "            "
                                                }
                                            ],
                                            "trailingTrivia": [
                                                {
                                                    "kind": "WhitespaceTrivia",
                                                    "text": " "
                                                }
                                            ]
                                        },
                                        "expression": {
                                            "kind": "NumericLiteral",
                                            "fullStart": 1014,
                                            "fullEnd": 1016,
                                            "start": 1014,
                                            "end": 1016,
                                            "fullWidth": 2,
                                            "width": 2,
                                            "text": "20",
                                            "value": 20,
                                            "valueText": "20"
                                        },
                                        "semicolonToken": {
                                            "kind": "SemicolonToken",
                                            "fullStart": 1016,
                                            "fullEnd": 1019,
                                            "start": 1016,
                                            "end": 1017,
                                            "fullWidth": 3,
                                            "width": 1,
                                            "text": ";",
                                            "value": ";",
                                            "valueText": ";",
                                            "hasTrailingTrivia": true,
                                            "hasTrailingNewLine": true,
                                            "trailingTrivia": [
                                                {
                                                    "kind": "NewLineTrivia",
                                                    "text": "\r\n"
                                                }
                                            ]
                                        }
                                    }
                                ],
                                "closeBraceToken": {
                                    "kind": "CloseBraceToken",
                                    "fullStart": 1019,
                                    "fullEnd": 1030,
                                    "start": 1027,
                                    "end": 1028,
                                    "fullWidth": 11,
                                    "width": 1,
                                    "text": "}",
                                    "value": "}",
                                    "valueText": "}",
                                    "hasLeadingTrivia": true,
                                    "hasTrailingTrivia": true,
                                    "hasTrailingNewLine": true,
                                    "leadingTrivia": [
                                        {
                                            "kind": "WhitespaceTrivia",
                                            "text": "        "
                                        }
                                    ],
                                    "trailingTrivia": [
                                        {
                                            "kind": "NewLineTrivia",
                                            "text": "\r\n"
                                        }
                                    ]
                                }
                            }
                        },
                        {
                            "kind": "ExpressionStatement",
                            "fullStart": 1030,
                            "fullEnd": 1112,
                            "start": 1038,
                            "end": 1110,
                            "fullWidth": 82,
                            "width": 72,
                            "isIncrementallyUnusable": true,
                            "expression": {
                                "kind": "InvocationExpression",
                                "fullStart": 1030,
                                "fullEnd": 1109,
                                "start": 1038,
                                "end": 1109,
                                "fullWidth": 79,
                                "width": 71,
                                "isIncrementallyUnusable": true,
                                "expression": {
                                    "kind": "MemberAccessExpression",
                                    "fullStart": 1030,
                                    "fullEnd": 1059,
                                    "start": 1038,
                                    "end": 1059,
                                    "fullWidth": 29,
                                    "width": 21,
                                    "expression": {
                                        "kind": "IdentifierName",
                                        "fullStart": 1030,
                                        "fullEnd": 1044,
                                        "start": 1038,
                                        "end": 1044,
                                        "fullWidth": 14,
                                        "width": 6,
                                        "text": "Object",
                                        "value": "Object",
                                        "valueText": "Object",
                                        "hasLeadingTrivia": true,
                                        "leadingTrivia": [
                                            {
                                                "kind": "WhitespaceTrivia",
                                                "text": "        "
                                            }
                                        ]
                                    },
                                    "dotToken": {
                                        "kind": "DotToken",
                                        "fullStart": 1044,
                                        "fullEnd": 1045,
                                        "start": 1044,
                                        "end": 1045,
                                        "fullWidth": 1,
                                        "width": 1,
                                        "text": ".",
                                        "value": ".",
                                        "valueText": "."
                                    },
                                    "name": {
                                        "kind": "IdentifierName",
                                        "fullStart": 1045,
                                        "fullEnd": 1059,
                                        "start": 1045,
                                        "end": 1059,
                                        "fullWidth": 14,
                                        "width": 14,
                                        "text": "defineProperty",
                                        "value": "defineProperty",
                                        "valueText": "defineProperty"
                                    }
                                },
                                "argumentList": {
                                    "kind": "ArgumentList",
                                    "fullStart": 1059,
                                    "fullEnd": 1109,
                                    "start": 1059,
                                    "end": 1109,
                                    "fullWidth": 50,
                                    "width": 50,
                                    "isIncrementallyUnusable": true,
                                    "openParenToken": {
                                        "kind": "OpenParenToken",
                                        "fullStart": 1059,
                                        "fullEnd": 1060,
                                        "start": 1059,
                                        "end": 1060,
                                        "fullWidth": 1,
                                        "width": 1,
                                        "text": "(",
                                        "value": "(",
                                        "valueText": "("
                                    },
                                    "arguments": [
                                        {
                                            "kind": "IdentifierName",
                                            "fullStart": 1060,
                                            "fullEnd": 1063,
                                            "start": 1060,
                                            "end": 1063,
                                            "fullWidth": 3,
                                            "width": 3,
                                            "text": "obj",
                                            "value": "obj",
                                            "valueText": "obj"
                                        },
                                        {
                                            "kind": "CommaToken",
                                            "fullStart": 1063,
                                            "fullEnd": 1065,
                                            "start": 1063,
                                            "end": 1064,
                                            "fullWidth": 2,
                                            "width": 1,
                                            "text": ",",
                                            "value": ",",
                                            "valueText": ",",
                                            "hasTrailingTrivia": true,
                                            "trailingTrivia": [
                                                {
                                                    "kind": "WhitespaceTrivia",
                                                    "text": " "
                                                }
                                            ]
                                        },
                                        {
                                            "kind": "StringLiteral",
                                            "fullStart": 1065,
                                            "fullEnd": 1068,
                                            "start": 1065,
                                            "end": 1068,
                                            "fullWidth": 3,
                                            "width": 3,
                                            "text": "\"0\"",
                                            "value": "0",
                                            "valueText": "0"
                                        },
                                        {
                                            "kind": "CommaToken",
                                            "fullStart": 1068,
                                            "fullEnd": 1070,
                                            "start": 1068,
                                            "end": 1069,
                                            "fullWidth": 2,
                                            "width": 1,
                                            "text": ",",
                                            "value": ",",
                                            "valueText": ",",
                                            "hasTrailingTrivia": true,
                                            "trailingTrivia": [
                                                {
                                                    "kind": "WhitespaceTrivia",
                                                    "text": " "
                                                }
                                            ]
                                        },
                                        {
                                            "kind": "ObjectLiteralExpression",
                                            "fullStart": 1070,
                                            "fullEnd": 1108,
                                            "start": 1070,
                                            "end": 1108,
                                            "fullWidth": 38,
                                            "width": 38,
                                            "isIncrementallyUnusable": true,
                                            "openBraceToken": {
                                                "kind": "OpenBraceToken",
                                                "fullStart": 1070,
                                                "fullEnd": 1073,
                                                "start": 1070,
                                                "end": 1071,
                                                "fullWidth": 3,
                                                "width": 1,
                                                "text": "{",
                                                "value": "{",
                                                "valueText": "{",
                                                "hasTrailingTrivia": true,
                                                "hasTrailingNewLine": true,
                                                "trailingTrivia": [
                                                    {
                                                        "kind": "NewLineTrivia",
                                                        "text": "\r\n"
                                                    }
                                                ]
                                            },
                                            "propertyAssignments": [
                                                {
                                                    "kind": "SimplePropertyAssignment",
                                                    "fullStart": 1073,
                                                    "fullEnd": 1099,
                                                    "start": 1085,
                                                    "end": 1097,
                                                    "fullWidth": 26,
                                                    "width": 12,
                                                    "isIncrementallyUnusable": true,
                                                    "propertyName": {
                                                        "kind": "IdentifierName",
                                                        "fullStart": 1073,
                                                        "fullEnd": 1088,
                                                        "start": 1085,
                                                        "end": 1088,
                                                        "fullWidth": 15,
                                                        "width": 3,
                                                        "text": "get",
                                                        "value": "get",
                                                        "valueText": "get",
                                                        "hasLeadingTrivia": true,
                                                        "leadingTrivia": [
                                                            {
                                                                "kind": "WhitespaceTrivia",
                                                                "text": "            "
                                                            }
                                                        ]
                                                    },
                                                    "colonToken": {
                                                        "kind": "ColonToken",
                                                        "fullStart": 1088,
                                                        "fullEnd": 1090,
                                                        "start": 1088,
                                                        "end": 1089,
                                                        "fullWidth": 2,
                                                        "width": 1,
                                                        "text": ":",
                                                        "value": ":",
                                                        "valueText": ":",
                                                        "hasTrailingTrivia": true,
                                                        "trailingTrivia": [
                                                            {
                                                                "kind": "WhitespaceTrivia",
                                                                "text": " "
                                                            }
                                                        ]
                                                    },
                                                    "expression": {
                                                        "kind": "IdentifierName",
                                                        "fullStart": 1090,
                                                        "fullEnd": 1099,
                                                        "start": 1090,
                                                        "end": 1097,
                                                        "fullWidth": 9,
                                                        "width": 7,
                                                        "text": "getFunc",
                                                        "value": "getFunc",
                                                        "valueText": "getFunc",
                                                        "hasTrailingTrivia": true,
                                                        "hasTrailingNewLine": true,
                                                        "trailingTrivia": [
                                                            {
                                                                "kind": "NewLineTrivia",
                                                                "text": "\r\n"
                                                            }
                                                        ]
                                                    }
                                                }
                                            ],
                                            "closeBraceToken": {
                                                "kind": "CloseBraceToken",
                                                "fullStart": 1099,
                                                "fullEnd": 1108,
                                                "start": 1107,
                                                "end": 1108,
                                                "fullWidth": 9,
                                                "width": 1,
                                                "text": "}",
                                                "value": "}",
                                                "valueText": "}",
                                                "hasLeadingTrivia": true,
                                                "leadingTrivia": [
                                                    {
                                                        "kind": "WhitespaceTrivia",
                                                        "text": "        "
                                                    }
                                                ]
                                            }
                                        }
                                    ],
                                    "closeParenToken": {
                                        "kind": "CloseParenToken",
                                        "fullStart": 1108,
                                        "fullEnd": 1109,
                                        "start": 1108,
                                        "end": 1109,
                                        "fullWidth": 1,
                                        "width": 1,
                                        "text": ")",
                                        "value": ")",
                                        "valueText": ")"
                                    }
                                }
                            },
                            "semicolonToken": {
                                "kind": "SemicolonToken",
                                "fullStart": 1109,
                                "fullEnd": 1112,
                                "start": 1109,
                                "end": 1110,
                                "fullWidth": 3,
                                "width": 1,
                                "text": ";",
                                "value": ";",
                                "valueText": ";",
                                "hasTrailingTrivia": true,
                                "hasTrailingNewLine": true,
                                "trailingTrivia": [
                                    {
                                        "kind": "NewLineTrivia",
                                        "text": "\r\n"
                                    }
                                ]
                            }
                        },
                        {
                            "kind": "VariableStatement",
                            "fullStart": 1112,
                            "fullEnd": 1176,
                            "start": 1120,
                            "end": 1174,
                            "fullWidth": 64,
                            "width": 54,
                            "modifiers": [],
                            "variableDeclaration": {
                                "kind": "VariableDeclaration",
                                "fullStart": 1112,
                                "fullEnd": 1173,
                                "start": 1120,
                                "end": 1173,
                                "fullWidth": 61,
                                "width": 53,
                                "varKeyword": {
                                    "kind": "VarKeyword",
                                    "fullStart": 1112,
                                    "fullEnd": 1124,
                                    "start": 1120,
                                    "end": 1123,
                                    "fullWidth": 12,
                                    "width": 3,
                                    "text": "var",
                                    "value": "var",
                                    "valueText": "var",
                                    "hasLeadingTrivia": true,
                                    "hasTrailingTrivia": true,
                                    "leadingTrivia": [
                                        {
                                            "kind": "WhitespaceTrivia",
                                            "text": "        "
                                        }
                                    ],
                                    "trailingTrivia": [
                                        {
                                            "kind": "WhitespaceTrivia",
                                            "text": " "
                                        }
                                    ]
                                },
                                "variableDeclarators": [
                                    {
                                        "kind": "VariableDeclarator",
                                        "fullStart": 1124,
                                        "fullEnd": 1173,
                                        "start": 1124,
                                        "end": 1173,
                                        "fullWidth": 49,
<<<<<<< HEAD
                                        "width": 49,
                                        "identifier": {
=======
                                        "propertyName": {
>>>>>>> 85e84683
                                            "kind": "IdentifierName",
                                            "fullStart": 1124,
                                            "fullEnd": 1130,
                                            "start": 1124,
                                            "end": 1129,
                                            "fullWidth": 6,
                                            "width": 5,
                                            "text": "desc2",
                                            "value": "desc2",
                                            "valueText": "desc2",
                                            "hasTrailingTrivia": true,
                                            "trailingTrivia": [
                                                {
                                                    "kind": "WhitespaceTrivia",
                                                    "text": " "
                                                }
                                            ]
                                        },
                                        "equalsValueClause": {
                                            "kind": "EqualsValueClause",
                                            "fullStart": 1130,
                                            "fullEnd": 1173,
                                            "start": 1130,
                                            "end": 1173,
                                            "fullWidth": 43,
                                            "width": 43,
                                            "equalsToken": {
                                                "kind": "EqualsToken",
                                                "fullStart": 1130,
                                                "fullEnd": 1132,
                                                "start": 1130,
                                                "end": 1131,
                                                "fullWidth": 2,
                                                "width": 1,
                                                "text": "=",
                                                "value": "=",
                                                "valueText": "=",
                                                "hasTrailingTrivia": true,
                                                "trailingTrivia": [
                                                    {
                                                        "kind": "WhitespaceTrivia",
                                                        "text": " "
                                                    }
                                                ]
                                            },
                                            "value": {
                                                "kind": "InvocationExpression",
                                                "fullStart": 1132,
                                                "fullEnd": 1173,
                                                "start": 1132,
                                                "end": 1173,
                                                "fullWidth": 41,
                                                "width": 41,
                                                "expression": {
                                                    "kind": "MemberAccessExpression",
                                                    "fullStart": 1132,
                                                    "fullEnd": 1163,
                                                    "start": 1132,
                                                    "end": 1163,
                                                    "fullWidth": 31,
                                                    "width": 31,
                                                    "expression": {
                                                        "kind": "IdentifierName",
                                                        "fullStart": 1132,
                                                        "fullEnd": 1138,
                                                        "start": 1132,
                                                        "end": 1138,
                                                        "fullWidth": 6,
                                                        "width": 6,
                                                        "text": "Object",
                                                        "value": "Object",
                                                        "valueText": "Object"
                                                    },
                                                    "dotToken": {
                                                        "kind": "DotToken",
                                                        "fullStart": 1138,
                                                        "fullEnd": 1139,
                                                        "start": 1138,
                                                        "end": 1139,
                                                        "fullWidth": 1,
                                                        "width": 1,
                                                        "text": ".",
                                                        "value": ".",
                                                        "valueText": "."
                                                    },
                                                    "name": {
                                                        "kind": "IdentifierName",
                                                        "fullStart": 1139,
                                                        "fullEnd": 1163,
                                                        "start": 1139,
                                                        "end": 1163,
                                                        "fullWidth": 24,
                                                        "width": 24,
                                                        "text": "getOwnPropertyDescriptor",
                                                        "value": "getOwnPropertyDescriptor",
                                                        "valueText": "getOwnPropertyDescriptor"
                                                    }
                                                },
                                                "argumentList": {
                                                    "kind": "ArgumentList",
                                                    "fullStart": 1163,
                                                    "fullEnd": 1173,
                                                    "start": 1163,
                                                    "end": 1173,
                                                    "fullWidth": 10,
                                                    "width": 10,
                                                    "openParenToken": {
                                                        "kind": "OpenParenToken",
                                                        "fullStart": 1163,
                                                        "fullEnd": 1164,
                                                        "start": 1163,
                                                        "end": 1164,
                                                        "fullWidth": 1,
                                                        "width": 1,
                                                        "text": "(",
                                                        "value": "(",
                                                        "valueText": "("
                                                    },
                                                    "arguments": [
                                                        {
                                                            "kind": "IdentifierName",
                                                            "fullStart": 1164,
                                                            "fullEnd": 1167,
                                                            "start": 1164,
                                                            "end": 1167,
                                                            "fullWidth": 3,
                                                            "width": 3,
                                                            "text": "obj",
                                                            "value": "obj",
                                                            "valueText": "obj"
                                                        },
                                                        {
                                                            "kind": "CommaToken",
                                                            "fullStart": 1167,
                                                            "fullEnd": 1169,
                                                            "start": 1167,
                                                            "end": 1168,
                                                            "fullWidth": 2,
                                                            "width": 1,
                                                            "text": ",",
                                                            "value": ",",
                                                            "valueText": ",",
                                                            "hasTrailingTrivia": true,
                                                            "trailingTrivia": [
                                                                {
                                                                    "kind": "WhitespaceTrivia",
                                                                    "text": " "
                                                                }
                                                            ]
                                                        },
                                                        {
                                                            "kind": "StringLiteral",
                                                            "fullStart": 1169,
                                                            "fullEnd": 1172,
                                                            "start": 1169,
                                                            "end": 1172,
                                                            "fullWidth": 3,
                                                            "width": 3,
                                                            "text": "\"0\"",
                                                            "value": "0",
                                                            "valueText": "0"
                                                        }
                                                    ],
                                                    "closeParenToken": {
                                                        "kind": "CloseParenToken",
                                                        "fullStart": 1172,
                                                        "fullEnd": 1173,
                                                        "start": 1172,
                                                        "end": 1173,
                                                        "fullWidth": 1,
                                                        "width": 1,
                                                        "text": ")",
                                                        "value": ")",
                                                        "valueText": ")"
                                                    }
                                                }
                                            }
                                        }
                                    }
                                ]
                            },
                            "semicolonToken": {
                                "kind": "SemicolonToken",
                                "fullStart": 1173,
                                "fullEnd": 1176,
                                "start": 1173,
                                "end": 1174,
                                "fullWidth": 3,
                                "width": 1,
                                "text": ";",
                                "value": ";",
                                "valueText": ";",
                                "hasTrailingTrivia": true,
                                "hasTrailingNewLine": true,
                                "trailingTrivia": [
                                    {
                                        "kind": "NewLineTrivia",
                                        "text": "\r\n"
                                    }
                                ]
                            }
                        },
                        {
                            "kind": "ReturnStatement",
                            "fullStart": 1176,
                            "fullEnd": 1420,
                            "start": 1186,
                            "end": 1418,
                            "fullWidth": 244,
                            "width": 232,
                            "isIncrementallyUnusable": true,
                            "returnKeyword": {
                                "kind": "ReturnKeyword",
                                "fullStart": 1176,
                                "fullEnd": 1193,
                                "start": 1186,
                                "end": 1192,
                                "fullWidth": 17,
                                "width": 6,
                                "text": "return",
                                "value": "return",
                                "valueText": "return",
                                "hasLeadingTrivia": true,
                                "hasLeadingNewLine": true,
                                "hasTrailingTrivia": true,
                                "leadingTrivia": [
                                    {
                                        "kind": "NewLineTrivia",
                                        "text": "\r\n"
                                    },
                                    {
                                        "kind": "WhitespaceTrivia",
                                        "text": "        "
                                    }
                                ],
                                "trailingTrivia": [
                                    {
                                        "kind": "WhitespaceTrivia",
                                        "text": " "
                                    }
                                ]
                            },
                            "expression": {
                                "kind": "LogicalAndExpression",
                                "fullStart": 1193,
                                "fullEnd": 1417,
                                "start": 1193,
                                "end": 1417,
                                "fullWidth": 224,
                                "width": 224,
                                "isIncrementallyUnusable": true,
                                "left": {
                                    "kind": "LogicalAndExpression",
                                    "fullStart": 1193,
                                    "fullEnd": 1393,
                                    "start": 1193,
                                    "end": 1392,
                                    "fullWidth": 200,
                                    "width": 199,
                                    "isIncrementallyUnusable": true,
                                    "left": {
                                        "kind": "LogicalAndExpression",
                                        "fullStart": 1193,
                                        "fullEnd": 1357,
                                        "start": 1193,
                                        "end": 1356,
                                        "fullWidth": 164,
                                        "width": 163,
                                        "left": {
                                            "kind": "LogicalAndExpression",
                                            "fullStart": 1193,
                                            "fullEnd": 1327,
                                            "start": 1193,
                                            "end": 1326,
                                            "fullWidth": 134,
                                            "width": 133,
                                            "left": {
                                                "kind": "LogicalAndExpression",
                                                "fullStart": 1193,
                                                "fullEnd": 1296,
                                                "start": 1193,
                                                "end": 1295,
                                                "fullWidth": 103,
                                                "width": 102,
                                                "left": {
                                                    "kind": "LogicalAndExpression",
                                                    "fullStart": 1193,
                                                    "fullEnd": 1254,
                                                    "start": 1193,
                                                    "end": 1253,
                                                    "fullWidth": 61,
                                                    "width": 60,
                                                    "left": {
                                                        "kind": "InvocationExpression",
                                                        "fullStart": 1193,
                                                        "fullEnd": 1223,
                                                        "start": 1193,
                                                        "end": 1222,
                                                        "fullWidth": 30,
                                                        "width": 29,
                                                        "expression": {
                                                            "kind": "MemberAccessExpression",
                                                            "fullStart": 1193,
                                                            "fullEnd": 1213,
                                                            "start": 1193,
                                                            "end": 1213,
                                                            "fullWidth": 20,
                                                            "width": 20,
                                                            "expression": {
                                                                "kind": "IdentifierName",
                                                                "fullStart": 1193,
                                                                "fullEnd": 1198,
                                                                "start": 1193,
                                                                "end": 1198,
                                                                "fullWidth": 5,
                                                                "width": 5,
                                                                "text": "desc1",
                                                                "value": "desc1",
                                                                "valueText": "desc1"
                                                            },
                                                            "dotToken": {
                                                                "kind": "DotToken",
                                                                "fullStart": 1198,
                                                                "fullEnd": 1199,
                                                                "start": 1198,
                                                                "end": 1199,
                                                                "fullWidth": 1,
                                                                "width": 1,
                                                                "text": ".",
                                                                "value": ".",
                                                                "valueText": "."
                                                            },
                                                            "name": {
                                                                "kind": "IdentifierName",
                                                                "fullStart": 1199,
                                                                "fullEnd": 1213,
                                                                "start": 1199,
                                                                "end": 1213,
                                                                "fullWidth": 14,
                                                                "width": 14,
                                                                "text": "hasOwnProperty",
                                                                "value": "hasOwnProperty",
                                                                "valueText": "hasOwnProperty"
                                                            }
                                                        },
                                                        "argumentList": {
                                                            "kind": "ArgumentList",
                                                            "fullStart": 1213,
                                                            "fullEnd": 1223,
                                                            "start": 1213,
                                                            "end": 1222,
                                                            "fullWidth": 10,
                                                            "width": 9,
                                                            "openParenToken": {
                                                                "kind": "OpenParenToken",
                                                                "fullStart": 1213,
                                                                "fullEnd": 1214,
                                                                "start": 1213,
                                                                "end": 1214,
                                                                "fullWidth": 1,
                                                                "width": 1,
                                                                "text": "(",
                                                                "value": "(",
                                                                "valueText": "("
                                                            },
                                                            "arguments": [
                                                                {
                                                                    "kind": "StringLiteral",
                                                                    "fullStart": 1214,
                                                                    "fullEnd": 1221,
                                                                    "start": 1214,
                                                                    "end": 1221,
                                                                    "fullWidth": 7,
                                                                    "width": 7,
                                                                    "text": "\"value\"",
                                                                    "value": "value",
                                                                    "valueText": "value"
                                                                }
                                                            ],
                                                            "closeParenToken": {
                                                                "kind": "CloseParenToken",
                                                                "fullStart": 1221,
                                                                "fullEnd": 1223,
                                                                "start": 1221,
                                                                "end": 1222,
                                                                "fullWidth": 2,
                                                                "width": 1,
                                                                "text": ")",
                                                                "value": ")",
                                                                "valueText": ")",
                                                                "hasTrailingTrivia": true,
                                                                "trailingTrivia": [
                                                                    {
                                                                        "kind": "WhitespaceTrivia",
                                                                        "text": " "
                                                                    }
                                                                ]
                                                            }
                                                        }
                                                    },
                                                    "operatorToken": {
                                                        "kind": "AmpersandAmpersandToken",
                                                        "fullStart": 1223,
                                                        "fullEnd": 1226,
                                                        "start": 1223,
                                                        "end": 1225,
                                                        "fullWidth": 3,
                                                        "width": 2,
                                                        "text": "&&",
                                                        "value": "&&",
                                                        "valueText": "&&",
                                                        "hasTrailingTrivia": true,
                                                        "trailingTrivia": [
                                                            {
                                                                "kind": "WhitespaceTrivia",
                                                                "text": " "
                                                            }
                                                        ]
                                                    },
                                                    "right": {
                                                        "kind": "InvocationExpression",
                                                        "fullStart": 1226,
                                                        "fullEnd": 1254,
                                                        "start": 1226,
                                                        "end": 1253,
                                                        "fullWidth": 28,
                                                        "width": 27,
                                                        "expression": {
                                                            "kind": "MemberAccessExpression",
                                                            "fullStart": 1226,
                                                            "fullEnd": 1246,
                                                            "start": 1226,
                                                            "end": 1246,
                                                            "fullWidth": 20,
                                                            "width": 20,
                                                            "expression": {
                                                                "kind": "IdentifierName",
                                                                "fullStart": 1226,
                                                                "fullEnd": 1231,
                                                                "start": 1226,
                                                                "end": 1231,
                                                                "fullWidth": 5,
                                                                "width": 5,
                                                                "text": "desc2",
                                                                "value": "desc2",
                                                                "valueText": "desc2"
                                                            },
                                                            "dotToken": {
                                                                "kind": "DotToken",
                                                                "fullStart": 1231,
                                                                "fullEnd": 1232,
                                                                "start": 1231,
                                                                "end": 1232,
                                                                "fullWidth": 1,
                                                                "width": 1,
                                                                "text": ".",
                                                                "value": ".",
                                                                "valueText": "."
                                                            },
                                                            "name": {
                                                                "kind": "IdentifierName",
                                                                "fullStart": 1232,
                                                                "fullEnd": 1246,
                                                                "start": 1232,
                                                                "end": 1246,
                                                                "fullWidth": 14,
                                                                "width": 14,
                                                                "text": "hasOwnProperty",
                                                                "value": "hasOwnProperty",
                                                                "valueText": "hasOwnProperty"
                                                            }
                                                        },
                                                        "argumentList": {
                                                            "kind": "ArgumentList",
                                                            "fullStart": 1246,
                                                            "fullEnd": 1254,
                                                            "start": 1246,
                                                            "end": 1253,
                                                            "fullWidth": 8,
                                                            "width": 7,
                                                            "openParenToken": {
                                                                "kind": "OpenParenToken",
                                                                "fullStart": 1246,
                                                                "fullEnd": 1247,
                                                                "start": 1246,
                                                                "end": 1247,
                                                                "fullWidth": 1,
                                                                "width": 1,
                                                                "text": "(",
                                                                "value": "(",
                                                                "valueText": "("
                                                            },
                                                            "arguments": [
                                                                {
                                                                    "kind": "StringLiteral",
                                                                    "fullStart": 1247,
                                                                    "fullEnd": 1252,
                                                                    "start": 1247,
                                                                    "end": 1252,
                                                                    "fullWidth": 5,
                                                                    "width": 5,
                                                                    "text": "\"get\"",
                                                                    "value": "get",
                                                                    "valueText": "get"
                                                                }
                                                            ],
                                                            "closeParenToken": {
                                                                "kind": "CloseParenToken",
                                                                "fullStart": 1252,
                                                                "fullEnd": 1254,
                                                                "start": 1252,
                                                                "end": 1253,
                                                                "fullWidth": 2,
                                                                "width": 1,
                                                                "text": ")",
                                                                "value": ")",
                                                                "valueText": ")",
                                                                "hasTrailingTrivia": true,
                                                                "trailingTrivia": [
                                                                    {
                                                                        "kind": "WhitespaceTrivia",
                                                                        "text": " "
                                                                    }
                                                                ]
                                                            }
                                                        }
                                                    }
                                                },
                                                "operatorToken": {
                                                    "kind": "AmpersandAmpersandToken",
                                                    "fullStart": 1254,
                                                    "fullEnd": 1258,
                                                    "start": 1254,
                                                    "end": 1256,
                                                    "fullWidth": 4,
                                                    "width": 2,
                                                    "text": "&&",
                                                    "value": "&&",
                                                    "valueText": "&&",
                                                    "hasTrailingTrivia": true,
                                                    "hasTrailingNewLine": true,
                                                    "trailingTrivia": [
                                                        {
                                                            "kind": "NewLineTrivia",
                                                            "text": "\r\n"
                                                        }
                                                    ]
                                                },
                                                "right": {
                                                    "kind": "EqualsExpression",
                                                    "fullStart": 1258,
                                                    "fullEnd": 1296,
                                                    "start": 1270,
                                                    "end": 1295,
                                                    "fullWidth": 38,
                                                    "width": 25,
                                                    "left": {
                                                        "kind": "MemberAccessExpression",
                                                        "fullStart": 1258,
                                                        "fullEnd": 1287,
                                                        "start": 1270,
                                                        "end": 1286,
                                                        "fullWidth": 29,
                                                        "width": 16,
                                                        "expression": {
                                                            "kind": "IdentifierName",
                                                            "fullStart": 1258,
                                                            "fullEnd": 1275,
                                                            "start": 1270,
                                                            "end": 1275,
                                                            "fullWidth": 17,
                                                            "width": 5,
                                                            "text": "desc2",
                                                            "value": "desc2",
                                                            "valueText": "desc2",
                                                            "hasLeadingTrivia": true,
                                                            "leadingTrivia": [
                                                                {
                                                                    "kind": "WhitespaceTrivia",
                                                                    "text": "            "
                                                                }
                                                            ]
                                                        },
                                                        "dotToken": {
                                                            "kind": "DotToken",
                                                            "fullStart": 1275,
                                                            "fullEnd": 1276,
                                                            "start": 1275,
                                                            "end": 1276,
                                                            "fullWidth": 1,
                                                            "width": 1,
                                                            "text": ".",
                                                            "value": ".",
                                                            "valueText": "."
                                                        },
                                                        "name": {
                                                            "kind": "IdentifierName",
                                                            "fullStart": 1276,
                                                            "fullEnd": 1287,
                                                            "start": 1276,
                                                            "end": 1286,
                                                            "fullWidth": 11,
                                                            "width": 10,
                                                            "text": "enumerable",
                                                            "value": "enumerable",
                                                            "valueText": "enumerable",
                                                            "hasTrailingTrivia": true,
                                                            "trailingTrivia": [
                                                                {
                                                                    "kind": "WhitespaceTrivia",
                                                                    "text": " "
                                                                }
                                                            ]
                                                        }
                                                    },
                                                    "operatorToken": {
                                                        "kind": "EqualsEqualsEqualsToken",
                                                        "fullStart": 1287,
                                                        "fullEnd": 1291,
                                                        "start": 1287,
                                                        "end": 1290,
                                                        "fullWidth": 4,
                                                        "width": 3,
                                                        "text": "===",
                                                        "value": "===",
                                                        "valueText": "===",
                                                        "hasTrailingTrivia": true,
                                                        "trailingTrivia": [
                                                            {
                                                                "kind": "WhitespaceTrivia",
                                                                "text": " "
                                                            }
                                                        ]
                                                    },
                                                    "right": {
                                                        "kind": "TrueKeyword",
                                                        "fullStart": 1291,
                                                        "fullEnd": 1296,
                                                        "start": 1291,
                                                        "end": 1295,
                                                        "fullWidth": 5,
                                                        "width": 4,
                                                        "text": "true",
                                                        "value": true,
                                                        "valueText": "true",
                                                        "hasTrailingTrivia": true,
                                                        "trailingTrivia": [
                                                            {
                                                                "kind": "WhitespaceTrivia",
                                                                "text": " "
                                                            }
                                                        ]
                                                    }
                                                }
                                            },
                                            "operatorToken": {
                                                "kind": "AmpersandAmpersandToken",
                                                "fullStart": 1296,
                                                "fullEnd": 1299,
                                                "start": 1296,
                                                "end": 1298,
                                                "fullWidth": 3,
                                                "width": 2,
                                                "text": "&&",
                                                "value": "&&",
                                                "valueText": "&&",
                                                "hasTrailingTrivia": true,
                                                "trailingTrivia": [
                                                    {
                                                        "kind": "WhitespaceTrivia",
                                                        "text": " "
                                                    }
                                                ]
                                            },
                                            "right": {
                                                "kind": "EqualsExpression",
                                                "fullStart": 1299,
                                                "fullEnd": 1327,
                                                "start": 1299,
                                                "end": 1326,
                                                "fullWidth": 28,
                                                "width": 27,
                                                "left": {
                                                    "kind": "MemberAccessExpression",
                                                    "fullStart": 1299,
                                                    "fullEnd": 1318,
                                                    "start": 1299,
                                                    "end": 1317,
                                                    "fullWidth": 19,
                                                    "width": 18,
                                                    "expression": {
                                                        "kind": "IdentifierName",
                                                        "fullStart": 1299,
                                                        "fullEnd": 1304,
                                                        "start": 1299,
                                                        "end": 1304,
                                                        "fullWidth": 5,
                                                        "width": 5,
                                                        "text": "desc2",
                                                        "value": "desc2",
                                                        "valueText": "desc2"
                                                    },
                                                    "dotToken": {
                                                        "kind": "DotToken",
                                                        "fullStart": 1304,
                                                        "fullEnd": 1305,
                                                        "start": 1304,
                                                        "end": 1305,
                                                        "fullWidth": 1,
                                                        "width": 1,
                                                        "text": ".",
                                                        "value": ".",
                                                        "valueText": "."
                                                    },
                                                    "name": {
                                                        "kind": "IdentifierName",
                                                        "fullStart": 1305,
                                                        "fullEnd": 1318,
                                                        "start": 1305,
                                                        "end": 1317,
                                                        "fullWidth": 13,
                                                        "width": 12,
                                                        "text": "configurable",
                                                        "value": "configurable",
                                                        "valueText": "configurable",
                                                        "hasTrailingTrivia": true,
                                                        "trailingTrivia": [
                                                            {
                                                                "kind": "WhitespaceTrivia",
                                                                "text": " "
                                                            }
                                                        ]
                                                    }
                                                },
                                                "operatorToken": {
                                                    "kind": "EqualsEqualsEqualsToken",
                                                    "fullStart": 1318,
                                                    "fullEnd": 1322,
                                                    "start": 1318,
                                                    "end": 1321,
                                                    "fullWidth": 4,
                                                    "width": 3,
                                                    "text": "===",
                                                    "value": "===",
                                                    "valueText": "===",
                                                    "hasTrailingTrivia": true,
                                                    "trailingTrivia": [
                                                        {
                                                            "kind": "WhitespaceTrivia",
                                                            "text": " "
                                                        }
                                                    ]
                                                },
                                                "right": {
                                                    "kind": "TrueKeyword",
                                                    "fullStart": 1322,
                                                    "fullEnd": 1327,
                                                    "start": 1322,
                                                    "end": 1326,
                                                    "fullWidth": 5,
                                                    "width": 4,
                                                    "text": "true",
                                                    "value": true,
                                                    "valueText": "true",
                                                    "hasTrailingTrivia": true,
                                                    "trailingTrivia": [
                                                        {
                                                            "kind": "WhitespaceTrivia",
                                                            "text": " "
                                                        }
                                                    ]
                                                }
                                            }
                                        },
                                        "operatorToken": {
                                            "kind": "AmpersandAmpersandToken",
                                            "fullStart": 1327,
                                            "fullEnd": 1331,
                                            "start": 1327,
                                            "end": 1329,
                                            "fullWidth": 4,
                                            "width": 2,
                                            "text": "&&",
                                            "value": "&&",
                                            "valueText": "&&",
                                            "hasTrailingTrivia": true,
                                            "hasTrailingNewLine": true,
                                            "trailingTrivia": [
                                                {
                                                    "kind": "NewLineTrivia",
                                                    "text": "\r\n"
                                                }
                                            ]
                                        },
                                        "right": {
                                            "kind": "EqualsExpression",
                                            "fullStart": 1331,
                                            "fullEnd": 1357,
                                            "start": 1343,
                                            "end": 1356,
                                            "fullWidth": 26,
                                            "width": 13,
                                            "left": {
                                                "kind": "ElementAccessExpression",
                                                "fullStart": 1331,
                                                "fullEnd": 1350,
                                                "start": 1343,
                                                "end": 1349,
                                                "fullWidth": 19,
                                                "width": 6,
                                                "expression": {
                                                    "kind": "IdentifierName",
                                                    "fullStart": 1331,
                                                    "fullEnd": 1346,
                                                    "start": 1343,
                                                    "end": 1346,
                                                    "fullWidth": 15,
                                                    "width": 3,
                                                    "text": "obj",
                                                    "value": "obj",
                                                    "valueText": "obj",
                                                    "hasLeadingTrivia": true,
                                                    "leadingTrivia": [
                                                        {
                                                            "kind": "WhitespaceTrivia",
                                                            "text": "            "
                                                        }
                                                    ]
                                                },
                                                "openBracketToken": {
                                                    "kind": "OpenBracketToken",
                                                    "fullStart": 1346,
                                                    "fullEnd": 1347,
                                                    "start": 1346,
                                                    "end": 1347,
                                                    "fullWidth": 1,
                                                    "width": 1,
                                                    "text": "[",
                                                    "value": "[",
                                                    "valueText": "["
                                                },
                                                "argumentExpression": {
                                                    "kind": "NumericLiteral",
                                                    "fullStart": 1347,
                                                    "fullEnd": 1348,
                                                    "start": 1347,
                                                    "end": 1348,
                                                    "fullWidth": 1,
                                                    "width": 1,
                                                    "text": "0",
                                                    "value": 0,
                                                    "valueText": "0"
                                                },
                                                "closeBracketToken": {
                                                    "kind": "CloseBracketToken",
                                                    "fullStart": 1348,
                                                    "fullEnd": 1350,
                                                    "start": 1348,
                                                    "end": 1349,
                                                    "fullWidth": 2,
                                                    "width": 1,
                                                    "text": "]",
                                                    "value": "]",
                                                    "valueText": "]",
                                                    "hasTrailingTrivia": true,
                                                    "trailingTrivia": [
                                                        {
                                                            "kind": "WhitespaceTrivia",
                                                            "text": " "
                                                        }
                                                    ]
                                                }
                                            },
                                            "operatorToken": {
                                                "kind": "EqualsEqualsEqualsToken",
                                                "fullStart": 1350,
                                                "fullEnd": 1354,
                                                "start": 1350,
                                                "end": 1353,
                                                "fullWidth": 4,
                                                "width": 3,
                                                "text": "===",
                                                "value": "===",
                                                "valueText": "===",
                                                "hasTrailingTrivia": true,
                                                "trailingTrivia": [
                                                    {
                                                        "kind": "WhitespaceTrivia",
                                                        "text": " "
                                                    }
                                                ]
                                            },
                                            "right": {
                                                "kind": "NumericLiteral",
                                                "fullStart": 1354,
                                                "fullEnd": 1357,
                                                "start": 1354,
                                                "end": 1356,
                                                "fullWidth": 3,
                                                "width": 2,
                                                "text": "20",
                                                "value": 20,
                                                "valueText": "20",
                                                "hasTrailingTrivia": true,
                                                "trailingTrivia": [
                                                    {
                                                        "kind": "WhitespaceTrivia",
                                                        "text": " "
                                                    }
                                                ]
                                            }
                                        }
                                    },
                                    "operatorToken": {
                                        "kind": "AmpersandAmpersandToken",
                                        "fullStart": 1357,
                                        "fullEnd": 1360,
                                        "start": 1357,
                                        "end": 1359,
                                        "fullWidth": 3,
                                        "width": 2,
                                        "text": "&&",
                                        "value": "&&",
                                        "valueText": "&&",
                                        "hasTrailingTrivia": true,
                                        "trailingTrivia": [
                                            {
                                                "kind": "WhitespaceTrivia",
                                                "text": " "
                                            }
                                        ]
                                    },
                                    "right": {
                                        "kind": "EqualsExpression",
                                        "fullStart": 1360,
                                        "fullEnd": 1393,
                                        "start": 1360,
                                        "end": 1392,
                                        "fullWidth": 33,
                                        "width": 32,
                                        "isIncrementallyUnusable": true,
                                        "left": {
                                            "kind": "TypeOfExpression",
                                            "fullStart": 1360,
                                            "fullEnd": 1377,
                                            "start": 1360,
                                            "end": 1376,
                                            "fullWidth": 17,
                                            "width": 16,
                                            "isIncrementallyUnusable": true,
                                            "typeOfKeyword": {
                                                "kind": "TypeOfKeyword",
                                                "fullStart": 1360,
                                                "fullEnd": 1367,
                                                "start": 1360,
                                                "end": 1366,
                                                "fullWidth": 7,
                                                "width": 6,
                                                "text": "typeof",
                                                "value": "typeof",
                                                "valueText": "typeof",
                                                "hasTrailingTrivia": true,
                                                "trailingTrivia": [
                                                    {
                                                        "kind": "WhitespaceTrivia",
                                                        "text": " "
                                                    }
                                                ]
                                            },
                                            "expression": {
                                                "kind": "MemberAccessExpression",
                                                "fullStart": 1367,
                                                "fullEnd": 1377,
                                                "start": 1367,
                                                "end": 1376,
                                                "fullWidth": 10,
                                                "width": 9,
                                                "isIncrementallyUnusable": true,
                                                "expression": {
                                                    "kind": "IdentifierName",
                                                    "fullStart": 1367,
                                                    "fullEnd": 1372,
                                                    "start": 1367,
                                                    "end": 1372,
                                                    "fullWidth": 5,
                                                    "width": 5,
                                                    "text": "desc2",
                                                    "value": "desc2",
                                                    "valueText": "desc2"
                                                },
                                                "dotToken": {
                                                    "kind": "DotToken",
                                                    "fullStart": 1372,
                                                    "fullEnd": 1373,
                                                    "start": 1372,
                                                    "end": 1373,
                                                    "fullWidth": 1,
                                                    "width": 1,
                                                    "text": ".",
                                                    "value": ".",
                                                    "valueText": "."
                                                },
                                                "name": {
                                                    "kind": "IdentifierName",
                                                    "fullStart": 1373,
                                                    "fullEnd": 1377,
                                                    "start": 1373,
                                                    "end": 1376,
                                                    "fullWidth": 4,
                                                    "width": 3,
                                                    "text": "set",
                                                    "value": "set",
                                                    "valueText": "set",
                                                    "hasTrailingTrivia": true,
                                                    "trailingTrivia": [
                                                        {
                                                            "kind": "WhitespaceTrivia",
                                                            "text": " "
                                                        }
                                                    ]
                                                }
                                            }
                                        },
                                        "operatorToken": {
                                            "kind": "EqualsEqualsEqualsToken",
                                            "fullStart": 1377,
                                            "fullEnd": 1381,
                                            "start": 1377,
                                            "end": 1380,
                                            "fullWidth": 4,
                                            "width": 3,
                                            "text": "===",
                                            "value": "===",
                                            "valueText": "===",
                                            "hasTrailingTrivia": true,
                                            "trailingTrivia": [
                                                {
                                                    "kind": "WhitespaceTrivia",
                                                    "text": " "
                                                }
                                            ]
                                        },
                                        "right": {
                                            "kind": "StringLiteral",
                                            "fullStart": 1381,
                                            "fullEnd": 1393,
                                            "start": 1381,
                                            "end": 1392,
                                            "fullWidth": 12,
                                            "width": 11,
                                            "text": "\"undefined\"",
                                            "value": "undefined",
                                            "valueText": "undefined",
                                            "hasTrailingTrivia": true,
                                            "trailingTrivia": [
                                                {
                                                    "kind": "WhitespaceTrivia",
                                                    "text": " "
                                                }
                                            ]
                                        }
                                    }
                                },
                                "operatorToken": {
                                    "kind": "AmpersandAmpersandToken",
                                    "fullStart": 1393,
                                    "fullEnd": 1396,
                                    "start": 1393,
                                    "end": 1395,
                                    "fullWidth": 3,
                                    "width": 2,
                                    "text": "&&",
                                    "value": "&&",
                                    "valueText": "&&",
                                    "hasTrailingTrivia": true,
                                    "trailingTrivia": [
                                        {
                                            "kind": "WhitespaceTrivia",
                                            "text": " "
                                        }
                                    ]
                                },
                                "right": {
                                    "kind": "EqualsExpression",
                                    "fullStart": 1396,
                                    "fullEnd": 1417,
                                    "start": 1396,
                                    "end": 1417,
                                    "fullWidth": 21,
                                    "width": 21,
                                    "isIncrementallyUnusable": true,
                                    "left": {
                                        "kind": "MemberAccessExpression",
                                        "fullStart": 1396,
                                        "fullEnd": 1406,
                                        "start": 1396,
                                        "end": 1405,
                                        "fullWidth": 10,
                                        "width": 9,
                                        "isIncrementallyUnusable": true,
                                        "expression": {
                                            "kind": "IdentifierName",
                                            "fullStart": 1396,
                                            "fullEnd": 1401,
                                            "start": 1396,
                                            "end": 1401,
                                            "fullWidth": 5,
                                            "width": 5,
                                            "text": "desc2",
                                            "value": "desc2",
                                            "valueText": "desc2"
                                        },
                                        "dotToken": {
                                            "kind": "DotToken",
                                            "fullStart": 1401,
                                            "fullEnd": 1402,
                                            "start": 1401,
                                            "end": 1402,
                                            "fullWidth": 1,
                                            "width": 1,
                                            "text": ".",
                                            "value": ".",
                                            "valueText": "."
                                        },
                                        "name": {
                                            "kind": "IdentifierName",
                                            "fullStart": 1402,
                                            "fullEnd": 1406,
                                            "start": 1402,
                                            "end": 1405,
                                            "fullWidth": 4,
                                            "width": 3,
                                            "text": "get",
                                            "value": "get",
                                            "valueText": "get",
                                            "hasTrailingTrivia": true,
                                            "trailingTrivia": [
                                                {
                                                    "kind": "WhitespaceTrivia",
                                                    "text": " "
                                                }
                                            ]
                                        }
                                    },
                                    "operatorToken": {
                                        "kind": "EqualsEqualsEqualsToken",
                                        "fullStart": 1406,
                                        "fullEnd": 1410,
                                        "start": 1406,
                                        "end": 1409,
                                        "fullWidth": 4,
                                        "width": 3,
                                        "text": "===",
                                        "value": "===",
                                        "valueText": "===",
                                        "hasTrailingTrivia": true,
                                        "trailingTrivia": [
                                            {
                                                "kind": "WhitespaceTrivia",
                                                "text": " "
                                            }
                                        ]
                                    },
                                    "right": {
                                        "kind": "IdentifierName",
                                        "fullStart": 1410,
                                        "fullEnd": 1417,
                                        "start": 1410,
                                        "end": 1417,
                                        "fullWidth": 7,
                                        "width": 7,
                                        "text": "getFunc",
                                        "value": "getFunc",
                                        "valueText": "getFunc"
                                    }
                                }
                            },
                            "semicolonToken": {
                                "kind": "SemicolonToken",
                                "fullStart": 1417,
                                "fullEnd": 1420,
                                "start": 1417,
                                "end": 1418,
                                "fullWidth": 3,
                                "width": 1,
                                "text": ";",
                                "value": ";",
                                "valueText": ";",
                                "hasTrailingTrivia": true,
                                "hasTrailingNewLine": true,
                                "trailingTrivia": [
                                    {
                                        "kind": "NewLineTrivia",
                                        "text": "\r\n"
                                    }
                                ]
                            }
                        }
                    ],
                    "closeBraceToken": {
                        "kind": "CloseBraceToken",
                        "fullStart": 1420,
                        "fullEnd": 1427,
                        "start": 1424,
                        "end": 1425,
                        "fullWidth": 7,
                        "width": 1,
                        "text": "}",
                        "value": "}",
                        "valueText": "}",
                        "hasLeadingTrivia": true,
                        "hasTrailingTrivia": true,
                        "hasTrailingNewLine": true,
                        "leadingTrivia": [
                            {
                                "kind": "WhitespaceTrivia",
                                "text": "    "
                            }
                        ],
                        "trailingTrivia": [
                            {
                                "kind": "NewLineTrivia",
                                "text": "\r\n"
                            }
                        ]
                    }
                }
            },
            {
                "kind": "ExpressionStatement",
                "fullStart": 1427,
                "fullEnd": 1451,
                "start": 1427,
                "end": 1449,
                "fullWidth": 24,
                "width": 22,
                "expression": {
                    "kind": "InvocationExpression",
                    "fullStart": 1427,
                    "fullEnd": 1448,
                    "start": 1427,
                    "end": 1448,
                    "fullWidth": 21,
                    "width": 21,
                    "expression": {
                        "kind": "IdentifierName",
                        "fullStart": 1427,
                        "fullEnd": 1438,
                        "start": 1427,
                        "end": 1438,
                        "fullWidth": 11,
                        "width": 11,
                        "text": "runTestCase",
                        "value": "runTestCase",
                        "valueText": "runTestCase"
                    },
                    "argumentList": {
                        "kind": "ArgumentList",
                        "fullStart": 1438,
                        "fullEnd": 1448,
                        "start": 1438,
                        "end": 1448,
                        "fullWidth": 10,
                        "width": 10,
                        "openParenToken": {
                            "kind": "OpenParenToken",
                            "fullStart": 1438,
                            "fullEnd": 1439,
                            "start": 1438,
                            "end": 1439,
                            "fullWidth": 1,
                            "width": 1,
                            "text": "(",
                            "value": "(",
                            "valueText": "("
                        },
                        "arguments": [
                            {
                                "kind": "IdentifierName",
                                "fullStart": 1439,
                                "fullEnd": 1447,
                                "start": 1439,
                                "end": 1447,
                                "fullWidth": 8,
                                "width": 8,
                                "text": "testcase",
                                "value": "testcase",
                                "valueText": "testcase"
                            }
                        ],
                        "closeParenToken": {
                            "kind": "CloseParenToken",
                            "fullStart": 1447,
                            "fullEnd": 1448,
                            "start": 1447,
                            "end": 1448,
                            "fullWidth": 1,
                            "width": 1,
                            "text": ")",
                            "value": ")",
                            "valueText": ")"
                        }
                    }
                },
                "semicolonToken": {
                    "kind": "SemicolonToken",
                    "fullStart": 1448,
                    "fullEnd": 1451,
                    "start": 1448,
                    "end": 1449,
                    "fullWidth": 3,
                    "width": 1,
                    "text": ";",
                    "value": ";",
                    "valueText": ";",
                    "hasTrailingTrivia": true,
                    "hasTrailingNewLine": true,
                    "trailingTrivia": [
                        {
                            "kind": "NewLineTrivia",
                            "text": "\r\n"
                        }
                    ]
                }
            }
        ],
        "endOfFileToken": {
            "kind": "EndOfFileToken",
            "fullStart": 1451,
            "fullEnd": 1451,
            "start": 1451,
            "end": 1451,
            "fullWidth": 0,
            "width": 0,
            "text": ""
        }
    },
    "lineMap": {
        "lineStarts": [
            0,
            67,
            152,
            232,
            308,
            380,
            385,
            441,
            667,
            672,
            674,
            676,
            699,
            722,
            724,
            767,
            793,
            823,
            854,
            886,
            899,
            963,
            965,
            995,
            1019,
            1030,
            1073,
            1099,
            1112,
            1176,
            1178,
            1258,
            1331,
            1420,
            1427,
            1451
        ],
        "length": 1451
    }
}<|MERGE_RESOLUTION|>--- conflicted
+++ resolved
@@ -247,12 +247,8 @@
                                         "start": 711,
                                         "end": 719,
                                         "fullWidth": 8,
-<<<<<<< HEAD
                                         "width": 8,
-                                        "identifier": {
-=======
                                         "propertyName": {
->>>>>>> 85e84683
                                             "kind": "IdentifierName",
                                             "fullStart": 711,
                                             "fullEnd": 715,
@@ -954,12 +950,8 @@
                                         "start": 911,
                                         "end": 960,
                                         "fullWidth": 49,
-<<<<<<< HEAD
                                         "width": 49,
-                                        "identifier": {
-=======
                                         "propertyName": {
->>>>>>> 85e84683
                                             "kind": "IdentifierName",
                                             "fullStart": 911,
                                             "fullEnd": 917,
@@ -1750,12 +1742,8 @@
                                         "start": 1124,
                                         "end": 1173,
                                         "fullWidth": 49,
-<<<<<<< HEAD
                                         "width": 49,
-                                        "identifier": {
-=======
                                         "propertyName": {
->>>>>>> 85e84683
                                             "kind": "IdentifierName",
                                             "fullStart": 1124,
                                             "fullEnd": 1130,
