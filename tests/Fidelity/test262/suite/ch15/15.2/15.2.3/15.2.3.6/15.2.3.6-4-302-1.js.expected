{
    "isDeclaration": false,
    "languageVersion": "EcmaScript5",
    "parseOptions": {
        "allowAutomaticSemicolonInsertion": true
    },
    "sourceUnit": {
        "kind": "SourceUnit",
        "fullStart": 0,
        "fullEnd": 1509,
        "start": 792,
        "end": 1509,
        "fullWidth": 1509,
        "width": 717,
        "isIncrementallyUnusable": true,
        "moduleElements": [
            {
                "kind": "FunctionDeclaration",
                "fullStart": 0,
                "fullEnd": 1485,
                "start": 792,
                "end": 1483,
                "fullWidth": 1485,
                "width": 691,
                "isIncrementallyUnusable": true,
                "modifiers": [],
                "functionKeyword": {
                    "kind": "FunctionKeyword",
                    "fullStart": 0,
                    "fullEnd": 801,
                    "start": 792,
                    "end": 800,
                    "fullWidth": 801,
                    "width": 8,
                    "text": "function",
                    "value": "function",
                    "valueText": "function",
                    "hasLeadingTrivia": true,
                    "hasLeadingComment": true,
                    "hasLeadingNewLine": true,
                    "hasTrailingTrivia": true,
                    "leadingTrivia": [
                        {
                            "kind": "SingleLineCommentTrivia",
                            "text": "/// Copyright (c) 2012 Ecma International.  All rights reserved. "
                        },
                        {
                            "kind": "NewLineTrivia",
                            "text": "\r\n"
                        },
                        {
                            "kind": "SingleLineCommentTrivia",
                            "text": "/// Ecma International makes this code available under the terms and conditions set"
                        },
                        {
                            "kind": "NewLineTrivia",
                            "text": "\r\n"
                        },
                        {
                            "kind": "SingleLineCommentTrivia",
                            "text": "/// forth on http://hg.ecmascript.org/tests/test262/raw-file/tip/LICENSE (the "
                        },
                        {
                            "kind": "NewLineTrivia",
                            "text": "\r\n"
                        },
                        {
                            "kind": "SingleLineCommentTrivia",
                            "text": "/// \"Use Terms\").   Any redistribution of this code must retain the above "
                        },
                        {
                            "kind": "NewLineTrivia",
                            "text": "\r\n"
                        },
                        {
                            "kind": "SingleLineCommentTrivia",
                            "text": "/// copyright and this notice and otherwise comply with the Use Terms."
                        },
                        {
                            "kind": "NewLineTrivia",
                            "text": "\r\n"
                        },
                        {
                            "kind": "MultiLineCommentTrivia",
                            "text": "/**\r\n * @path ch15/15.2/15.2.3/15.2.3.6/15.2.3.6-4-302-1.js\r\n * @description Object.defineProperty - 'O' is an Arguments object of a function that has formal parameters, 'name' is an index named property of 'O' but not defined in [[ParameterMap]] of 'O', and 'desc' is accessor descriptor, test 'name' is defined in 'O' with all correct attribute values (10.6 [[DefineOwnProperty]] step 3 and step 5a)\r\n */"
                        },
                        {
                            "kind": "NewLineTrivia",
                            "text": "\r\n"
                        },
                        {
                            "kind": "NewLineTrivia",
                            "text": "\r\n"
                        },
                        {
                            "kind": "NewLineTrivia",
                            "text": "\r\n"
                        }
                    ],
                    "trailingTrivia": [
                        {
                            "kind": "WhitespaceTrivia",
                            "text": " "
                        }
                    ]
                },
                "identifier": {
                    "kind": "IdentifierName",
                    "fullStart": 801,
                    "fullEnd": 809,
                    "start": 801,
                    "end": 809,
                    "fullWidth": 8,
                    "width": 8,
                    "text": "testcase",
                    "value": "testcase",
                    "valueText": "testcase"
                },
                "callSignature": {
                    "kind": "CallSignature",
                    "fullStart": 809,
                    "fullEnd": 812,
                    "start": 809,
                    "end": 811,
                    "fullWidth": 3,
                    "width": 2,
                    "parameterList": {
                        "kind": "ParameterList",
                        "fullStart": 809,
                        "fullEnd": 812,
                        "start": 809,
                        "end": 811,
                        "fullWidth": 3,
                        "width": 2,
                        "openParenToken": {
                            "kind": "OpenParenToken",
                            "fullStart": 809,
                            "fullEnd": 810,
                            "start": 809,
                            "end": 810,
                            "fullWidth": 1,
                            "width": 1,
                            "text": "(",
                            "value": "(",
                            "valueText": "("
                        },
                        "parameters": [],
                        "closeParenToken": {
                            "kind": "CloseParenToken",
                            "fullStart": 810,
                            "fullEnd": 812,
                            "start": 810,
                            "end": 811,
                            "fullWidth": 2,
                            "width": 1,
                            "text": ")",
                            "value": ")",
                            "valueText": ")",
                            "hasTrailingTrivia": true,
                            "trailingTrivia": [
                                {
                                    "kind": "WhitespaceTrivia",
                                    "text": " "
                                }
                            ]
                        }
                    }
                },
                "block": {
                    "kind": "Block",
                    "fullStart": 812,
                    "fullEnd": 1485,
                    "start": 812,
                    "end": 1483,
                    "fullWidth": 673,
                    "width": 671,
                    "isIncrementallyUnusable": true,
                    "openBraceToken": {
                        "kind": "OpenBraceToken",
                        "fullStart": 812,
                        "fullEnd": 815,
                        "start": 812,
                        "end": 813,
                        "fullWidth": 3,
                        "width": 1,
                        "text": "{",
                        "value": "{",
                        "valueText": "{",
                        "hasTrailingTrivia": true,
                        "hasTrailingNewLine": true,
                        "trailingTrivia": [
                            {
                                "kind": "NewLineTrivia",
                                "text": "\r\n"
                            }
                        ]
                    },
                    "statements": [
                        {
                            "kind": "ReturnStatement",
                            "fullStart": 815,
                            "fullEnd": 1478,
                            "start": 823,
                            "end": 1476,
                            "fullWidth": 663,
                            "width": 653,
                            "isIncrementallyUnusable": true,
                            "returnKeyword": {
                                "kind": "ReturnKeyword",
                                "fullStart": 815,
                                "fullEnd": 830,
                                "start": 823,
                                "end": 829,
                                "fullWidth": 15,
                                "width": 6,
                                "text": "return",
                                "value": "return",
                                "valueText": "return",
                                "hasLeadingTrivia": true,
                                "hasTrailingTrivia": true,
                                "leadingTrivia": [
                                    {
                                        "kind": "WhitespaceTrivia",
                                        "text": "        "
                                    }
                                ],
                                "trailingTrivia": [
                                    {
                                        "kind": "WhitespaceTrivia",
                                        "text": " "
                                    }
                                ]
                            },
                            "expression": {
                                "kind": "ParenthesizedExpression",
                                "fullStart": 830,
                                "fullEnd": 1475,
                                "start": 830,
                                "end": 1475,
                                "fullWidth": 645,
                                "width": 645,
                                "isIncrementallyUnusable": true,
                                "openParenToken": {
                                    "kind": "OpenParenToken",
                                    "fullStart": 830,
                                    "fullEnd": 831,
                                    "start": 830,
                                    "end": 831,
                                    "fullWidth": 1,
                                    "width": 1,
                                    "text": "(",
                                    "value": "(",
                                    "valueText": "("
                                },
                                "expression": {
                                    "kind": "InvocationExpression",
                                    "fullStart": 831,
                                    "fullEnd": 1474,
                                    "start": 831,
                                    "end": 1474,
                                    "fullWidth": 643,
                                    "width": 643,
                                    "isIncrementallyUnusable": true,
                                    "expression": {
                                        "kind": "FunctionExpression",
                                        "fullStart": 831,
                                        "fullEnd": 1465,
                                        "start": 831,
                                        "end": 1465,
                                        "fullWidth": 634,
                                        "width": 634,
                                        "isIncrementallyUnusable": true,
                                        "functionKeyword": {
                                            "kind": "FunctionKeyword",
                                            "fullStart": 831,
                                            "fullEnd": 840,
                                            "start": 831,
                                            "end": 839,
                                            "fullWidth": 9,
                                            "width": 8,
                                            "text": "function",
                                            "value": "function",
                                            "valueText": "function",
                                            "hasTrailingTrivia": true,
                                            "trailingTrivia": [
                                                {
                                                    "kind": "WhitespaceTrivia",
                                                    "text": " "
                                                }
                                            ]
                                        },
                                        "callSignature": {
                                            "kind": "CallSignature",
                                            "fullStart": 840,
                                            "fullEnd": 850,
                                            "start": 840,
                                            "end": 849,
                                            "fullWidth": 10,
                                            "width": 9,
                                            "parameterList": {
                                                "kind": "ParameterList",
                                                "fullStart": 840,
                                                "fullEnd": 850,
                                                "start": 840,
                                                "end": 849,
                                                "fullWidth": 10,
                                                "width": 9,
                                                "openParenToken": {
                                                    "kind": "OpenParenToken",
                                                    "fullStart": 840,
                                                    "fullEnd": 841,
                                                    "start": 840,
                                                    "end": 841,
                                                    "fullWidth": 1,
                                                    "width": 1,
                                                    "text": "(",
                                                    "value": "(",
                                                    "valueText": "("
                                                },
                                                "parameters": [
                                                    {
                                                        "kind": "Parameter",
                                                        "fullStart": 841,
                                                        "fullEnd": 842,
                                                        "start": 841,
                                                        "end": 842,
                                                        "fullWidth": 1,
                                                        "width": 1,
                                                        "modifiers": [],
                                                        "identifier": {
                                                            "kind": "IdentifierName",
                                                            "fullStart": 841,
                                                            "fullEnd": 842,
                                                            "start": 841,
                                                            "end": 842,
                                                            "fullWidth": 1,
                                                            "width": 1,
                                                            "text": "a",
                                                            "value": "a",
                                                            "valueText": "a"
                                                        }
                                                    },
                                                    {
                                                        "kind": "CommaToken",
                                                        "fullStart": 842,
                                                        "fullEnd": 844,
                                                        "start": 842,
                                                        "end": 843,
                                                        "fullWidth": 2,
                                                        "width": 1,
                                                        "text": ",",
                                                        "value": ",",
                                                        "valueText": ",",
                                                        "hasTrailingTrivia": true,
                                                        "trailingTrivia": [
                                                            {
                                                                "kind": "WhitespaceTrivia",
                                                                "text": " "
                                                            }
                                                        ]
                                                    },
                                                    {
                                                        "kind": "Parameter",
                                                        "fullStart": 844,
                                                        "fullEnd": 845,
                                                        "start": 844,
                                                        "end": 845,
                                                        "fullWidth": 1,
                                                        "width": 1,
                                                        "modifiers": [],
                                                        "identifier": {
                                                            "kind": "IdentifierName",
                                                            "fullStart": 844,
                                                            "fullEnd": 845,
                                                            "start": 844,
                                                            "end": 845,
                                                            "fullWidth": 1,
                                                            "width": 1,
                                                            "text": "b",
                                                            "value": "b",
                                                            "valueText": "b"
                                                        }
                                                    },
                                                    {
                                                        "kind": "CommaToken",
                                                        "fullStart": 845,
                                                        "fullEnd": 847,
                                                        "start": 845,
                                                        "end": 846,
                                                        "fullWidth": 2,
                                                        "width": 1,
                                                        "text": ",",
                                                        "value": ",",
                                                        "valueText": ",",
                                                        "hasTrailingTrivia": true,
                                                        "trailingTrivia": [
                                                            {
                                                                "kind": "WhitespaceTrivia",
                                                                "text": " "
                                                            }
                                                        ]
                                                    },
                                                    {
                                                        "kind": "Parameter",
                                                        "fullStart": 847,
                                                        "fullEnd": 848,
                                                        "start": 847,
                                                        "end": 848,
                                                        "fullWidth": 1,
                                                        "width": 1,
                                                        "modifiers": [],
                                                        "identifier": {
                                                            "kind": "IdentifierName",
                                                            "fullStart": 847,
                                                            "fullEnd": 848,
                                                            "start": 847,
                                                            "end": 848,
                                                            "fullWidth": 1,
                                                            "width": 1,
                                                            "text": "c",
                                                            "value": "c",
                                                            "valueText": "c"
                                                        }
                                                    }
                                                ],
                                                "closeParenToken": {
                                                    "kind": "CloseParenToken",
                                                    "fullStart": 848,
                                                    "fullEnd": 850,
                                                    "start": 848,
                                                    "end": 849,
                                                    "fullWidth": 2,
                                                    "width": 1,
                                                    "text": ")",
                                                    "value": ")",
                                                    "valueText": ")",
                                                    "hasTrailingTrivia": true,
                                                    "trailingTrivia": [
                                                        {
                                                            "kind": "WhitespaceTrivia",
                                                            "text": " "
                                                        }
                                                    ]
                                                }
                                            }
                                        },
                                        "block": {
                                            "kind": "Block",
                                            "fullStart": 850,
                                            "fullEnd": 1465,
                                            "start": 850,
                                            "end": 1465,
                                            "fullWidth": 615,
                                            "width": 615,
                                            "isIncrementallyUnusable": true,
                                            "openBraceToken": {
                                                "kind": "OpenBraceToken",
                                                "fullStart": 850,
                                                "fullEnd": 853,
                                                "start": 850,
                                                "end": 851,
                                                "fullWidth": 3,
                                                "width": 1,
                                                "text": "{",
                                                "value": "{",
                                                "valueText": "{",
                                                "hasTrailingTrivia": true,
                                                "hasTrailingNewLine": true,
                                                "trailingTrivia": [
                                                    {
                                                        "kind": "NewLineTrivia",
                                                        "text": "\r\n"
                                                    }
                                                ]
                                            },
                                            "statements": [
                                                {
                                                    "kind": "ExpressionStatement",
                                                    "fullStart": 853,
                                                    "fullEnd": 887,
                                                    "start": 865,
                                                    "end": 885,
                                                    "fullWidth": 34,
                                                    "width": 20,
                                                    "expression": {
                                                        "kind": "DeleteExpression",
                                                        "fullStart": 853,
                                                        "fullEnd": 884,
                                                        "start": 865,
                                                        "end": 884,
                                                        "fullWidth": 31,
                                                        "width": 19,
                                                        "deleteKeyword": {
                                                            "kind": "DeleteKeyword",
                                                            "fullStart": 853,
                                                            "fullEnd": 872,
                                                            "start": 865,
                                                            "end": 871,
                                                            "fullWidth": 19,
                                                            "width": 6,
                                                            "text": "delete",
                                                            "value": "delete",
                                                            "valueText": "delete",
                                                            "hasLeadingTrivia": true,
                                                            "hasTrailingTrivia": true,
                                                            "leadingTrivia": [
                                                                {
                                                                    "kind": "WhitespaceTrivia",
                                                                    "text": "            "
                                                                }
                                                            ],
                                                            "trailingTrivia": [
                                                                {
                                                                    "kind": "WhitespaceTrivia",
                                                                    "text": " "
                                                                }
                                                            ]
                                                        },
                                                        "expression": {
                                                            "kind": "ElementAccessExpression",
                                                            "fullStart": 872,
                                                            "fullEnd": 884,
                                                            "start": 872,
                                                            "end": 884,
                                                            "fullWidth": 12,
                                                            "width": 12,
                                                            "expression": {
                                                                "kind": "IdentifierName",
                                                                "fullStart": 872,
                                                                "fullEnd": 881,
                                                                "start": 872,
                                                                "end": 881,
                                                                "fullWidth": 9,
                                                                "width": 9,
                                                                "text": "arguments",
                                                                "value": "arguments",
                                                                "valueText": "arguments"
                                                            },
                                                            "openBracketToken": {
                                                                "kind": "OpenBracketToken",
                                                                "fullStart": 881,
                                                                "fullEnd": 882,
                                                                "start": 881,
                                                                "end": 882,
                                                                "fullWidth": 1,
                                                                "width": 1,
                                                                "text": "[",
                                                                "value": "[",
                                                                "valueText": "["
                                                            },
                                                            "argumentExpression": {
                                                                "kind": "NumericLiteral",
                                                                "fullStart": 882,
                                                                "fullEnd": 883,
                                                                "start": 882,
                                                                "end": 883,
                                                                "fullWidth": 1,
                                                                "width": 1,
                                                                "text": "0",
                                                                "value": 0,
                                                                "valueText": "0"
                                                            },
                                                            "closeBracketToken": {
                                                                "kind": "CloseBracketToken",
                                                                "fullStart": 883,
                                                                "fullEnd": 884,
                                                                "start": 883,
                                                                "end": 884,
                                                                "fullWidth": 1,
                                                                "width": 1,
                                                                "text": "]",
                                                                "value": "]",
                                                                "valueText": "]"
                                                            }
                                                        }
                                                    },
                                                    "semicolonToken": {
                                                        "kind": "SemicolonToken",
                                                        "fullStart": 884,
                                                        "fullEnd": 887,
                                                        "start": 884,
                                                        "end": 885,
                                                        "fullWidth": 3,
                                                        "width": 1,
                                                        "text": ";",
                                                        "value": ";",
                                                        "valueText": ";",
                                                        "hasTrailingTrivia": true,
                                                        "hasTrailingNewLine": true,
                                                        "trailingTrivia": [
                                                            {
                                                                "kind": "NewLineTrivia",
                                                                "text": "\r\n"
                                                            }
                                                        ]
                                                    }
                                                },
                                                {
                                                    "kind": "FunctionDeclaration",
                                                    "fullStart": 887,
                                                    "fullEnd": 964,
                                                    "start": 899,
                                                    "end": 962,
                                                    "fullWidth": 77,
                                                    "width": 63,
                                                    "modifiers": [],
                                                    "functionKeyword": {
                                                        "kind": "FunctionKeyword",
                                                        "fullStart": 887,
                                                        "fullEnd": 908,
                                                        "start": 899,
                                                        "end": 907,
                                                        "fullWidth": 21,
                                                        "width": 8,
                                                        "text": "function",
                                                        "value": "function",
                                                        "valueText": "function",
                                                        "hasLeadingTrivia": true,
                                                        "hasTrailingTrivia": true,
                                                        "leadingTrivia": [
                                                            {
                                                                "kind": "WhitespaceTrivia",
                                                                "text": "            "
                                                            }
                                                        ],
                                                        "trailingTrivia": [
                                                            {
                                                                "kind": "WhitespaceTrivia",
                                                                "text": " "
                                                            }
                                                        ]
                                                    },
                                                    "identifier": {
                                                        "kind": "IdentifierName",
                                                        "fullStart": 908,
                                                        "fullEnd": 915,
                                                        "start": 908,
                                                        "end": 915,
                                                        "fullWidth": 7,
                                                        "width": 7,
                                                        "text": "getFunc",
                                                        "value": "getFunc",
                                                        "valueText": "getFunc"
                                                    },
                                                    "callSignature": {
                                                        "kind": "CallSignature",
                                                        "fullStart": 915,
                                                        "fullEnd": 918,
                                                        "start": 915,
                                                        "end": 917,
                                                        "fullWidth": 3,
                                                        "width": 2,
                                                        "parameterList": {
                                                            "kind": "ParameterList",
                                                            "fullStart": 915,
                                                            "fullEnd": 918,
                                                            "start": 915,
                                                            "end": 917,
                                                            "fullWidth": 3,
                                                            "width": 2,
                                                            "openParenToken": {
                                                                "kind": "OpenParenToken",
                                                                "fullStart": 915,
                                                                "fullEnd": 916,
                                                                "start": 915,
                                                                "end": 916,
                                                                "fullWidth": 1,
                                                                "width": 1,
                                                                "text": "(",
                                                                "value": "(",
                                                                "valueText": "("
                                                            },
                                                            "parameters": [],
                                                            "closeParenToken": {
                                                                "kind": "CloseParenToken",
                                                                "fullStart": 916,
                                                                "fullEnd": 918,
                                                                "start": 916,
                                                                "end": 917,
                                                                "fullWidth": 2,
                                                                "width": 1,
                                                                "text": ")",
                                                                "value": ")",
                                                                "valueText": ")",
                                                                "hasTrailingTrivia": true,
                                                                "trailingTrivia": [
                                                                    {
                                                                        "kind": "WhitespaceTrivia",
                                                                        "text": " "
                                                                    }
                                                                ]
                                                            }
                                                        }
                                                    },
                                                    "block": {
                                                        "kind": "Block",
                                                        "fullStart": 918,
                                                        "fullEnd": 964,
                                                        "start": 918,
                                                        "end": 962,
                                                        "fullWidth": 46,
                                                        "width": 44,
                                                        "openBraceToken": {
                                                            "kind": "OpenBraceToken",
                                                            "fullStart": 918,
                                                            "fullEnd": 921,
                                                            "start": 918,
                                                            "end": 919,
                                                            "fullWidth": 3,
                                                            "width": 1,
                                                            "text": "{",
                                                            "value": "{",
                                                            "valueText": "{",
                                                            "hasTrailingTrivia": true,
                                                            "hasTrailingNewLine": true,
                                                            "trailingTrivia": [
                                                                {
                                                                    "kind": "NewLineTrivia",
                                                                    "text": "\r\n"
                                                                }
                                                            ]
                                                        },
                                                        "statements": [
                                                            {
                                                                "kind": "ReturnStatement",
                                                                "fullStart": 921,
                                                                "fullEnd": 949,
                                                                "start": 937,
                                                                "end": 947,
                                                                "fullWidth": 28,
                                                                "width": 10,
                                                                "returnKeyword": {
                                                                    "kind": "ReturnKeyword",
                                                                    "fullStart": 921,
                                                                    "fullEnd": 944,
                                                                    "start": 937,
                                                                    "end": 943,
                                                                    "fullWidth": 23,
                                                                    "width": 6,
                                                                    "text": "return",
                                                                    "value": "return",
                                                                    "valueText": "return",
                                                                    "hasLeadingTrivia": true,
                                                                    "hasTrailingTrivia": true,
                                                                    "leadingTrivia": [
                                                                        {
                                                                            "kind": "WhitespaceTrivia",
                                                                            "text": "                "
                                                                        }
                                                                    ],
                                                                    "trailingTrivia": [
                                                                        {
                                                                            "kind": "WhitespaceTrivia",
                                                                            "text": " "
                                                                        }
                                                                    ]
                                                                },
                                                                "expression": {
                                                                    "kind": "NumericLiteral",
                                                                    "fullStart": 944,
                                                                    "fullEnd": 946,
                                                                    "start": 944,
                                                                    "end": 946,
                                                                    "fullWidth": 2,
                                                                    "width": 2,
                                                                    "text": "10",
                                                                    "value": 10,
                                                                    "valueText": "10"
                                                                },
                                                                "semicolonToken": {
                                                                    "kind": "SemicolonToken",
                                                                    "fullStart": 946,
                                                                    "fullEnd": 949,
                                                                    "start": 946,
                                                                    "end": 947,
                                                                    "fullWidth": 3,
                                                                    "width": 1,
                                                                    "text": ";",
                                                                    "value": ";",
                                                                    "valueText": ";",
                                                                    "hasTrailingTrivia": true,
                                                                    "hasTrailingNewLine": true,
                                                                    "trailingTrivia": [
                                                                        {
                                                                            "kind": "NewLineTrivia",
                                                                            "text": "\r\n"
                                                                        }
                                                                    ]
                                                                }
                                                            }
                                                        ],
                                                        "closeBraceToken": {
                                                            "kind": "CloseBraceToken",
                                                            "fullStart": 949,
                                                            "fullEnd": 964,
                                                            "start": 961,
                                                            "end": 962,
                                                            "fullWidth": 15,
                                                            "width": 1,
                                                            "text": "}",
                                                            "value": "}",
                                                            "valueText": "}",
                                                            "hasLeadingTrivia": true,
                                                            "hasTrailingTrivia": true,
                                                            "hasTrailingNewLine": true,
                                                            "leadingTrivia": [
                                                                {
                                                                    "kind": "WhitespaceTrivia",
                                                                    "text": "            "
                                                                }
                                                            ],
                                                            "trailingTrivia": [
                                                                {
                                                                    "kind": "NewLineTrivia",
                                                                    "text": "\r\n"
                                                                }
                                                            ]
                                                        }
                                                    }
                                                },
                                                {
                                                    "kind": "FunctionDeclaration",
                                                    "fullStart": 964,
                                                    "fullEnd": 1067,
                                                    "start": 976,
                                                    "end": 1065,
                                                    "fullWidth": 103,
                                                    "width": 89,
                                                    "modifiers": [],
                                                    "functionKeyword": {
                                                        "kind": "FunctionKeyword",
                                                        "fullStart": 964,
                                                        "fullEnd": 985,
                                                        "start": 976,
                                                        "end": 984,
                                                        "fullWidth": 21,
                                                        "width": 8,
                                                        "text": "function",
                                                        "value": "function",
                                                        "valueText": "function",
                                                        "hasLeadingTrivia": true,
                                                        "hasTrailingTrivia": true,
                                                        "leadingTrivia": [
                                                            {
                                                                "kind": "WhitespaceTrivia",
                                                                "text": "            "
                                                            }
                                                        ],
                                                        "trailingTrivia": [
                                                            {
                                                                "kind": "WhitespaceTrivia",
                                                                "text": " "
                                                            }
                                                        ]
                                                    },
                                                    "identifier": {
                                                        "kind": "IdentifierName",
                                                        "fullStart": 985,
                                                        "fullEnd": 992,
                                                        "start": 985,
                                                        "end": 992,
                                                        "fullWidth": 7,
                                                        "width": 7,
                                                        "text": "setFunc",
                                                        "value": "setFunc",
                                                        "valueText": "setFunc"
                                                    },
                                                    "callSignature": {
                                                        "kind": "CallSignature",
                                                        "fullStart": 992,
                                                        "fullEnd": 1000,
                                                        "start": 992,
                                                        "end": 999,
                                                        "fullWidth": 8,
                                                        "width": 7,
                                                        "parameterList": {
                                                            "kind": "ParameterList",
                                                            "fullStart": 992,
                                                            "fullEnd": 1000,
                                                            "start": 992,
                                                            "end": 999,
                                                            "fullWidth": 8,
                                                            "width": 7,
                                                            "openParenToken": {
                                                                "kind": "OpenParenToken",
                                                                "fullStart": 992,
                                                                "fullEnd": 993,
                                                                "start": 992,
                                                                "end": 993,
                                                                "fullWidth": 1,
                                                                "width": 1,
                                                                "text": "(",
                                                                "value": "(",
                                                                "valueText": "("
                                                            },
                                                            "parameters": [
                                                                {
                                                                    "kind": "Parameter",
                                                                    "fullStart": 993,
                                                                    "fullEnd": 998,
                                                                    "start": 993,
                                                                    "end": 998,
                                                                    "fullWidth": 5,
                                                                    "width": 5,
                                                                    "modifiers": [],
                                                                    "identifier": {
                                                                        "kind": "IdentifierName",
                                                                        "fullStart": 993,
                                                                        "fullEnd": 998,
                                                                        "start": 993,
                                                                        "end": 998,
                                                                        "fullWidth": 5,
                                                                        "width": 5,
                                                                        "text": "value",
                                                                        "value": "value",
                                                                        "valueText": "value"
                                                                    }
                                                                }
                                                            ],
                                                            "closeParenToken": {
                                                                "kind": "CloseParenToken",
                                                                "fullStart": 998,
                                                                "fullEnd": 1000,
                                                                "start": 998,
                                                                "end": 999,
                                                                "fullWidth": 2,
                                                                "width": 1,
                                                                "text": ")",
                                                                "value": ")",
                                                                "valueText": ")",
                                                                "hasTrailingTrivia": true,
                                                                "trailingTrivia": [
                                                                    {
                                                                        "kind": "WhitespaceTrivia",
                                                                        "text": " "
                                                                    }
                                                                ]
                                                            }
                                                        }
                                                    },
                                                    "block": {
                                                        "kind": "Block",
                                                        "fullStart": 1000,
                                                        "fullEnd": 1067,
                                                        "start": 1000,
                                                        "end": 1065,
                                                        "fullWidth": 67,
                                                        "width": 65,
                                                        "openBraceToken": {
                                                            "kind": "OpenBraceToken",
                                                            "fullStart": 1000,
                                                            "fullEnd": 1003,
                                                            "start": 1000,
                                                            "end": 1001,
                                                            "fullWidth": 3,
                                                            "width": 1,
                                                            "text": "{",
                                                            "value": "{",
                                                            "valueText": "{",
                                                            "hasTrailingTrivia": true,
                                                            "hasTrailingNewLine": true,
                                                            "trailingTrivia": [
                                                                {
                                                                    "kind": "NewLineTrivia",
                                                                    "text": "\r\n"
                                                                }
                                                            ]
                                                        },
                                                        "statements": [
                                                            {
                                                                "kind": "ExpressionStatement",
                                                                "fullStart": 1003,
                                                                "fullEnd": 1052,
                                                                "start": 1019,
                                                                "end": 1050,
                                                                "fullWidth": 49,
                                                                "width": 31,
                                                                "expression": {
                                                                    "kind": "AssignmentExpression",
                                                                    "fullStart": 1003,
                                                                    "fullEnd": 1049,
                                                                    "start": 1019,
                                                                    "end": 1049,
                                                                    "fullWidth": 46,
                                                                    "width": 30,
                                                                    "left": {
                                                                        "kind": "MemberAccessExpression",
                                                                        "fullStart": 1003,
                                                                        "fullEnd": 1042,
                                                                        "start": 1019,
                                                                        "end": 1041,
                                                                        "fullWidth": 39,
                                                                        "width": 22,
                                                                        "expression": {
                                                                            "kind": "ThisKeyword",
                                                                            "fullStart": 1003,
                                                                            "fullEnd": 1023,
                                                                            "start": 1019,
                                                                            "end": 1023,
                                                                            "fullWidth": 20,
                                                                            "width": 4,
                                                                            "text": "this",
                                                                            "value": "this",
                                                                            "valueText": "this",
                                                                            "hasLeadingTrivia": true,
                                                                            "leadingTrivia": [
                                                                                {
                                                                                    "kind": "WhitespaceTrivia",
                                                                                    "text": "                "
                                                                                }
                                                                            ]
                                                                        },
                                                                        "dotToken": {
                                                                            "kind": "DotToken",
                                                                            "fullStart": 1023,
                                                                            "fullEnd": 1024,
                                                                            "start": 1023,
                                                                            "end": 1024,
                                                                            "fullWidth": 1,
                                                                            "width": 1,
                                                                            "text": ".",
                                                                            "value": ".",
                                                                            "valueText": "."
                                                                        },
                                                                        "name": {
                                                                            "kind": "IdentifierName",
                                                                            "fullStart": 1024,
                                                                            "fullEnd": 1042,
                                                                            "start": 1024,
                                                                            "end": 1041,
                                                                            "fullWidth": 18,
                                                                            "width": 17,
                                                                            "text": "setVerifyHelpProp",
                                                                            "value": "setVerifyHelpProp",
                                                                            "valueText": "setVerifyHelpProp",
                                                                            "hasTrailingTrivia": true,
                                                                            "trailingTrivia": [
                                                                                {
                                                                                    "kind": "WhitespaceTrivia",
                                                                                    "text": " "
                                                                                }
                                                                            ]
                                                                        }
                                                                    },
                                                                    "operatorToken": {
                                                                        "kind": "EqualsToken",
                                                                        "fullStart": 1042,
                                                                        "fullEnd": 1044,
                                                                        "start": 1042,
                                                                        "end": 1043,
                                                                        "fullWidth": 2,
                                                                        "width": 1,
                                                                        "text": "=",
                                                                        "value": "=",
                                                                        "valueText": "=",
                                                                        "hasTrailingTrivia": true,
                                                                        "trailingTrivia": [
                                                                            {
                                                                                "kind": "WhitespaceTrivia",
                                                                                "text": " "
                                                                            }
                                                                        ]
                                                                    },
                                                                    "right": {
                                                                        "kind": "IdentifierName",
                                                                        "fullStart": 1044,
                                                                        "fullEnd": 1049,
                                                                        "start": 1044,
                                                                        "end": 1049,
                                                                        "fullWidth": 5,
                                                                        "width": 5,
                                                                        "text": "value",
                                                                        "value": "value",
                                                                        "valueText": "value"
                                                                    }
                                                                },
                                                                "semicolonToken": {
                                                                    "kind": "SemicolonToken",
                                                                    "fullStart": 1049,
                                                                    "fullEnd": 1052,
                                                                    "start": 1049,
                                                                    "end": 1050,
                                                                    "fullWidth": 3,
                                                                    "width": 1,
                                                                    "text": ";",
                                                                    "value": ";",
                                                                    "valueText": ";",
                                                                    "hasTrailingTrivia": true,
                                                                    "hasTrailingNewLine": true,
                                                                    "trailingTrivia": [
                                                                        {
                                                                            "kind": "NewLineTrivia",
                                                                            "text": "\r\n"
                                                                        }
                                                                    ]
                                                                }
                                                            }
                                                        ],
                                                        "closeBraceToken": {
                                                            "kind": "CloseBraceToken",
                                                            "fullStart": 1052,
                                                            "fullEnd": 1067,
                                                            "start": 1064,
                                                            "end": 1065,
                                                            "fullWidth": 15,
                                                            "width": 1,
                                                            "text": "}",
                                                            "value": "}",
                                                            "valueText": "}",
                                                            "hasLeadingTrivia": true,
                                                            "hasTrailingTrivia": true,
                                                            "hasTrailingNewLine": true,
                                                            "leadingTrivia": [
                                                                {
                                                                    "kind": "WhitespaceTrivia",
                                                                    "text": "            "
                                                                }
                                                            ],
                                                            "trailingTrivia": [
                                                                {
                                                                    "kind": "NewLineTrivia",
                                                                    "text": "\r\n"
                                                                }
                                                            ]
                                                        }
                                                    }
                                                },
                                                {
                                                    "kind": "ExpressionStatement",
                                                    "fullStart": 1067,
                                                    "fullEnd": 1272,
                                                    "start": 1079,
                                                    "end": 1270,
                                                    "fullWidth": 205,
                                                    "width": 191,
                                                    "isIncrementallyUnusable": true,
                                                    "expression": {
                                                        "kind": "InvocationExpression",
                                                        "fullStart": 1067,
                                                        "fullEnd": 1269,
                                                        "start": 1079,
                                                        "end": 1269,
                                                        "fullWidth": 202,
                                                        "width": 190,
                                                        "isIncrementallyUnusable": true,
                                                        "expression": {
                                                            "kind": "MemberAccessExpression",
                                                            "fullStart": 1067,
                                                            "fullEnd": 1100,
                                                            "start": 1079,
                                                            "end": 1100,
                                                            "fullWidth": 33,
                                                            "width": 21,
                                                            "expression": {
                                                                "kind": "IdentifierName",
                                                                "fullStart": 1067,
                                                                "fullEnd": 1085,
                                                                "start": 1079,
                                                                "end": 1085,
                                                                "fullWidth": 18,
                                                                "width": 6,
                                                                "text": "Object",
                                                                "value": "Object",
                                                                "valueText": "Object",
                                                                "hasLeadingTrivia": true,
                                                                "leadingTrivia": [
                                                                    {
                                                                        "kind": "WhitespaceTrivia",
                                                                        "text": "            "
                                                                    }
                                                                ]
                                                            },
                                                            "dotToken": {
                                                                "kind": "DotToken",
                                                                "fullStart": 1085,
                                                                "fullEnd": 1086,
                                                                "start": 1085,
                                                                "end": 1086,
                                                                "fullWidth": 1,
                                                                "width": 1,
                                                                "text": ".",
                                                                "value": ".",
                                                                "valueText": "."
                                                            },
                                                            "name": {
                                                                "kind": "IdentifierName",
                                                                "fullStart": 1086,
                                                                "fullEnd": 1100,
                                                                "start": 1086,
                                                                "end": 1100,
                                                                "fullWidth": 14,
                                                                "width": 14,
                                                                "text": "defineProperty",
                                                                "value": "defineProperty",
                                                                "valueText": "defineProperty"
                                                            }
                                                        },
                                                        "argumentList": {
                                                            "kind": "ArgumentList",
                                                            "fullStart": 1100,
                                                            "fullEnd": 1269,
                                                            "start": 1100,
                                                            "end": 1269,
                                                            "fullWidth": 169,
                                                            "width": 169,
                                                            "isIncrementallyUnusable": true,
                                                            "openParenToken": {
                                                                "kind": "OpenParenToken",
                                                                "fullStart": 1100,
                                                                "fullEnd": 1101,
                                                                "start": 1100,
                                                                "end": 1101,
                                                                "fullWidth": 1,
                                                                "width": 1,
                                                                "text": "(",
                                                                "value": "(",
                                                                "valueText": "("
                                                            },
                                                            "arguments": [
                                                                {
                                                                    "kind": "IdentifierName",
                                                                    "fullStart": 1101,
                                                                    "fullEnd": 1110,
                                                                    "start": 1101,
                                                                    "end": 1110,
                                                                    "fullWidth": 9,
                                                                    "width": 9,
                                                                    "text": "arguments",
                                                                    "value": "arguments",
                                                                    "valueText": "arguments"
                                                                },
                                                                {
                                                                    "kind": "CommaToken",
                                                                    "fullStart": 1110,
                                                                    "fullEnd": 1112,
                                                                    "start": 1110,
                                                                    "end": 1111,
                                                                    "fullWidth": 2,
                                                                    "width": 1,
                                                                    "text": ",",
                                                                    "value": ",",
                                                                    "valueText": ",",
                                                                    "hasTrailingTrivia": true,
                                                                    "trailingTrivia": [
                                                                        {
                                                                            "kind": "WhitespaceTrivia",
                                                                            "text": " "
                                                                        }
                                                                    ]
                                                                },
                                                                {
                                                                    "kind": "StringLiteral",
                                                                    "fullStart": 1112,
                                                                    "fullEnd": 1115,
                                                                    "start": 1112,
                                                                    "end": 1115,
                                                                    "fullWidth": 3,
                                                                    "width": 3,
                                                                    "text": "\"0\"",
                                                                    "value": "0",
                                                                    "valueText": "0"
                                                                },
                                                                {
                                                                    "kind": "CommaToken",
                                                                    "fullStart": 1115,
                                                                    "fullEnd": 1117,
                                                                    "start": 1115,
                                                                    "end": 1116,
                                                                    "fullWidth": 2,
                                                                    "width": 1,
                                                                    "text": ",",
                                                                    "value": ",",
                                                                    "valueText": ",",
                                                                    "hasTrailingTrivia": true,
                                                                    "trailingTrivia": [
                                                                        {
                                                                            "kind": "WhitespaceTrivia",
                                                                            "text": " "
                                                                        }
                                                                    ]
                                                                },
                                                                {
                                                                    "kind": "ObjectLiteralExpression",
                                                                    "fullStart": 1117,
                                                                    "fullEnd": 1268,
                                                                    "start": 1117,
                                                                    "end": 1268,
                                                                    "fullWidth": 151,
                                                                    "width": 151,
                                                                    "isIncrementallyUnusable": true,
                                                                    "openBraceToken": {
                                                                        "kind": "OpenBraceToken",
                                                                        "fullStart": 1117,
                                                                        "fullEnd": 1120,
                                                                        "start": 1117,
                                                                        "end": 1118,
                                                                        "fullWidth": 3,
                                                                        "width": 1,
                                                                        "text": "{",
                                                                        "value": "{",
                                                                        "valueText": "{",
                                                                        "hasTrailingTrivia": true,
                                                                        "hasTrailingNewLine": true,
                                                                        "trailingTrivia": [
                                                                            {
                                                                                "kind": "NewLineTrivia",
                                                                                "text": "\r\n"
                                                                            }
                                                                        ]
                                                                    },
                                                                    "propertyAssignments": [
                                                                        {
                                                                            "kind": "SimplePropertyAssignment",
                                                                            "fullStart": 1120,
                                                                            "fullEnd": 1148,
                                                                            "start": 1136,
                                                                            "end": 1148,
                                                                            "fullWidth": 28,
                                                                            "width": 12,
                                                                            "isIncrementallyUnusable": true,
                                                                            "propertyName": {
                                                                                "kind": "IdentifierName",
                                                                                "fullStart": 1120,
                                                                                "fullEnd": 1139,
                                                                                "start": 1136,
                                                                                "end": 1139,
                                                                                "fullWidth": 19,
                                                                                "width": 3,
                                                                                "text": "get",
                                                                                "value": "get",
                                                                                "valueText": "get",
                                                                                "hasLeadingTrivia": true,
                                                                                "leadingTrivia": [
                                                                                    {
                                                                                        "kind": "WhitespaceTrivia",
                                                                                        "text": "                "
                                                                                    }
                                                                                ]
                                                                            },
                                                                            "colonToken": {
                                                                                "kind": "ColonToken",
                                                                                "fullStart": 1139,
                                                                                "fullEnd": 1141,
                                                                                "start": 1139,
                                                                                "end": 1140,
                                                                                "fullWidth": 2,
                                                                                "width": 1,
                                                                                "text": ":",
                                                                                "value": ":",
                                                                                "valueText": ":",
                                                                                "hasTrailingTrivia": true,
                                                                                "trailingTrivia": [
                                                                                    {
                                                                                        "kind": "WhitespaceTrivia",
                                                                                        "text": " "
                                                                                    }
                                                                                ]
                                                                            },
                                                                            "expression": {
                                                                                "kind": "IdentifierName",
                                                                                "fullStart": 1141,
                                                                                "fullEnd": 1148,
                                                                                "start": 1141,
                                                                                "end": 1148,
                                                                                "fullWidth": 7,
                                                                                "width": 7,
                                                                                "text": "getFunc",
                                                                                "value": "getFunc",
                                                                                "valueText": "getFunc"
                                                                            }
                                                                        },
                                                                        {
                                                                            "kind": "CommaToken",
                                                                            "fullStart": 1148,
                                                                            "fullEnd": 1151,
                                                                            "start": 1148,
                                                                            "end": 1149,
                                                                            "fullWidth": 3,
                                                                            "width": 1,
                                                                            "text": ",",
                                                                            "value": ",",
                                                                            "valueText": ",",
                                                                            "hasTrailingTrivia": true,
                                                                            "hasTrailingNewLine": true,
                                                                            "trailingTrivia": [
                                                                                {
                                                                                    "kind": "NewLineTrivia",
                                                                                    "text": "\r\n"
                                                                                }
                                                                            ]
                                                                        },
                                                                        {
                                                                            "kind": "SimplePropertyAssignment",
                                                                            "fullStart": 1151,
                                                                            "fullEnd": 1179,
                                                                            "start": 1167,
                                                                            "end": 1179,
                                                                            "fullWidth": 28,
                                                                            "width": 12,
                                                                            "isIncrementallyUnusable": true,
                                                                            "propertyName": {
                                                                                "kind": "IdentifierName",
                                                                                "fullStart": 1151,
                                                                                "fullEnd": 1170,
                                                                                "start": 1167,
                                                                                "end": 1170,
                                                                                "fullWidth": 19,
                                                                                "width": 3,
                                                                                "text": "set",
                                                                                "value": "set",
                                                                                "valueText": "set",
                                                                                "hasLeadingTrivia": true,
                                                                                "leadingTrivia": [
                                                                                    {
                                                                                        "kind": "WhitespaceTrivia",
                                                                                        "text": "                "
                                                                                    }
                                                                                ]
                                                                            },
                                                                            "colonToken": {
                                                                                "kind": "ColonToken",
                                                                                "fullStart": 1170,
                                                                                "fullEnd": 1172,
                                                                                "start": 1170,
                                                                                "end": 1171,
                                                                                "fullWidth": 2,
                                                                                "width": 1,
                                                                                "text": ":",
                                                                                "value": ":",
                                                                                "valueText": ":",
                                                                                "hasTrailingTrivia": true,
                                                                                "trailingTrivia": [
                                                                                    {
                                                                                        "kind": "WhitespaceTrivia",
                                                                                        "text": " "
                                                                                    }
                                                                                ]
                                                                            },
                                                                            "expression": {
                                                                                "kind": "IdentifierName",
                                                                                "fullStart": 1172,
                                                                                "fullEnd": 1179,
                                                                                "start": 1172,
                                                                                "end": 1179,
                                                                                "fullWidth": 7,
                                                                                "width": 7,
                                                                                "text": "setFunc",
                                                                                "value": "setFunc",
                                                                                "valueText": "setFunc"
                                                                            }
                                                                        },
                                                                        {
                                                                            "kind": "CommaToken",
                                                                            "fullStart": 1179,
                                                                            "fullEnd": 1182,
                                                                            "start": 1179,
                                                                            "end": 1180,
                                                                            "fullWidth": 3,
                                                                            "width": 1,
                                                                            "text": ",",
                                                                            "value": ",",
                                                                            "valueText": ",",
                                                                            "hasTrailingTrivia": true,
                                                                            "hasTrailingNewLine": true,
                                                                            "trailingTrivia": [
                                                                                {
                                                                                    "kind": "NewLineTrivia",
                                                                                    "text": "\r\n"
                                                                                }
                                                                            ]
                                                                        },
                                                                        {
                                                                            "kind": "SimplePropertyAssignment",
                                                                            "fullStart": 1182,
                                                                            "fullEnd": 1215,
                                                                            "start": 1198,
                                                                            "end": 1215,
                                                                            "fullWidth": 33,
                                                                            "width": 17,
                                                                            "propertyName": {
                                                                                "kind": "IdentifierName",
                                                                                "fullStart": 1182,
                                                                                "fullEnd": 1208,
                                                                                "start": 1198,
                                                                                "end": 1208,
                                                                                "fullWidth": 26,
                                                                                "width": 10,
                                                                                "text": "enumerable",
                                                                                "value": "enumerable",
                                                                                "valueText": "enumerable",
                                                                                "hasLeadingTrivia": true,
                                                                                "leadingTrivia": [
                                                                                    {
                                                                                        "kind": "WhitespaceTrivia",
                                                                                        "text": "                "
                                                                                    }
                                                                                ]
                                                                            },
                                                                            "colonToken": {
                                                                                "kind": "ColonToken",
                                                                                "fullStart": 1208,
                                                                                "fullEnd": 1210,
                                                                                "start": 1208,
                                                                                "end": 1209,
                                                                                "fullWidth": 2,
                                                                                "width": 1,
                                                                                "text": ":",
                                                                                "value": ":",
                                                                                "valueText": ":",
                                                                                "hasTrailingTrivia": true,
                                                                                "trailingTrivia": [
                                                                                    {
                                                                                        "kind": "WhitespaceTrivia",
                                                                                        "text": " "
                                                                                    }
                                                                                ]
                                                                            },
                                                                            "expression": {
                                                                                "kind": "FalseKeyword",
                                                                                "fullStart": 1210,
                                                                                "fullEnd": 1215,
                                                                                "start": 1210,
                                                                                "end": 1215,
                                                                                "fullWidth": 5,
                                                                                "width": 5,
                                                                                "text": "false",
                                                                                "value": false,
                                                                                "valueText": "false"
                                                                            }
                                                                        },
                                                                        {
                                                                            "kind": "CommaToken",
                                                                            "fullStart": 1215,
                                                                            "fullEnd": 1218,
                                                                            "start": 1215,
                                                                            "end": 1216,
                                                                            "fullWidth": 3,
                                                                            "width": 1,
                                                                            "text": ",",
                                                                            "value": ",",
                                                                            "valueText": ",",
                                                                            "hasTrailingTrivia": true,
                                                                            "hasTrailingNewLine": true,
                                                                            "trailingTrivia": [
                                                                                {
                                                                                    "kind": "NewLineTrivia",
                                                                                    "text": "\r\n"
                                                                                }
                                                                            ]
                                                                        },
                                                                        {
                                                                            "kind": "SimplePropertyAssignment",
                                                                            "fullStart": 1218,
                                                                            "fullEnd": 1255,
                                                                            "start": 1234,
                                                                            "end": 1253,
                                                                            "fullWidth": 37,
                                                                            "width": 19,
                                                                            "propertyName": {
                                                                                "kind": "IdentifierName",
                                                                                "fullStart": 1218,
                                                                                "fullEnd": 1246,
                                                                                "start": 1234,
                                                                                "end": 1246,
                                                                                "fullWidth": 28,
                                                                                "width": 12,
                                                                                "text": "configurable",
                                                                                "value": "configurable",
                                                                                "valueText": "configurable",
                                                                                "hasLeadingTrivia": true,
                                                                                "leadingTrivia": [
                                                                                    {
                                                                                        "kind": "WhitespaceTrivia",
                                                                                        "text": "                "
                                                                                    }
                                                                                ]
                                                                            },
                                                                            "colonToken": {
                                                                                "kind": "ColonToken",
                                                                                "fullStart": 1246,
                                                                                "fullEnd": 1248,
                                                                                "start": 1246,
                                                                                "end": 1247,
                                                                                "fullWidth": 2,
                                                                                "width": 1,
                                                                                "text": ":",
                                                                                "value": ":",
                                                                                "valueText": ":",
                                                                                "hasTrailingTrivia": true,
                                                                                "trailingTrivia": [
                                                                                    {
                                                                                        "kind": "WhitespaceTrivia",
                                                                                        "text": " "
                                                                                    }
                                                                                ]
                                                                            },
                                                                            "expression": {
                                                                                "kind": "FalseKeyword",
                                                                                "fullStart": 1248,
                                                                                "fullEnd": 1255,
                                                                                "start": 1248,
                                                                                "end": 1253,
                                                                                "fullWidth": 7,
                                                                                "width": 5,
                                                                                "text": "false",
                                                                                "value": false,
                                                                                "valueText": "false",
                                                                                "hasTrailingTrivia": true,
                                                                                "hasTrailingNewLine": true,
                                                                                "trailingTrivia": [
                                                                                    {
                                                                                        "kind": "NewLineTrivia",
                                                                                        "text": "\r\n"
                                                                                    }
                                                                                ]
                                                                            }
                                                                        }
                                                                    ],
                                                                    "closeBraceToken": {
                                                                        "kind": "CloseBraceToken",
                                                                        "fullStart": 1255,
                                                                        "fullEnd": 1268,
                                                                        "start": 1267,
                                                                        "end": 1268,
                                                                        "fullWidth": 13,
                                                                        "width": 1,
                                                                        "text": "}",
                                                                        "value": "}",
                                                                        "valueText": "}",
                                                                        "hasLeadingTrivia": true,
                                                                        "leadingTrivia": [
                                                                            {
                                                                                "kind": "WhitespaceTrivia",
                                                                                "text": "            "
                                                                            }
                                                                        ]
                                                                    }
                                                                }
                                                            ],
                                                            "closeParenToken": {
                                                                "kind": "CloseParenToken",
                                                                "fullStart": 1268,
                                                                "fullEnd": 1269,
                                                                "start": 1268,
                                                                "end": 1269,
                                                                "fullWidth": 1,
                                                                "width": 1,
                                                                "text": ")",
                                                                "value": ")",
                                                                "valueText": ")"
                                                            }
                                                        }
                                                    },
                                                    "semicolonToken": {
                                                        "kind": "SemicolonToken",
                                                        "fullStart": 1269,
                                                        "fullEnd": 1272,
                                                        "start": 1269,
                                                        "end": 1270,
                                                        "fullWidth": 3,
                                                        "width": 1,
                                                        "text": ";",
                                                        "value": ";",
                                                        "valueText": ";",
                                                        "hasTrailingTrivia": true,
                                                        "hasTrailingNewLine": true,
                                                        "trailingTrivia": [
                                                            {
                                                                "kind": "NewLineTrivia",
                                                                "text": "\r\n"
                                                            }
                                                        ]
                                                    }
                                                },
                                                {
                                                    "kind": "VariableStatement",
                                                    "fullStart": 1272,
                                                    "fullEnd": 1313,
                                                    "start": 1284,
                                                    "end": 1311,
                                                    "fullWidth": 41,
                                                    "width": 27,
                                                    "modifiers": [],
                                                    "variableDeclaration": {
                                                        "kind": "VariableDeclaration",
                                                        "fullStart": 1272,
                                                        "fullEnd": 1310,
                                                        "start": 1284,
                                                        "end": 1310,
                                                        "fullWidth": 38,
                                                        "width": 26,
                                                        "varKeyword": {
                                                            "kind": "VarKeyword",
                                                            "fullStart": 1272,
                                                            "fullEnd": 1288,
                                                            "start": 1284,
                                                            "end": 1287,
                                                            "fullWidth": 16,
                                                            "width": 3,
                                                            "text": "var",
                                                            "value": "var",
                                                            "valueText": "var",
                                                            "hasLeadingTrivia": true,
                                                            "hasTrailingTrivia": true,
                                                            "leadingTrivia": [
                                                                {
                                                                    "kind": "WhitespaceTrivia",
                                                                    "text": "            "
                                                                }
                                                            ],
                                                            "trailingTrivia": [
                                                                {
                                                                    "kind": "WhitespaceTrivia",
                                                                    "text": " "
                                                                }
                                                            ]
                                                        },
                                                        "variableDeclarators": [
                                                            {
                                                                "kind": "VariableDeclarator",
                                                                "fullStart": 1288,
                                                                "fullEnd": 1310,
                                                                "start": 1288,
                                                                "end": 1310,
                                                                "fullWidth": 22,
<<<<<<< HEAD
                                                                "width": 22,
                                                                "identifier": {
=======
                                                                "propertyName": {
>>>>>>> 85e84683
                                                                    "kind": "IdentifierName",
                                                                    "fullStart": 1288,
                                                                    "fullEnd": 1301,
                                                                    "start": 1288,
                                                                    "end": 1300,
                                                                    "fullWidth": 13,
                                                                    "width": 12,
                                                                    "text": "verifyFormal",
                                                                    "value": "verifyFormal",
                                                                    "valueText": "verifyFormal",
                                                                    "hasTrailingTrivia": true,
                                                                    "trailingTrivia": [
                                                                        {
                                                                            "kind": "WhitespaceTrivia",
                                                                            "text": " "
                                                                        }
                                                                    ]
                                                                },
                                                                "equalsValueClause": {
                                                                    "kind": "EqualsValueClause",
                                                                    "fullStart": 1301,
                                                                    "fullEnd": 1310,
                                                                    "start": 1301,
                                                                    "end": 1310,
                                                                    "fullWidth": 9,
                                                                    "width": 9,
                                                                    "equalsToken": {
                                                                        "kind": "EqualsToken",
                                                                        "fullStart": 1301,
                                                                        "fullEnd": 1303,
                                                                        "start": 1301,
                                                                        "end": 1302,
                                                                        "fullWidth": 2,
                                                                        "width": 1,
                                                                        "text": "=",
                                                                        "value": "=",
                                                                        "valueText": "=",
                                                                        "hasTrailingTrivia": true,
                                                                        "trailingTrivia": [
                                                                            {
                                                                                "kind": "WhitespaceTrivia",
                                                                                "text": " "
                                                                            }
                                                                        ]
                                                                    },
                                                                    "value": {
                                                                        "kind": "EqualsExpression",
                                                                        "fullStart": 1303,
                                                                        "fullEnd": 1310,
                                                                        "start": 1303,
                                                                        "end": 1310,
                                                                        "fullWidth": 7,
                                                                        "width": 7,
                                                                        "left": {
                                                                            "kind": "IdentifierName",
                                                                            "fullStart": 1303,
                                                                            "fullEnd": 1305,
                                                                            "start": 1303,
                                                                            "end": 1304,
                                                                            "fullWidth": 2,
                                                                            "width": 1,
                                                                            "text": "a",
                                                                            "value": "a",
                                                                            "valueText": "a",
                                                                            "hasTrailingTrivia": true,
                                                                            "trailingTrivia": [
                                                                                {
                                                                                    "kind": "WhitespaceTrivia",
                                                                                    "text": " "
                                                                                }
                                                                            ]
                                                                        },
                                                                        "operatorToken": {
                                                                            "kind": "EqualsEqualsEqualsToken",
                                                                            "fullStart": 1305,
                                                                            "fullEnd": 1309,
                                                                            "start": 1305,
                                                                            "end": 1308,
                                                                            "fullWidth": 4,
                                                                            "width": 3,
                                                                            "text": "===",
                                                                            "value": "===",
                                                                            "valueText": "===",
                                                                            "hasTrailingTrivia": true,
                                                                            "trailingTrivia": [
                                                                                {
                                                                                    "kind": "WhitespaceTrivia",
                                                                                    "text": " "
                                                                                }
                                                                            ]
                                                                        },
                                                                        "right": {
                                                                            "kind": "NumericLiteral",
                                                                            "fullStart": 1309,
                                                                            "fullEnd": 1310,
                                                                            "start": 1309,
                                                                            "end": 1310,
                                                                            "fullWidth": 1,
                                                                            "width": 1,
                                                                            "text": "0",
                                                                            "value": 0,
                                                                            "valueText": "0"
                                                                        }
                                                                    }
                                                                }
                                                            }
                                                        ]
                                                    },
                                                    "semicolonToken": {
                                                        "kind": "SemicolonToken",
                                                        "fullStart": 1310,
                                                        "fullEnd": 1313,
                                                        "start": 1310,
                                                        "end": 1311,
                                                        "fullWidth": 3,
                                                        "width": 1,
                                                        "text": ";",
                                                        "value": ";",
                                                        "valueText": ";",
                                                        "hasTrailingTrivia": true,
                                                        "hasTrailingNewLine": true,
                                                        "trailingTrivia": [
                                                            {
                                                                "kind": "NewLineTrivia",
                                                                "text": "\r\n"
                                                            }
                                                        ]
                                                    }
                                                },
                                                {
                                                    "kind": "ReturnStatement",
                                                    "fullStart": 1313,
                                                    "fullEnd": 1456,
                                                    "start": 1325,
                                                    "end": 1454,
                                                    "fullWidth": 143,
                                                    "width": 129,
                                                    "returnKeyword": {
                                                        "kind": "ReturnKeyword",
                                                        "fullStart": 1313,
                                                        "fullEnd": 1332,
                                                        "start": 1325,
                                                        "end": 1331,
                                                        "fullWidth": 19,
                                                        "width": 6,
                                                        "text": "return",
                                                        "value": "return",
                                                        "valueText": "return",
                                                        "hasLeadingTrivia": true,
                                                        "hasTrailingTrivia": true,
                                                        "leadingTrivia": [
                                                            {
                                                                "kind": "WhitespaceTrivia",
                                                                "text": "            "
                                                            }
                                                        ],
                                                        "trailingTrivia": [
                                                            {
                                                                "kind": "WhitespaceTrivia",
                                                                "text": " "
                                                            }
                                                        ]
                                                    },
                                                    "expression": {
                                                        "kind": "LogicalAndExpression",
                                                        "fullStart": 1332,
                                                        "fullEnd": 1453,
                                                        "start": 1332,
                                                        "end": 1453,
                                                        "fullWidth": 121,
                                                        "width": 121,
                                                        "left": {
                                                            "kind": "InvocationExpression",
                                                            "fullStart": 1332,
                                                            "fullEnd": 1438,
                                                            "start": 1332,
                                                            "end": 1437,
                                                            "fullWidth": 106,
                                                            "width": 105,
                                                            "expression": {
                                                                "kind": "IdentifierName",
                                                                "fullStart": 1332,
                                                                "fullEnd": 1368,
                                                                "start": 1332,
                                                                "end": 1368,
                                                                "fullWidth": 36,
                                                                "width": 36,
                                                                "text": "accessorPropertyAttributesAreCorrect",
                                                                "value": "accessorPropertyAttributesAreCorrect",
                                                                "valueText": "accessorPropertyAttributesAreCorrect"
                                                            },
                                                            "argumentList": {
                                                                "kind": "ArgumentList",
                                                                "fullStart": 1368,
                                                                "fullEnd": 1438,
                                                                "start": 1368,
                                                                "end": 1437,
                                                                "fullWidth": 70,
                                                                "width": 69,
                                                                "openParenToken": {
                                                                    "kind": "OpenParenToken",
                                                                    "fullStart": 1368,
                                                                    "fullEnd": 1369,
                                                                    "start": 1368,
                                                                    "end": 1369,
                                                                    "fullWidth": 1,
                                                                    "width": 1,
                                                                    "text": "(",
                                                                    "value": "(",
                                                                    "valueText": "("
                                                                },
                                                                "arguments": [
                                                                    {
                                                                        "kind": "IdentifierName",
                                                                        "fullStart": 1369,
                                                                        "fullEnd": 1378,
                                                                        "start": 1369,
                                                                        "end": 1378,
                                                                        "fullWidth": 9,
                                                                        "width": 9,
                                                                        "text": "arguments",
                                                                        "value": "arguments",
                                                                        "valueText": "arguments"
                                                                    },
                                                                    {
                                                                        "kind": "CommaToken",
                                                                        "fullStart": 1378,
                                                                        "fullEnd": 1380,
                                                                        "start": 1378,
                                                                        "end": 1379,
                                                                        "fullWidth": 2,
                                                                        "width": 1,
                                                                        "text": ",",
                                                                        "value": ",",
                                                                        "valueText": ",",
                                                                        "hasTrailingTrivia": true,
                                                                        "trailingTrivia": [
                                                                            {
                                                                                "kind": "WhitespaceTrivia",
                                                                                "text": " "
                                                                            }
                                                                        ]
                                                                    },
                                                                    {
                                                                        "kind": "StringLiteral",
                                                                        "fullStart": 1380,
                                                                        "fullEnd": 1383,
                                                                        "start": 1380,
                                                                        "end": 1383,
                                                                        "fullWidth": 3,
                                                                        "width": 3,
                                                                        "text": "\"0\"",
                                                                        "value": "0",
                                                                        "valueText": "0"
                                                                    },
                                                                    {
                                                                        "kind": "CommaToken",
                                                                        "fullStart": 1383,
                                                                        "fullEnd": 1385,
                                                                        "start": 1383,
                                                                        "end": 1384,
                                                                        "fullWidth": 2,
                                                                        "width": 1,
                                                                        "text": ",",
                                                                        "value": ",",
                                                                        "valueText": ",",
                                                                        "hasTrailingTrivia": true,
                                                                        "trailingTrivia": [
                                                                            {
                                                                                "kind": "WhitespaceTrivia",
                                                                                "text": " "
                                                                            }
                                                                        ]
                                                                    },
                                                                    {
                                                                        "kind": "IdentifierName",
                                                                        "fullStart": 1385,
                                                                        "fullEnd": 1392,
                                                                        "start": 1385,
                                                                        "end": 1392,
                                                                        "fullWidth": 7,
                                                                        "width": 7,
                                                                        "text": "getFunc",
                                                                        "value": "getFunc",
                                                                        "valueText": "getFunc"
                                                                    },
                                                                    {
                                                                        "kind": "CommaToken",
                                                                        "fullStart": 1392,
                                                                        "fullEnd": 1394,
                                                                        "start": 1392,
                                                                        "end": 1393,
                                                                        "fullWidth": 2,
                                                                        "width": 1,
                                                                        "text": ",",
                                                                        "value": ",",
                                                                        "valueText": ",",
                                                                        "hasTrailingTrivia": true,
                                                                        "trailingTrivia": [
                                                                            {
                                                                                "kind": "WhitespaceTrivia",
                                                                                "text": " "
                                                                            }
                                                                        ]
                                                                    },
                                                                    {
                                                                        "kind": "IdentifierName",
                                                                        "fullStart": 1394,
                                                                        "fullEnd": 1401,
                                                                        "start": 1394,
                                                                        "end": 1401,
                                                                        "fullWidth": 7,
                                                                        "width": 7,
                                                                        "text": "setFunc",
                                                                        "value": "setFunc",
                                                                        "valueText": "setFunc"
                                                                    },
                                                                    {
                                                                        "kind": "CommaToken",
                                                                        "fullStart": 1401,
                                                                        "fullEnd": 1403,
                                                                        "start": 1401,
                                                                        "end": 1402,
                                                                        "fullWidth": 2,
                                                                        "width": 1,
                                                                        "text": ",",
                                                                        "value": ",",
                                                                        "valueText": ",",
                                                                        "hasTrailingTrivia": true,
                                                                        "trailingTrivia": [
                                                                            {
                                                                                "kind": "WhitespaceTrivia",
                                                                                "text": " "
                                                                            }
                                                                        ]
                                                                    },
                                                                    {
                                                                        "kind": "StringLiteral",
                                                                        "fullStart": 1403,
                                                                        "fullEnd": 1422,
                                                                        "start": 1403,
                                                                        "end": 1422,
                                                                        "fullWidth": 19,
                                                                        "width": 19,
                                                                        "text": "\"setVerifyHelpProp\"",
                                                                        "value": "setVerifyHelpProp",
                                                                        "valueText": "setVerifyHelpProp"
                                                                    },
                                                                    {
                                                                        "kind": "CommaToken",
                                                                        "fullStart": 1422,
                                                                        "fullEnd": 1424,
                                                                        "start": 1422,
                                                                        "end": 1423,
                                                                        "fullWidth": 2,
                                                                        "width": 1,
                                                                        "text": ",",
                                                                        "value": ",",
                                                                        "valueText": ",",
                                                                        "hasTrailingTrivia": true,
                                                                        "trailingTrivia": [
                                                                            {
                                                                                "kind": "WhitespaceTrivia",
                                                                                "text": " "
                                                                            }
                                                                        ]
                                                                    },
                                                                    {
                                                                        "kind": "FalseKeyword",
                                                                        "fullStart": 1424,
                                                                        "fullEnd": 1429,
                                                                        "start": 1424,
                                                                        "end": 1429,
                                                                        "fullWidth": 5,
                                                                        "width": 5,
                                                                        "text": "false",
                                                                        "value": false,
                                                                        "valueText": "false"
                                                                    },
                                                                    {
                                                                        "kind": "CommaToken",
                                                                        "fullStart": 1429,
                                                                        "fullEnd": 1431,
                                                                        "start": 1429,
                                                                        "end": 1430,
                                                                        "fullWidth": 2,
                                                                        "width": 1,
                                                                        "text": ",",
                                                                        "value": ",",
                                                                        "valueText": ",",
                                                                        "hasTrailingTrivia": true,
                                                                        "trailingTrivia": [
                                                                            {
                                                                                "kind": "WhitespaceTrivia",
                                                                                "text": " "
                                                                            }
                                                                        ]
                                                                    },
                                                                    {
                                                                        "kind": "FalseKeyword",
                                                                        "fullStart": 1431,
                                                                        "fullEnd": 1436,
                                                                        "start": 1431,
                                                                        "end": 1436,
                                                                        "fullWidth": 5,
                                                                        "width": 5,
                                                                        "text": "false",
                                                                        "value": false,
                                                                        "valueText": "false"
                                                                    }
                                                                ],
                                                                "closeParenToken": {
                                                                    "kind": "CloseParenToken",
                                                                    "fullStart": 1436,
                                                                    "fullEnd": 1438,
                                                                    "start": 1436,
                                                                    "end": 1437,
                                                                    "fullWidth": 2,
                                                                    "width": 1,
                                                                    "text": ")",
                                                                    "value": ")",
                                                                    "valueText": ")",
                                                                    "hasTrailingTrivia": true,
                                                                    "trailingTrivia": [
                                                                        {
                                                                            "kind": "WhitespaceTrivia",
                                                                            "text": " "
                                                                        }
                                                                    ]
                                                                }
                                                            }
                                                        },
                                                        "operatorToken": {
                                                            "kind": "AmpersandAmpersandToken",
                                                            "fullStart": 1438,
                                                            "fullEnd": 1441,
                                                            "start": 1438,
                                                            "end": 1440,
                                                            "fullWidth": 3,
                                                            "width": 2,
                                                            "text": "&&",
                                                            "value": "&&",
                                                            "valueText": "&&",
                                                            "hasTrailingTrivia": true,
                                                            "trailingTrivia": [
                                                                {
                                                                    "kind": "WhitespaceTrivia",
                                                                    "text": " "
                                                                }
                                                            ]
                                                        },
                                                        "right": {
                                                            "kind": "IdentifierName",
                                                            "fullStart": 1441,
                                                            "fullEnd": 1453,
                                                            "start": 1441,
                                                            "end": 1453,
                                                            "fullWidth": 12,
                                                            "width": 12,
                                                            "text": "verifyFormal",
                                                            "value": "verifyFormal",
                                                            "valueText": "verifyFormal"
                                                        }
                                                    },
                                                    "semicolonToken": {
                                                        "kind": "SemicolonToken",
                                                        "fullStart": 1453,
                                                        "fullEnd": 1456,
                                                        "start": 1453,
                                                        "end": 1454,
                                                        "fullWidth": 3,
                                                        "width": 1,
                                                        "text": ";",
                                                        "value": ";",
                                                        "valueText": ";",
                                                        "hasTrailingTrivia": true,
                                                        "hasTrailingNewLine": true,
                                                        "trailingTrivia": [
                                                            {
                                                                "kind": "NewLineTrivia",
                                                                "text": "\r\n"
                                                            }
                                                        ]
                                                    }
                                                }
                                            ],
                                            "closeBraceToken": {
                                                "kind": "CloseBraceToken",
                                                "fullStart": 1456,
                                                "fullEnd": 1465,
                                                "start": 1464,
                                                "end": 1465,
                                                "fullWidth": 9,
                                                "width": 1,
                                                "text": "}",
                                                "value": "}",
                                                "valueText": "}",
                                                "hasLeadingTrivia": true,
                                                "leadingTrivia": [
                                                    {
                                                        "kind": "WhitespaceTrivia",
                                                        "text": "        "
                                                    }
                                                ]
                                            }
                                        }
                                    },
                                    "argumentList": {
                                        "kind": "ArgumentList",
                                        "fullStart": 1465,
                                        "fullEnd": 1474,
                                        "start": 1465,
                                        "end": 1474,
                                        "fullWidth": 9,
                                        "width": 9,
                                        "openParenToken": {
                                            "kind": "OpenParenToken",
                                            "fullStart": 1465,
                                            "fullEnd": 1466,
                                            "start": 1465,
                                            "end": 1466,
                                            "fullWidth": 1,
                                            "width": 1,
                                            "text": "(",
                                            "value": "(",
                                            "valueText": "("
                                        },
                                        "arguments": [
                                            {
                                                "kind": "NumericLiteral",
                                                "fullStart": 1466,
                                                "fullEnd": 1467,
                                                "start": 1466,
                                                "end": 1467,
                                                "fullWidth": 1,
                                                "width": 1,
                                                "text": "0",
                                                "value": 0,
                                                "valueText": "0"
                                            },
                                            {
                                                "kind": "CommaToken",
                                                "fullStart": 1467,
                                                "fullEnd": 1469,
                                                "start": 1467,
                                                "end": 1468,
                                                "fullWidth": 2,
                                                "width": 1,
                                                "text": ",",
                                                "value": ",",
                                                "valueText": ",",
                                                "hasTrailingTrivia": true,
                                                "trailingTrivia": [
                                                    {
                                                        "kind": "WhitespaceTrivia",
                                                        "text": " "
                                                    }
                                                ]
                                            },
                                            {
                                                "kind": "NumericLiteral",
                                                "fullStart": 1469,
                                                "fullEnd": 1470,
                                                "start": 1469,
                                                "end": 1470,
                                                "fullWidth": 1,
                                                "width": 1,
                                                "text": "1",
                                                "value": 1,
                                                "valueText": "1"
                                            },
                                            {
                                                "kind": "CommaToken",
                                                "fullStart": 1470,
                                                "fullEnd": 1472,
                                                "start": 1470,
                                                "end": 1471,
                                                "fullWidth": 2,
                                                "width": 1,
                                                "text": ",",
                                                "value": ",",
                                                "valueText": ",",
                                                "hasTrailingTrivia": true,
                                                "trailingTrivia": [
                                                    {
                                                        "kind": "WhitespaceTrivia",
                                                        "text": " "
                                                    }
                                                ]
                                            },
                                            {
                                                "kind": "NumericLiteral",
                                                "fullStart": 1472,
                                                "fullEnd": 1473,
                                                "start": 1472,
                                                "end": 1473,
                                                "fullWidth": 1,
                                                "width": 1,
                                                "text": "2",
                                                "value": 2,
                                                "valueText": "2"
                                            }
                                        ],
                                        "closeParenToken": {
                                            "kind": "CloseParenToken",
                                            "fullStart": 1473,
                                            "fullEnd": 1474,
                                            "start": 1473,
                                            "end": 1474,
                                            "fullWidth": 1,
                                            "width": 1,
                                            "text": ")",
                                            "value": ")",
                                            "valueText": ")"
                                        }
                                    }
                                },
                                "closeParenToken": {
                                    "kind": "CloseParenToken",
                                    "fullStart": 1474,
                                    "fullEnd": 1475,
                                    "start": 1474,
                                    "end": 1475,
                                    "fullWidth": 1,
                                    "width": 1,
                                    "text": ")",
                                    "value": ")",
                                    "valueText": ")"
                                }
                            },
                            "semicolonToken": {
                                "kind": "SemicolonToken",
                                "fullStart": 1475,
                                "fullEnd": 1478,
                                "start": 1475,
                                "end": 1476,
                                "fullWidth": 3,
                                "width": 1,
                                "text": ";",
                                "value": ";",
                                "valueText": ";",
                                "hasTrailingTrivia": true,
                                "hasTrailingNewLine": true,
                                "trailingTrivia": [
                                    {
                                        "kind": "NewLineTrivia",
                                        "text": "\r\n"
                                    }
                                ]
                            }
                        }
                    ],
                    "closeBraceToken": {
                        "kind": "CloseBraceToken",
                        "fullStart": 1478,
                        "fullEnd": 1485,
                        "start": 1482,
                        "end": 1483,
                        "fullWidth": 7,
                        "width": 1,
                        "text": "}",
                        "value": "}",
                        "valueText": "}",
                        "hasLeadingTrivia": true,
                        "hasTrailingTrivia": true,
                        "hasTrailingNewLine": true,
                        "leadingTrivia": [
                            {
                                "kind": "WhitespaceTrivia",
                                "text": "    "
                            }
                        ],
                        "trailingTrivia": [
                            {
                                "kind": "NewLineTrivia",
                                "text": "\r\n"
                            }
                        ]
                    }
                }
            },
            {
                "kind": "ExpressionStatement",
                "fullStart": 1485,
                "fullEnd": 1509,
                "start": 1485,
                "end": 1507,
                "fullWidth": 24,
                "width": 22,
                "expression": {
                    "kind": "InvocationExpression",
                    "fullStart": 1485,
                    "fullEnd": 1506,
                    "start": 1485,
                    "end": 1506,
                    "fullWidth": 21,
                    "width": 21,
                    "expression": {
                        "kind": "IdentifierName",
                        "fullStart": 1485,
                        "fullEnd": 1496,
                        "start": 1485,
                        "end": 1496,
                        "fullWidth": 11,
                        "width": 11,
                        "text": "runTestCase",
                        "value": "runTestCase",
                        "valueText": "runTestCase"
                    },
                    "argumentList": {
                        "kind": "ArgumentList",
                        "fullStart": 1496,
                        "fullEnd": 1506,
                        "start": 1496,
                        "end": 1506,
                        "fullWidth": 10,
                        "width": 10,
                        "openParenToken": {
                            "kind": "OpenParenToken",
                            "fullStart": 1496,
                            "fullEnd": 1497,
                            "start": 1496,
                            "end": 1497,
                            "fullWidth": 1,
                            "width": 1,
                            "text": "(",
                            "value": "(",
                            "valueText": "("
                        },
                        "arguments": [
                            {
                                "kind": "IdentifierName",
                                "fullStart": 1497,
                                "fullEnd": 1505,
                                "start": 1497,
                                "end": 1505,
                                "fullWidth": 8,
                                "width": 8,
                                "text": "testcase",
                                "value": "testcase",
                                "valueText": "testcase"
                            }
                        ],
                        "closeParenToken": {
                            "kind": "CloseParenToken",
                            "fullStart": 1505,
                            "fullEnd": 1506,
                            "start": 1505,
                            "end": 1506,
                            "fullWidth": 1,
                            "width": 1,
                            "text": ")",
                            "value": ")",
                            "valueText": ")"
                        }
                    }
                },
                "semicolonToken": {
                    "kind": "SemicolonToken",
                    "fullStart": 1506,
                    "fullEnd": 1509,
                    "start": 1506,
                    "end": 1507,
                    "fullWidth": 3,
                    "width": 1,
                    "text": ";",
                    "value": ";",
                    "valueText": ";",
                    "hasTrailingTrivia": true,
                    "hasTrailingNewLine": true,
                    "trailingTrivia": [
                        {
                            "kind": "NewLineTrivia",
                            "text": "\r\n"
                        }
                    ]
                }
            }
        ],
        "endOfFileToken": {
            "kind": "EndOfFileToken",
            "fullStart": 1509,
            "fullEnd": 1509,
            "start": 1509,
            "end": 1509,
            "fullWidth": 0,
            "width": 0,
            "text": ""
        }
    },
    "lineMap": {
        "lineStarts": [
            0,
            67,
            152,
            232,
            308,
            380,
            385,
            441,
            783,
            788,
            790,
            792,
            815,
            853,
            887,
            921,
            949,
            964,
            1003,
            1052,
            1067,
            1120,
            1151,
            1182,
            1218,
            1255,
            1272,
            1313,
            1456,
            1478,
            1485,
            1509
        ],
        "length": 1509
    }
}<|MERGE_RESOLUTION|>--- conflicted
+++ resolved
@@ -1723,12 +1723,8 @@
                                                                 "start": 1288,
                                                                 "end": 1310,
                                                                 "fullWidth": 22,
-<<<<<<< HEAD
                                                                 "width": 22,
-                                                                "identifier": {
-=======
                                                                 "propertyName": {
->>>>>>> 85e84683
                                                                     "kind": "IdentifierName",
                                                                     "fullStart": 1288,
                                                                     "fullEnd": 1301,
