{
    "isDeclaration": false,
    "languageVersion": "EcmaScript5",
    "parseOptions": {
        "allowAutomaticSemicolonInsertion": true
    },
    "sourceUnit": {
        "kind": "SourceUnit",
        "fullStart": 0,
        "fullEnd": 1509,
        "start": 792,
        "end": 1509,
        "fullWidth": 1509,
        "width": 717,
        "isIncrementallyUnusable": true,
        "moduleElements": [
            {
                "kind": "FunctionDeclaration",
                "fullStart": 0,
                "fullEnd": 1485,
                "start": 792,
                "end": 1483,
                "fullWidth": 1485,
                "width": 691,
                "isIncrementallyUnusable": true,
                "modifiers": [],
                "functionKeyword": {
                    "kind": "FunctionKeyword",
                    "fullStart": 0,
                    "fullEnd": 801,
                    "start": 792,
                    "end": 800,
                    "fullWidth": 801,
                    "width": 8,
                    "text": "function",
                    "value": "function",
                    "valueText": "function",
                    "hasLeadingTrivia": true,
                    "hasLeadingComment": true,
                    "hasLeadingNewLine": true,
                    "hasTrailingTrivia": true,
                    "leadingTrivia": [
                        {
                            "kind": "SingleLineCommentTrivia",
                            "text": "/// Copyright (c) 2012 Ecma International.  All rights reserved. "
                        },
                        {
                            "kind": "NewLineTrivia",
                            "text": "\r\n"
                        },
                        {
                            "kind": "SingleLineCommentTrivia",
                            "text": "/// Ecma International makes this code available under the terms and conditions set"
                        },
                        {
                            "kind": "NewLineTrivia",
                            "text": "\r\n"
                        },
                        {
                            "kind": "SingleLineCommentTrivia",
                            "text": "/// forth on http://hg.ecmascript.org/tests/test262/raw-file/tip/LICENSE (the "
                        },
                        {
                            "kind": "NewLineTrivia",
                            "text": "\r\n"
                        },
                        {
                            "kind": "SingleLineCommentTrivia",
                            "text": "/// \"Use Terms\").   Any redistribution of this code must retain the above "
                        },
                        {
                            "kind": "NewLineTrivia",
                            "text": "\r\n"
                        },
                        {
                            "kind": "SingleLineCommentTrivia",
                            "text": "/// copyright and this notice and otherwise comply with the Use Terms."
                        },
                        {
                            "kind": "NewLineTrivia",
                            "text": "\r\n"
                        },
                        {
                            "kind": "MultiLineCommentTrivia",
                            "text": "/**\r\n * @path ch15/15.2/15.2.3/15.2.3.6/15.2.3.6-4-302-1.js\r\n * @description Object.defineProperty - 'O' is an Arguments object of a function that has formal parameters, 'name' is an index named property of 'O' but not defined in [[ParameterMap]] of 'O', and 'desc' is accessor descriptor, test 'name' is defined in 'O' with all correct attribute values (10.6 [[DefineOwnProperty]] step 3 and step 5a)\r\n */"
                        },
                        {
                            "kind": "NewLineTrivia",
                            "text": "\r\n"
                        },
                        {
                            "kind": "NewLineTrivia",
                            "text": "\r\n"
                        },
                        {
                            "kind": "NewLineTrivia",
                            "text": "\r\n"
                        }
                    ],
                    "trailingTrivia": [
                        {
                            "kind": "WhitespaceTrivia",
                            "text": " "
                        }
                    ]
                },
                "identifier": {
                    "kind": "IdentifierName",
                    "fullStart": 801,
                    "fullEnd": 809,
                    "start": 801,
                    "end": 809,
                    "fullWidth": 8,
                    "width": 8,
                    "text": "testcase",
                    "value": "testcase",
                    "valueText": "testcase"
                },
                "callSignature": {
                    "kind": "CallSignature",
                    "fullStart": 809,
                    "fullEnd": 812,
                    "start": 809,
                    "end": 811,
                    "fullWidth": 3,
                    "width": 2,
                    "parameterList": {
                        "kind": "ParameterList",
                        "fullStart": 809,
                        "fullEnd": 812,
                        "start": 809,
                        "end": 811,
                        "fullWidth": 3,
                        "width": 2,
                        "openParenToken": {
                            "kind": "OpenParenToken",
                            "fullStart": 809,
                            "fullEnd": 810,
                            "start": 809,
                            "end": 810,
                            "fullWidth": 1,
                            "width": 1,
                            "text": "(",
                            "value": "(",
                            "valueText": "("
                        },
                        "parameters": [],
                        "closeParenToken": {
                            "kind": "CloseParenToken",
                            "fullStart": 810,
                            "fullEnd": 812,
                            "start": 810,
                            "end": 811,
                            "fullWidth": 2,
                            "width": 1,
                            "text": ")",
                            "value": ")",
                            "valueText": ")",
                            "hasTrailingTrivia": true,
                            "trailingTrivia": [
                                {
                                    "kind": "WhitespaceTrivia",
                                    "text": " "
                                }
                            ]
                        }
                    }
                },
                "block": {
                    "kind": "Block",
                    "fullStart": 812,
                    "fullEnd": 1485,
                    "start": 812,
                    "end": 1483,
                    "fullWidth": 673,
                    "width": 671,
                    "isIncrementallyUnusable": true,
                    "openBraceToken": {
                        "kind": "OpenBraceToken",
                        "fullStart": 812,
                        "fullEnd": 815,
                        "start": 812,
                        "end": 813,
                        "fullWidth": 3,
                        "width": 1,
                        "text": "{",
                        "value": "{",
                        "valueText": "{",
                        "hasTrailingTrivia": true,
                        "hasTrailingNewLine": true,
                        "trailingTrivia": [
                            {
                                "kind": "NewLineTrivia",
                                "text": "\r\n"
                            }
                        ]
                    },
                    "statements": [
                        {
                            "kind": "ReturnStatement",
                            "fullStart": 815,
                            "fullEnd": 1478,
                            "start": 823,
                            "end": 1476,
                            "fullWidth": 663,
                            "width": 653,
                            "isIncrementallyUnusable": true,
                            "returnKeyword": {
                                "kind": "ReturnKeyword",
                                "fullStart": 815,
                                "fullEnd": 830,
                                "start": 823,
                                "end": 829,
                                "fullWidth": 15,
                                "width": 6,
                                "text": "return",
                                "value": "return",
                                "valueText": "return",
                                "hasLeadingTrivia": true,
                                "hasTrailingTrivia": true,
                                "leadingTrivia": [
                                    {
                                        "kind": "WhitespaceTrivia",
                                        "text": "        "
                                    }
                                ],
                                "trailingTrivia": [
                                    {
                                        "kind": "WhitespaceTrivia",
                                        "text": " "
                                    }
                                ]
                            },
                            "expression": {
                                "kind": "ParenthesizedExpression",
                                "fullStart": 830,
                                "fullEnd": 1475,
                                "start": 830,
                                "end": 1475,
                                "fullWidth": 645,
                                "width": 645,
                                "isIncrementallyUnusable": true,
                                "openParenToken": {
                                    "kind": "OpenParenToken",
                                    "fullStart": 830,
                                    "fullEnd": 831,
                                    "start": 830,
                                    "end": 831,
                                    "fullWidth": 1,
                                    "width": 1,
                                    "text": "(",
                                    "value": "(",
                                    "valueText": "("
                                },
                                "expression": {
                                    "kind": "InvocationExpression",
                                    "fullStart": 831,
                                    "fullEnd": 1474,
                                    "start": 831,
                                    "end": 1474,
                                    "fullWidth": 643,
                                    "width": 643,
                                    "isIncrementallyUnusable": true,
                                    "expression": {
                                        "kind": "FunctionExpression",
                                        "fullStart": 831,
                                        "fullEnd": 1465,
                                        "start": 831,
                                        "end": 1465,
                                        "fullWidth": 634,
                                        "width": 634,
                                        "isIncrementallyUnusable": true,
                                        "functionKeyword": {
                                            "kind": "FunctionKeyword",
                                            "fullStart": 831,
                                            "fullEnd": 840,
                                            "start": 831,
                                            "end": 839,
                                            "fullWidth": 9,
                                            "width": 8,
                                            "text": "function",
                                            "value": "function",
                                            "valueText": "function",
                                            "hasTrailingTrivia": true,
                                            "trailingTrivia": [
                                                {
                                                    "kind": "WhitespaceTrivia",
                                                    "text": " "
                                                }
                                            ]
                                        },
                                        "callSignature": {
                                            "kind": "CallSignature",
                                            "fullStart": 840,
                                            "fullEnd": 850,
                                            "start": 840,
                                            "end": 849,
                                            "fullWidth": 10,
                                            "width": 9,
                                            "parameterList": {
                                                "kind": "ParameterList",
                                                "fullStart": 840,
                                                "fullEnd": 850,
                                                "start": 840,
                                                "end": 849,
                                                "fullWidth": 10,
                                                "width": 9,
                                                "openParenToken": {
                                                    "kind": "OpenParenToken",
                                                    "fullStart": 840,
                                                    "fullEnd": 841,
                                                    "start": 840,
                                                    "end": 841,
                                                    "fullWidth": 1,
                                                    "width": 1,
                                                    "text": "(",
                                                    "value": "(",
                                                    "valueText": "("
                                                },
                                                "parameters": [
                                                    {
                                                        "kind": "Parameter",
                                                        "fullStart": 841,
                                                        "fullEnd": 842,
                                                        "start": 841,
                                                        "end": 842,
                                                        "fullWidth": 1,
<<<<<<< HEAD
                                                        "width": 1,
=======
                                                        "modifiers": [],
>>>>>>> e3c38734
                                                        "identifier": {
                                                            "kind": "IdentifierName",
                                                            "fullStart": 841,
                                                            "fullEnd": 842,
                                                            "start": 841,
                                                            "end": 842,
                                                            "fullWidth": 1,
                                                            "width": 1,
                                                            "text": "a",
                                                            "value": "a",
                                                            "valueText": "a"
                                                        }
                                                    },
                                                    {
                                                        "kind": "CommaToken",
                                                        "fullStart": 842,
                                                        "fullEnd": 844,
                                                        "start": 842,
                                                        "end": 843,
                                                        "fullWidth": 2,
                                                        "width": 1,
                                                        "text": ",",
                                                        "value": ",",
                                                        "valueText": ",",
                                                        "hasTrailingTrivia": true,
                                                        "trailingTrivia": [
                                                            {
                                                                "kind": "WhitespaceTrivia",
                                                                "text": " "
                                                            }
                                                        ]
                                                    },
                                                    {
                                                        "kind": "Parameter",
                                                        "fullStart": 844,
                                                        "fullEnd": 845,
                                                        "start": 844,
                                                        "end": 845,
                                                        "fullWidth": 1,
<<<<<<< HEAD
                                                        "width": 1,
=======
                                                        "modifiers": [],
>>>>>>> e3c38734
                                                        "identifier": {
                                                            "kind": "IdentifierName",
                                                            "fullStart": 844,
                                                            "fullEnd": 845,
                                                            "start": 844,
                                                            "end": 845,
                                                            "fullWidth": 1,
                                                            "width": 1,
                                                            "text": "b",
                                                            "value": "b",
                                                            "valueText": "b"
                                                        }
                                                    },
                                                    {
                                                        "kind": "CommaToken",
                                                        "fullStart": 845,
                                                        "fullEnd": 847,
                                                        "start": 845,
                                                        "end": 846,
                                                        "fullWidth": 2,
                                                        "width": 1,
                                                        "text": ",",
                                                        "value": ",",
                                                        "valueText": ",",
                                                        "hasTrailingTrivia": true,
                                                        "trailingTrivia": [
                                                            {
                                                                "kind": "WhitespaceTrivia",
                                                                "text": " "
                                                            }
                                                        ]
                                                    },
                                                    {
                                                        "kind": "Parameter",
                                                        "fullStart": 847,
                                                        "fullEnd": 848,
                                                        "start": 847,
                                                        "end": 848,
                                                        "fullWidth": 1,
<<<<<<< HEAD
                                                        "width": 1,
=======
                                                        "modifiers": [],
>>>>>>> e3c38734
                                                        "identifier": {
                                                            "kind": "IdentifierName",
                                                            "fullStart": 847,
                                                            "fullEnd": 848,
                                                            "start": 847,
                                                            "end": 848,
                                                            "fullWidth": 1,
                                                            "width": 1,
                                                            "text": "c",
                                                            "value": "c",
                                                            "valueText": "c"
                                                        }
                                                    }
                                                ],
                                                "closeParenToken": {
                                                    "kind": "CloseParenToken",
                                                    "fullStart": 848,
                                                    "fullEnd": 850,
                                                    "start": 848,
                                                    "end": 849,
                                                    "fullWidth": 2,
                                                    "width": 1,
                                                    "text": ")",
                                                    "value": ")",
                                                    "valueText": ")",
                                                    "hasTrailingTrivia": true,
                                                    "trailingTrivia": [
                                                        {
                                                            "kind": "WhitespaceTrivia",
                                                            "text": " "
                                                        }
                                                    ]
                                                }
                                            }
                                        },
                                        "block": {
                                            "kind": "Block",
                                            "fullStart": 850,
                                            "fullEnd": 1465,
                                            "start": 850,
                                            "end": 1465,
                                            "fullWidth": 615,
                                            "width": 615,
                                            "isIncrementallyUnusable": true,
                                            "openBraceToken": {
                                                "kind": "OpenBraceToken",
                                                "fullStart": 850,
                                                "fullEnd": 853,
                                                "start": 850,
                                                "end": 851,
                                                "fullWidth": 3,
                                                "width": 1,
                                                "text": "{",
                                                "value": "{",
                                                "valueText": "{",
                                                "hasTrailingTrivia": true,
                                                "hasTrailingNewLine": true,
                                                "trailingTrivia": [
                                                    {
                                                        "kind": "NewLineTrivia",
                                                        "text": "\r\n"
                                                    }
                                                ]
                                            },
                                            "statements": [
                                                {
                                                    "kind": "ExpressionStatement",
                                                    "fullStart": 853,
                                                    "fullEnd": 887,
                                                    "start": 865,
                                                    "end": 885,
                                                    "fullWidth": 34,
                                                    "width": 20,
                                                    "expression": {
                                                        "kind": "DeleteExpression",
                                                        "fullStart": 853,
                                                        "fullEnd": 884,
                                                        "start": 865,
                                                        "end": 884,
                                                        "fullWidth": 31,
                                                        "width": 19,
                                                        "deleteKeyword": {
                                                            "kind": "DeleteKeyword",
                                                            "fullStart": 853,
                                                            "fullEnd": 872,
                                                            "start": 865,
                                                            "end": 871,
                                                            "fullWidth": 19,
                                                            "width": 6,
                                                            "text": "delete",
                                                            "value": "delete",
                                                            "valueText": "delete",
                                                            "hasLeadingTrivia": true,
                                                            "hasTrailingTrivia": true,
                                                            "leadingTrivia": [
                                                                {
                                                                    "kind": "WhitespaceTrivia",
                                                                    "text": "            "
                                                                }
                                                            ],
                                                            "trailingTrivia": [
                                                                {
                                                                    "kind": "WhitespaceTrivia",
                                                                    "text": " "
                                                                }
                                                            ]
                                                        },
                                                        "expression": {
                                                            "kind": "ElementAccessExpression",
                                                            "fullStart": 872,
                                                            "fullEnd": 884,
                                                            "start": 872,
                                                            "end": 884,
                                                            "fullWidth": 12,
                                                            "width": 12,
                                                            "expression": {
                                                                "kind": "IdentifierName",
                                                                "fullStart": 872,
                                                                "fullEnd": 881,
                                                                "start": 872,
                                                                "end": 881,
                                                                "fullWidth": 9,
                                                                "width": 9,
                                                                "text": "arguments",
                                                                "value": "arguments",
                                                                "valueText": "arguments"
                                                            },
                                                            "openBracketToken": {
                                                                "kind": "OpenBracketToken",
                                                                "fullStart": 881,
                                                                "fullEnd": 882,
                                                                "start": 881,
                                                                "end": 882,
                                                                "fullWidth": 1,
                                                                "width": 1,
                                                                "text": "[",
                                                                "value": "[",
                                                                "valueText": "["
                                                            },
                                                            "argumentExpression": {
                                                                "kind": "NumericLiteral",
                                                                "fullStart": 882,
                                                                "fullEnd": 883,
                                                                "start": 882,
                                                                "end": 883,
                                                                "fullWidth": 1,
                                                                "width": 1,
                                                                "text": "0",
                                                                "value": 0,
                                                                "valueText": "0"
                                                            },
                                                            "closeBracketToken": {
                                                                "kind": "CloseBracketToken",
                                                                "fullStart": 883,
                                                                "fullEnd": 884,
                                                                "start": 883,
                                                                "end": 884,
                                                                "fullWidth": 1,
                                                                "width": 1,
                                                                "text": "]",
                                                                "value": "]",
                                                                "valueText": "]"
                                                            }
                                                        }
                                                    },
                                                    "semicolonToken": {
                                                        "kind": "SemicolonToken",
                                                        "fullStart": 884,
                                                        "fullEnd": 887,
                                                        "start": 884,
                                                        "end": 885,
                                                        "fullWidth": 3,
                                                        "width": 1,
                                                        "text": ";",
                                                        "value": ";",
                                                        "valueText": ";",
                                                        "hasTrailingTrivia": true,
                                                        "hasTrailingNewLine": true,
                                                        "trailingTrivia": [
                                                            {
                                                                "kind": "NewLineTrivia",
                                                                "text": "\r\n"
                                                            }
                                                        ]
                                                    }
                                                },
                                                {
                                                    "kind": "FunctionDeclaration",
                                                    "fullStart": 887,
                                                    "fullEnd": 964,
                                                    "start": 899,
                                                    "end": 962,
                                                    "fullWidth": 77,
                                                    "width": 63,
                                                    "modifiers": [],
                                                    "functionKeyword": {
                                                        "kind": "FunctionKeyword",
                                                        "fullStart": 887,
                                                        "fullEnd": 908,
                                                        "start": 899,
                                                        "end": 907,
                                                        "fullWidth": 21,
                                                        "width": 8,
                                                        "text": "function",
                                                        "value": "function",
                                                        "valueText": "function",
                                                        "hasLeadingTrivia": true,
                                                        "hasTrailingTrivia": true,
                                                        "leadingTrivia": [
                                                            {
                                                                "kind": "WhitespaceTrivia",
                                                                "text": "            "
                                                            }
                                                        ],
                                                        "trailingTrivia": [
                                                            {
                                                                "kind": "WhitespaceTrivia",
                                                                "text": " "
                                                            }
                                                        ]
                                                    },
                                                    "identifier": {
                                                        "kind": "IdentifierName",
                                                        "fullStart": 908,
                                                        "fullEnd": 915,
                                                        "start": 908,
                                                        "end": 915,
                                                        "fullWidth": 7,
                                                        "width": 7,
                                                        "text": "getFunc",
                                                        "value": "getFunc",
                                                        "valueText": "getFunc"
                                                    },
                                                    "callSignature": {
                                                        "kind": "CallSignature",
                                                        "fullStart": 915,
                                                        "fullEnd": 918,
                                                        "start": 915,
                                                        "end": 917,
                                                        "fullWidth": 3,
                                                        "width": 2,
                                                        "parameterList": {
                                                            "kind": "ParameterList",
                                                            "fullStart": 915,
                                                            "fullEnd": 918,
                                                            "start": 915,
                                                            "end": 917,
                                                            "fullWidth": 3,
                                                            "width": 2,
                                                            "openParenToken": {
                                                                "kind": "OpenParenToken",
                                                                "fullStart": 915,
                                                                "fullEnd": 916,
                                                                "start": 915,
                                                                "end": 916,
                                                                "fullWidth": 1,
                                                                "width": 1,
                                                                "text": "(",
                                                                "value": "(",
                                                                "valueText": "("
                                                            },
                                                            "parameters": [],
                                                            "closeParenToken": {
                                                                "kind": "CloseParenToken",
                                                                "fullStart": 916,
                                                                "fullEnd": 918,
                                                                "start": 916,
                                                                "end": 917,
                                                                "fullWidth": 2,
                                                                "width": 1,
                                                                "text": ")",
                                                                "value": ")",
                                                                "valueText": ")",
                                                                "hasTrailingTrivia": true,
                                                                "trailingTrivia": [
                                                                    {
                                                                        "kind": "WhitespaceTrivia",
                                                                        "text": " "
                                                                    }
                                                                ]
                                                            }
                                                        }
                                                    },
                                                    "block": {
                                                        "kind": "Block",
                                                        "fullStart": 918,
                                                        "fullEnd": 964,
                                                        "start": 918,
                                                        "end": 962,
                                                        "fullWidth": 46,
                                                        "width": 44,
                                                        "openBraceToken": {
                                                            "kind": "OpenBraceToken",
                                                            "fullStart": 918,
                                                            "fullEnd": 921,
                                                            "start": 918,
                                                            "end": 919,
                                                            "fullWidth": 3,
                                                            "width": 1,
                                                            "text": "{",
                                                            "value": "{",
                                                            "valueText": "{",
                                                            "hasTrailingTrivia": true,
                                                            "hasTrailingNewLine": true,
                                                            "trailingTrivia": [
                                                                {
                                                                    "kind": "NewLineTrivia",
                                                                    "text": "\r\n"
                                                                }
                                                            ]
                                                        },
                                                        "statements": [
                                                            {
                                                                "kind": "ReturnStatement",
                                                                "fullStart": 921,
                                                                "fullEnd": 949,
                                                                "start": 937,
                                                                "end": 947,
                                                                "fullWidth": 28,
                                                                "width": 10,
                                                                "returnKeyword": {
                                                                    "kind": "ReturnKeyword",
                                                                    "fullStart": 921,
                                                                    "fullEnd": 944,
                                                                    "start": 937,
                                                                    "end": 943,
                                                                    "fullWidth": 23,
                                                                    "width": 6,
                                                                    "text": "return",
                                                                    "value": "return",
                                                                    "valueText": "return",
                                                                    "hasLeadingTrivia": true,
                                                                    "hasTrailingTrivia": true,
                                                                    "leadingTrivia": [
                                                                        {
                                                                            "kind": "WhitespaceTrivia",
                                                                            "text": "                "
                                                                        }
                                                                    ],
                                                                    "trailingTrivia": [
                                                                        {
                                                                            "kind": "WhitespaceTrivia",
                                                                            "text": " "
                                                                        }
                                                                    ]
                                                                },
                                                                "expression": {
                                                                    "kind": "NumericLiteral",
                                                                    "fullStart": 944,
                                                                    "fullEnd": 946,
                                                                    "start": 944,
                                                                    "end": 946,
                                                                    "fullWidth": 2,
                                                                    "width": 2,
                                                                    "text": "10",
                                                                    "value": 10,
                                                                    "valueText": "10"
                                                                },
                                                                "semicolonToken": {
                                                                    "kind": "SemicolonToken",
                                                                    "fullStart": 946,
                                                                    "fullEnd": 949,
                                                                    "start": 946,
                                                                    "end": 947,
                                                                    "fullWidth": 3,
                                                                    "width": 1,
                                                                    "text": ";",
                                                                    "value": ";",
                                                                    "valueText": ";",
                                                                    "hasTrailingTrivia": true,
                                                                    "hasTrailingNewLine": true,
                                                                    "trailingTrivia": [
                                                                        {
                                                                            "kind": "NewLineTrivia",
                                                                            "text": "\r\n"
                                                                        }
                                                                    ]
                                                                }
                                                            }
                                                        ],
                                                        "closeBraceToken": {
                                                            "kind": "CloseBraceToken",
                                                            "fullStart": 949,
                                                            "fullEnd": 964,
                                                            "start": 961,
                                                            "end": 962,
                                                            "fullWidth": 15,
                                                            "width": 1,
                                                            "text": "}",
                                                            "value": "}",
                                                            "valueText": "}",
                                                            "hasLeadingTrivia": true,
                                                            "hasTrailingTrivia": true,
                                                            "hasTrailingNewLine": true,
                                                            "leadingTrivia": [
                                                                {
                                                                    "kind": "WhitespaceTrivia",
                                                                    "text": "            "
                                                                }
                                                            ],
                                                            "trailingTrivia": [
                                                                {
                                                                    "kind": "NewLineTrivia",
                                                                    "text": "\r\n"
                                                                }
                                                            ]
                                                        }
                                                    }
                                                },
                                                {
                                                    "kind": "FunctionDeclaration",
                                                    "fullStart": 964,
                                                    "fullEnd": 1067,
                                                    "start": 976,
                                                    "end": 1065,
                                                    "fullWidth": 103,
                                                    "width": 89,
                                                    "modifiers": [],
                                                    "functionKeyword": {
                                                        "kind": "FunctionKeyword",
                                                        "fullStart": 964,
                                                        "fullEnd": 985,
                                                        "start": 976,
                                                        "end": 984,
                                                        "fullWidth": 21,
                                                        "width": 8,
                                                        "text": "function",
                                                        "value": "function",
                                                        "valueText": "function",
                                                        "hasLeadingTrivia": true,
                                                        "hasTrailingTrivia": true,
                                                        "leadingTrivia": [
                                                            {
                                                                "kind": "WhitespaceTrivia",
                                                                "text": "            "
                                                            }
                                                        ],
                                                        "trailingTrivia": [
                                                            {
                                                                "kind": "WhitespaceTrivia",
                                                                "text": " "
                                                            }
                                                        ]
                                                    },
                                                    "identifier": {
                                                        "kind": "IdentifierName",
                                                        "fullStart": 985,
                                                        "fullEnd": 992,
                                                        "start": 985,
                                                        "end": 992,
                                                        "fullWidth": 7,
                                                        "width": 7,
                                                        "text": "setFunc",
                                                        "value": "setFunc",
                                                        "valueText": "setFunc"
                                                    },
                                                    "callSignature": {
                                                        "kind": "CallSignature",
                                                        "fullStart": 992,
                                                        "fullEnd": 1000,
                                                        "start": 992,
                                                        "end": 999,
                                                        "fullWidth": 8,
                                                        "width": 7,
                                                        "parameterList": {
                                                            "kind": "ParameterList",
                                                            "fullStart": 992,
                                                            "fullEnd": 1000,
                                                            "start": 992,
                                                            "end": 999,
                                                            "fullWidth": 8,
                                                            "width": 7,
                                                            "openParenToken": {
                                                                "kind": "OpenParenToken",
                                                                "fullStart": 992,
                                                                "fullEnd": 993,
                                                                "start": 992,
                                                                "end": 993,
                                                                "fullWidth": 1,
                                                                "width": 1,
                                                                "text": "(",
                                                                "value": "(",
                                                                "valueText": "("
                                                            },
                                                            "parameters": [
                                                                {
                                                                    "kind": "Parameter",
                                                                    "fullStart": 993,
                                                                    "fullEnd": 998,
                                                                    "start": 993,
                                                                    "end": 998,
                                                                    "fullWidth": 5,
<<<<<<< HEAD
                                                                    "width": 5,
=======
                                                                    "modifiers": [],
>>>>>>> e3c38734
                                                                    "identifier": {
                                                                        "kind": "IdentifierName",
                                                                        "fullStart": 993,
                                                                        "fullEnd": 998,
                                                                        "start": 993,
                                                                        "end": 998,
                                                                        "fullWidth": 5,
                                                                        "width": 5,
                                                                        "text": "value",
                                                                        "value": "value",
                                                                        "valueText": "value"
                                                                    }
                                                                }
                                                            ],
                                                            "closeParenToken": {
                                                                "kind": "CloseParenToken",
                                                                "fullStart": 998,
                                                                "fullEnd": 1000,
                                                                "start": 998,
                                                                "end": 999,
                                                                "fullWidth": 2,
                                                                "width": 1,
                                                                "text": ")",
                                                                "value": ")",
                                                                "valueText": ")",
                                                                "hasTrailingTrivia": true,
                                                                "trailingTrivia": [
                                                                    {
                                                                        "kind": "WhitespaceTrivia",
                                                                        "text": " "
                                                                    }
                                                                ]
                                                            }
                                                        }
                                                    },
                                                    "block": {
                                                        "kind": "Block",
                                                        "fullStart": 1000,
                                                        "fullEnd": 1067,
                                                        "start": 1000,
                                                        "end": 1065,
                                                        "fullWidth": 67,
                                                        "width": 65,
                                                        "openBraceToken": {
                                                            "kind": "OpenBraceToken",
                                                            "fullStart": 1000,
                                                            "fullEnd": 1003,
                                                            "start": 1000,
                                                            "end": 1001,
                                                            "fullWidth": 3,
                                                            "width": 1,
                                                            "text": "{",
                                                            "value": "{",
                                                            "valueText": "{",
                                                            "hasTrailingTrivia": true,
                                                            "hasTrailingNewLine": true,
                                                            "trailingTrivia": [
                                                                {
                                                                    "kind": "NewLineTrivia",
                                                                    "text": "\r\n"
                                                                }
                                                            ]
                                                        },
                                                        "statements": [
                                                            {
                                                                "kind": "ExpressionStatement",
                                                                "fullStart": 1003,
                                                                "fullEnd": 1052,
                                                                "start": 1019,
                                                                "end": 1050,
                                                                "fullWidth": 49,
                                                                "width": 31,
                                                                "expression": {
                                                                    "kind": "AssignmentExpression",
                                                                    "fullStart": 1003,
                                                                    "fullEnd": 1049,
                                                                    "start": 1019,
                                                                    "end": 1049,
                                                                    "fullWidth": 46,
                                                                    "width": 30,
                                                                    "left": {
                                                                        "kind": "MemberAccessExpression",
                                                                        "fullStart": 1003,
                                                                        "fullEnd": 1042,
                                                                        "start": 1019,
                                                                        "end": 1041,
                                                                        "fullWidth": 39,
                                                                        "width": 22,
                                                                        "expression": {
                                                                            "kind": "ThisKeyword",
                                                                            "fullStart": 1003,
                                                                            "fullEnd": 1023,
                                                                            "start": 1019,
                                                                            "end": 1023,
                                                                            "fullWidth": 20,
                                                                            "width": 4,
                                                                            "text": "this",
                                                                            "value": "this",
                                                                            "valueText": "this",
                                                                            "hasLeadingTrivia": true,
                                                                            "leadingTrivia": [
                                                                                {
                                                                                    "kind": "WhitespaceTrivia",
                                                                                    "text": "                "
                                                                                }
                                                                            ]
                                                                        },
                                                                        "dotToken": {
                                                                            "kind": "DotToken",
                                                                            "fullStart": 1023,
                                                                            "fullEnd": 1024,
                                                                            "start": 1023,
                                                                            "end": 1024,
                                                                            "fullWidth": 1,
                                                                            "width": 1,
                                                                            "text": ".",
                                                                            "value": ".",
                                                                            "valueText": "."
                                                                        },
                                                                        "name": {
                                                                            "kind": "IdentifierName",
                                                                            "fullStart": 1024,
                                                                            "fullEnd": 1042,
                                                                            "start": 1024,
                                                                            "end": 1041,
                                                                            "fullWidth": 18,
                                                                            "width": 17,
                                                                            "text": "setVerifyHelpProp",
                                                                            "value": "setVerifyHelpProp",
                                                                            "valueText": "setVerifyHelpProp",
                                                                            "hasTrailingTrivia": true,
                                                                            "trailingTrivia": [
                                                                                {
                                                                                    "kind": "WhitespaceTrivia",
                                                                                    "text": " "
                                                                                }
                                                                            ]
                                                                        }
                                                                    },
                                                                    "operatorToken": {
                                                                        "kind": "EqualsToken",
                                                                        "fullStart": 1042,
                                                                        "fullEnd": 1044,
                                                                        "start": 1042,
                                                                        "end": 1043,
                                                                        "fullWidth": 2,
                                                                        "width": 1,
                                                                        "text": "=",
                                                                        "value": "=",
                                                                        "valueText": "=",
                                                                        "hasTrailingTrivia": true,
                                                                        "trailingTrivia": [
                                                                            {
                                                                                "kind": "WhitespaceTrivia",
                                                                                "text": " "
                                                                            }
                                                                        ]
                                                                    },
                                                                    "right": {
                                                                        "kind": "IdentifierName",
                                                                        "fullStart": 1044,
                                                                        "fullEnd": 1049,
                                                                        "start": 1044,
                                                                        "end": 1049,
                                                                        "fullWidth": 5,
                                                                        "width": 5,
                                                                        "text": "value",
                                                                        "value": "value",
                                                                        "valueText": "value"
                                                                    }
                                                                },
                                                                "semicolonToken": {
                                                                    "kind": "SemicolonToken",
                                                                    "fullStart": 1049,
                                                                    "fullEnd": 1052,
                                                                    "start": 1049,
                                                                    "end": 1050,
                                                                    "fullWidth": 3,
                                                                    "width": 1,
                                                                    "text": ";",
                                                                    "value": ";",
                                                                    "valueText": ";",
                                                                    "hasTrailingTrivia": true,
                                                                    "hasTrailingNewLine": true,
                                                                    "trailingTrivia": [
                                                                        {
                                                                            "kind": "NewLineTrivia",
                                                                            "text": "\r\n"
                                                                        }
                                                                    ]
                                                                }
                                                            }
                                                        ],
                                                        "closeBraceToken": {
                                                            "kind": "CloseBraceToken",
                                                            "fullStart": 1052,
                                                            "fullEnd": 1067,
                                                            "start": 1064,
                                                            "end": 1065,
                                                            "fullWidth": 15,
                                                            "width": 1,
                                                            "text": "}",
                                                            "value": "}",
                                                            "valueText": "}",
                                                            "hasLeadingTrivia": true,
                                                            "hasTrailingTrivia": true,
                                                            "hasTrailingNewLine": true,
                                                            "leadingTrivia": [
                                                                {
                                                                    "kind": "WhitespaceTrivia",
                                                                    "text": "            "
                                                                }
                                                            ],
                                                            "trailingTrivia": [
                                                                {
                                                                    "kind": "NewLineTrivia",
                                                                    "text": "\r\n"
                                                                }
                                                            ]
                                                        }
                                                    }
                                                },
                                                {
                                                    "kind": "ExpressionStatement",
                                                    "fullStart": 1067,
                                                    "fullEnd": 1272,
                                                    "start": 1079,
                                                    "end": 1270,
                                                    "fullWidth": 205,
                                                    "width": 191,
                                                    "isIncrementallyUnusable": true,
                                                    "expression": {
                                                        "kind": "InvocationExpression",
                                                        "fullStart": 1067,
                                                        "fullEnd": 1269,
                                                        "start": 1079,
                                                        "end": 1269,
                                                        "fullWidth": 202,
                                                        "width": 190,
                                                        "isIncrementallyUnusable": true,
                                                        "expression": {
                                                            "kind": "MemberAccessExpression",
                                                            "fullStart": 1067,
                                                            "fullEnd": 1100,
                                                            "start": 1079,
                                                            "end": 1100,
                                                            "fullWidth": 33,
                                                            "width": 21,
                                                            "expression": {
                                                                "kind": "IdentifierName",
                                                                "fullStart": 1067,
                                                                "fullEnd": 1085,
                                                                "start": 1079,
                                                                "end": 1085,
                                                                "fullWidth": 18,
                                                                "width": 6,
                                                                "text": "Object",
                                                                "value": "Object",
                                                                "valueText": "Object",
                                                                "hasLeadingTrivia": true,
                                                                "leadingTrivia": [
                                                                    {
                                                                        "kind": "WhitespaceTrivia",
                                                                        "text": "            "
                                                                    }
                                                                ]
                                                            },
                                                            "dotToken": {
                                                                "kind": "DotToken",
                                                                "fullStart": 1085,
                                                                "fullEnd": 1086,
                                                                "start": 1085,
                                                                "end": 1086,
                                                                "fullWidth": 1,
                                                                "width": 1,
                                                                "text": ".",
                                                                "value": ".",
                                                                "valueText": "."
                                                            },
                                                            "name": {
                                                                "kind": "IdentifierName",
                                                                "fullStart": 1086,
                                                                "fullEnd": 1100,
                                                                "start": 1086,
                                                                "end": 1100,
                                                                "fullWidth": 14,
                                                                "width": 14,
                                                                "text": "defineProperty",
                                                                "value": "defineProperty",
                                                                "valueText": "defineProperty"
                                                            }
                                                        },
                                                        "argumentList": {
                                                            "kind": "ArgumentList",
                                                            "fullStart": 1100,
                                                            "fullEnd": 1269,
                                                            "start": 1100,
                                                            "end": 1269,
                                                            "fullWidth": 169,
                                                            "width": 169,
                                                            "isIncrementallyUnusable": true,
                                                            "openParenToken": {
                                                                "kind": "OpenParenToken",
                                                                "fullStart": 1100,
                                                                "fullEnd": 1101,
                                                                "start": 1100,
                                                                "end": 1101,
                                                                "fullWidth": 1,
                                                                "width": 1,
                                                                "text": "(",
                                                                "value": "(",
                                                                "valueText": "("
                                                            },
                                                            "arguments": [
                                                                {
                                                                    "kind": "IdentifierName",
                                                                    "fullStart": 1101,
                                                                    "fullEnd": 1110,
                                                                    "start": 1101,
                                                                    "end": 1110,
                                                                    "fullWidth": 9,
                                                                    "width": 9,
                                                                    "text": "arguments",
                                                                    "value": "arguments",
                                                                    "valueText": "arguments"
                                                                },
                                                                {
                                                                    "kind": "CommaToken",
                                                                    "fullStart": 1110,
                                                                    "fullEnd": 1112,
                                                                    "start": 1110,
                                                                    "end": 1111,
                                                                    "fullWidth": 2,
                                                                    "width": 1,
                                                                    "text": ",",
                                                                    "value": ",",
                                                                    "valueText": ",",
                                                                    "hasTrailingTrivia": true,
                                                                    "trailingTrivia": [
                                                                        {
                                                                            "kind": "WhitespaceTrivia",
                                                                            "text": " "
                                                                        }
                                                                    ]
                                                                },
                                                                {
                                                                    "kind": "StringLiteral",
                                                                    "fullStart": 1112,
                                                                    "fullEnd": 1115,
                                                                    "start": 1112,
                                                                    "end": 1115,
                                                                    "fullWidth": 3,
                                                                    "width": 3,
                                                                    "text": "\"0\"",
                                                                    "value": "0",
                                                                    "valueText": "0"
                                                                },
                                                                {
                                                                    "kind": "CommaToken",
                                                                    "fullStart": 1115,
                                                                    "fullEnd": 1117,
                                                                    "start": 1115,
                                                                    "end": 1116,
                                                                    "fullWidth": 2,
                                                                    "width": 1,
                                                                    "text": ",",
                                                                    "value": ",",
                                                                    "valueText": ",",
                                                                    "hasTrailingTrivia": true,
                                                                    "trailingTrivia": [
                                                                        {
                                                                            "kind": "WhitespaceTrivia",
                                                                            "text": " "
                                                                        }
                                                                    ]
                                                                },
                                                                {
                                                                    "kind": "ObjectLiteralExpression",
                                                                    "fullStart": 1117,
                                                                    "fullEnd": 1268,
                                                                    "start": 1117,
                                                                    "end": 1268,
                                                                    "fullWidth": 151,
                                                                    "width": 151,
                                                                    "isIncrementallyUnusable": true,
                                                                    "openBraceToken": {
                                                                        "kind": "OpenBraceToken",
                                                                        "fullStart": 1117,
                                                                        "fullEnd": 1120,
                                                                        "start": 1117,
                                                                        "end": 1118,
                                                                        "fullWidth": 3,
                                                                        "width": 1,
                                                                        "text": "{",
                                                                        "value": "{",
                                                                        "valueText": "{",
                                                                        "hasTrailingTrivia": true,
                                                                        "hasTrailingNewLine": true,
                                                                        "trailingTrivia": [
                                                                            {
                                                                                "kind": "NewLineTrivia",
                                                                                "text": "\r\n"
                                                                            }
                                                                        ]
                                                                    },
                                                                    "propertyAssignments": [
                                                                        {
                                                                            "kind": "SimplePropertyAssignment",
                                                                            "fullStart": 1120,
                                                                            "fullEnd": 1148,
                                                                            "start": 1136,
                                                                            "end": 1148,
                                                                            "fullWidth": 28,
                                                                            "width": 12,
                                                                            "isIncrementallyUnusable": true,
                                                                            "propertyName": {
                                                                                "kind": "IdentifierName",
                                                                                "fullStart": 1120,
                                                                                "fullEnd": 1139,
                                                                                "start": 1136,
                                                                                "end": 1139,
                                                                                "fullWidth": 19,
                                                                                "width": 3,
                                                                                "text": "get",
                                                                                "value": "get",
                                                                                "valueText": "get",
                                                                                "hasLeadingTrivia": true,
                                                                                "leadingTrivia": [
                                                                                    {
                                                                                        "kind": "WhitespaceTrivia",
                                                                                        "text": "                "
                                                                                    }
                                                                                ]
                                                                            },
                                                                            "colonToken": {
                                                                                "kind": "ColonToken",
                                                                                "fullStart": 1139,
                                                                                "fullEnd": 1141,
                                                                                "start": 1139,
                                                                                "end": 1140,
                                                                                "fullWidth": 2,
                                                                                "width": 1,
                                                                                "text": ":",
                                                                                "value": ":",
                                                                                "valueText": ":",
                                                                                "hasTrailingTrivia": true,
                                                                                "trailingTrivia": [
                                                                                    {
                                                                                        "kind": "WhitespaceTrivia",
                                                                                        "text": " "
                                                                                    }
                                                                                ]
                                                                            },
                                                                            "expression": {
                                                                                "kind": "IdentifierName",
                                                                                "fullStart": 1141,
                                                                                "fullEnd": 1148,
                                                                                "start": 1141,
                                                                                "end": 1148,
                                                                                "fullWidth": 7,
                                                                                "width": 7,
                                                                                "text": "getFunc",
                                                                                "value": "getFunc",
                                                                                "valueText": "getFunc"
                                                                            }
                                                                        },
                                                                        {
                                                                            "kind": "CommaToken",
                                                                            "fullStart": 1148,
                                                                            "fullEnd": 1151,
                                                                            "start": 1148,
                                                                            "end": 1149,
                                                                            "fullWidth": 3,
                                                                            "width": 1,
                                                                            "text": ",",
                                                                            "value": ",",
                                                                            "valueText": ",",
                                                                            "hasTrailingTrivia": true,
                                                                            "hasTrailingNewLine": true,
                                                                            "trailingTrivia": [
                                                                                {
                                                                                    "kind": "NewLineTrivia",
                                                                                    "text": "\r\n"
                                                                                }
                                                                            ]
                                                                        },
                                                                        {
                                                                            "kind": "SimplePropertyAssignment",
                                                                            "fullStart": 1151,
                                                                            "fullEnd": 1179,
                                                                            "start": 1167,
                                                                            "end": 1179,
                                                                            "fullWidth": 28,
                                                                            "width": 12,
                                                                            "isIncrementallyUnusable": true,
                                                                            "propertyName": {
                                                                                "kind": "IdentifierName",
                                                                                "fullStart": 1151,
                                                                                "fullEnd": 1170,
                                                                                "start": 1167,
                                                                                "end": 1170,
                                                                                "fullWidth": 19,
                                                                                "width": 3,
                                                                                "text": "set",
                                                                                "value": "set",
                                                                                "valueText": "set",
                                                                                "hasLeadingTrivia": true,
                                                                                "leadingTrivia": [
                                                                                    {
                                                                                        "kind": "WhitespaceTrivia",
                                                                                        "text": "                "
                                                                                    }
                                                                                ]
                                                                            },
                                                                            "colonToken": {
                                                                                "kind": "ColonToken",
                                                                                "fullStart": 1170,
                                                                                "fullEnd": 1172,
                                                                                "start": 1170,
                                                                                "end": 1171,
                                                                                "fullWidth": 2,
                                                                                "width": 1,
                                                                                "text": ":",
                                                                                "value": ":",
                                                                                "valueText": ":",
                                                                                "hasTrailingTrivia": true,
                                                                                "trailingTrivia": [
                                                                                    {
                                                                                        "kind": "WhitespaceTrivia",
                                                                                        "text": " "
                                                                                    }
                                                                                ]
                                                                            },
                                                                            "expression": {
                                                                                "kind": "IdentifierName",
                                                                                "fullStart": 1172,
                                                                                "fullEnd": 1179,
                                                                                "start": 1172,
                                                                                "end": 1179,
                                                                                "fullWidth": 7,
                                                                                "width": 7,
                                                                                "text": "setFunc",
                                                                                "value": "setFunc",
                                                                                "valueText": "setFunc"
                                                                            }
                                                                        },
                                                                        {
                                                                            "kind": "CommaToken",
                                                                            "fullStart": 1179,
                                                                            "fullEnd": 1182,
                                                                            "start": 1179,
                                                                            "end": 1180,
                                                                            "fullWidth": 3,
                                                                            "width": 1,
                                                                            "text": ",",
                                                                            "value": ",",
                                                                            "valueText": ",",
                                                                            "hasTrailingTrivia": true,
                                                                            "hasTrailingNewLine": true,
                                                                            "trailingTrivia": [
                                                                                {
                                                                                    "kind": "NewLineTrivia",
                                                                                    "text": "\r\n"
                                                                                }
                                                                            ]
                                                                        },
                                                                        {
                                                                            "kind": "SimplePropertyAssignment",
                                                                            "fullStart": 1182,
                                                                            "fullEnd": 1215,
                                                                            "start": 1198,
                                                                            "end": 1215,
                                                                            "fullWidth": 33,
                                                                            "width": 17,
                                                                            "propertyName": {
                                                                                "kind": "IdentifierName",
                                                                                "fullStart": 1182,
                                                                                "fullEnd": 1208,
                                                                                "start": 1198,
                                                                                "end": 1208,
                                                                                "fullWidth": 26,
                                                                                "width": 10,
                                                                                "text": "enumerable",
                                                                                "value": "enumerable",
                                                                                "valueText": "enumerable",
                                                                                "hasLeadingTrivia": true,
                                                                                "leadingTrivia": [
                                                                                    {
                                                                                        "kind": "WhitespaceTrivia",
                                                                                        "text": "                "
                                                                                    }
                                                                                ]
                                                                            },
                                                                            "colonToken": {
                                                                                "kind": "ColonToken",
                                                                                "fullStart": 1208,
                                                                                "fullEnd": 1210,
                                                                                "start": 1208,
                                                                                "end": 1209,
                                                                                "fullWidth": 2,
                                                                                "width": 1,
                                                                                "text": ":",
                                                                                "value": ":",
                                                                                "valueText": ":",
                                                                                "hasTrailingTrivia": true,
                                                                                "trailingTrivia": [
                                                                                    {
                                                                                        "kind": "WhitespaceTrivia",
                                                                                        "text": " "
                                                                                    }
                                                                                ]
                                                                            },
                                                                            "expression": {
                                                                                "kind": "FalseKeyword",
                                                                                "fullStart": 1210,
                                                                                "fullEnd": 1215,
                                                                                "start": 1210,
                                                                                "end": 1215,
                                                                                "fullWidth": 5,
                                                                                "width": 5,
                                                                                "text": "false",
                                                                                "value": false,
                                                                                "valueText": "false"
                                                                            }
                                                                        },
                                                                        {
                                                                            "kind": "CommaToken",
                                                                            "fullStart": 1215,
                                                                            "fullEnd": 1218,
                                                                            "start": 1215,
                                                                            "end": 1216,
                                                                            "fullWidth": 3,
                                                                            "width": 1,
                                                                            "text": ",",
                                                                            "value": ",",
                                                                            "valueText": ",",
                                                                            "hasTrailingTrivia": true,
                                                                            "hasTrailingNewLine": true,
                                                                            "trailingTrivia": [
                                                                                {
                                                                                    "kind": "NewLineTrivia",
                                                                                    "text": "\r\n"
                                                                                }
                                                                            ]
                                                                        },
                                                                        {
                                                                            "kind": "SimplePropertyAssignment",
                                                                            "fullStart": 1218,
                                                                            "fullEnd": 1255,
                                                                            "start": 1234,
                                                                            "end": 1253,
                                                                            "fullWidth": 37,
                                                                            "width": 19,
                                                                            "propertyName": {
                                                                                "kind": "IdentifierName",
                                                                                "fullStart": 1218,
                                                                                "fullEnd": 1246,
                                                                                "start": 1234,
                                                                                "end": 1246,
                                                                                "fullWidth": 28,
                                                                                "width": 12,
                                                                                "text": "configurable",
                                                                                "value": "configurable",
                                                                                "valueText": "configurable",
                                                                                "hasLeadingTrivia": true,
                                                                                "leadingTrivia": [
                                                                                    {
                                                                                        "kind": "WhitespaceTrivia",
                                                                                        "text": "                "
                                                                                    }
                                                                                ]
                                                                            },
                                                                            "colonToken": {
                                                                                "kind": "ColonToken",
                                                                                "fullStart": 1246,
                                                                                "fullEnd": 1248,
                                                                                "start": 1246,
                                                                                "end": 1247,
                                                                                "fullWidth": 2,
                                                                                "width": 1,
                                                                                "text": ":",
                                                                                "value": ":",
                                                                                "valueText": ":",
                                                                                "hasTrailingTrivia": true,
                                                                                "trailingTrivia": [
                                                                                    {
                                                                                        "kind": "WhitespaceTrivia",
                                                                                        "text": " "
                                                                                    }
                                                                                ]
                                                                            },
                                                                            "expression": {
                                                                                "kind": "FalseKeyword",
                                                                                "fullStart": 1248,
                                                                                "fullEnd": 1255,
                                                                                "start": 1248,
                                                                                "end": 1253,
                                                                                "fullWidth": 7,
                                                                                "width": 5,
                                                                                "text": "false",
                                                                                "value": false,
                                                                                "valueText": "false",
                                                                                "hasTrailingTrivia": true,
                                                                                "hasTrailingNewLine": true,
                                                                                "trailingTrivia": [
                                                                                    {
                                                                                        "kind": "NewLineTrivia",
                                                                                        "text": "\r\n"
                                                                                    }
                                                                                ]
                                                                            }
                                                                        }
                                                                    ],
                                                                    "closeBraceToken": {
                                                                        "kind": "CloseBraceToken",
                                                                        "fullStart": 1255,
                                                                        "fullEnd": 1268,
                                                                        "start": 1267,
                                                                        "end": 1268,
                                                                        "fullWidth": 13,
                                                                        "width": 1,
                                                                        "text": "}",
                                                                        "value": "}",
                                                                        "valueText": "}",
                                                                        "hasLeadingTrivia": true,
                                                                        "leadingTrivia": [
                                                                            {
                                                                                "kind": "WhitespaceTrivia",
                                                                                "text": "            "
                                                                            }
                                                                        ]
                                                                    }
                                                                }
                                                            ],
                                                            "closeParenToken": {
                                                                "kind": "CloseParenToken",
                                                                "fullStart": 1268,
                                                                "fullEnd": 1269,
                                                                "start": 1268,
                                                                "end": 1269,
                                                                "fullWidth": 1,
                                                                "width": 1,
                                                                "text": ")",
                                                                "value": ")",
                                                                "valueText": ")"
                                                            }
                                                        }
                                                    },
                                                    "semicolonToken": {
                                                        "kind": "SemicolonToken",
                                                        "fullStart": 1269,
                                                        "fullEnd": 1272,
                                                        "start": 1269,
                                                        "end": 1270,
                                                        "fullWidth": 3,
                                                        "width": 1,
                                                        "text": ";",
                                                        "value": ";",
                                                        "valueText": ";",
                                                        "hasTrailingTrivia": true,
                                                        "hasTrailingNewLine": true,
                                                        "trailingTrivia": [
                                                            {
                                                                "kind": "NewLineTrivia",
                                                                "text": "\r\n"
                                                            }
                                                        ]
                                                    }
                                                },
                                                {
                                                    "kind": "VariableStatement",
                                                    "fullStart": 1272,
                                                    "fullEnd": 1313,
                                                    "start": 1284,
                                                    "end": 1311,
                                                    "fullWidth": 41,
                                                    "width": 27,
                                                    "modifiers": [],
                                                    "variableDeclaration": {
                                                        "kind": "VariableDeclaration",
                                                        "fullStart": 1272,
                                                        "fullEnd": 1310,
                                                        "start": 1284,
                                                        "end": 1310,
                                                        "fullWidth": 38,
                                                        "width": 26,
                                                        "varKeyword": {
                                                            "kind": "VarKeyword",
                                                            "fullStart": 1272,
                                                            "fullEnd": 1288,
                                                            "start": 1284,
                                                            "end": 1287,
                                                            "fullWidth": 16,
                                                            "width": 3,
                                                            "text": "var",
                                                            "value": "var",
                                                            "valueText": "var",
                                                            "hasLeadingTrivia": true,
                                                            "hasTrailingTrivia": true,
                                                            "leadingTrivia": [
                                                                {
                                                                    "kind": "WhitespaceTrivia",
                                                                    "text": "            "
                                                                }
                                                            ],
                                                            "trailingTrivia": [
                                                                {
                                                                    "kind": "WhitespaceTrivia",
                                                                    "text": " "
                                                                }
                                                            ]
                                                        },
                                                        "variableDeclarators": [
                                                            {
                                                                "kind": "VariableDeclarator",
                                                                "fullStart": 1288,
                                                                "fullEnd": 1310,
                                                                "start": 1288,
                                                                "end": 1310,
                                                                "fullWidth": 22,
                                                                "width": 22,
                                                                "identifier": {
                                                                    "kind": "IdentifierName",
                                                                    "fullStart": 1288,
                                                                    "fullEnd": 1301,
                                                                    "start": 1288,
                                                                    "end": 1300,
                                                                    "fullWidth": 13,
                                                                    "width": 12,
                                                                    "text": "verifyFormal",
                                                                    "value": "verifyFormal",
                                                                    "valueText": "verifyFormal",
                                                                    "hasTrailingTrivia": true,
                                                                    "trailingTrivia": [
                                                                        {
                                                                            "kind": "WhitespaceTrivia",
                                                                            "text": " "
                                                                        }
                                                                    ]
                                                                },
                                                                "equalsValueClause": {
                                                                    "kind": "EqualsValueClause",
                                                                    "fullStart": 1301,
                                                                    "fullEnd": 1310,
                                                                    "start": 1301,
                                                                    "end": 1310,
                                                                    "fullWidth": 9,
                                                                    "width": 9,
                                                                    "equalsToken": {
                                                                        "kind": "EqualsToken",
                                                                        "fullStart": 1301,
                                                                        "fullEnd": 1303,
                                                                        "start": 1301,
                                                                        "end": 1302,
                                                                        "fullWidth": 2,
                                                                        "width": 1,
                                                                        "text": "=",
                                                                        "value": "=",
                                                                        "valueText": "=",
                                                                        "hasTrailingTrivia": true,
                                                                        "trailingTrivia": [
                                                                            {
                                                                                "kind": "WhitespaceTrivia",
                                                                                "text": " "
                                                                            }
                                                                        ]
                                                                    },
                                                                    "value": {
                                                                        "kind": "EqualsExpression",
                                                                        "fullStart": 1303,
                                                                        "fullEnd": 1310,
                                                                        "start": 1303,
                                                                        "end": 1310,
                                                                        "fullWidth": 7,
                                                                        "width": 7,
                                                                        "left": {
                                                                            "kind": "IdentifierName",
                                                                            "fullStart": 1303,
                                                                            "fullEnd": 1305,
                                                                            "start": 1303,
                                                                            "end": 1304,
                                                                            "fullWidth": 2,
                                                                            "width": 1,
                                                                            "text": "a",
                                                                            "value": "a",
                                                                            "valueText": "a",
                                                                            "hasTrailingTrivia": true,
                                                                            "trailingTrivia": [
                                                                                {
                                                                                    "kind": "WhitespaceTrivia",
                                                                                    "text": " "
                                                                                }
                                                                            ]
                                                                        },
                                                                        "operatorToken": {
                                                                            "kind": "EqualsEqualsEqualsToken",
                                                                            "fullStart": 1305,
                                                                            "fullEnd": 1309,
                                                                            "start": 1305,
                                                                            "end": 1308,
                                                                            "fullWidth": 4,
                                                                            "width": 3,
                                                                            "text": "===",
                                                                            "value": "===",
                                                                            "valueText": "===",
                                                                            "hasTrailingTrivia": true,
                                                                            "trailingTrivia": [
                                                                                {
                                                                                    "kind": "WhitespaceTrivia",
                                                                                    "text": " "
                                                                                }
                                                                            ]
                                                                        },
                                                                        "right": {
                                                                            "kind": "NumericLiteral",
                                                                            "fullStart": 1309,
                                                                            "fullEnd": 1310,
                                                                            "start": 1309,
                                                                            "end": 1310,
                                                                            "fullWidth": 1,
                                                                            "width": 1,
                                                                            "text": "0",
                                                                            "value": 0,
                                                                            "valueText": "0"
                                                                        }
                                                                    }
                                                                }
                                                            }
                                                        ]
                                                    },
                                                    "semicolonToken": {
                                                        "kind": "SemicolonToken",
                                                        "fullStart": 1310,
                                                        "fullEnd": 1313,
                                                        "start": 1310,
                                                        "end": 1311,
                                                        "fullWidth": 3,
                                                        "width": 1,
                                                        "text": ";",
                                                        "value": ";",
                                                        "valueText": ";",
                                                        "hasTrailingTrivia": true,
                                                        "hasTrailingNewLine": true,
                                                        "trailingTrivia": [
                                                            {
                                                                "kind": "NewLineTrivia",
                                                                "text": "\r\n"
                                                            }
                                                        ]
                                                    }
                                                },
                                                {
                                                    "kind": "ReturnStatement",
                                                    "fullStart": 1313,
                                                    "fullEnd": 1456,
                                                    "start": 1325,
                                                    "end": 1454,
                                                    "fullWidth": 143,
                                                    "width": 129,
                                                    "returnKeyword": {
                                                        "kind": "ReturnKeyword",
                                                        "fullStart": 1313,
                                                        "fullEnd": 1332,
                                                        "start": 1325,
                                                        "end": 1331,
                                                        "fullWidth": 19,
                                                        "width": 6,
                                                        "text": "return",
                                                        "value": "return",
                                                        "valueText": "return",
                                                        "hasLeadingTrivia": true,
                                                        "hasTrailingTrivia": true,
                                                        "leadingTrivia": [
                                                            {
                                                                "kind": "WhitespaceTrivia",
                                                                "text": "            "
                                                            }
                                                        ],
                                                        "trailingTrivia": [
                                                            {
                                                                "kind": "WhitespaceTrivia",
                                                                "text": " "
                                                            }
                                                        ]
                                                    },
                                                    "expression": {
                                                        "kind": "LogicalAndExpression",
                                                        "fullStart": 1332,
                                                        "fullEnd": 1453,
                                                        "start": 1332,
                                                        "end": 1453,
                                                        "fullWidth": 121,
                                                        "width": 121,
                                                        "left": {
                                                            "kind": "InvocationExpression",
                                                            "fullStart": 1332,
                                                            "fullEnd": 1438,
                                                            "start": 1332,
                                                            "end": 1437,
                                                            "fullWidth": 106,
                                                            "width": 105,
                                                            "expression": {
                                                                "kind": "IdentifierName",
                                                                "fullStart": 1332,
                                                                "fullEnd": 1368,
                                                                "start": 1332,
                                                                "end": 1368,
                                                                "fullWidth": 36,
                                                                "width": 36,
                                                                "text": "accessorPropertyAttributesAreCorrect",
                                                                "value": "accessorPropertyAttributesAreCorrect",
                                                                "valueText": "accessorPropertyAttributesAreCorrect"
                                                            },
                                                            "argumentList": {
                                                                "kind": "ArgumentList",
                                                                "fullStart": 1368,
                                                                "fullEnd": 1438,
                                                                "start": 1368,
                                                                "end": 1437,
                                                                "fullWidth": 70,
                                                                "width": 69,
                                                                "openParenToken": {
                                                                    "kind": "OpenParenToken",
                                                                    "fullStart": 1368,
                                                                    "fullEnd": 1369,
                                                                    "start": 1368,
                                                                    "end": 1369,
                                                                    "fullWidth": 1,
                                                                    "width": 1,
                                                                    "text": "(",
                                                                    "value": "(",
                                                                    "valueText": "("
                                                                },
                                                                "arguments": [
                                                                    {
                                                                        "kind": "IdentifierName",
                                                                        "fullStart": 1369,
                                                                        "fullEnd": 1378,
                                                                        "start": 1369,
                                                                        "end": 1378,
                                                                        "fullWidth": 9,
                                                                        "width": 9,
                                                                        "text": "arguments",
                                                                        "value": "arguments",
                                                                        "valueText": "arguments"
                                                                    },
                                                                    {
                                                                        "kind": "CommaToken",
                                                                        "fullStart": 1378,
                                                                        "fullEnd": 1380,
                                                                        "start": 1378,
                                                                        "end": 1379,
                                                                        "fullWidth": 2,
                                                                        "width": 1,
                                                                        "text": ",",
                                                                        "value": ",",
                                                                        "valueText": ",",
                                                                        "hasTrailingTrivia": true,
                                                                        "trailingTrivia": [
                                                                            {
                                                                                "kind": "WhitespaceTrivia",
                                                                                "text": " "
                                                                            }
                                                                        ]
                                                                    },
                                                                    {
                                                                        "kind": "StringLiteral",
                                                                        "fullStart": 1380,
                                                                        "fullEnd": 1383,
                                                                        "start": 1380,
                                                                        "end": 1383,
                                                                        "fullWidth": 3,
                                                                        "width": 3,
                                                                        "text": "\"0\"",
                                                                        "value": "0",
                                                                        "valueText": "0"
                                                                    },
                                                                    {
                                                                        "kind": "CommaToken",
                                                                        "fullStart": 1383,
                                                                        "fullEnd": 1385,
                                                                        "start": 1383,
                                                                        "end": 1384,
                                                                        "fullWidth": 2,
                                                                        "width": 1,
                                                                        "text": ",",
                                                                        "value": ",",
                                                                        "valueText": ",",
                                                                        "hasTrailingTrivia": true,
                                                                        "trailingTrivia": [
                                                                            {
                                                                                "kind": "WhitespaceTrivia",
                                                                                "text": " "
                                                                            }
                                                                        ]
                                                                    },
                                                                    {
                                                                        "kind": "IdentifierName",
                                                                        "fullStart": 1385,
                                                                        "fullEnd": 1392,
                                                                        "start": 1385,
                                                                        "end": 1392,
                                                                        "fullWidth": 7,
                                                                        "width": 7,
                                                                        "text": "getFunc",
                                                                        "value": "getFunc",
                                                                        "valueText": "getFunc"
                                                                    },
                                                                    {
                                                                        "kind": "CommaToken",
                                                                        "fullStart": 1392,
                                                                        "fullEnd": 1394,
                                                                        "start": 1392,
                                                                        "end": 1393,
                                                                        "fullWidth": 2,
                                                                        "width": 1,
                                                                        "text": ",",
                                                                        "value": ",",
                                                                        "valueText": ",",
                                                                        "hasTrailingTrivia": true,
                                                                        "trailingTrivia": [
                                                                            {
                                                                                "kind": "WhitespaceTrivia",
                                                                                "text": " "
                                                                            }
                                                                        ]
                                                                    },
                                                                    {
                                                                        "kind": "IdentifierName",
                                                                        "fullStart": 1394,
                                                                        "fullEnd": 1401,
                                                                        "start": 1394,
                                                                        "end": 1401,
                                                                        "fullWidth": 7,
                                                                        "width": 7,
                                                                        "text": "setFunc",
                                                                        "value": "setFunc",
                                                                        "valueText": "setFunc"
                                                                    },
                                                                    {
                                                                        "kind": "CommaToken",
                                                                        "fullStart": 1401,
                                                                        "fullEnd": 1403,
                                                                        "start": 1401,
                                                                        "end": 1402,
                                                                        "fullWidth": 2,
                                                                        "width": 1,
                                                                        "text": ",",
                                                                        "value": ",",
                                                                        "valueText": ",",
                                                                        "hasTrailingTrivia": true,
                                                                        "trailingTrivia": [
                                                                            {
                                                                                "kind": "WhitespaceTrivia",
                                                                                "text": " "
                                                                            }
                                                                        ]
                                                                    },
                                                                    {
                                                                        "kind": "StringLiteral",
                                                                        "fullStart": 1403,
                                                                        "fullEnd": 1422,
                                                                        "start": 1403,
                                                                        "end": 1422,
                                                                        "fullWidth": 19,
                                                                        "width": 19,
                                                                        "text": "\"setVerifyHelpProp\"",
                                                                        "value": "setVerifyHelpProp",
                                                                        "valueText": "setVerifyHelpProp"
                                                                    },
                                                                    {
                                                                        "kind": "CommaToken",
                                                                        "fullStart": 1422,
                                                                        "fullEnd": 1424,
                                                                        "start": 1422,
                                                                        "end": 1423,
                                                                        "fullWidth": 2,
                                                                        "width": 1,
                                                                        "text": ",",
                                                                        "value": ",",
                                                                        "valueText": ",",
                                                                        "hasTrailingTrivia": true,
                                                                        "trailingTrivia": [
                                                                            {
                                                                                "kind": "WhitespaceTrivia",
                                                                                "text": " "
                                                                            }
                                                                        ]
                                                                    },
                                                                    {
                                                                        "kind": "FalseKeyword",
                                                                        "fullStart": 1424,
                                                                        "fullEnd": 1429,
                                                                        "start": 1424,
                                                                        "end": 1429,
                                                                        "fullWidth": 5,
                                                                        "width": 5,
                                                                        "text": "false",
                                                                        "value": false,
                                                                        "valueText": "false"
                                                                    },
                                                                    {
                                                                        "kind": "CommaToken",
                                                                        "fullStart": 1429,
                                                                        "fullEnd": 1431,
                                                                        "start": 1429,
                                                                        "end": 1430,
                                                                        "fullWidth": 2,
                                                                        "width": 1,
                                                                        "text": ",",
                                                                        "value": ",",
                                                                        "valueText": ",",
                                                                        "hasTrailingTrivia": true,
                                                                        "trailingTrivia": [
                                                                            {
                                                                                "kind": "WhitespaceTrivia",
                                                                                "text": " "
                                                                            }
                                                                        ]
                                                                    },
                                                                    {
                                                                        "kind": "FalseKeyword",
                                                                        "fullStart": 1431,
                                                                        "fullEnd": 1436,
                                                                        "start": 1431,
                                                                        "end": 1436,
                                                                        "fullWidth": 5,
                                                                        "width": 5,
                                                                        "text": "false",
                                                                        "value": false,
                                                                        "valueText": "false"
                                                                    }
                                                                ],
                                                                "closeParenToken": {
                                                                    "kind": "CloseParenToken",
                                                                    "fullStart": 1436,
                                                                    "fullEnd": 1438,
                                                                    "start": 1436,
                                                                    "end": 1437,
                                                                    "fullWidth": 2,
                                                                    "width": 1,
                                                                    "text": ")",
                                                                    "value": ")",
                                                                    "valueText": ")",
                                                                    "hasTrailingTrivia": true,
                                                                    "trailingTrivia": [
                                                                        {
                                                                            "kind": "WhitespaceTrivia",
                                                                            "text": " "
                                                                        }
                                                                    ]
                                                                }
                                                            }
                                                        },
                                                        "operatorToken": {
                                                            "kind": "AmpersandAmpersandToken",
                                                            "fullStart": 1438,
                                                            "fullEnd": 1441,
                                                            "start": 1438,
                                                            "end": 1440,
                                                            "fullWidth": 3,
                                                            "width": 2,
                                                            "text": "&&",
                                                            "value": "&&",
                                                            "valueText": "&&",
                                                            "hasTrailingTrivia": true,
                                                            "trailingTrivia": [
                                                                {
                                                                    "kind": "WhitespaceTrivia",
                                                                    "text": " "
                                                                }
                                                            ]
                                                        },
                                                        "right": {
                                                            "kind": "IdentifierName",
                                                            "fullStart": 1441,
                                                            "fullEnd": 1453,
                                                            "start": 1441,
                                                            "end": 1453,
                                                            "fullWidth": 12,
                                                            "width": 12,
                                                            "text": "verifyFormal",
                                                            "value": "verifyFormal",
                                                            "valueText": "verifyFormal"
                                                        }
                                                    },
                                                    "semicolonToken": {
                                                        "kind": "SemicolonToken",
                                                        "fullStart": 1453,
                                                        "fullEnd": 1456,
                                                        "start": 1453,
                                                        "end": 1454,
                                                        "fullWidth": 3,
                                                        "width": 1,
                                                        "text": ";",
                                                        "value": ";",
                                                        "valueText": ";",
                                                        "hasTrailingTrivia": true,
                                                        "hasTrailingNewLine": true,
                                                        "trailingTrivia": [
                                                            {
                                                                "kind": "NewLineTrivia",
                                                                "text": "\r\n"
                                                            }
                                                        ]
                                                    }
                                                }
                                            ],
                                            "closeBraceToken": {
                                                "kind": "CloseBraceToken",
                                                "fullStart": 1456,
                                                "fullEnd": 1465,
                                                "start": 1464,
                                                "end": 1465,
                                                "fullWidth": 9,
                                                "width": 1,
                                                "text": "}",
                                                "value": "}",
                                                "valueText": "}",
                                                "hasLeadingTrivia": true,
                                                "leadingTrivia": [
                                                    {
                                                        "kind": "WhitespaceTrivia",
                                                        "text": "        "
                                                    }
                                                ]
                                            }
                                        }
                                    },
                                    "argumentList": {
                                        "kind": "ArgumentList",
                                        "fullStart": 1465,
                                        "fullEnd": 1474,
                                        "start": 1465,
                                        "end": 1474,
                                        "fullWidth": 9,
                                        "width": 9,
                                        "openParenToken": {
                                            "kind": "OpenParenToken",
                                            "fullStart": 1465,
                                            "fullEnd": 1466,
                                            "start": 1465,
                                            "end": 1466,
                                            "fullWidth": 1,
                                            "width": 1,
                                            "text": "(",
                                            "value": "(",
                                            "valueText": "("
                                        },
                                        "arguments": [
                                            {
                                                "kind": "NumericLiteral",
                                                "fullStart": 1466,
                                                "fullEnd": 1467,
                                                "start": 1466,
                                                "end": 1467,
                                                "fullWidth": 1,
                                                "width": 1,
                                                "text": "0",
                                                "value": 0,
                                                "valueText": "0"
                                            },
                                            {
                                                "kind": "CommaToken",
                                                "fullStart": 1467,
                                                "fullEnd": 1469,
                                                "start": 1467,
                                                "end": 1468,
                                                "fullWidth": 2,
                                                "width": 1,
                                                "text": ",",
                                                "value": ",",
                                                "valueText": ",",
                                                "hasTrailingTrivia": true,
                                                "trailingTrivia": [
                                                    {
                                                        "kind": "WhitespaceTrivia",
                                                        "text": " "
                                                    }
                                                ]
                                            },
                                            {
                                                "kind": "NumericLiteral",
                                                "fullStart": 1469,
                                                "fullEnd": 1470,
                                                "start": 1469,
                                                "end": 1470,
                                                "fullWidth": 1,
                                                "width": 1,
                                                "text": "1",
                                                "value": 1,
                                                "valueText": "1"
                                            },
                                            {
                                                "kind": "CommaToken",
                                                "fullStart": 1470,
                                                "fullEnd": 1472,
                                                "start": 1470,
                                                "end": 1471,
                                                "fullWidth": 2,
                                                "width": 1,
                                                "text": ",",
                                                "value": ",",
                                                "valueText": ",",
                                                "hasTrailingTrivia": true,
                                                "trailingTrivia": [
                                                    {
                                                        "kind": "WhitespaceTrivia",
                                                        "text": " "
                                                    }
                                                ]
                                            },
                                            {
                                                "kind": "NumericLiteral",
                                                "fullStart": 1472,
                                                "fullEnd": 1473,
                                                "start": 1472,
                                                "end": 1473,
                                                "fullWidth": 1,
                                                "width": 1,
                                                "text": "2",
                                                "value": 2,
                                                "valueText": "2"
                                            }
                                        ],
                                        "closeParenToken": {
                                            "kind": "CloseParenToken",
                                            "fullStart": 1473,
                                            "fullEnd": 1474,
                                            "start": 1473,
                                            "end": 1474,
                                            "fullWidth": 1,
                                            "width": 1,
                                            "text": ")",
                                            "value": ")",
                                            "valueText": ")"
                                        }
                                    }
                                },
                                "closeParenToken": {
                                    "kind": "CloseParenToken",
                                    "fullStart": 1474,
                                    "fullEnd": 1475,
                                    "start": 1474,
                                    "end": 1475,
                                    "fullWidth": 1,
                                    "width": 1,
                                    "text": ")",
                                    "value": ")",
                                    "valueText": ")"
                                }
                            },
                            "semicolonToken": {
                                "kind": "SemicolonToken",
                                "fullStart": 1475,
                                "fullEnd": 1478,
                                "start": 1475,
                                "end": 1476,
                                "fullWidth": 3,
                                "width": 1,
                                "text": ";",
                                "value": ";",
                                "valueText": ";",
                                "hasTrailingTrivia": true,
                                "hasTrailingNewLine": true,
                                "trailingTrivia": [
                                    {
                                        "kind": "NewLineTrivia",
                                        "text": "\r\n"
                                    }
                                ]
                            }
                        }
                    ],
                    "closeBraceToken": {
                        "kind": "CloseBraceToken",
                        "fullStart": 1478,
                        "fullEnd": 1485,
                        "start": 1482,
                        "end": 1483,
                        "fullWidth": 7,
                        "width": 1,
                        "text": "}",
                        "value": "}",
                        "valueText": "}",
                        "hasLeadingTrivia": true,
                        "hasTrailingTrivia": true,
                        "hasTrailingNewLine": true,
                        "leadingTrivia": [
                            {
                                "kind": "WhitespaceTrivia",
                                "text": "    "
                            }
                        ],
                        "trailingTrivia": [
                            {
                                "kind": "NewLineTrivia",
                                "text": "\r\n"
                            }
                        ]
                    }
                }
            },
            {
                "kind": "ExpressionStatement",
                "fullStart": 1485,
                "fullEnd": 1509,
                "start": 1485,
                "end": 1507,
                "fullWidth": 24,
                "width": 22,
                "expression": {
                    "kind": "InvocationExpression",
                    "fullStart": 1485,
                    "fullEnd": 1506,
                    "start": 1485,
                    "end": 1506,
                    "fullWidth": 21,
                    "width": 21,
                    "expression": {
                        "kind": "IdentifierName",
                        "fullStart": 1485,
                        "fullEnd": 1496,
                        "start": 1485,
                        "end": 1496,
                        "fullWidth": 11,
                        "width": 11,
                        "text": "runTestCase",
                        "value": "runTestCase",
                        "valueText": "runTestCase"
                    },
                    "argumentList": {
                        "kind": "ArgumentList",
                        "fullStart": 1496,
                        "fullEnd": 1506,
                        "start": 1496,
                        "end": 1506,
                        "fullWidth": 10,
                        "width": 10,
                        "openParenToken": {
                            "kind": "OpenParenToken",
                            "fullStart": 1496,
                            "fullEnd": 1497,
                            "start": 1496,
                            "end": 1497,
                            "fullWidth": 1,
                            "width": 1,
                            "text": "(",
                            "value": "(",
                            "valueText": "("
                        },
                        "arguments": [
                            {
                                "kind": "IdentifierName",
                                "fullStart": 1497,
                                "fullEnd": 1505,
                                "start": 1497,
                                "end": 1505,
                                "fullWidth": 8,
                                "width": 8,
                                "text": "testcase",
                                "value": "testcase",
                                "valueText": "testcase"
                            }
                        ],
                        "closeParenToken": {
                            "kind": "CloseParenToken",
                            "fullStart": 1505,
                            "fullEnd": 1506,
                            "start": 1505,
                            "end": 1506,
                            "fullWidth": 1,
                            "width": 1,
                            "text": ")",
                            "value": ")",
                            "valueText": ")"
                        }
                    }
                },
                "semicolonToken": {
                    "kind": "SemicolonToken",
                    "fullStart": 1506,
                    "fullEnd": 1509,
                    "start": 1506,
                    "end": 1507,
                    "fullWidth": 3,
                    "width": 1,
                    "text": ";",
                    "value": ";",
                    "valueText": ";",
                    "hasTrailingTrivia": true,
                    "hasTrailingNewLine": true,
                    "trailingTrivia": [
                        {
                            "kind": "NewLineTrivia",
                            "text": "\r\n"
                        }
                    ]
                }
            }
        ],
        "endOfFileToken": {
            "kind": "EndOfFileToken",
            "fullStart": 1509,
            "fullEnd": 1509,
            "start": 1509,
            "end": 1509,
            "fullWidth": 0,
            "width": 0,
            "text": ""
        }
    },
    "lineMap": {
        "lineStarts": [
            0,
            67,
            152,
            232,
            308,
            380,
            385,
            441,
            783,
            788,
            790,
            792,
            815,
            853,
            887,
            921,
            949,
            964,
            1003,
            1052,
            1067,
            1120,
            1151,
            1182,
            1218,
            1255,
            1272,
            1313,
            1456,
            1478,
            1485,
            1509
        ],
        "length": 1509
    }
}<|MERGE_RESOLUTION|>--- conflicted
+++ resolved
@@ -325,11 +325,8 @@
                                                         "start": 841,
                                                         "end": 842,
                                                         "fullWidth": 1,
-<<<<<<< HEAD
                                                         "width": 1,
-=======
                                                         "modifiers": [],
->>>>>>> e3c38734
                                                         "identifier": {
                                                             "kind": "IdentifierName",
                                                             "fullStart": 841,
@@ -369,11 +366,8 @@
                                                         "start": 844,
                                                         "end": 845,
                                                         "fullWidth": 1,
-<<<<<<< HEAD
                                                         "width": 1,
-=======
                                                         "modifiers": [],
->>>>>>> e3c38734
                                                         "identifier": {
                                                             "kind": "IdentifierName",
                                                             "fullStart": 844,
@@ -413,11 +407,8 @@
                                                         "start": 847,
                                                         "end": 848,
                                                         "fullWidth": 1,
-<<<<<<< HEAD
                                                         "width": 1,
-=======
                                                         "modifiers": [],
->>>>>>> e3c38734
                                                         "identifier": {
                                                             "kind": "IdentifierName",
                                                             "fullStart": 847,
@@ -910,11 +901,8 @@
                                                                     "start": 993,
                                                                     "end": 998,
                                                                     "fullWidth": 5,
-<<<<<<< HEAD
                                                                     "width": 5,
-=======
                                                                     "modifiers": [],
->>>>>>> e3c38734
                                                                     "identifier": {
                                                                         "kind": "IdentifierName",
                                                                         "fullStart": 993,
