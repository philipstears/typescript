{
    "isDeclaration": false,
    "languageVersion": "EcmaScript5",
    "parseOptions": {
        "allowAutomaticSemicolonInsertion": true
    },
    "sourceUnit": {
        "kind": "SourceUnit",
        "fullStart": 0,
        "fullEnd": 939,
        "start": 560,
        "end": 939,
        "fullWidth": 939,
        "width": 379,
        "isIncrementallyUnusable": true,
        "moduleElements": [
            {
                "kind": "FunctionDeclaration",
                "fullStart": 0,
                "fullEnd": 915,
                "start": 560,
                "end": 913,
                "fullWidth": 915,
                "width": 353,
                "modifiers": [],
                "functionKeyword": {
                    "kind": "FunctionKeyword",
                    "fullStart": 0,
                    "fullEnd": 569,
                    "start": 560,
                    "end": 568,
                    "fullWidth": 569,
                    "width": 8,
                    "text": "function",
                    "value": "function",
                    "valueText": "function",
                    "hasLeadingTrivia": true,
                    "hasLeadingComment": true,
                    "hasLeadingNewLine": true,
                    "hasTrailingTrivia": true,
                    "leadingTrivia": [
                        {
                            "kind": "SingleLineCommentTrivia",
                            "text": "/// Copyright (c) 2012 Ecma International.  All rights reserved. "
                        },
                        {
                            "kind": "NewLineTrivia",
                            "text": "\r\n"
                        },
                        {
                            "kind": "SingleLineCommentTrivia",
                            "text": "/// Ecma International makes this code available under the terms and conditions set"
                        },
                        {
                            "kind": "NewLineTrivia",
                            "text": "\r\n"
                        },
                        {
                            "kind": "SingleLineCommentTrivia",
                            "text": "/// forth on http://hg.ecmascript.org/tests/test262/raw-file/tip/LICENSE (the "
                        },
                        {
                            "kind": "NewLineTrivia",
                            "text": "\r\n"
                        },
                        {
                            "kind": "SingleLineCommentTrivia",
                            "text": "/// \"Use Terms\").   Any redistribution of this code must retain the above "
                        },
                        {
                            "kind": "NewLineTrivia",
                            "text": "\r\n"
                        },
                        {
                            "kind": "SingleLineCommentTrivia",
                            "text": "/// copyright and this notice and otherwise comply with the Use Terms."
                        },
                        {
                            "kind": "NewLineTrivia",
                            "text": "\r\n"
                        },
                        {
                            "kind": "MultiLineCommentTrivia",
                            "text": "/**\r\n * @path ch15/15.2/15.2.3/15.2.3.6/15.2.3.6-3-196.js\r\n * @description Object.defineProperty - 'writable' property in 'Attributes' is a Date object (8.10.5 step 6.b)\r\n */"
                        },
                        {
                            "kind": "NewLineTrivia",
                            "text": "\r\n"
                        },
                        {
                            "kind": "NewLineTrivia",
                            "text": "\r\n"
                        },
                        {
                            "kind": "NewLineTrivia",
                            "text": "\r\n"
                        }
                    ],
                    "trailingTrivia": [
                        {
                            "kind": "WhitespaceTrivia",
                            "text": " "
                        }
                    ]
                },
                "identifier": {
                    "kind": "IdentifierName",
                    "fullStart": 569,
                    "fullEnd": 577,
                    "start": 569,
                    "end": 577,
                    "fullWidth": 8,
                    "width": 8,
                    "text": "testcase",
                    "value": "testcase",
                    "valueText": "testcase"
                },
                "callSignature": {
                    "kind": "CallSignature",
                    "fullStart": 577,
                    "fullEnd": 580,
                    "start": 577,
                    "end": 579,
                    "fullWidth": 3,
                    "width": 2,
                    "parameterList": {
                        "kind": "ParameterList",
                        "fullStart": 577,
                        "fullEnd": 580,
                        "start": 577,
                        "end": 579,
                        "fullWidth": 3,
                        "width": 2,
                        "openParenToken": {
                            "kind": "OpenParenToken",
                            "fullStart": 577,
                            "fullEnd": 578,
                            "start": 577,
                            "end": 578,
                            "fullWidth": 1,
                            "width": 1,
                            "text": "(",
                            "value": "(",
                            "valueText": "("
                        },
                        "parameters": [],
                        "closeParenToken": {
                            "kind": "CloseParenToken",
                            "fullStart": 578,
                            "fullEnd": 580,
                            "start": 578,
                            "end": 579,
                            "fullWidth": 2,
                            "width": 1,
                            "text": ")",
                            "value": ")",
                            "valueText": ")",
                            "hasTrailingTrivia": true,
                            "trailingTrivia": [
                                {
                                    "kind": "WhitespaceTrivia",
                                    "text": " "
                                }
                            ]
                        }
                    }
                },
                "block": {
                    "kind": "Block",
                    "fullStart": 580,
                    "fullEnd": 915,
                    "start": 580,
                    "end": 913,
                    "fullWidth": 335,
                    "width": 333,
                    "openBraceToken": {
                        "kind": "OpenBraceToken",
                        "fullStart": 580,
                        "fullEnd": 583,
                        "start": 580,
                        "end": 581,
                        "fullWidth": 3,
                        "width": 1,
                        "text": "{",
                        "value": "{",
                        "valueText": "{",
                        "hasTrailingTrivia": true,
                        "hasTrailingNewLine": true,
                        "trailingTrivia": [
                            {
                                "kind": "NewLineTrivia",
                                "text": "\r\n"
                            }
                        ]
                    },
                    "statements": [
                        {
                            "kind": "VariableStatement",
                            "fullStart": 583,
                            "fullEnd": 606,
                            "start": 591,
                            "end": 604,
                            "fullWidth": 23,
                            "width": 13,
                            "modifiers": [],
                            "variableDeclaration": {
                                "kind": "VariableDeclaration",
                                "fullStart": 583,
                                "fullEnd": 603,
                                "start": 591,
                                "end": 603,
                                "fullWidth": 20,
                                "width": 12,
                                "varKeyword": {
                                    "kind": "VarKeyword",
                                    "fullStart": 583,
                                    "fullEnd": 595,
                                    "start": 591,
                                    "end": 594,
                                    "fullWidth": 12,
                                    "width": 3,
                                    "text": "var",
                                    "value": "var",
                                    "valueText": "var",
                                    "hasLeadingTrivia": true,
                                    "hasTrailingTrivia": true,
                                    "leadingTrivia": [
                                        {
                                            "kind": "WhitespaceTrivia",
                                            "text": "        "
                                        }
                                    ],
                                    "trailingTrivia": [
                                        {
                                            "kind": "WhitespaceTrivia",
                                            "text": " "
                                        }
                                    ]
                                },
                                "variableDeclarators": [
                                    {
                                        "kind": "VariableDeclarator",
                                        "fullStart": 595,
                                        "fullEnd": 603,
                                        "start": 595,
                                        "end": 603,
                                        "fullWidth": 8,
<<<<<<< HEAD
                                        "width": 8,
                                        "identifier": {
=======
                                        "propertyName": {
>>>>>>> 85e84683
                                            "kind": "IdentifierName",
                                            "fullStart": 595,
                                            "fullEnd": 599,
                                            "start": 595,
                                            "end": 598,
                                            "fullWidth": 4,
                                            "width": 3,
                                            "text": "obj",
                                            "value": "obj",
                                            "valueText": "obj",
                                            "hasTrailingTrivia": true,
                                            "trailingTrivia": [
                                                {
                                                    "kind": "WhitespaceTrivia",
                                                    "text": " "
                                                }
                                            ]
                                        },
                                        "equalsValueClause": {
                                            "kind": "EqualsValueClause",
                                            "fullStart": 599,
                                            "fullEnd": 603,
                                            "start": 599,
                                            "end": 603,
                                            "fullWidth": 4,
                                            "width": 4,
                                            "equalsToken": {
                                                "kind": "EqualsToken",
                                                "fullStart": 599,
                                                "fullEnd": 601,
                                                "start": 599,
                                                "end": 600,
                                                "fullWidth": 2,
                                                "width": 1,
                                                "text": "=",
                                                "value": "=",
                                                "valueText": "=",
                                                "hasTrailingTrivia": true,
                                                "trailingTrivia": [
                                                    {
                                                        "kind": "WhitespaceTrivia",
                                                        "text": " "
                                                    }
                                                ]
                                            },
                                            "value": {
                                                "kind": "ObjectLiteralExpression",
                                                "fullStart": 601,
                                                "fullEnd": 603,
                                                "start": 601,
                                                "end": 603,
                                                "fullWidth": 2,
                                                "width": 2,
                                                "openBraceToken": {
                                                    "kind": "OpenBraceToken",
                                                    "fullStart": 601,
                                                    "fullEnd": 602,
                                                    "start": 601,
                                                    "end": 602,
                                                    "fullWidth": 1,
                                                    "width": 1,
                                                    "text": "{",
                                                    "value": "{",
                                                    "valueText": "{"
                                                },
                                                "propertyAssignments": [],
                                                "closeBraceToken": {
                                                    "kind": "CloseBraceToken",
                                                    "fullStart": 602,
                                                    "fullEnd": 603,
                                                    "start": 602,
                                                    "end": 603,
                                                    "fullWidth": 1,
                                                    "width": 1,
                                                    "text": "}",
                                                    "value": "}",
                                                    "valueText": "}"
                                                }
                                            }
                                        }
                                    }
                                ]
                            },
                            "semicolonToken": {
                                "kind": "SemicolonToken",
                                "fullStart": 603,
                                "fullEnd": 606,
                                "start": 603,
                                "end": 604,
                                "fullWidth": 3,
                                "width": 1,
                                "text": ";",
                                "value": ";",
                                "valueText": ";",
                                "hasTrailingTrivia": true,
                                "hasTrailingNewLine": true,
                                "trailingTrivia": [
                                    {
                                        "kind": "NewLineTrivia",
                                        "text": "\r\n"
                                    }
                                ]
                            }
                        },
                        {
                            "kind": "ExpressionStatement",
                            "fullStart": 606,
                            "fullEnd": 683,
                            "start": 616,
                            "end": 681,
                            "fullWidth": 77,
                            "width": 65,
                            "expression": {
                                "kind": "InvocationExpression",
                                "fullStart": 606,
                                "fullEnd": 680,
                                "start": 616,
                                "end": 680,
                                "fullWidth": 74,
                                "width": 64,
                                "expression": {
                                    "kind": "MemberAccessExpression",
                                    "fullStart": 606,
                                    "fullEnd": 637,
                                    "start": 616,
                                    "end": 637,
                                    "fullWidth": 31,
                                    "width": 21,
                                    "expression": {
                                        "kind": "IdentifierName",
                                        "fullStart": 606,
                                        "fullEnd": 622,
                                        "start": 616,
                                        "end": 622,
                                        "fullWidth": 16,
                                        "width": 6,
                                        "text": "Object",
                                        "value": "Object",
                                        "valueText": "Object",
                                        "hasLeadingTrivia": true,
                                        "hasLeadingNewLine": true,
                                        "leadingTrivia": [
                                            {
                                                "kind": "NewLineTrivia",
                                                "text": "\r\n"
                                            },
                                            {
                                                "kind": "WhitespaceTrivia",
                                                "text": "        "
                                            }
                                        ]
                                    },
                                    "dotToken": {
                                        "kind": "DotToken",
                                        "fullStart": 622,
                                        "fullEnd": 623,
                                        "start": 622,
                                        "end": 623,
                                        "fullWidth": 1,
                                        "width": 1,
                                        "text": ".",
                                        "value": ".",
                                        "valueText": "."
                                    },
                                    "name": {
                                        "kind": "IdentifierName",
                                        "fullStart": 623,
                                        "fullEnd": 637,
                                        "start": 623,
                                        "end": 637,
                                        "fullWidth": 14,
                                        "width": 14,
                                        "text": "defineProperty",
                                        "value": "defineProperty",
                                        "valueText": "defineProperty"
                                    }
                                },
                                "argumentList": {
                                    "kind": "ArgumentList",
                                    "fullStart": 637,
                                    "fullEnd": 680,
                                    "start": 637,
                                    "end": 680,
                                    "fullWidth": 43,
                                    "width": 43,
                                    "openParenToken": {
                                        "kind": "OpenParenToken",
                                        "fullStart": 637,
                                        "fullEnd": 638,
                                        "start": 637,
                                        "end": 638,
                                        "fullWidth": 1,
                                        "width": 1,
                                        "text": "(",
                                        "value": "(",
                                        "valueText": "("
                                    },
                                    "arguments": [
                                        {
                                            "kind": "IdentifierName",
                                            "fullStart": 638,
                                            "fullEnd": 641,
                                            "start": 638,
                                            "end": 641,
                                            "fullWidth": 3,
                                            "width": 3,
                                            "text": "obj",
                                            "value": "obj",
                                            "valueText": "obj"
                                        },
                                        {
                                            "kind": "CommaToken",
                                            "fullStart": 641,
                                            "fullEnd": 643,
                                            "start": 641,
                                            "end": 642,
                                            "fullWidth": 2,
                                            "width": 1,
                                            "text": ",",
                                            "value": ",",
                                            "valueText": ",",
                                            "hasTrailingTrivia": true,
                                            "trailingTrivia": [
                                                {
                                                    "kind": "WhitespaceTrivia",
                                                    "text": " "
                                                }
                                            ]
                                        },
                                        {
                                            "kind": "StringLiteral",
                                            "fullStart": 643,
                                            "fullEnd": 653,
                                            "start": 643,
                                            "end": 653,
                                            "fullWidth": 10,
                                            "width": 10,
                                            "text": "\"property\"",
                                            "value": "property",
                                            "valueText": "property"
                                        },
                                        {
                                            "kind": "CommaToken",
                                            "fullStart": 653,
                                            "fullEnd": 655,
                                            "start": 653,
                                            "end": 654,
                                            "fullWidth": 2,
                                            "width": 1,
                                            "text": ",",
                                            "value": ",",
                                            "valueText": ",",
                                            "hasTrailingTrivia": true,
                                            "trailingTrivia": [
                                                {
                                                    "kind": "WhitespaceTrivia",
                                                    "text": " "
                                                }
                                            ]
                                        },
                                        {
                                            "kind": "ObjectLiteralExpression",
                                            "fullStart": 655,
                                            "fullEnd": 679,
                                            "start": 655,
                                            "end": 679,
                                            "fullWidth": 24,
                                            "width": 24,
                                            "openBraceToken": {
                                                "kind": "OpenBraceToken",
                                                "fullStart": 655,
                                                "fullEnd": 657,
                                                "start": 655,
                                                "end": 656,
                                                "fullWidth": 2,
                                                "width": 1,
                                                "text": "{",
                                                "value": "{",
                                                "valueText": "{",
                                                "hasTrailingTrivia": true,
                                                "trailingTrivia": [
                                                    {
                                                        "kind": "WhitespaceTrivia",
                                                        "text": " "
                                                    }
                                                ]
                                            },
                                            "propertyAssignments": [
                                                {
                                                    "kind": "SimplePropertyAssignment",
                                                    "fullStart": 657,
                                                    "fullEnd": 678,
                                                    "start": 657,
                                                    "end": 677,
                                                    "fullWidth": 21,
                                                    "width": 20,
                                                    "propertyName": {
                                                        "kind": "IdentifierName",
                                                        "fullStart": 657,
                                                        "fullEnd": 665,
                                                        "start": 657,
                                                        "end": 665,
                                                        "fullWidth": 8,
                                                        "width": 8,
                                                        "text": "writable",
                                                        "value": "writable",
                                                        "valueText": "writable"
                                                    },
                                                    "colonToken": {
                                                        "kind": "ColonToken",
                                                        "fullStart": 665,
                                                        "fullEnd": 667,
                                                        "start": 665,
                                                        "end": 666,
                                                        "fullWidth": 2,
                                                        "width": 1,
                                                        "text": ":",
                                                        "value": ":",
                                                        "valueText": ":",
                                                        "hasTrailingTrivia": true,
                                                        "trailingTrivia": [
                                                            {
                                                                "kind": "WhitespaceTrivia",
                                                                "text": " "
                                                            }
                                                        ]
                                                    },
                                                    "expression": {
                                                        "kind": "ObjectCreationExpression",
                                                        "fullStart": 667,
                                                        "fullEnd": 678,
                                                        "start": 667,
                                                        "end": 677,
                                                        "fullWidth": 11,
                                                        "width": 10,
                                                        "newKeyword": {
                                                            "kind": "NewKeyword",
                                                            "fullStart": 667,
                                                            "fullEnd": 671,
                                                            "start": 667,
                                                            "end": 670,
                                                            "fullWidth": 4,
                                                            "width": 3,
                                                            "text": "new",
                                                            "value": "new",
                                                            "valueText": "new",
                                                            "hasTrailingTrivia": true,
                                                            "trailingTrivia": [
                                                                {
                                                                    "kind": "WhitespaceTrivia",
                                                                    "text": " "
                                                                }
                                                            ]
                                                        },
                                                        "expression": {
                                                            "kind": "IdentifierName",
                                                            "fullStart": 671,
                                                            "fullEnd": 675,
                                                            "start": 671,
                                                            "end": 675,
                                                            "fullWidth": 4,
                                                            "width": 4,
                                                            "text": "Date",
                                                            "value": "Date",
                                                            "valueText": "Date"
                                                        },
                                                        "argumentList": {
                                                            "kind": "ArgumentList",
                                                            "fullStart": 675,
                                                            "fullEnd": 678,
                                                            "start": 675,
                                                            "end": 677,
                                                            "fullWidth": 3,
                                                            "width": 2,
                                                            "openParenToken": {
                                                                "kind": "OpenParenToken",
                                                                "fullStart": 675,
                                                                "fullEnd": 676,
                                                                "start": 675,
                                                                "end": 676,
                                                                "fullWidth": 1,
                                                                "width": 1,
                                                                "text": "(",
                                                                "value": "(",
                                                                "valueText": "("
                                                            },
                                                            "arguments": [],
                                                            "closeParenToken": {
                                                                "kind": "CloseParenToken",
                                                                "fullStart": 676,
                                                                "fullEnd": 678,
                                                                "start": 676,
                                                                "end": 677,
                                                                "fullWidth": 2,
                                                                "width": 1,
                                                                "text": ")",
                                                                "value": ")",
                                                                "valueText": ")",
                                                                "hasTrailingTrivia": true,
                                                                "trailingTrivia": [
                                                                    {
                                                                        "kind": "WhitespaceTrivia",
                                                                        "text": " "
                                                                    }
                                                                ]
                                                            }
                                                        }
                                                    }
                                                }
                                            ],
                                            "closeBraceToken": {
                                                "kind": "CloseBraceToken",
                                                "fullStart": 678,
                                                "fullEnd": 679,
                                                "start": 678,
                                                "end": 679,
                                                "fullWidth": 1,
                                                "width": 1,
                                                "text": "}",
                                                "value": "}",
                                                "valueText": "}"
                                            }
                                        }
                                    ],
                                    "closeParenToken": {
                                        "kind": "CloseParenToken",
                                        "fullStart": 679,
                                        "fullEnd": 680,
                                        "start": 679,
                                        "end": 680,
                                        "fullWidth": 1,
                                        "width": 1,
                                        "text": ")",
                                        "value": ")",
                                        "valueText": ")"
                                    }
                                }
                            },
                            "semicolonToken": {
                                "kind": "SemicolonToken",
                                "fullStart": 680,
                                "fullEnd": 683,
                                "start": 680,
                                "end": 681,
                                "fullWidth": 3,
                                "width": 1,
                                "text": ";",
                                "value": ";",
                                "valueText": ";",
                                "hasTrailingTrivia": true,
                                "hasTrailingNewLine": true,
                                "trailingTrivia": [
                                    {
                                        "kind": "NewLineTrivia",
                                        "text": "\r\n"
                                    }
                                ]
                            }
                        },
                        {
                            "kind": "VariableStatement",
                            "fullStart": 683,
                            "fullEnd": 744,
                            "start": 693,
                            "end": 742,
                            "fullWidth": 61,
                            "width": 49,
                            "modifiers": [],
                            "variableDeclaration": {
                                "kind": "VariableDeclaration",
                                "fullStart": 683,
                                "fullEnd": 741,
                                "start": 693,
                                "end": 741,
                                "fullWidth": 58,
                                "width": 48,
                                "varKeyword": {
                                    "kind": "VarKeyword",
                                    "fullStart": 683,
                                    "fullEnd": 697,
                                    "start": 693,
                                    "end": 696,
                                    "fullWidth": 14,
                                    "width": 3,
                                    "text": "var",
                                    "value": "var",
                                    "valueText": "var",
                                    "hasLeadingTrivia": true,
                                    "hasLeadingNewLine": true,
                                    "hasTrailingTrivia": true,
                                    "leadingTrivia": [
                                        {
                                            "kind": "NewLineTrivia",
                                            "text": "\r\n"
                                        },
                                        {
                                            "kind": "WhitespaceTrivia",
                                            "text": "        "
                                        }
                                    ],
                                    "trailingTrivia": [
                                        {
                                            "kind": "WhitespaceTrivia",
                                            "text": " "
                                        }
                                    ]
                                },
                                "variableDeclarators": [
                                    {
                                        "kind": "VariableDeclarator",
                                        "fullStart": 697,
                                        "fullEnd": 741,
                                        "start": 697,
                                        "end": 741,
                                        "fullWidth": 44,
<<<<<<< HEAD
                                        "width": 44,
                                        "identifier": {
=======
                                        "propertyName": {
>>>>>>> 85e84683
                                            "kind": "IdentifierName",
                                            "fullStart": 697,
                                            "fullEnd": 709,
                                            "start": 697,
                                            "end": 708,
                                            "fullWidth": 12,
                                            "width": 11,
                                            "text": "beforeWrite",
                                            "value": "beforeWrite",
                                            "valueText": "beforeWrite",
                                            "hasTrailingTrivia": true,
                                            "trailingTrivia": [
                                                {
                                                    "kind": "WhitespaceTrivia",
                                                    "text": " "
                                                }
                                            ]
                                        },
                                        "equalsValueClause": {
                                            "kind": "EqualsValueClause",
                                            "fullStart": 709,
                                            "fullEnd": 741,
                                            "start": 709,
                                            "end": 741,
                                            "fullWidth": 32,
                                            "width": 32,
                                            "equalsToken": {
                                                "kind": "EqualsToken",
                                                "fullStart": 709,
                                                "fullEnd": 711,
                                                "start": 709,
                                                "end": 710,
                                                "fullWidth": 2,
                                                "width": 1,
                                                "text": "=",
                                                "value": "=",
                                                "valueText": "=",
                                                "hasTrailingTrivia": true,
                                                "trailingTrivia": [
                                                    {
                                                        "kind": "WhitespaceTrivia",
                                                        "text": " "
                                                    }
                                                ]
                                            },
                                            "value": {
                                                "kind": "InvocationExpression",
                                                "fullStart": 711,
                                                "fullEnd": 741,
                                                "start": 711,
                                                "end": 741,
                                                "fullWidth": 30,
                                                "width": 30,
                                                "expression": {
                                                    "kind": "MemberAccessExpression",
                                                    "fullStart": 711,
                                                    "fullEnd": 729,
                                                    "start": 711,
                                                    "end": 729,
                                                    "fullWidth": 18,
                                                    "width": 18,
                                                    "expression": {
                                                        "kind": "IdentifierName",
                                                        "fullStart": 711,
                                                        "fullEnd": 714,
                                                        "start": 711,
                                                        "end": 714,
                                                        "fullWidth": 3,
                                                        "width": 3,
                                                        "text": "obj",
                                                        "value": "obj",
                                                        "valueText": "obj"
                                                    },
                                                    "dotToken": {
                                                        "kind": "DotToken",
                                                        "fullStart": 714,
                                                        "fullEnd": 715,
                                                        "start": 714,
                                                        "end": 715,
                                                        "fullWidth": 1,
                                                        "width": 1,
                                                        "text": ".",
                                                        "value": ".",
                                                        "valueText": "."
                                                    },
                                                    "name": {
                                                        "kind": "IdentifierName",
                                                        "fullStart": 715,
                                                        "fullEnd": 729,
                                                        "start": 715,
                                                        "end": 729,
                                                        "fullWidth": 14,
                                                        "width": 14,
                                                        "text": "hasOwnProperty",
                                                        "value": "hasOwnProperty",
                                                        "valueText": "hasOwnProperty"
                                                    }
                                                },
                                                "argumentList": {
                                                    "kind": "ArgumentList",
                                                    "fullStart": 729,
                                                    "fullEnd": 741,
                                                    "start": 729,
                                                    "end": 741,
                                                    "fullWidth": 12,
                                                    "width": 12,
                                                    "openParenToken": {
                                                        "kind": "OpenParenToken",
                                                        "fullStart": 729,
                                                        "fullEnd": 730,
                                                        "start": 729,
                                                        "end": 730,
                                                        "fullWidth": 1,
                                                        "width": 1,
                                                        "text": "(",
                                                        "value": "(",
                                                        "valueText": "("
                                                    },
                                                    "arguments": [
                                                        {
                                                            "kind": "StringLiteral",
                                                            "fullStart": 730,
                                                            "fullEnd": 740,
                                                            "start": 730,
                                                            "end": 740,
                                                            "fullWidth": 10,
                                                            "width": 10,
                                                            "text": "\"property\"",
                                                            "value": "property",
                                                            "valueText": "property"
                                                        }
                                                    ],
                                                    "closeParenToken": {
                                                        "kind": "CloseParenToken",
                                                        "fullStart": 740,
                                                        "fullEnd": 741,
                                                        "start": 740,
                                                        "end": 741,
                                                        "fullWidth": 1,
                                                        "width": 1,
                                                        "text": ")",
                                                        "value": ")",
                                                        "valueText": ")"
                                                    }
                                                }
                                            }
                                        }
                                    }
                                ]
                            },
                            "semicolonToken": {
                                "kind": "SemicolonToken",
                                "fullStart": 741,
                                "fullEnd": 744,
                                "start": 741,
                                "end": 742,
                                "fullWidth": 3,
                                "width": 1,
                                "text": ";",
                                "value": ";",
                                "valueText": ";",
                                "hasTrailingTrivia": true,
                                "hasTrailingNewLine": true,
                                "trailingTrivia": [
                                    {
                                        "kind": "NewLineTrivia",
                                        "text": "\r\n"
                                    }
                                ]
                            }
                        },
                        {
                            "kind": "ExpressionStatement",
                            "fullStart": 744,
                            "fullEnd": 784,
                            "start": 754,
                            "end": 782,
                            "fullWidth": 40,
                            "width": 28,
                            "expression": {
                                "kind": "AssignmentExpression",
                                "fullStart": 744,
                                "fullEnd": 781,
                                "start": 754,
                                "end": 781,
                                "fullWidth": 37,
                                "width": 27,
                                "left": {
                                    "kind": "MemberAccessExpression",
                                    "fullStart": 744,
                                    "fullEnd": 767,
                                    "start": 754,
                                    "end": 766,
                                    "fullWidth": 23,
                                    "width": 12,
                                    "expression": {
                                        "kind": "IdentifierName",
                                        "fullStart": 744,
                                        "fullEnd": 757,
                                        "start": 754,
                                        "end": 757,
                                        "fullWidth": 13,
                                        "width": 3,
                                        "text": "obj",
                                        "value": "obj",
                                        "valueText": "obj",
                                        "hasLeadingTrivia": true,
                                        "hasLeadingNewLine": true,
                                        "leadingTrivia": [
                                            {
                                                "kind": "NewLineTrivia",
                                                "text": "\r\n"
                                            },
                                            {
                                                "kind": "WhitespaceTrivia",
                                                "text": "        "
                                            }
                                        ]
                                    },
                                    "dotToken": {
                                        "kind": "DotToken",
                                        "fullStart": 757,
                                        "fullEnd": 758,
                                        "start": 757,
                                        "end": 758,
                                        "fullWidth": 1,
                                        "width": 1,
                                        "text": ".",
                                        "value": ".",
                                        "valueText": "."
                                    },
                                    "name": {
                                        "kind": "IdentifierName",
                                        "fullStart": 758,
                                        "fullEnd": 767,
                                        "start": 758,
                                        "end": 766,
                                        "fullWidth": 9,
                                        "width": 8,
                                        "text": "property",
                                        "value": "property",
                                        "valueText": "property",
                                        "hasTrailingTrivia": true,
                                        "trailingTrivia": [
                                            {
                                                "kind": "WhitespaceTrivia",
                                                "text": " "
                                            }
                                        ]
                                    }
                                },
                                "operatorToken": {
                                    "kind": "EqualsToken",
                                    "fullStart": 767,
                                    "fullEnd": 769,
                                    "start": 767,
                                    "end": 768,
                                    "fullWidth": 2,
                                    "width": 1,
                                    "text": "=",
                                    "value": "=",
                                    "valueText": "=",
                                    "hasTrailingTrivia": true,
                                    "trailingTrivia": [
                                        {
                                            "kind": "WhitespaceTrivia",
                                            "text": " "
                                        }
                                    ]
                                },
                                "right": {
                                    "kind": "StringLiteral",
                                    "fullStart": 769,
                                    "fullEnd": 781,
                                    "start": 769,
                                    "end": 781,
                                    "fullWidth": 12,
                                    "width": 12,
                                    "text": "\"isWritable\"",
                                    "value": "isWritable",
                                    "valueText": "isWritable"
                                }
                            },
                            "semicolonToken": {
                                "kind": "SemicolonToken",
                                "fullStart": 781,
                                "fullEnd": 784,
                                "start": 781,
                                "end": 782,
                                "fullWidth": 3,
                                "width": 1,
                                "text": ";",
                                "value": ";",
                                "valueText": ";",
                                "hasTrailingTrivia": true,
                                "hasTrailingNewLine": true,
                                "trailingTrivia": [
                                    {
                                        "kind": "NewLineTrivia",
                                        "text": "\r\n"
                                    }
                                ]
                            }
                        },
                        {
                            "kind": "VariableStatement",
                            "fullStart": 784,
                            "fullEnd": 845,
                            "start": 794,
                            "end": 843,
                            "fullWidth": 61,
                            "width": 49,
                            "modifiers": [],
                            "variableDeclaration": {
                                "kind": "VariableDeclaration",
                                "fullStart": 784,
                                "fullEnd": 842,
                                "start": 794,
                                "end": 842,
                                "fullWidth": 58,
                                "width": 48,
                                "varKeyword": {
                                    "kind": "VarKeyword",
                                    "fullStart": 784,
                                    "fullEnd": 798,
                                    "start": 794,
                                    "end": 797,
                                    "fullWidth": 14,
                                    "width": 3,
                                    "text": "var",
                                    "value": "var",
                                    "valueText": "var",
                                    "hasLeadingTrivia": true,
                                    "hasLeadingNewLine": true,
                                    "hasTrailingTrivia": true,
                                    "leadingTrivia": [
                                        {
                                            "kind": "NewLineTrivia",
                                            "text": "\r\n"
                                        },
                                        {
                                            "kind": "WhitespaceTrivia",
                                            "text": "        "
                                        }
                                    ],
                                    "trailingTrivia": [
                                        {
                                            "kind": "WhitespaceTrivia",
                                            "text": " "
                                        }
                                    ]
                                },
                                "variableDeclarators": [
                                    {
                                        "kind": "VariableDeclarator",
                                        "fullStart": 798,
                                        "fullEnd": 842,
                                        "start": 798,
                                        "end": 842,
                                        "fullWidth": 44,
<<<<<<< HEAD
                                        "width": 44,
                                        "identifier": {
=======
                                        "propertyName": {
>>>>>>> 85e84683
                                            "kind": "IdentifierName",
                                            "fullStart": 798,
                                            "fullEnd": 809,
                                            "start": 798,
                                            "end": 808,
                                            "fullWidth": 11,
                                            "width": 10,
                                            "text": "afterWrite",
                                            "value": "afterWrite",
                                            "valueText": "afterWrite",
                                            "hasTrailingTrivia": true,
                                            "trailingTrivia": [
                                                {
                                                    "kind": "WhitespaceTrivia",
                                                    "text": " "
                                                }
                                            ]
                                        },
                                        "equalsValueClause": {
                                            "kind": "EqualsValueClause",
                                            "fullStart": 809,
                                            "fullEnd": 842,
                                            "start": 809,
                                            "end": 842,
                                            "fullWidth": 33,
                                            "width": 33,
                                            "equalsToken": {
                                                "kind": "EqualsToken",
                                                "fullStart": 809,
                                                "fullEnd": 811,
                                                "start": 809,
                                                "end": 810,
                                                "fullWidth": 2,
                                                "width": 1,
                                                "text": "=",
                                                "value": "=",
                                                "valueText": "=",
                                                "hasTrailingTrivia": true,
                                                "trailingTrivia": [
                                                    {
                                                        "kind": "WhitespaceTrivia",
                                                        "text": " "
                                                    }
                                                ]
                                            },
                                            "value": {
                                                "kind": "ParenthesizedExpression",
                                                "fullStart": 811,
                                                "fullEnd": 842,
                                                "start": 811,
                                                "end": 842,
                                                "fullWidth": 31,
                                                "width": 31,
                                                "openParenToken": {
                                                    "kind": "OpenParenToken",
                                                    "fullStart": 811,
                                                    "fullEnd": 812,
                                                    "start": 811,
                                                    "end": 812,
                                                    "fullWidth": 1,
                                                    "width": 1,
                                                    "text": "(",
                                                    "value": "(",
                                                    "valueText": "("
                                                },
                                                "expression": {
                                                    "kind": "EqualsExpression",
                                                    "fullStart": 812,
                                                    "fullEnd": 841,
                                                    "start": 812,
                                                    "end": 841,
                                                    "fullWidth": 29,
                                                    "width": 29,
                                                    "left": {
                                                        "kind": "MemberAccessExpression",
                                                        "fullStart": 812,
                                                        "fullEnd": 825,
                                                        "start": 812,
                                                        "end": 824,
                                                        "fullWidth": 13,
                                                        "width": 12,
                                                        "expression": {
                                                            "kind": "IdentifierName",
                                                            "fullStart": 812,
                                                            "fullEnd": 815,
                                                            "start": 812,
                                                            "end": 815,
                                                            "fullWidth": 3,
                                                            "width": 3,
                                                            "text": "obj",
                                                            "value": "obj",
                                                            "valueText": "obj"
                                                        },
                                                        "dotToken": {
                                                            "kind": "DotToken",
                                                            "fullStart": 815,
                                                            "fullEnd": 816,
                                                            "start": 815,
                                                            "end": 816,
                                                            "fullWidth": 1,
                                                            "width": 1,
                                                            "text": ".",
                                                            "value": ".",
                                                            "valueText": "."
                                                        },
                                                        "name": {
                                                            "kind": "IdentifierName",
                                                            "fullStart": 816,
                                                            "fullEnd": 825,
                                                            "start": 816,
                                                            "end": 824,
                                                            "fullWidth": 9,
                                                            "width": 8,
                                                            "text": "property",
                                                            "value": "property",
                                                            "valueText": "property",
                                                            "hasTrailingTrivia": true,
                                                            "trailingTrivia": [
                                                                {
                                                                    "kind": "WhitespaceTrivia",
                                                                    "text": " "
                                                                }
                                                            ]
                                                        }
                                                    },
                                                    "operatorToken": {
                                                        "kind": "EqualsEqualsEqualsToken",
                                                        "fullStart": 825,
                                                        "fullEnd": 829,
                                                        "start": 825,
                                                        "end": 828,
                                                        "fullWidth": 4,
                                                        "width": 3,
                                                        "text": "===",
                                                        "value": "===",
                                                        "valueText": "===",
                                                        "hasTrailingTrivia": true,
                                                        "trailingTrivia": [
                                                            {
                                                                "kind": "WhitespaceTrivia",
                                                                "text": " "
                                                            }
                                                        ]
                                                    },
                                                    "right": {
                                                        "kind": "StringLiteral",
                                                        "fullStart": 829,
                                                        "fullEnd": 841,
                                                        "start": 829,
                                                        "end": 841,
                                                        "fullWidth": 12,
                                                        "width": 12,
                                                        "text": "\"isWritable\"",
                                                        "value": "isWritable",
                                                        "valueText": "isWritable"
                                                    }
                                                },
                                                "closeParenToken": {
                                                    "kind": "CloseParenToken",
                                                    "fullStart": 841,
                                                    "fullEnd": 842,
                                                    "start": 841,
                                                    "end": 842,
                                                    "fullWidth": 1,
                                                    "width": 1,
                                                    "text": ")",
                                                    "value": ")",
                                                    "valueText": ")"
                                                }
                                            }
                                        }
                                    }
                                ]
                            },
                            "semicolonToken": {
                                "kind": "SemicolonToken",
                                "fullStart": 842,
                                "fullEnd": 845,
                                "start": 842,
                                "end": 843,
                                "fullWidth": 3,
                                "width": 1,
                                "text": ";",
                                "value": ";",
                                "valueText": ";",
                                "hasTrailingTrivia": true,
                                "hasTrailingNewLine": true,
                                "trailingTrivia": [
                                    {
                                        "kind": "NewLineTrivia",
                                        "text": "\r\n"
                                    }
                                ]
                            }
                        },
                        {
                            "kind": "ReturnStatement",
                            "fullStart": 845,
                            "fullEnd": 908,
                            "start": 855,
                            "end": 906,
                            "fullWidth": 63,
                            "width": 51,
                            "returnKeyword": {
                                "kind": "ReturnKeyword",
                                "fullStart": 845,
                                "fullEnd": 862,
                                "start": 855,
                                "end": 861,
                                "fullWidth": 17,
                                "width": 6,
                                "text": "return",
                                "value": "return",
                                "valueText": "return",
                                "hasLeadingTrivia": true,
                                "hasLeadingNewLine": true,
                                "hasTrailingTrivia": true,
                                "leadingTrivia": [
                                    {
                                        "kind": "NewLineTrivia",
                                        "text": "\r\n"
                                    },
                                    {
                                        "kind": "WhitespaceTrivia",
                                        "text": "        "
                                    }
                                ],
                                "trailingTrivia": [
                                    {
                                        "kind": "WhitespaceTrivia",
                                        "text": " "
                                    }
                                ]
                            },
                            "expression": {
                                "kind": "LogicalAndExpression",
                                "fullStart": 862,
                                "fullEnd": 905,
                                "start": 862,
                                "end": 905,
                                "fullWidth": 43,
                                "width": 43,
                                "left": {
                                    "kind": "EqualsExpression",
                                    "fullStart": 862,
                                    "fullEnd": 883,
                                    "start": 862,
                                    "end": 882,
                                    "fullWidth": 21,
                                    "width": 20,
                                    "left": {
                                        "kind": "IdentifierName",
                                        "fullStart": 862,
                                        "fullEnd": 874,
                                        "start": 862,
                                        "end": 873,
                                        "fullWidth": 12,
                                        "width": 11,
                                        "text": "beforeWrite",
                                        "value": "beforeWrite",
                                        "valueText": "beforeWrite",
                                        "hasTrailingTrivia": true,
                                        "trailingTrivia": [
                                            {
                                                "kind": "WhitespaceTrivia",
                                                "text": " "
                                            }
                                        ]
                                    },
                                    "operatorToken": {
                                        "kind": "EqualsEqualsEqualsToken",
                                        "fullStart": 874,
                                        "fullEnd": 878,
                                        "start": 874,
                                        "end": 877,
                                        "fullWidth": 4,
                                        "width": 3,
                                        "text": "===",
                                        "value": "===",
                                        "valueText": "===",
                                        "hasTrailingTrivia": true,
                                        "trailingTrivia": [
                                            {
                                                "kind": "WhitespaceTrivia",
                                                "text": " "
                                            }
                                        ]
                                    },
                                    "right": {
                                        "kind": "TrueKeyword",
                                        "fullStart": 878,
                                        "fullEnd": 883,
                                        "start": 878,
                                        "end": 882,
                                        "fullWidth": 5,
                                        "width": 4,
                                        "text": "true",
                                        "value": true,
                                        "valueText": "true",
                                        "hasTrailingTrivia": true,
                                        "trailingTrivia": [
                                            {
                                                "kind": "WhitespaceTrivia",
                                                "text": " "
                                            }
                                        ]
                                    }
                                },
                                "operatorToken": {
                                    "kind": "AmpersandAmpersandToken",
                                    "fullStart": 883,
                                    "fullEnd": 886,
                                    "start": 883,
                                    "end": 885,
                                    "fullWidth": 3,
                                    "width": 2,
                                    "text": "&&",
                                    "value": "&&",
                                    "valueText": "&&",
                                    "hasTrailingTrivia": true,
                                    "trailingTrivia": [
                                        {
                                            "kind": "WhitespaceTrivia",
                                            "text": " "
                                        }
                                    ]
                                },
                                "right": {
                                    "kind": "EqualsExpression",
                                    "fullStart": 886,
                                    "fullEnd": 905,
                                    "start": 886,
                                    "end": 905,
                                    "fullWidth": 19,
                                    "width": 19,
                                    "left": {
                                        "kind": "IdentifierName",
                                        "fullStart": 886,
                                        "fullEnd": 897,
                                        "start": 886,
                                        "end": 896,
                                        "fullWidth": 11,
                                        "width": 10,
                                        "text": "afterWrite",
                                        "value": "afterWrite",
                                        "valueText": "afterWrite",
                                        "hasTrailingTrivia": true,
                                        "trailingTrivia": [
                                            {
                                                "kind": "WhitespaceTrivia",
                                                "text": " "
                                            }
                                        ]
                                    },
                                    "operatorToken": {
                                        "kind": "EqualsEqualsEqualsToken",
                                        "fullStart": 897,
                                        "fullEnd": 901,
                                        "start": 897,
                                        "end": 900,
                                        "fullWidth": 4,
                                        "width": 3,
                                        "text": "===",
                                        "value": "===",
                                        "valueText": "===",
                                        "hasTrailingTrivia": true,
                                        "trailingTrivia": [
                                            {
                                                "kind": "WhitespaceTrivia",
                                                "text": " "
                                            }
                                        ]
                                    },
                                    "right": {
                                        "kind": "TrueKeyword",
                                        "fullStart": 901,
                                        "fullEnd": 905,
                                        "start": 901,
                                        "end": 905,
                                        "fullWidth": 4,
                                        "width": 4,
                                        "text": "true",
                                        "value": true,
                                        "valueText": "true"
                                    }
                                }
                            },
                            "semicolonToken": {
                                "kind": "SemicolonToken",
                                "fullStart": 905,
                                "fullEnd": 908,
                                "start": 905,
                                "end": 906,
                                "fullWidth": 3,
                                "width": 1,
                                "text": ";",
                                "value": ";",
                                "valueText": ";",
                                "hasTrailingTrivia": true,
                                "hasTrailingNewLine": true,
                                "trailingTrivia": [
                                    {
                                        "kind": "NewLineTrivia",
                                        "text": "\r\n"
                                    }
                                ]
                            }
                        }
                    ],
                    "closeBraceToken": {
                        "kind": "CloseBraceToken",
                        "fullStart": 908,
                        "fullEnd": 915,
                        "start": 912,
                        "end": 913,
                        "fullWidth": 7,
                        "width": 1,
                        "text": "}",
                        "value": "}",
                        "valueText": "}",
                        "hasLeadingTrivia": true,
                        "hasTrailingTrivia": true,
                        "hasTrailingNewLine": true,
                        "leadingTrivia": [
                            {
                                "kind": "WhitespaceTrivia",
                                "text": "    "
                            }
                        ],
                        "trailingTrivia": [
                            {
                                "kind": "NewLineTrivia",
                                "text": "\r\n"
                            }
                        ]
                    }
                }
            },
            {
                "kind": "ExpressionStatement",
                "fullStart": 915,
                "fullEnd": 939,
                "start": 915,
                "end": 937,
                "fullWidth": 24,
                "width": 22,
                "expression": {
                    "kind": "InvocationExpression",
                    "fullStart": 915,
                    "fullEnd": 936,
                    "start": 915,
                    "end": 936,
                    "fullWidth": 21,
                    "width": 21,
                    "expression": {
                        "kind": "IdentifierName",
                        "fullStart": 915,
                        "fullEnd": 926,
                        "start": 915,
                        "end": 926,
                        "fullWidth": 11,
                        "width": 11,
                        "text": "runTestCase",
                        "value": "runTestCase",
                        "valueText": "runTestCase"
                    },
                    "argumentList": {
                        "kind": "ArgumentList",
                        "fullStart": 926,
                        "fullEnd": 936,
                        "start": 926,
                        "end": 936,
                        "fullWidth": 10,
                        "width": 10,
                        "openParenToken": {
                            "kind": "OpenParenToken",
                            "fullStart": 926,
                            "fullEnd": 927,
                            "start": 926,
                            "end": 927,
                            "fullWidth": 1,
                            "width": 1,
                            "text": "(",
                            "value": "(",
                            "valueText": "("
                        },
                        "arguments": [
                            {
                                "kind": "IdentifierName",
                                "fullStart": 927,
                                "fullEnd": 935,
                                "start": 927,
                                "end": 935,
                                "fullWidth": 8,
                                "width": 8,
                                "text": "testcase",
                                "value": "testcase",
                                "valueText": "testcase"
                            }
                        ],
                        "closeParenToken": {
                            "kind": "CloseParenToken",
                            "fullStart": 935,
                            "fullEnd": 936,
                            "start": 935,
                            "end": 936,
                            "fullWidth": 1,
                            "width": 1,
                            "text": ")",
                            "value": ")",
                            "valueText": ")"
                        }
                    }
                },
                "semicolonToken": {
                    "kind": "SemicolonToken",
                    "fullStart": 936,
                    "fullEnd": 939,
                    "start": 936,
                    "end": 937,
                    "fullWidth": 3,
                    "width": 1,
                    "text": ";",
                    "value": ";",
                    "valueText": ";",
                    "hasTrailingTrivia": true,
                    "hasTrailingNewLine": true,
                    "trailingTrivia": [
                        {
                            "kind": "NewLineTrivia",
                            "text": "\r\n"
                        }
                    ]
                }
            }
        ],
        "endOfFileToken": {
            "kind": "EndOfFileToken",
            "fullStart": 939,
            "fullEnd": 939,
            "start": 939,
            "end": 939,
            "fullWidth": 0,
            "width": 0,
            "text": ""
        }
    },
    "lineMap": {
        "lineStarts": [
            0,
            67,
            152,
            232,
            308,
            380,
            385,
            439,
            551,
            556,
            558,
            560,
            583,
            606,
            608,
            683,
            685,
            744,
            746,
            784,
            786,
            845,
            847,
            908,
            915,
            939
        ],
        "length": 939
    }
}<|MERGE_RESOLUTION|>--- conflicted
+++ resolved
@@ -245,12 +245,8 @@
                                         "start": 595,
                                         "end": 603,
                                         "fullWidth": 8,
-<<<<<<< HEAD
                                         "width": 8,
-                                        "identifier": {
-=======
                                         "propertyName": {
->>>>>>> 85e84683
                                             "kind": "IdentifierName",
                                             "fullStart": 595,
                                             "fullEnd": 599,
@@ -766,12 +762,8 @@
                                         "start": 697,
                                         "end": 741,
                                         "fullWidth": 44,
-<<<<<<< HEAD
                                         "width": 44,
-                                        "identifier": {
-=======
                                         "propertyName": {
->>>>>>> 85e84683
                                             "kind": "IdentifierName",
                                             "fullStart": 697,
                                             "fullEnd": 709,
@@ -1132,12 +1124,8 @@
                                         "start": 798,
                                         "end": 842,
                                         "fullWidth": 44,
-<<<<<<< HEAD
                                         "width": 44,
-                                        "identifier": {
-=======
                                         "propertyName": {
->>>>>>> 85e84683
                                             "kind": "IdentifierName",
                                             "fullStart": 798,
                                             "fullEnd": 809,
