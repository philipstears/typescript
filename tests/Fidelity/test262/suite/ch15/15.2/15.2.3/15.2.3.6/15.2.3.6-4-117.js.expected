{
    "isDeclaration": false,
    "languageVersion": "EcmaScript5",
    "parseOptions": {
        "allowAutomaticSemicolonInsertion": true
    },
    "sourceUnit": {
        "kind": "SourceUnit",
        "fullStart": 0,
        "fullEnd": 1293,
        "start": 619,
        "end": 1293,
        "fullWidth": 1293,
        "width": 674,
        "isIncrementallyUnusable": true,
        "moduleElements": [
            {
                "kind": "FunctionDeclaration",
                "fullStart": 0,
                "fullEnd": 1269,
                "start": 619,
                "end": 1267,
                "fullWidth": 1269,
                "width": 648,
                "modifiers": [],
                "functionKeyword": {
                    "kind": "FunctionKeyword",
                    "fullStart": 0,
                    "fullEnd": 628,
                    "start": 619,
                    "end": 627,
                    "fullWidth": 628,
                    "width": 8,
                    "text": "function",
                    "value": "function",
                    "valueText": "function",
                    "hasLeadingTrivia": true,
                    "hasLeadingComment": true,
                    "hasLeadingNewLine": true,
                    "hasTrailingTrivia": true,
                    "leadingTrivia": [
                        {
                            "kind": "SingleLineCommentTrivia",
                            "text": "/// Copyright (c) 2012 Ecma International.  All rights reserved. "
                        },
                        {
                            "kind": "NewLineTrivia",
                            "text": "\r\n"
                        },
                        {
                            "kind": "SingleLineCommentTrivia",
                            "text": "/// Ecma International makes this code available under the terms and conditions set"
                        },
                        {
                            "kind": "NewLineTrivia",
                            "text": "\r\n"
                        },
                        {
                            "kind": "SingleLineCommentTrivia",
                            "text": "/// forth on http://hg.ecmascript.org/tests/test262/raw-file/tip/LICENSE (the "
                        },
                        {
                            "kind": "NewLineTrivia",
                            "text": "\r\n"
                        },
                        {
                            "kind": "SingleLineCommentTrivia",
                            "text": "/// \"Use Terms\").   Any redistribution of this code must retain the above "
                        },
                        {
                            "kind": "NewLineTrivia",
                            "text": "\r\n"
                        },
                        {
                            "kind": "SingleLineCommentTrivia",
                            "text": "/// copyright and this notice and otherwise comply with the Use Terms."
                        },
                        {
                            "kind": "NewLineTrivia",
                            "text": "\r\n"
                        },
                        {
                            "kind": "MultiLineCommentTrivia",
                            "text": "/**\r\n * @path ch15/15.2/15.2.3/15.2.3.6/15.2.3.6-4-117.js\r\n * @description Object.defineProperty - 'O' is an Array, test the length property of 'O' is own data property that overrides an inherited data property (15.4.5.1 step 1)\r\n */"
                        },
                        {
                            "kind": "NewLineTrivia",
                            "text": "\r\n"
                        },
                        {
                            "kind": "NewLineTrivia",
                            "text": "\r\n"
                        },
                        {
                            "kind": "NewLineTrivia",
                            "text": "\r\n"
                        }
                    ],
                    "trailingTrivia": [
                        {
                            "kind": "WhitespaceTrivia",
                            "text": " "
                        }
                    ]
                },
                "identifier": {
                    "kind": "IdentifierName",
                    "fullStart": 628,
                    "fullEnd": 636,
                    "start": 628,
                    "end": 636,
                    "fullWidth": 8,
                    "width": 8,
                    "text": "testcase",
                    "value": "testcase",
                    "valueText": "testcase"
                },
                "callSignature": {
                    "kind": "CallSignature",
                    "fullStart": 636,
                    "fullEnd": 639,
                    "start": 636,
                    "end": 638,
                    "fullWidth": 3,
                    "width": 2,
                    "parameterList": {
                        "kind": "ParameterList",
                        "fullStart": 636,
                        "fullEnd": 639,
                        "start": 636,
                        "end": 638,
                        "fullWidth": 3,
                        "width": 2,
                        "openParenToken": {
                            "kind": "OpenParenToken",
                            "fullStart": 636,
                            "fullEnd": 637,
                            "start": 636,
                            "end": 637,
                            "fullWidth": 1,
                            "width": 1,
                            "text": "(",
                            "value": "(",
                            "valueText": "("
                        },
                        "parameters": [],
                        "closeParenToken": {
                            "kind": "CloseParenToken",
                            "fullStart": 637,
                            "fullEnd": 639,
                            "start": 637,
                            "end": 638,
                            "fullWidth": 2,
                            "width": 1,
                            "text": ")",
                            "value": ")",
                            "valueText": ")",
                            "hasTrailingTrivia": true,
                            "trailingTrivia": [
                                {
                                    "kind": "WhitespaceTrivia",
                                    "text": " "
                                }
                            ]
                        }
                    }
                },
                "block": {
                    "kind": "Block",
                    "fullStart": 639,
                    "fullEnd": 1269,
                    "start": 639,
                    "end": 1267,
                    "fullWidth": 630,
                    "width": 628,
                    "openBraceToken": {
                        "kind": "OpenBraceToken",
                        "fullStart": 639,
                        "fullEnd": 642,
                        "start": 639,
                        "end": 640,
                        "fullWidth": 3,
                        "width": 1,
                        "text": "{",
                        "value": "{",
                        "valueText": "{",
                        "hasTrailingTrivia": true,
                        "hasTrailingNewLine": true,
                        "trailingTrivia": [
                            {
                                "kind": "NewLineTrivia",
                                "text": "\r\n"
                            }
                        ]
                    },
                    "statements": [
                        {
                            "kind": "VariableStatement",
                            "fullStart": 642,
                            "fullEnd": 675,
                            "start": 650,
                            "end": 673,
                            "fullWidth": 33,
                            "width": 23,
                            "modifiers": [],
                            "variableDeclaration": {
                                "kind": "VariableDeclaration",
                                "fullStart": 642,
                                "fullEnd": 672,
                                "start": 650,
                                "end": 672,
                                "fullWidth": 30,
                                "width": 22,
                                "varKeyword": {
                                    "kind": "VarKeyword",
                                    "fullStart": 642,
                                    "fullEnd": 654,
                                    "start": 650,
                                    "end": 653,
                                    "fullWidth": 12,
                                    "width": 3,
                                    "text": "var",
                                    "value": "var",
                                    "valueText": "var",
                                    "hasLeadingTrivia": true,
                                    "hasTrailingTrivia": true,
                                    "leadingTrivia": [
                                        {
                                            "kind": "WhitespaceTrivia",
                                            "text": "        "
                                        }
                                    ],
                                    "trailingTrivia": [
                                        {
                                            "kind": "WhitespaceTrivia",
                                            "text": " "
                                        }
                                    ]
                                },
                                "variableDeclarators": [
                                    {
                                        "kind": "VariableDeclarator",
                                        "fullStart": 654,
                                        "fullEnd": 672,
                                        "start": 654,
                                        "end": 672,
                                        "fullWidth": 18,
<<<<<<< HEAD
                                        "width": 18,
                                        "identifier": {
=======
                                        "propertyName": {
>>>>>>> 85e84683
                                            "kind": "IdentifierName",
                                            "fullStart": 654,
                                            "fullEnd": 661,
                                            "start": 654,
                                            "end": 660,
                                            "fullWidth": 7,
                                            "width": 6,
                                            "text": "arrObj",
                                            "value": "arrObj",
                                            "valueText": "arrObj",
                                            "hasTrailingTrivia": true,
                                            "trailingTrivia": [
                                                {
                                                    "kind": "WhitespaceTrivia",
                                                    "text": " "
                                                }
                                            ]
                                        },
                                        "equalsValueClause": {
                                            "kind": "EqualsValueClause",
                                            "fullStart": 661,
                                            "fullEnd": 672,
                                            "start": 661,
                                            "end": 672,
                                            "fullWidth": 11,
                                            "width": 11,
                                            "equalsToken": {
                                                "kind": "EqualsToken",
                                                "fullStart": 661,
                                                "fullEnd": 663,
                                                "start": 661,
                                                "end": 662,
                                                "fullWidth": 2,
                                                "width": 1,
                                                "text": "=",
                                                "value": "=",
                                                "valueText": "=",
                                                "hasTrailingTrivia": true,
                                                "trailingTrivia": [
                                                    {
                                                        "kind": "WhitespaceTrivia",
                                                        "text": " "
                                                    }
                                                ]
                                            },
                                            "value": {
                                                "kind": "ArrayLiteralExpression",
                                                "fullStart": 663,
                                                "fullEnd": 672,
                                                "start": 663,
                                                "end": 672,
                                                "fullWidth": 9,
                                                "width": 9,
                                                "openBracketToken": {
                                                    "kind": "OpenBracketToken",
                                                    "fullStart": 663,
                                                    "fullEnd": 664,
                                                    "start": 663,
                                                    "end": 664,
                                                    "fullWidth": 1,
                                                    "width": 1,
                                                    "text": "[",
                                                    "value": "[",
                                                    "valueText": "["
                                                },
                                                "expressions": [
                                                    {
                                                        "kind": "NumericLiteral",
                                                        "fullStart": 664,
                                                        "fullEnd": 665,
                                                        "start": 664,
                                                        "end": 665,
                                                        "fullWidth": 1,
                                                        "width": 1,
                                                        "text": "0",
                                                        "value": 0,
                                                        "valueText": "0"
                                                    },
                                                    {
                                                        "kind": "CommaToken",
                                                        "fullStart": 665,
                                                        "fullEnd": 667,
                                                        "start": 665,
                                                        "end": 666,
                                                        "fullWidth": 2,
                                                        "width": 1,
                                                        "text": ",",
                                                        "value": ",",
                                                        "valueText": ",",
                                                        "hasTrailingTrivia": true,
                                                        "trailingTrivia": [
                                                            {
                                                                "kind": "WhitespaceTrivia",
                                                                "text": " "
                                                            }
                                                        ]
                                                    },
                                                    {
                                                        "kind": "NumericLiteral",
                                                        "fullStart": 667,
                                                        "fullEnd": 668,
                                                        "start": 667,
                                                        "end": 668,
                                                        "fullWidth": 1,
                                                        "width": 1,
                                                        "text": "1",
                                                        "value": 1,
                                                        "valueText": "1"
                                                    },
                                                    {
                                                        "kind": "CommaToken",
                                                        "fullStart": 668,
                                                        "fullEnd": 670,
                                                        "start": 668,
                                                        "end": 669,
                                                        "fullWidth": 2,
                                                        "width": 1,
                                                        "text": ",",
                                                        "value": ",",
                                                        "valueText": ",",
                                                        "hasTrailingTrivia": true,
                                                        "trailingTrivia": [
                                                            {
                                                                "kind": "WhitespaceTrivia",
                                                                "text": " "
                                                            }
                                                        ]
                                                    },
                                                    {
                                                        "kind": "NumericLiteral",
                                                        "fullStart": 670,
                                                        "fullEnd": 671,
                                                        "start": 670,
                                                        "end": 671,
                                                        "fullWidth": 1,
                                                        "width": 1,
                                                        "text": "2",
                                                        "value": 2,
                                                        "valueText": "2"
                                                    }
                                                ],
                                                "closeBracketToken": {
                                                    "kind": "CloseBracketToken",
                                                    "fullStart": 671,
                                                    "fullEnd": 672,
                                                    "start": 671,
                                                    "end": 672,
                                                    "fullWidth": 1,
                                                    "width": 1,
                                                    "text": "]",
                                                    "value": "]",
                                                    "valueText": "]"
                                                }
                                            }
                                        }
                                    }
                                ]
                            },
                            "semicolonToken": {
                                "kind": "SemicolonToken",
                                "fullStart": 672,
                                "fullEnd": 675,
                                "start": 672,
                                "end": 673,
                                "fullWidth": 3,
                                "width": 1,
                                "text": ";",
                                "value": ";",
                                "valueText": ";",
                                "hasTrailingTrivia": true,
                                "hasTrailingNewLine": true,
                                "trailingTrivia": [
                                    {
                                        "kind": "NewLineTrivia",
                                        "text": "\r\n"
                                    }
                                ]
                            }
                        },
                        {
                            "kind": "VariableStatement",
                            "fullStart": 675,
                            "fullEnd": 701,
                            "start": 683,
                            "end": 699,
                            "fullWidth": 26,
                            "width": 16,
                            "modifiers": [],
                            "variableDeclaration": {
                                "kind": "VariableDeclaration",
                                "fullStart": 675,
                                "fullEnd": 698,
                                "start": 683,
                                "end": 698,
                                "fullWidth": 23,
                                "width": 15,
                                "varKeyword": {
                                    "kind": "VarKeyword",
                                    "fullStart": 675,
                                    "fullEnd": 687,
                                    "start": 683,
                                    "end": 686,
                                    "fullWidth": 12,
                                    "width": 3,
                                    "text": "var",
                                    "value": "var",
                                    "valueText": "var",
                                    "hasLeadingTrivia": true,
                                    "hasTrailingTrivia": true,
                                    "leadingTrivia": [
                                        {
                                            "kind": "WhitespaceTrivia",
                                            "text": "        "
                                        }
                                    ],
                                    "trailingTrivia": [
                                        {
                                            "kind": "WhitespaceTrivia",
                                            "text": " "
                                        }
                                    ]
                                },
                                "variableDeclarators": [
                                    {
                                        "kind": "VariableDeclarator",
                                        "fullStart": 687,
                                        "fullEnd": 698,
                                        "start": 687,
                                        "end": 698,
                                        "fullWidth": 11,
<<<<<<< HEAD
                                        "width": 11,
                                        "identifier": {
=======
                                        "propertyName": {
>>>>>>> 85e84683
                                            "kind": "IdentifierName",
                                            "fullStart": 687,
                                            "fullEnd": 698,
                                            "start": 687,
                                            "end": 698,
                                            "fullWidth": 11,
                                            "width": 11,
                                            "text": "arrProtoLen",
                                            "value": "arrProtoLen",
                                            "valueText": "arrProtoLen"
                                        }
                                    }
                                ]
                            },
                            "semicolonToken": {
                                "kind": "SemicolonToken",
                                "fullStart": 698,
                                "fullEnd": 701,
                                "start": 698,
                                "end": 699,
                                "fullWidth": 3,
                                "width": 1,
                                "text": ";",
                                "value": ";",
                                "valueText": ";",
                                "hasTrailingTrivia": true,
                                "hasTrailingNewLine": true,
                                "trailingTrivia": [
                                    {
                                        "kind": "NewLineTrivia",
                                        "text": "\r\n"
                                    }
                                ]
                            }
                        },
                        {
                            "kind": "TryStatement",
                            "fullStart": 701,
                            "fullEnd": 1262,
                            "start": 711,
                            "end": 1260,
                            "fullWidth": 561,
                            "width": 549,
                            "tryKeyword": {
                                "kind": "TryKeyword",
                                "fullStart": 701,
                                "fullEnd": 715,
                                "start": 711,
                                "end": 714,
                                "fullWidth": 14,
                                "width": 3,
                                "text": "try",
                                "value": "try",
                                "valueText": "try",
                                "hasLeadingTrivia": true,
                                "hasLeadingNewLine": true,
                                "hasTrailingTrivia": true,
                                "leadingTrivia": [
                                    {
                                        "kind": "NewLineTrivia",
                                        "text": "\r\n"
                                    },
                                    {
                                        "kind": "WhitespaceTrivia",
                                        "text": "        "
                                    }
                                ],
                                "trailingTrivia": [
                                    {
                                        "kind": "WhitespaceTrivia",
                                        "text": " "
                                    }
                                ]
                            },
                            "block": {
                                "kind": "Block",
                                "fullStart": 715,
                                "fullEnd": 1067,
                                "start": 715,
                                "end": 1066,
                                "fullWidth": 352,
                                "width": 351,
                                "openBraceToken": {
                                    "kind": "OpenBraceToken",
                                    "fullStart": 715,
                                    "fullEnd": 718,
                                    "start": 715,
                                    "end": 716,
                                    "fullWidth": 3,
                                    "width": 1,
                                    "text": "{",
                                    "value": "{",
                                    "valueText": "{",
                                    "hasTrailingTrivia": true,
                                    "hasTrailingNewLine": true,
                                    "trailingTrivia": [
                                        {
                                            "kind": "NewLineTrivia",
                                            "text": "\r\n"
                                        }
                                    ]
                                },
                                "statements": [
                                    {
                                        "kind": "ExpressionStatement",
                                        "fullStart": 718,
                                        "fullEnd": 769,
                                        "start": 730,
                                        "end": 767,
                                        "fullWidth": 51,
                                        "width": 37,
                                        "expression": {
                                            "kind": "AssignmentExpression",
                                            "fullStart": 718,
                                            "fullEnd": 766,
                                            "start": 730,
                                            "end": 766,
                                            "fullWidth": 48,
                                            "width": 36,
                                            "left": {
                                                "kind": "IdentifierName",
                                                "fullStart": 718,
                                                "fullEnd": 742,
                                                "start": 730,
                                                "end": 741,
                                                "fullWidth": 24,
                                                "width": 11,
                                                "text": "arrProtoLen",
                                                "value": "arrProtoLen",
                                                "valueText": "arrProtoLen",
                                                "hasLeadingTrivia": true,
                                                "hasTrailingTrivia": true,
                                                "leadingTrivia": [
                                                    {
                                                        "kind": "WhitespaceTrivia",
                                                        "text": "            "
                                                    }
                                                ],
                                                "trailingTrivia": [
                                                    {
                                                        "kind": "WhitespaceTrivia",
                                                        "text": " "
                                                    }
                                                ]
                                            },
                                            "operatorToken": {
                                                "kind": "EqualsToken",
                                                "fullStart": 742,
                                                "fullEnd": 744,
                                                "start": 742,
                                                "end": 743,
                                                "fullWidth": 2,
                                                "width": 1,
                                                "text": "=",
                                                "value": "=",
                                                "valueText": "=",
                                                "hasTrailingTrivia": true,
                                                "trailingTrivia": [
                                                    {
                                                        "kind": "WhitespaceTrivia",
                                                        "text": " "
                                                    }
                                                ]
                                            },
                                            "right": {
                                                "kind": "MemberAccessExpression",
                                                "fullStart": 744,
                                                "fullEnd": 766,
                                                "start": 744,
                                                "end": 766,
                                                "fullWidth": 22,
                                                "width": 22,
                                                "expression": {
                                                    "kind": "MemberAccessExpression",
                                                    "fullStart": 744,
                                                    "fullEnd": 759,
                                                    "start": 744,
                                                    "end": 759,
                                                    "fullWidth": 15,
                                                    "width": 15,
                                                    "expression": {
                                                        "kind": "IdentifierName",
                                                        "fullStart": 744,
                                                        "fullEnd": 749,
                                                        "start": 744,
                                                        "end": 749,
                                                        "fullWidth": 5,
                                                        "width": 5,
                                                        "text": "Array",
                                                        "value": "Array",
                                                        "valueText": "Array"
                                                    },
                                                    "dotToken": {
                                                        "kind": "DotToken",
                                                        "fullStart": 749,
                                                        "fullEnd": 750,
                                                        "start": 749,
                                                        "end": 750,
                                                        "fullWidth": 1,
                                                        "width": 1,
                                                        "text": ".",
                                                        "value": ".",
                                                        "valueText": "."
                                                    },
                                                    "name": {
                                                        "kind": "IdentifierName",
                                                        "fullStart": 750,
                                                        "fullEnd": 759,
                                                        "start": 750,
                                                        "end": 759,
                                                        "fullWidth": 9,
                                                        "width": 9,
                                                        "text": "prototype",
                                                        "value": "prototype",
                                                        "valueText": "prototype"
                                                    }
                                                },
                                                "dotToken": {
                                                    "kind": "DotToken",
                                                    "fullStart": 759,
                                                    "fullEnd": 760,
                                                    "start": 759,
                                                    "end": 760,
                                                    "fullWidth": 1,
                                                    "width": 1,
                                                    "text": ".",
                                                    "value": ".",
                                                    "valueText": "."
                                                },
                                                "name": {
                                                    "kind": "IdentifierName",
                                                    "fullStart": 760,
                                                    "fullEnd": 766,
                                                    "start": 760,
                                                    "end": 766,
                                                    "fullWidth": 6,
                                                    "width": 6,
                                                    "text": "length",
                                                    "value": "length",
                                                    "valueText": "length"
                                                }
                                            }
                                        },
                                        "semicolonToken": {
                                            "kind": "SemicolonToken",
                                            "fullStart": 766,
                                            "fullEnd": 769,
                                            "start": 766,
                                            "end": 767,
                                            "fullWidth": 3,
                                            "width": 1,
                                            "text": ";",
                                            "value": ";",
                                            "valueText": ";",
                                            "hasTrailingTrivia": true,
                                            "hasTrailingNewLine": true,
                                            "trailingTrivia": [
                                                {
                                                    "kind": "NewLineTrivia",
                                                    "text": "\r\n"
                                                }
                                            ]
                                        }
                                    },
                                    {
                                        "kind": "ExpressionStatement",
                                        "fullStart": 769,
                                        "fullEnd": 810,
                                        "start": 781,
                                        "end": 808,
                                        "fullWidth": 41,
                                        "width": 27,
                                        "expression": {
                                            "kind": "AssignmentExpression",
                                            "fullStart": 769,
                                            "fullEnd": 807,
                                            "start": 781,
                                            "end": 807,
                                            "fullWidth": 38,
                                            "width": 26,
                                            "left": {
                                                "kind": "MemberAccessExpression",
                                                "fullStart": 769,
                                                "fullEnd": 804,
                                                "start": 781,
                                                "end": 803,
                                                "fullWidth": 35,
                                                "width": 22,
                                                "expression": {
                                                    "kind": "MemberAccessExpression",
                                                    "fullStart": 769,
                                                    "fullEnd": 796,
                                                    "start": 781,
                                                    "end": 796,
                                                    "fullWidth": 27,
                                                    "width": 15,
                                                    "expression": {
                                                        "kind": "IdentifierName",
                                                        "fullStart": 769,
                                                        "fullEnd": 786,
                                                        "start": 781,
                                                        "end": 786,
                                                        "fullWidth": 17,
                                                        "width": 5,
                                                        "text": "Array",
                                                        "value": "Array",
                                                        "valueText": "Array",
                                                        "hasLeadingTrivia": true,
                                                        "leadingTrivia": [
                                                            {
                                                                "kind": "WhitespaceTrivia",
                                                                "text": "            "
                                                            }
                                                        ]
                                                    },
                                                    "dotToken": {
                                                        "kind": "DotToken",
                                                        "fullStart": 786,
                                                        "fullEnd": 787,
                                                        "start": 786,
                                                        "end": 787,
                                                        "fullWidth": 1,
                                                        "width": 1,
                                                        "text": ".",
                                                        "value": ".",
                                                        "valueText": "."
                                                    },
                                                    "name": {
                                                        "kind": "IdentifierName",
                                                        "fullStart": 787,
                                                        "fullEnd": 796,
                                                        "start": 787,
                                                        "end": 796,
                                                        "fullWidth": 9,
                                                        "width": 9,
                                                        "text": "prototype",
                                                        "value": "prototype",
                                                        "valueText": "prototype"
                                                    }
                                                },
                                                "dotToken": {
                                                    "kind": "DotToken",
                                                    "fullStart": 796,
                                                    "fullEnd": 797,
                                                    "start": 796,
                                                    "end": 797,
                                                    "fullWidth": 1,
                                                    "width": 1,
                                                    "text": ".",
                                                    "value": ".",
                                                    "valueText": "."
                                                },
                                                "name": {
                                                    "kind": "IdentifierName",
                                                    "fullStart": 797,
                                                    "fullEnd": 804,
                                                    "start": 797,
                                                    "end": 803,
                                                    "fullWidth": 7,
                                                    "width": 6,
                                                    "text": "length",
                                                    "value": "length",
                                                    "valueText": "length",
                                                    "hasTrailingTrivia": true,
                                                    "trailingTrivia": [
                                                        {
                                                            "kind": "WhitespaceTrivia",
                                                            "text": " "
                                                        }
                                                    ]
                                                }
                                            },
                                            "operatorToken": {
                                                "kind": "EqualsToken",
                                                "fullStart": 804,
                                                "fullEnd": 806,
                                                "start": 804,
                                                "end": 805,
                                                "fullWidth": 2,
                                                "width": 1,
                                                "text": "=",
                                                "value": "=",
                                                "valueText": "=",
                                                "hasTrailingTrivia": true,
                                                "trailingTrivia": [
                                                    {
                                                        "kind": "WhitespaceTrivia",
                                                        "text": " "
                                                    }
                                                ]
                                            },
                                            "right": {
                                                "kind": "NumericLiteral",
                                                "fullStart": 806,
                                                "fullEnd": 807,
                                                "start": 806,
                                                "end": 807,
                                                "fullWidth": 1,
                                                "width": 1,
                                                "text": "0",
                                                "value": 0,
                                                "valueText": "0"
                                            }
                                        },
                                        "semicolonToken": {
                                            "kind": "SemicolonToken",
                                            "fullStart": 807,
                                            "fullEnd": 810,
                                            "start": 807,
                                            "end": 808,
                                            "fullWidth": 3,
                                            "width": 1,
                                            "text": ";",
                                            "value": ";",
                                            "valueText": ";",
                                            "hasTrailingTrivia": true,
                                            "hasTrailingNewLine": true,
                                            "trailingTrivia": [
                                                {
                                                    "kind": "NewLineTrivia",
                                                    "text": "\r\n"
                                                }
                                            ]
                                        }
                                    },
                                    {
                                        "kind": "ExpressionStatement",
                                        "fullStart": 810,
                                        "fullEnd": 930,
                                        "start": 838,
                                        "end": 928,
                                        "fullWidth": 120,
                                        "width": 90,
                                        "expression": {
                                            "kind": "InvocationExpression",
                                            "fullStart": 810,
                                            "fullEnd": 927,
                                            "start": 838,
                                            "end": 927,
                                            "fullWidth": 117,
                                            "width": 89,
                                            "expression": {
                                                "kind": "MemberAccessExpression",
                                                "fullStart": 810,
                                                "fullEnd": 859,
                                                "start": 838,
                                                "end": 859,
                                                "fullWidth": 49,
                                                "width": 21,
                                                "expression": {
                                                    "kind": "IdentifierName",
                                                    "fullStart": 810,
                                                    "fullEnd": 844,
                                                    "start": 838,
                                                    "end": 844,
                                                    "fullWidth": 34,
                                                    "width": 6,
                                                    "text": "Object",
                                                    "value": "Object",
                                                    "valueText": "Object",
                                                    "hasLeadingTrivia": true,
                                                    "hasLeadingNewLine": true,
                                                    "leadingTrivia": [
                                                        {
                                                            "kind": "NewLineTrivia",
                                                            "text": "\r\n"
                                                        },
                                                        {
                                                            "kind": "WhitespaceTrivia",
                                                            "text": "            "
                                                        },
                                                        {
                                                            "kind": "NewLineTrivia",
                                                            "text": "\r\n"
                                                        },
                                                        {
                                                            "kind": "WhitespaceTrivia",
                                                            "text": "            "
                                                        }
                                                    ]
                                                },
                                                "dotToken": {
                                                    "kind": "DotToken",
                                                    "fullStart": 844,
                                                    "fullEnd": 845,
                                                    "start": 844,
                                                    "end": 845,
                                                    "fullWidth": 1,
                                                    "width": 1,
                                                    "text": ".",
                                                    "value": ".",
                                                    "valueText": "."
                                                },
                                                "name": {
                                                    "kind": "IdentifierName",
                                                    "fullStart": 845,
                                                    "fullEnd": 859,
                                                    "start": 845,
                                                    "end": 859,
                                                    "fullWidth": 14,
                                                    "width": 14,
                                                    "text": "defineProperty",
                                                    "value": "defineProperty",
                                                    "valueText": "defineProperty"
                                                }
                                            },
                                            "argumentList": {
                                                "kind": "ArgumentList",
                                                "fullStart": 859,
                                                "fullEnd": 927,
                                                "start": 859,
                                                "end": 927,
                                                "fullWidth": 68,
                                                "width": 68,
                                                "openParenToken": {
                                                    "kind": "OpenParenToken",
                                                    "fullStart": 859,
                                                    "fullEnd": 860,
                                                    "start": 859,
                                                    "end": 860,
                                                    "fullWidth": 1,
                                                    "width": 1,
                                                    "text": "(",
                                                    "value": "(",
                                                    "valueText": "("
                                                },
                                                "arguments": [
                                                    {
                                                        "kind": "IdentifierName",
                                                        "fullStart": 860,
                                                        "fullEnd": 866,
                                                        "start": 860,
                                                        "end": 866,
                                                        "fullWidth": 6,
                                                        "width": 6,
                                                        "text": "arrObj",
                                                        "value": "arrObj",
                                                        "valueText": "arrObj"
                                                    },
                                                    {
                                                        "kind": "CommaToken",
                                                        "fullStart": 866,
                                                        "fullEnd": 868,
                                                        "start": 866,
                                                        "end": 867,
                                                        "fullWidth": 2,
                                                        "width": 1,
                                                        "text": ",",
                                                        "value": ",",
                                                        "valueText": ",",
                                                        "hasTrailingTrivia": true,
                                                        "trailingTrivia": [
                                                            {
                                                                "kind": "WhitespaceTrivia",
                                                                "text": " "
                                                            }
                                                        ]
                                                    },
                                                    {
                                                        "kind": "StringLiteral",
                                                        "fullStart": 868,
                                                        "fullEnd": 871,
                                                        "start": 868,
                                                        "end": 871,
                                                        "fullWidth": 3,
                                                        "width": 3,
                                                        "text": "\"2\"",
                                                        "value": "2",
                                                        "valueText": "2"
                                                    },
                                                    {
                                                        "kind": "CommaToken",
                                                        "fullStart": 871,
                                                        "fullEnd": 873,
                                                        "start": 871,
                                                        "end": 872,
                                                        "fullWidth": 2,
                                                        "width": 1,
                                                        "text": ",",
                                                        "value": ",",
                                                        "valueText": ",",
                                                        "hasTrailingTrivia": true,
                                                        "trailingTrivia": [
                                                            {
                                                                "kind": "WhitespaceTrivia",
                                                                "text": " "
                                                            }
                                                        ]
                                                    },
                                                    {
                                                        "kind": "ObjectLiteralExpression",
                                                        "fullStart": 873,
                                                        "fullEnd": 926,
                                                        "start": 873,
                                                        "end": 926,
                                                        "fullWidth": 53,
                                                        "width": 53,
                                                        "openBraceToken": {
                                                            "kind": "OpenBraceToken",
                                                            "fullStart": 873,
                                                            "fullEnd": 876,
                                                            "start": 873,
                                                            "end": 874,
                                                            "fullWidth": 3,
                                                            "width": 1,
                                                            "text": "{",
                                                            "value": "{",
                                                            "valueText": "{",
                                                            "hasTrailingTrivia": true,
                                                            "hasTrailingNewLine": true,
                                                            "trailingTrivia": [
                                                                {
                                                                    "kind": "NewLineTrivia",
                                                                    "text": "\r\n"
                                                                }
                                                            ]
                                                        },
                                                        "propertyAssignments": [
                                                            {
                                                                "kind": "SimplePropertyAssignment",
                                                                "fullStart": 876,
                                                                "fullEnd": 913,
                                                                "start": 892,
                                                                "end": 911,
                                                                "fullWidth": 37,
                                                                "width": 19,
                                                                "propertyName": {
                                                                    "kind": "IdentifierName",
                                                                    "fullStart": 876,
                                                                    "fullEnd": 904,
                                                                    "start": 892,
                                                                    "end": 904,
                                                                    "fullWidth": 28,
                                                                    "width": 12,
                                                                    "text": "configurable",
                                                                    "value": "configurable",
                                                                    "valueText": "configurable",
                                                                    "hasLeadingTrivia": true,
                                                                    "leadingTrivia": [
                                                                        {
                                                                            "kind": "WhitespaceTrivia",
                                                                            "text": "                "
                                                                        }
                                                                    ]
                                                                },
                                                                "colonToken": {
                                                                    "kind": "ColonToken",
                                                                    "fullStart": 904,
                                                                    "fullEnd": 906,
                                                                    "start": 904,
                                                                    "end": 905,
                                                                    "fullWidth": 2,
                                                                    "width": 1,
                                                                    "text": ":",
                                                                    "value": ":",
                                                                    "valueText": ":",
                                                                    "hasTrailingTrivia": true,
                                                                    "trailingTrivia": [
                                                                        {
                                                                            "kind": "WhitespaceTrivia",
                                                                            "text": " "
                                                                        }
                                                                    ]
                                                                },
                                                                "expression": {
                                                                    "kind": "FalseKeyword",
                                                                    "fullStart": 906,
                                                                    "fullEnd": 913,
                                                                    "start": 906,
                                                                    "end": 911,
                                                                    "fullWidth": 7,
                                                                    "width": 5,
                                                                    "text": "false",
                                                                    "value": false,
                                                                    "valueText": "false",
                                                                    "hasTrailingTrivia": true,
                                                                    "hasTrailingNewLine": true,
                                                                    "trailingTrivia": [
                                                                        {
                                                                            "kind": "NewLineTrivia",
                                                                            "text": "\r\n"
                                                                        }
                                                                    ]
                                                                }
                                                            }
                                                        ],
                                                        "closeBraceToken": {
                                                            "kind": "CloseBraceToken",
                                                            "fullStart": 913,
                                                            "fullEnd": 926,
                                                            "start": 925,
                                                            "end": 926,
                                                            "fullWidth": 13,
                                                            "width": 1,
                                                            "text": "}",
                                                            "value": "}",
                                                            "valueText": "}",
                                                            "hasLeadingTrivia": true,
                                                            "leadingTrivia": [
                                                                {
                                                                    "kind": "WhitespaceTrivia",
                                                                    "text": "            "
                                                                }
                                                            ]
                                                        }
                                                    }
                                                ],
                                                "closeParenToken": {
                                                    "kind": "CloseParenToken",
                                                    "fullStart": 926,
                                                    "fullEnd": 927,
                                                    "start": 926,
                                                    "end": 927,
                                                    "fullWidth": 1,
                                                    "width": 1,
                                                    "text": ")",
                                                    "value": ")",
                                                    "valueText": ")"
                                                }
                                            }
                                        },
                                        "semicolonToken": {
                                            "kind": "SemicolonToken",
                                            "fullStart": 927,
                                            "fullEnd": 930,
                                            "start": 927,
                                            "end": 928,
                                            "fullWidth": 3,
                                            "width": 1,
                                            "text": ";",
                                            "value": ";",
                                            "valueText": ";",
                                            "hasTrailingTrivia": true,
                                            "hasTrailingNewLine": true,
                                            "trailingTrivia": [
                                                {
                                                    "kind": "NewLineTrivia",
                                                    "text": "\r\n"
                                                }
                                            ]
                                        }
                                    },
                                    {
                                        "kind": "ExpressionStatement",
                                        "fullStart": 930,
                                        "fullEnd": 1030,
                                        "start": 944,
                                        "end": 1028,
                                        "fullWidth": 100,
                                        "width": 84,
                                        "expression": {
                                            "kind": "InvocationExpression",
                                            "fullStart": 930,
                                            "fullEnd": 1027,
                                            "start": 944,
                                            "end": 1027,
                                            "fullWidth": 97,
                                            "width": 83,
                                            "expression": {
                                                "kind": "MemberAccessExpression",
                                                "fullStart": 930,
                                                "fullEnd": 965,
                                                "start": 944,
                                                "end": 965,
                                                "fullWidth": 35,
                                                "width": 21,
                                                "expression": {
                                                    "kind": "IdentifierName",
                                                    "fullStart": 930,
                                                    "fullEnd": 950,
                                                    "start": 944,
                                                    "end": 950,
                                                    "fullWidth": 20,
                                                    "width": 6,
                                                    "text": "Object",
                                                    "value": "Object",
                                                    "valueText": "Object",
                                                    "hasLeadingTrivia": true,
                                                    "hasLeadingNewLine": true,
                                                    "leadingTrivia": [
                                                        {
                                                            "kind": "NewLineTrivia",
                                                            "text": "\r\n"
                                                        },
                                                        {
                                                            "kind": "WhitespaceTrivia",
                                                            "text": "            "
                                                        }
                                                    ]
                                                },
                                                "dotToken": {
                                                    "kind": "DotToken",
                                                    "fullStart": 950,
                                                    "fullEnd": 951,
                                                    "start": 950,
                                                    "end": 951,
                                                    "fullWidth": 1,
                                                    "width": 1,
                                                    "text": ".",
                                                    "value": ".",
                                                    "valueText": "."
                                                },
                                                "name": {
                                                    "kind": "IdentifierName",
                                                    "fullStart": 951,
                                                    "fullEnd": 965,
                                                    "start": 951,
                                                    "end": 965,
                                                    "fullWidth": 14,
                                                    "width": 14,
                                                    "text": "defineProperty",
                                                    "value": "defineProperty",
                                                    "valueText": "defineProperty"
                                                }
                                            },
                                            "argumentList": {
                                                "kind": "ArgumentList",
                                                "fullStart": 965,
                                                "fullEnd": 1027,
                                                "start": 965,
                                                "end": 1027,
                                                "fullWidth": 62,
                                                "width": 62,
                                                "openParenToken": {
                                                    "kind": "OpenParenToken",
                                                    "fullStart": 965,
                                                    "fullEnd": 966,
                                                    "start": 965,
                                                    "end": 966,
                                                    "fullWidth": 1,
                                                    "width": 1,
                                                    "text": "(",
                                                    "value": "(",
                                                    "valueText": "("
                                                },
                                                "arguments": [
                                                    {
                                                        "kind": "IdentifierName",
                                                        "fullStart": 966,
                                                        "fullEnd": 972,
                                                        "start": 966,
                                                        "end": 972,
                                                        "fullWidth": 6,
                                                        "width": 6,
                                                        "text": "arrObj",
                                                        "value": "arrObj",
                                                        "valueText": "arrObj"
                                                    },
                                                    {
                                                        "kind": "CommaToken",
                                                        "fullStart": 972,
                                                        "fullEnd": 974,
                                                        "start": 972,
                                                        "end": 973,
                                                        "fullWidth": 2,
                                                        "width": 1,
                                                        "text": ",",
                                                        "value": ",",
                                                        "valueText": ",",
                                                        "hasTrailingTrivia": true,
                                                        "trailingTrivia": [
                                                            {
                                                                "kind": "WhitespaceTrivia",
                                                                "text": " "
                                                            }
                                                        ]
                                                    },
                                                    {
                                                        "kind": "StringLiteral",
                                                        "fullStart": 974,
                                                        "fullEnd": 982,
                                                        "start": 974,
                                                        "end": 982,
                                                        "fullWidth": 8,
                                                        "width": 8,
                                                        "text": "\"length\"",
                                                        "value": "length",
                                                        "valueText": "length"
                                                    },
                                                    {
                                                        "kind": "CommaToken",
                                                        "fullStart": 982,
                                                        "fullEnd": 984,
                                                        "start": 982,
                                                        "end": 983,
                                                        "fullWidth": 2,
                                                        "width": 1,
                                                        "text": ",",
                                                        "value": ",",
                                                        "valueText": ",",
                                                        "hasTrailingTrivia": true,
                                                        "trailingTrivia": [
                                                            {
                                                                "kind": "WhitespaceTrivia",
                                                                "text": " "
                                                            }
                                                        ]
                                                    },
                                                    {
                                                        "kind": "ObjectLiteralExpression",
                                                        "fullStart": 984,
                                                        "fullEnd": 1026,
                                                        "start": 984,
                                                        "end": 1026,
                                                        "fullWidth": 42,
                                                        "width": 42,
                                                        "openBraceToken": {
                                                            "kind": "OpenBraceToken",
                                                            "fullStart": 984,
                                                            "fullEnd": 987,
                                                            "start": 984,
                                                            "end": 985,
                                                            "fullWidth": 3,
                                                            "width": 1,
                                                            "text": "{",
                                                            "value": "{",
                                                            "valueText": "{",
                                                            "hasTrailingTrivia": true,
                                                            "hasTrailingNewLine": true,
                                                            "trailingTrivia": [
                                                                {
                                                                    "kind": "NewLineTrivia",
                                                                    "text": "\r\n"
                                                                }
                                                            ]
                                                        },
                                                        "propertyAssignments": [
                                                            {
                                                                "kind": "SimplePropertyAssignment",
                                                                "fullStart": 987,
                                                                "fullEnd": 1013,
                                                                "start": 1003,
                                                                "end": 1011,
                                                                "fullWidth": 26,
                                                                "width": 8,
                                                                "propertyName": {
                                                                    "kind": "IdentifierName",
                                                                    "fullStart": 987,
                                                                    "fullEnd": 1008,
                                                                    "start": 1003,
                                                                    "end": 1008,
                                                                    "fullWidth": 21,
                                                                    "width": 5,
                                                                    "text": "value",
                                                                    "value": "value",
                                                                    "valueText": "value",
                                                                    "hasLeadingTrivia": true,
                                                                    "leadingTrivia": [
                                                                        {
                                                                            "kind": "WhitespaceTrivia",
                                                                            "text": "                "
                                                                        }
                                                                    ]
                                                                },
                                                                "colonToken": {
                                                                    "kind": "ColonToken",
                                                                    "fullStart": 1008,
                                                                    "fullEnd": 1010,
                                                                    "start": 1008,
                                                                    "end": 1009,
                                                                    "fullWidth": 2,
                                                                    "width": 1,
                                                                    "text": ":",
                                                                    "value": ":",
                                                                    "valueText": ":",
                                                                    "hasTrailingTrivia": true,
                                                                    "trailingTrivia": [
                                                                        {
                                                                            "kind": "WhitespaceTrivia",
                                                                            "text": " "
                                                                        }
                                                                    ]
                                                                },
                                                                "expression": {
                                                                    "kind": "NumericLiteral",
                                                                    "fullStart": 1010,
                                                                    "fullEnd": 1013,
                                                                    "start": 1010,
                                                                    "end": 1011,
                                                                    "fullWidth": 3,
                                                                    "width": 1,
                                                                    "text": "1",
                                                                    "value": 1,
                                                                    "valueText": "1",
                                                                    "hasTrailingTrivia": true,
                                                                    "hasTrailingNewLine": true,
                                                                    "trailingTrivia": [
                                                                        {
                                                                            "kind": "NewLineTrivia",
                                                                            "text": "\r\n"
                                                                        }
                                                                    ]
                                                                }
                                                            }
                                                        ],
                                                        "closeBraceToken": {
                                                            "kind": "CloseBraceToken",
                                                            "fullStart": 1013,
                                                            "fullEnd": 1026,
                                                            "start": 1025,
                                                            "end": 1026,
                                                            "fullWidth": 13,
                                                            "width": 1,
                                                            "text": "}",
                                                            "value": "}",
                                                            "valueText": "}",
                                                            "hasLeadingTrivia": true,
                                                            "leadingTrivia": [
                                                                {
                                                                    "kind": "WhitespaceTrivia",
                                                                    "text": "            "
                                                                }
                                                            ]
                                                        }
                                                    }
                                                ],
                                                "closeParenToken": {
                                                    "kind": "CloseParenToken",
                                                    "fullStart": 1026,
                                                    "fullEnd": 1027,
                                                    "start": 1026,
                                                    "end": 1027,
                                                    "fullWidth": 1,
                                                    "width": 1,
                                                    "text": ")",
                                                    "value": ")",
                                                    "valueText": ")"
                                                }
                                            }
                                        },
                                        "semicolonToken": {
                                            "kind": "SemicolonToken",
                                            "fullStart": 1027,
                                            "fullEnd": 1030,
                                            "start": 1027,
                                            "end": 1028,
                                            "fullWidth": 3,
                                            "width": 1,
                                            "text": ";",
                                            "value": ";",
                                            "valueText": ";",
                                            "hasTrailingTrivia": true,
                                            "hasTrailingNewLine": true,
                                            "trailingTrivia": [
                                                {
                                                    "kind": "NewLineTrivia",
                                                    "text": "\r\n"
                                                }
                                            ]
                                        }
                                    },
                                    {
                                        "kind": "ReturnStatement",
                                        "fullStart": 1030,
                                        "fullEnd": 1057,
                                        "start": 1042,
                                        "end": 1055,
                                        "fullWidth": 27,
                                        "width": 13,
                                        "returnKeyword": {
                                            "kind": "ReturnKeyword",
                                            "fullStart": 1030,
                                            "fullEnd": 1049,
                                            "start": 1042,
                                            "end": 1048,
                                            "fullWidth": 19,
                                            "width": 6,
                                            "text": "return",
                                            "value": "return",
                                            "valueText": "return",
                                            "hasLeadingTrivia": true,
                                            "hasTrailingTrivia": true,
                                            "leadingTrivia": [
                                                {
                                                    "kind": "WhitespaceTrivia",
                                                    "text": "            "
                                                }
                                            ],
                                            "trailingTrivia": [
                                                {
                                                    "kind": "WhitespaceTrivia",
                                                    "text": " "
                                                }
                                            ]
                                        },
                                        "expression": {
                                            "kind": "FalseKeyword",
                                            "fullStart": 1049,
                                            "fullEnd": 1054,
                                            "start": 1049,
                                            "end": 1054,
                                            "fullWidth": 5,
                                            "width": 5,
                                            "text": "false",
                                            "value": false,
                                            "valueText": "false"
                                        },
                                        "semicolonToken": {
                                            "kind": "SemicolonToken",
                                            "fullStart": 1054,
                                            "fullEnd": 1057,
                                            "start": 1054,
                                            "end": 1055,
                                            "fullWidth": 3,
                                            "width": 1,
                                            "text": ";",
                                            "value": ";",
                                            "valueText": ";",
                                            "hasTrailingTrivia": true,
                                            "hasTrailingNewLine": true,
                                            "trailingTrivia": [
                                                {
                                                    "kind": "NewLineTrivia",
                                                    "text": "\r\n"
                                                }
                                            ]
                                        }
                                    }
                                ],
                                "closeBraceToken": {
                                    "kind": "CloseBraceToken",
                                    "fullStart": 1057,
                                    "fullEnd": 1067,
                                    "start": 1065,
                                    "end": 1066,
                                    "fullWidth": 10,
                                    "width": 1,
                                    "text": "}",
                                    "value": "}",
                                    "valueText": "}",
                                    "hasLeadingTrivia": true,
                                    "hasTrailingTrivia": true,
                                    "leadingTrivia": [
                                        {
                                            "kind": "WhitespaceTrivia",
                                            "text": "        "
                                        }
                                    ],
                                    "trailingTrivia": [
                                        {
                                            "kind": "WhitespaceTrivia",
                                            "text": " "
                                        }
                                    ]
                                }
                            },
                            "catchClause": {
                                "kind": "CatchClause",
                                "fullStart": 1067,
                                "fullEnd": 1189,
                                "start": 1067,
                                "end": 1188,
                                "fullWidth": 122,
                                "width": 121,
                                "catchKeyword": {
                                    "kind": "CatchKeyword",
                                    "fullStart": 1067,
                                    "fullEnd": 1073,
                                    "start": 1067,
                                    "end": 1072,
                                    "fullWidth": 6,
                                    "width": 5,
                                    "text": "catch",
                                    "value": "catch",
                                    "valueText": "catch",
                                    "hasTrailingTrivia": true,
                                    "trailingTrivia": [
                                        {
                                            "kind": "WhitespaceTrivia",
                                            "text": " "
                                        }
                                    ]
                                },
                                "openParenToken": {
                                    "kind": "OpenParenToken",
                                    "fullStart": 1073,
                                    "fullEnd": 1074,
                                    "start": 1073,
                                    "end": 1074,
                                    "fullWidth": 1,
                                    "width": 1,
                                    "text": "(",
                                    "value": "(",
                                    "valueText": "("
                                },
                                "identifier": {
                                    "kind": "IdentifierName",
                                    "fullStart": 1074,
                                    "fullEnd": 1075,
                                    "start": 1074,
                                    "end": 1075,
                                    "fullWidth": 1,
                                    "width": 1,
                                    "text": "e",
                                    "value": "e",
                                    "valueText": "e"
                                },
                                "closeParenToken": {
                                    "kind": "CloseParenToken",
                                    "fullStart": 1075,
                                    "fullEnd": 1077,
                                    "start": 1075,
                                    "end": 1076,
                                    "fullWidth": 2,
                                    "width": 1,
                                    "text": ")",
                                    "value": ")",
                                    "valueText": ")",
                                    "hasTrailingTrivia": true,
                                    "trailingTrivia": [
                                        {
                                            "kind": "WhitespaceTrivia",
                                            "text": " "
                                        }
                                    ]
                                },
                                "block": {
                                    "kind": "Block",
                                    "fullStart": 1077,
                                    "fullEnd": 1189,
                                    "start": 1077,
                                    "end": 1188,
                                    "fullWidth": 112,
                                    "width": 111,
                                    "openBraceToken": {
                                        "kind": "OpenBraceToken",
                                        "fullStart": 1077,
                                        "fullEnd": 1080,
                                        "start": 1077,
                                        "end": 1078,
                                        "fullWidth": 3,
                                        "width": 1,
                                        "text": "{",
                                        "value": "{",
                                        "valueText": "{",
                                        "hasTrailingTrivia": true,
                                        "hasTrailingNewLine": true,
                                        "trailingTrivia": [
                                            {
                                                "kind": "NewLineTrivia",
                                                "text": "\r\n"
                                            }
                                        ]
                                    },
                                    "statements": [
                                        {
                                            "kind": "ReturnStatement",
                                            "fullStart": 1080,
                                            "fullEnd": 1179,
                                            "start": 1092,
                                            "end": 1177,
                                            "fullWidth": 99,
                                            "width": 85,
                                            "returnKeyword": {
                                                "kind": "ReturnKeyword",
                                                "fullStart": 1080,
                                                "fullEnd": 1099,
                                                "start": 1092,
                                                "end": 1098,
                                                "fullWidth": 19,
                                                "width": 6,
                                                "text": "return",
                                                "value": "return",
                                                "valueText": "return",
                                                "hasLeadingTrivia": true,
                                                "hasTrailingTrivia": true,
                                                "leadingTrivia": [
                                                    {
                                                        "kind": "WhitespaceTrivia",
                                                        "text": "            "
                                                    }
                                                ],
                                                "trailingTrivia": [
                                                    {
                                                        "kind": "WhitespaceTrivia",
                                                        "text": " "
                                                    }
                                                ]
                                            },
                                            "expression": {
                                                "kind": "LogicalAndExpression",
                                                "fullStart": 1099,
                                                "fullEnd": 1176,
                                                "start": 1099,
                                                "end": 1176,
                                                "fullWidth": 77,
                                                "width": 77,
                                                "left": {
                                                    "kind": "LogicalAndExpression",
                                                    "fullStart": 1099,
                                                    "fullEnd": 1145,
                                                    "start": 1099,
                                                    "end": 1144,
                                                    "fullWidth": 46,
                                                    "width": 45,
                                                    "left": {
                                                        "kind": "InstanceOfExpression",
                                                        "fullStart": 1099,
                                                        "fullEnd": 1122,
                                                        "start": 1099,
                                                        "end": 1121,
                                                        "fullWidth": 23,
                                                        "width": 22,
                                                        "left": {
                                                            "kind": "IdentifierName",
                                                            "fullStart": 1099,
                                                            "fullEnd": 1101,
                                                            "start": 1099,
                                                            "end": 1100,
                                                            "fullWidth": 2,
                                                            "width": 1,
                                                            "text": "e",
                                                            "value": "e",
                                                            "valueText": "e",
                                                            "hasTrailingTrivia": true,
                                                            "trailingTrivia": [
                                                                {
                                                                    "kind": "WhitespaceTrivia",
                                                                    "text": " "
                                                                }
                                                            ]
                                                        },
                                                        "operatorToken": {
                                                            "kind": "InstanceOfKeyword",
                                                            "fullStart": 1101,
                                                            "fullEnd": 1112,
                                                            "start": 1101,
                                                            "end": 1111,
                                                            "fullWidth": 11,
                                                            "width": 10,
                                                            "text": "instanceof",
                                                            "value": "instanceof",
                                                            "valueText": "instanceof",
                                                            "hasTrailingTrivia": true,
                                                            "trailingTrivia": [
                                                                {
                                                                    "kind": "WhitespaceTrivia",
                                                                    "text": " "
                                                                }
                                                            ]
                                                        },
                                                        "right": {
                                                            "kind": "IdentifierName",
                                                            "fullStart": 1112,
                                                            "fullEnd": 1122,
                                                            "start": 1112,
                                                            "end": 1121,
                                                            "fullWidth": 10,
                                                            "width": 9,
                                                            "text": "TypeError",
                                                            "value": "TypeError",
                                                            "valueText": "TypeError",
                                                            "hasTrailingTrivia": true,
                                                            "trailingTrivia": [
                                                                {
                                                                    "kind": "WhitespaceTrivia",
                                                                    "text": " "
                                                                }
                                                            ]
                                                        }
                                                    },
                                                    "operatorToken": {
                                                        "kind": "AmpersandAmpersandToken",
                                                        "fullStart": 1122,
                                                        "fullEnd": 1125,
                                                        "start": 1122,
                                                        "end": 1124,
                                                        "fullWidth": 3,
                                                        "width": 2,
                                                        "text": "&&",
                                                        "value": "&&",
                                                        "valueText": "&&",
                                                        "hasTrailingTrivia": true,
                                                        "trailingTrivia": [
                                                            {
                                                                "kind": "WhitespaceTrivia",
                                                                "text": " "
                                                            }
                                                        ]
                                                    },
                                                    "right": {
                                                        "kind": "EqualsExpression",
                                                        "fullStart": 1125,
                                                        "fullEnd": 1145,
                                                        "start": 1125,
                                                        "end": 1144,
                                                        "fullWidth": 20,
                                                        "width": 19,
                                                        "left": {
                                                            "kind": "MemberAccessExpression",
                                                            "fullStart": 1125,
                                                            "fullEnd": 1139,
                                                            "start": 1125,
                                                            "end": 1138,
                                                            "fullWidth": 14,
                                                            "width": 13,
                                                            "expression": {
                                                                "kind": "IdentifierName",
                                                                "fullStart": 1125,
                                                                "fullEnd": 1131,
                                                                "start": 1125,
                                                                "end": 1131,
                                                                "fullWidth": 6,
                                                                "width": 6,
                                                                "text": "arrObj",
                                                                "value": "arrObj",
                                                                "valueText": "arrObj"
                                                            },
                                                            "dotToken": {
                                                                "kind": "DotToken",
                                                                "fullStart": 1131,
                                                                "fullEnd": 1132,
                                                                "start": 1131,
                                                                "end": 1132,
                                                                "fullWidth": 1,
                                                                "width": 1,
                                                                "text": ".",
                                                                "value": ".",
                                                                "valueText": "."
                                                            },
                                                            "name": {
                                                                "kind": "IdentifierName",
                                                                "fullStart": 1132,
                                                                "fullEnd": 1139,
                                                                "start": 1132,
                                                                "end": 1138,
                                                                "fullWidth": 7,
                                                                "width": 6,
                                                                "text": "length",
                                                                "value": "length",
                                                                "valueText": "length",
                                                                "hasTrailingTrivia": true,
                                                                "trailingTrivia": [
                                                                    {
                                                                        "kind": "WhitespaceTrivia",
                                                                        "text": " "
                                                                    }
                                                                ]
                                                            }
                                                        },
                                                        "operatorToken": {
                                                            "kind": "EqualsEqualsEqualsToken",
                                                            "fullStart": 1139,
                                                            "fullEnd": 1143,
                                                            "start": 1139,
                                                            "end": 1142,
                                                            "fullWidth": 4,
                                                            "width": 3,
                                                            "text": "===",
                                                            "value": "===",
                                                            "valueText": "===",
                                                            "hasTrailingTrivia": true,
                                                            "trailingTrivia": [
                                                                {
                                                                    "kind": "WhitespaceTrivia",
                                                                    "text": " "
                                                                }
                                                            ]
                                                        },
                                                        "right": {
                                                            "kind": "NumericLiteral",
                                                            "fullStart": 1143,
                                                            "fullEnd": 1145,
                                                            "start": 1143,
                                                            "end": 1144,
                                                            "fullWidth": 2,
                                                            "width": 1,
                                                            "text": "3",
                                                            "value": 3,
                                                            "valueText": "3",
                                                            "hasTrailingTrivia": true,
                                                            "trailingTrivia": [
                                                                {
                                                                    "kind": "WhitespaceTrivia",
                                                                    "text": " "
                                                                }
                                                            ]
                                                        }
                                                    }
                                                },
                                                "operatorToken": {
                                                    "kind": "AmpersandAmpersandToken",
                                                    "fullStart": 1145,
                                                    "fullEnd": 1148,
                                                    "start": 1145,
                                                    "end": 1147,
                                                    "fullWidth": 3,
                                                    "width": 2,
                                                    "text": "&&",
                                                    "value": "&&",
                                                    "valueText": "&&",
                                                    "hasTrailingTrivia": true,
                                                    "trailingTrivia": [
                                                        {
                                                            "kind": "WhitespaceTrivia",
                                                            "text": " "
                                                        }
                                                    ]
                                                },
                                                "right": {
                                                    "kind": "EqualsExpression",
                                                    "fullStart": 1148,
                                                    "fullEnd": 1176,
                                                    "start": 1148,
                                                    "end": 1176,
                                                    "fullWidth": 28,
                                                    "width": 28,
                                                    "left": {
                                                        "kind": "MemberAccessExpression",
                                                        "fullStart": 1148,
                                                        "fullEnd": 1171,
                                                        "start": 1148,
                                                        "end": 1170,
                                                        "fullWidth": 23,
                                                        "width": 22,
                                                        "expression": {
                                                            "kind": "MemberAccessExpression",
                                                            "fullStart": 1148,
                                                            "fullEnd": 1163,
                                                            "start": 1148,
                                                            "end": 1163,
                                                            "fullWidth": 15,
                                                            "width": 15,
                                                            "expression": {
                                                                "kind": "IdentifierName",
                                                                "fullStart": 1148,
                                                                "fullEnd": 1153,
                                                                "start": 1148,
                                                                "end": 1153,
                                                                "fullWidth": 5,
                                                                "width": 5,
                                                                "text": "Array",
                                                                "value": "Array",
                                                                "valueText": "Array"
                                                            },
                                                            "dotToken": {
                                                                "kind": "DotToken",
                                                                "fullStart": 1153,
                                                                "fullEnd": 1154,
                                                                "start": 1153,
                                                                "end": 1154,
                                                                "fullWidth": 1,
                                                                "width": 1,
                                                                "text": ".",
                                                                "value": ".",
                                                                "valueText": "."
                                                            },
                                                            "name": {
                                                                "kind": "IdentifierName",
                                                                "fullStart": 1154,
                                                                "fullEnd": 1163,
                                                                "start": 1154,
                                                                "end": 1163,
                                                                "fullWidth": 9,
                                                                "width": 9,
                                                                "text": "prototype",
                                                                "value": "prototype",
                                                                "valueText": "prototype"
                                                            }
                                                        },
                                                        "dotToken": {
                                                            "kind": "DotToken",
                                                            "fullStart": 1163,
                                                            "fullEnd": 1164,
                                                            "start": 1163,
                                                            "end": 1164,
                                                            "fullWidth": 1,
                                                            "width": 1,
                                                            "text": ".",
                                                            "value": ".",
                                                            "valueText": "."
                                                        },
                                                        "name": {
                                                            "kind": "IdentifierName",
                                                            "fullStart": 1164,
                                                            "fullEnd": 1171,
                                                            "start": 1164,
                                                            "end": 1170,
                                                            "fullWidth": 7,
                                                            "width": 6,
                                                            "text": "length",
                                                            "value": "length",
                                                            "valueText": "length",
                                                            "hasTrailingTrivia": true,
                                                            "trailingTrivia": [
                                                                {
                                                                    "kind": "WhitespaceTrivia",
                                                                    "text": " "
                                                                }
                                                            ]
                                                        }
                                                    },
                                                    "operatorToken": {
                                                        "kind": "EqualsEqualsEqualsToken",
                                                        "fullStart": 1171,
                                                        "fullEnd": 1175,
                                                        "start": 1171,
                                                        "end": 1174,
                                                        "fullWidth": 4,
                                                        "width": 3,
                                                        "text": "===",
                                                        "value": "===",
                                                        "valueText": "===",
                                                        "hasTrailingTrivia": true,
                                                        "trailingTrivia": [
                                                            {
                                                                "kind": "WhitespaceTrivia",
                                                                "text": " "
                                                            }
                                                        ]
                                                    },
                                                    "right": {
                                                        "kind": "NumericLiteral",
                                                        "fullStart": 1175,
                                                        "fullEnd": 1176,
                                                        "start": 1175,
                                                        "end": 1176,
                                                        "fullWidth": 1,
                                                        "width": 1,
                                                        "text": "0",
                                                        "value": 0,
                                                        "valueText": "0"
                                                    }
                                                }
                                            },
                                            "semicolonToken": {
                                                "kind": "SemicolonToken",
                                                "fullStart": 1176,
                                                "fullEnd": 1179,
                                                "start": 1176,
                                                "end": 1177,
                                                "fullWidth": 3,
                                                "width": 1,
                                                "text": ";",
                                                "value": ";",
                                                "valueText": ";",
                                                "hasTrailingTrivia": true,
                                                "hasTrailingNewLine": true,
                                                "trailingTrivia": [
                                                    {
                                                        "kind": "NewLineTrivia",
                                                        "text": "\r\n"
                                                    }
                                                ]
                                            }
                                        }
                                    ],
                                    "closeBraceToken": {
                                        "kind": "CloseBraceToken",
                                        "fullStart": 1179,
                                        "fullEnd": 1189,
                                        "start": 1187,
                                        "end": 1188,
                                        "fullWidth": 10,
                                        "width": 1,
                                        "text": "}",
                                        "value": "}",
                                        "valueText": "}",
                                        "hasLeadingTrivia": true,
                                        "hasTrailingTrivia": true,
                                        "leadingTrivia": [
                                            {
                                                "kind": "WhitespaceTrivia",
                                                "text": "        "
                                            }
                                        ],
                                        "trailingTrivia": [
                                            {
                                                "kind": "WhitespaceTrivia",
                                                "text": " "
                                            }
                                        ]
                                    }
                                }
                            },
                            "finallyClause": {
                                "kind": "FinallyClause",
                                "fullStart": 1189,
                                "fullEnd": 1262,
                                "start": 1189,
                                "end": 1260,
                                "fullWidth": 73,
                                "width": 71,
                                "finallyKeyword": {
                                    "kind": "FinallyKeyword",
                                    "fullStart": 1189,
                                    "fullEnd": 1197,
                                    "start": 1189,
                                    "end": 1196,
                                    "fullWidth": 8,
                                    "width": 7,
                                    "text": "finally",
                                    "value": "finally",
                                    "valueText": "finally",
                                    "hasTrailingTrivia": true,
                                    "trailingTrivia": [
                                        {
                                            "kind": "WhitespaceTrivia",
                                            "text": " "
                                        }
                                    ]
                                },
                                "block": {
                                    "kind": "Block",
                                    "fullStart": 1197,
                                    "fullEnd": 1262,
                                    "start": 1197,
                                    "end": 1260,
                                    "fullWidth": 65,
                                    "width": 63,
                                    "openBraceToken": {
                                        "kind": "OpenBraceToken",
                                        "fullStart": 1197,
                                        "fullEnd": 1200,
                                        "start": 1197,
                                        "end": 1198,
                                        "fullWidth": 3,
                                        "width": 1,
                                        "text": "{",
                                        "value": "{",
                                        "valueText": "{",
                                        "hasTrailingTrivia": true,
                                        "hasTrailingNewLine": true,
                                        "trailingTrivia": [
                                            {
                                                "kind": "NewLineTrivia",
                                                "text": "\r\n"
                                            }
                                        ]
                                    },
                                    "statements": [
                                        {
                                            "kind": "ExpressionStatement",
                                            "fullStart": 1200,
                                            "fullEnd": 1251,
                                            "start": 1212,
                                            "end": 1249,
                                            "fullWidth": 51,
                                            "width": 37,
                                            "expression": {
                                                "kind": "AssignmentExpression",
                                                "fullStart": 1200,
                                                "fullEnd": 1248,
                                                "start": 1212,
                                                "end": 1248,
                                                "fullWidth": 48,
                                                "width": 36,
                                                "left": {
                                                    "kind": "MemberAccessExpression",
                                                    "fullStart": 1200,
                                                    "fullEnd": 1235,
                                                    "start": 1212,
                                                    "end": 1234,
                                                    "fullWidth": 35,
                                                    "width": 22,
                                                    "expression": {
                                                        "kind": "MemberAccessExpression",
                                                        "fullStart": 1200,
                                                        "fullEnd": 1227,
                                                        "start": 1212,
                                                        "end": 1227,
                                                        "fullWidth": 27,
                                                        "width": 15,
                                                        "expression": {
                                                            "kind": "IdentifierName",
                                                            "fullStart": 1200,
                                                            "fullEnd": 1217,
                                                            "start": 1212,
                                                            "end": 1217,
                                                            "fullWidth": 17,
                                                            "width": 5,
                                                            "text": "Array",
                                                            "value": "Array",
                                                            "valueText": "Array",
                                                            "hasLeadingTrivia": true,
                                                            "leadingTrivia": [
                                                                {
                                                                    "kind": "WhitespaceTrivia",
                                                                    "text": "            "
                                                                }
                                                            ]
                                                        },
                                                        "dotToken": {
                                                            "kind": "DotToken",
                                                            "fullStart": 1217,
                                                            "fullEnd": 1218,
                                                            "start": 1217,
                                                            "end": 1218,
                                                            "fullWidth": 1,
                                                            "width": 1,
                                                            "text": ".",
                                                            "value": ".",
                                                            "valueText": "."
                                                        },
                                                        "name": {
                                                            "kind": "IdentifierName",
                                                            "fullStart": 1218,
                                                            "fullEnd": 1227,
                                                            "start": 1218,
                                                            "end": 1227,
                                                            "fullWidth": 9,
                                                            "width": 9,
                                                            "text": "prototype",
                                                            "value": "prototype",
                                                            "valueText": "prototype"
                                                        }
                                                    },
                                                    "dotToken": {
                                                        "kind": "DotToken",
                                                        "fullStart": 1227,
                                                        "fullEnd": 1228,
                                                        "start": 1227,
                                                        "end": 1228,
                                                        "fullWidth": 1,
                                                        "width": 1,
                                                        "text": ".",
                                                        "value": ".",
                                                        "valueText": "."
                                                    },
                                                    "name": {
                                                        "kind": "IdentifierName",
                                                        "fullStart": 1228,
                                                        "fullEnd": 1235,
                                                        "start": 1228,
                                                        "end": 1234,
                                                        "fullWidth": 7,
                                                        "width": 6,
                                                        "text": "length",
                                                        "value": "length",
                                                        "valueText": "length",
                                                        "hasTrailingTrivia": true,
                                                        "trailingTrivia": [
                                                            {
                                                                "kind": "WhitespaceTrivia",
                                                                "text": " "
                                                            }
                                                        ]
                                                    }
                                                },
                                                "operatorToken": {
                                                    "kind": "EqualsToken",
                                                    "fullStart": 1235,
                                                    "fullEnd": 1237,
                                                    "start": 1235,
                                                    "end": 1236,
                                                    "fullWidth": 2,
                                                    "width": 1,
                                                    "text": "=",
                                                    "value": "=",
                                                    "valueText": "=",
                                                    "hasTrailingTrivia": true,
                                                    "trailingTrivia": [
                                                        {
                                                            "kind": "WhitespaceTrivia",
                                                            "text": " "
                                                        }
                                                    ]
                                                },
                                                "right": {
                                                    "kind": "IdentifierName",
                                                    "fullStart": 1237,
                                                    "fullEnd": 1248,
                                                    "start": 1237,
                                                    "end": 1248,
                                                    "fullWidth": 11,
                                                    "width": 11,
                                                    "text": "arrProtoLen",
                                                    "value": "arrProtoLen",
                                                    "valueText": "arrProtoLen"
                                                }
                                            },
                                            "semicolonToken": {
                                                "kind": "SemicolonToken",
                                                "fullStart": 1248,
                                                "fullEnd": 1251,
                                                "start": 1248,
                                                "end": 1249,
                                                "fullWidth": 3,
                                                "width": 1,
                                                "text": ";",
                                                "value": ";",
                                                "valueText": ";",
                                                "hasTrailingTrivia": true,
                                                "hasTrailingNewLine": true,
                                                "trailingTrivia": [
                                                    {
                                                        "kind": "NewLineTrivia",
                                                        "text": "\r\n"
                                                    }
                                                ]
                                            }
                                        }
                                    ],
                                    "closeBraceToken": {
                                        "kind": "CloseBraceToken",
                                        "fullStart": 1251,
                                        "fullEnd": 1262,
                                        "start": 1259,
                                        "end": 1260,
                                        "fullWidth": 11,
                                        "width": 1,
                                        "text": "}",
                                        "value": "}",
                                        "valueText": "}",
                                        "hasLeadingTrivia": true,
                                        "hasTrailingTrivia": true,
                                        "hasTrailingNewLine": true,
                                        "leadingTrivia": [
                                            {
                                                "kind": "WhitespaceTrivia",
                                                "text": "        "
                                            }
                                        ],
                                        "trailingTrivia": [
                                            {
                                                "kind": "NewLineTrivia",
                                                "text": "\r\n"
                                            }
                                        ]
                                    }
                                }
                            }
                        }
                    ],
                    "closeBraceToken": {
                        "kind": "CloseBraceToken",
                        "fullStart": 1262,
                        "fullEnd": 1269,
                        "start": 1266,
                        "end": 1267,
                        "fullWidth": 7,
                        "width": 1,
                        "text": "}",
                        "value": "}",
                        "valueText": "}",
                        "hasLeadingTrivia": true,
                        "hasTrailingTrivia": true,
                        "hasTrailingNewLine": true,
                        "leadingTrivia": [
                            {
                                "kind": "WhitespaceTrivia",
                                "text": "    "
                            }
                        ],
                        "trailingTrivia": [
                            {
                                "kind": "NewLineTrivia",
                                "text": "\r\n"
                            }
                        ]
                    }
                }
            },
            {
                "kind": "ExpressionStatement",
                "fullStart": 1269,
                "fullEnd": 1293,
                "start": 1269,
                "end": 1291,
                "fullWidth": 24,
                "width": 22,
                "expression": {
                    "kind": "InvocationExpression",
                    "fullStart": 1269,
                    "fullEnd": 1290,
                    "start": 1269,
                    "end": 1290,
                    "fullWidth": 21,
                    "width": 21,
                    "expression": {
                        "kind": "IdentifierName",
                        "fullStart": 1269,
                        "fullEnd": 1280,
                        "start": 1269,
                        "end": 1280,
                        "fullWidth": 11,
                        "width": 11,
                        "text": "runTestCase",
                        "value": "runTestCase",
                        "valueText": "runTestCase"
                    },
                    "argumentList": {
                        "kind": "ArgumentList",
                        "fullStart": 1280,
                        "fullEnd": 1290,
                        "start": 1280,
                        "end": 1290,
                        "fullWidth": 10,
                        "width": 10,
                        "openParenToken": {
                            "kind": "OpenParenToken",
                            "fullStart": 1280,
                            "fullEnd": 1281,
                            "start": 1280,
                            "end": 1281,
                            "fullWidth": 1,
                            "width": 1,
                            "text": "(",
                            "value": "(",
                            "valueText": "("
                        },
                        "arguments": [
                            {
                                "kind": "IdentifierName",
                                "fullStart": 1281,
                                "fullEnd": 1289,
                                "start": 1281,
                                "end": 1289,
                                "fullWidth": 8,
                                "width": 8,
                                "text": "testcase",
                                "value": "testcase",
                                "valueText": "testcase"
                            }
                        ],
                        "closeParenToken": {
                            "kind": "CloseParenToken",
                            "fullStart": 1289,
                            "fullEnd": 1290,
                            "start": 1289,
                            "end": 1290,
                            "fullWidth": 1,
                            "width": 1,
                            "text": ")",
                            "value": ")",
                            "valueText": ")"
                        }
                    }
                },
                "semicolonToken": {
                    "kind": "SemicolonToken",
                    "fullStart": 1290,
                    "fullEnd": 1293,
                    "start": 1290,
                    "end": 1291,
                    "fullWidth": 3,
                    "width": 1,
                    "text": ";",
                    "value": ";",
                    "valueText": ";",
                    "hasTrailingTrivia": true,
                    "hasTrailingNewLine": true,
                    "trailingTrivia": [
                        {
                            "kind": "NewLineTrivia",
                            "text": "\r\n"
                        }
                    ]
                }
            }
        ],
        "endOfFileToken": {
            "kind": "EndOfFileToken",
            "fullStart": 1293,
            "fullEnd": 1293,
            "start": 1293,
            "end": 1293,
            "fullWidth": 0,
            "width": 0,
            "text": ""
        }
    },
    "lineMap": {
        "lineStarts": [
            0,
            67,
            152,
            232,
            308,
            380,
            385,
            439,
            610,
            615,
            617,
            619,
            642,
            675,
            701,
            703,
            718,
            769,
            810,
            812,
            826,
            876,
            913,
            930,
            932,
            987,
            1013,
            1030,
            1057,
            1080,
            1179,
            1200,
            1251,
            1262,
            1269,
            1293
        ],
        "length": 1293
    }
}<|MERGE_RESOLUTION|>--- conflicted
+++ resolved
@@ -245,12 +245,8 @@
                                         "start": 654,
                                         "end": 672,
                                         "fullWidth": 18,
-<<<<<<< HEAD
                                         "width": 18,
-                                        "identifier": {
-=======
                                         "propertyName": {
->>>>>>> 85e84683
                                             "kind": "IdentifierName",
                                             "fullStart": 654,
                                             "fullEnd": 661,
@@ -481,12 +477,8 @@
                                         "start": 687,
                                         "end": 698,
                                         "fullWidth": 11,
-<<<<<<< HEAD
                                         "width": 11,
-                                        "identifier": {
-=======
                                         "propertyName": {
->>>>>>> 85e84683
                                             "kind": "IdentifierName",
                                             "fullStart": 687,
                                             "fullEnd": 698,
