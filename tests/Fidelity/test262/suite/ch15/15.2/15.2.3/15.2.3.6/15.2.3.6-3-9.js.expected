--- conflicted
+++ resolved
@@ -247,12 +247,8 @@
                                         "start": 841,
                                         "end": 847,
                                         "fullWidth": 6,
-<<<<<<< HEAD
                                         "width": 6,
-                                        "identifier": {
-=======
                                         "propertyName": {
->>>>>>> 85e84683
                                             "kind": "IdentifierName",
                                             "fullStart": 841,
                                             "fullEnd": 843,
@@ -430,12 +426,8 @@
                                         "start": 885,
                                         "end": 902,
                                         "fullWidth": 17,
-<<<<<<< HEAD
                                         "width": 17,
-                                        "identifier": {
-=======
                                         "propertyName": {
->>>>>>> 85e84683
                                             "kind": "IdentifierName",
                                             "fullStart": 885,
                                             "fullEnd": 892,
