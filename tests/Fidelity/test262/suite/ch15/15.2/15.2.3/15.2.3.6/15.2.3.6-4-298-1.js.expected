{
    "isDeclaration": false,
    "languageVersion": "EcmaScript5",
    "parseOptions": {
        "allowAutomaticSemicolonInsertion": true
    },
    "sourceUnit": {
        "kind": "SourceUnit",
        "fullStart": 0,
        "fullEnd": 1739,
        "start": 807,
        "end": 1739,
        "fullWidth": 1739,
        "width": 932,
        "isIncrementallyUnusable": true,
        "moduleElements": [
            {
                "kind": "FunctionDeclaration",
                "fullStart": 0,
                "fullEnd": 1715,
                "start": 807,
                "end": 1713,
                "fullWidth": 1715,
                "width": 906,
                "isIncrementallyUnusable": true,
                "modifiers": [],
                "functionKeyword": {
                    "kind": "FunctionKeyword",
                    "fullStart": 0,
                    "fullEnd": 816,
                    "start": 807,
                    "end": 815,
                    "fullWidth": 816,
                    "width": 8,
                    "text": "function",
                    "value": "function",
                    "valueText": "function",
                    "hasLeadingTrivia": true,
                    "hasLeadingComment": true,
                    "hasLeadingNewLine": true,
                    "hasTrailingTrivia": true,
                    "leadingTrivia": [
                        {
                            "kind": "SingleLineCommentTrivia",
                            "text": "/// Copyright (c) 2012 Ecma International.  All rights reserved. "
                        },
                        {
                            "kind": "NewLineTrivia",
                            "text": "\r\n"
                        },
                        {
                            "kind": "SingleLineCommentTrivia",
                            "text": "/// Ecma International makes this code available under the terms and conditions set"
                        },
                        {
                            "kind": "NewLineTrivia",
                            "text": "\r\n"
                        },
                        {
                            "kind": "SingleLineCommentTrivia",
                            "text": "/// forth on http://hg.ecmascript.org/tests/test262/raw-file/tip/LICENSE (the "
                        },
                        {
                            "kind": "NewLineTrivia",
                            "text": "\r\n"
                        },
                        {
                            "kind": "SingleLineCommentTrivia",
                            "text": "/// \"Use Terms\").   Any redistribution of this code must retain the above "
                        },
                        {
                            "kind": "NewLineTrivia",
                            "text": "\r\n"
                        },
                        {
                            "kind": "SingleLineCommentTrivia",
                            "text": "/// copyright and this notice and otherwise comply with the Use Terms."
                        },
                        {
                            "kind": "NewLineTrivia",
                            "text": "\r\n"
                        },
                        {
                            "kind": "MultiLineCommentTrivia",
                            "text": "/**\r\n * @path ch15/15.2/15.2.3/15.2.3.6/15.2.3.6-4-298-1.js\r\n * @description Object.defineProperty - 'O' is an Arguments object of a function that has formal parameters, 'name' is own accessor property of 'O' which is also defined in [[ParameterMap]] of 'O', test TypeError is thrown when updating the [[Set]] attribute value of 'name' which is defined as non-configurable (10.6 [[DefineOwnProperty]] steps 4 and 5a)\r\n */"
                        },
                        {
                            "kind": "NewLineTrivia",
                            "text": "\r\n"
                        },
                        {
                            "kind": "NewLineTrivia",
                            "text": "\r\n"
                        },
                        {
                            "kind": "NewLineTrivia",
                            "text": "\r\n"
                        }
                    ],
                    "trailingTrivia": [
                        {
                            "kind": "WhitespaceTrivia",
                            "text": " "
                        }
                    ]
                },
                "identifier": {
                    "kind": "IdentifierName",
                    "fullStart": 816,
                    "fullEnd": 824,
                    "start": 816,
                    "end": 824,
                    "fullWidth": 8,
                    "width": 8,
                    "text": "testcase",
                    "value": "testcase",
                    "valueText": "testcase"
                },
                "callSignature": {
                    "kind": "CallSignature",
                    "fullStart": 824,
                    "fullEnd": 827,
                    "start": 824,
                    "end": 826,
                    "fullWidth": 3,
                    "width": 2,
                    "parameterList": {
                        "kind": "ParameterList",
                        "fullStart": 824,
                        "fullEnd": 827,
                        "start": 824,
                        "end": 826,
                        "fullWidth": 3,
                        "width": 2,
                        "openParenToken": {
                            "kind": "OpenParenToken",
                            "fullStart": 824,
                            "fullEnd": 825,
                            "start": 824,
                            "end": 825,
                            "fullWidth": 1,
                            "width": 1,
                            "text": "(",
                            "value": "(",
                            "valueText": "("
                        },
                        "parameters": [],
                        "closeParenToken": {
                            "kind": "CloseParenToken",
                            "fullStart": 825,
                            "fullEnd": 827,
                            "start": 825,
                            "end": 826,
                            "fullWidth": 2,
                            "width": 1,
                            "text": ")",
                            "value": ")",
                            "valueText": ")",
                            "hasTrailingTrivia": true,
                            "trailingTrivia": [
                                {
                                    "kind": "WhitespaceTrivia",
                                    "text": " "
                                }
                            ]
                        }
                    }
                },
                "block": {
                    "kind": "Block",
                    "fullStart": 827,
                    "fullEnd": 1715,
                    "start": 827,
                    "end": 1713,
                    "fullWidth": 888,
                    "width": 886,
                    "isIncrementallyUnusable": true,
                    "openBraceToken": {
                        "kind": "OpenBraceToken",
                        "fullStart": 827,
                        "fullEnd": 830,
                        "start": 827,
                        "end": 828,
                        "fullWidth": 3,
                        "width": 1,
                        "text": "{",
                        "value": "{",
                        "valueText": "{",
                        "hasTrailingTrivia": true,
                        "hasTrailingNewLine": true,
                        "trailingTrivia": [
                            {
                                "kind": "NewLineTrivia",
                                "text": "\r\n"
                            }
                        ]
                    },
                    "statements": [
                        {
                            "kind": "ReturnStatement",
                            "fullStart": 830,
                            "fullEnd": 1708,
                            "start": 838,
                            "end": 1706,
                            "fullWidth": 878,
                            "width": 868,
                            "isIncrementallyUnusable": true,
                            "returnKeyword": {
                                "kind": "ReturnKeyword",
                                "fullStart": 830,
                                "fullEnd": 845,
                                "start": 838,
                                "end": 844,
                                "fullWidth": 15,
                                "width": 6,
                                "text": "return",
                                "value": "return",
                                "valueText": "return",
                                "hasLeadingTrivia": true,
                                "hasTrailingTrivia": true,
                                "leadingTrivia": [
                                    {
                                        "kind": "WhitespaceTrivia",
                                        "text": "        "
                                    }
                                ],
                                "trailingTrivia": [
                                    {
                                        "kind": "WhitespaceTrivia",
                                        "text": " "
                                    }
                                ]
                            },
                            "expression": {
                                "kind": "ParenthesizedExpression",
                                "fullStart": 845,
                                "fullEnd": 1705,
                                "start": 845,
                                "end": 1705,
                                "fullWidth": 860,
                                "width": 860,
                                "isIncrementallyUnusable": true,
                                "openParenToken": {
                                    "kind": "OpenParenToken",
                                    "fullStart": 845,
                                    "fullEnd": 846,
                                    "start": 845,
                                    "end": 846,
                                    "fullWidth": 1,
                                    "width": 1,
                                    "text": "(",
                                    "value": "(",
                                    "valueText": "("
                                },
                                "expression": {
                                    "kind": "InvocationExpression",
                                    "fullStart": 846,
                                    "fullEnd": 1704,
                                    "start": 846,
                                    "end": 1704,
                                    "fullWidth": 858,
                                    "width": 858,
                                    "isIncrementallyUnusable": true,
                                    "expression": {
                                        "kind": "FunctionExpression",
                                        "fullStart": 846,
                                        "fullEnd": 1695,
                                        "start": 846,
                                        "end": 1695,
                                        "fullWidth": 849,
                                        "width": 849,
                                        "isIncrementallyUnusable": true,
                                        "functionKeyword": {
                                            "kind": "FunctionKeyword",
                                            "fullStart": 846,
                                            "fullEnd": 855,
                                            "start": 846,
                                            "end": 854,
                                            "fullWidth": 9,
                                            "width": 8,
                                            "text": "function",
                                            "value": "function",
                                            "valueText": "function",
                                            "hasTrailingTrivia": true,
                                            "trailingTrivia": [
                                                {
                                                    "kind": "WhitespaceTrivia",
                                                    "text": " "
                                                }
                                            ]
                                        },
                                        "callSignature": {
                                            "kind": "CallSignature",
                                            "fullStart": 855,
                                            "fullEnd": 865,
                                            "start": 855,
                                            "end": 864,
                                            "fullWidth": 10,
                                            "width": 9,
                                            "parameterList": {
                                                "kind": "ParameterList",
                                                "fullStart": 855,
                                                "fullEnd": 865,
                                                "start": 855,
                                                "end": 864,
                                                "fullWidth": 10,
                                                "width": 9,
                                                "openParenToken": {
                                                    "kind": "OpenParenToken",
                                                    "fullStart": 855,
                                                    "fullEnd": 856,
                                                    "start": 855,
                                                    "end": 856,
                                                    "fullWidth": 1,
                                                    "width": 1,
                                                    "text": "(",
                                                    "value": "(",
                                                    "valueText": "("
                                                },
                                                "parameters": [
                                                    {
                                                        "kind": "Parameter",
                                                        "fullStart": 856,
                                                        "fullEnd": 857,
                                                        "start": 856,
                                                        "end": 857,
                                                        "fullWidth": 1,
<<<<<<< HEAD
                                                        "width": 1,
=======
                                                        "modifiers": [],
>>>>>>> e3c38734
                                                        "identifier": {
                                                            "kind": "IdentifierName",
                                                            "fullStart": 856,
                                                            "fullEnd": 857,
                                                            "start": 856,
                                                            "end": 857,
                                                            "fullWidth": 1,
                                                            "width": 1,
                                                            "text": "a",
                                                            "value": "a",
                                                            "valueText": "a"
                                                        }
                                                    },
                                                    {
                                                        "kind": "CommaToken",
                                                        "fullStart": 857,
                                                        "fullEnd": 859,
                                                        "start": 857,
                                                        "end": 858,
                                                        "fullWidth": 2,
                                                        "width": 1,
                                                        "text": ",",
                                                        "value": ",",
                                                        "valueText": ",",
                                                        "hasTrailingTrivia": true,
                                                        "trailingTrivia": [
                                                            {
                                                                "kind": "WhitespaceTrivia",
                                                                "text": " "
                                                            }
                                                        ]
                                                    },
                                                    {
                                                        "kind": "Parameter",
                                                        "fullStart": 859,
                                                        "fullEnd": 860,
                                                        "start": 859,
                                                        "end": 860,
                                                        "fullWidth": 1,
<<<<<<< HEAD
                                                        "width": 1,
=======
                                                        "modifiers": [],
>>>>>>> e3c38734
                                                        "identifier": {
                                                            "kind": "IdentifierName",
                                                            "fullStart": 859,
                                                            "fullEnd": 860,
                                                            "start": 859,
                                                            "end": 860,
                                                            "fullWidth": 1,
                                                            "width": 1,
                                                            "text": "b",
                                                            "value": "b",
                                                            "valueText": "b"
                                                        }
                                                    },
                                                    {
                                                        "kind": "CommaToken",
                                                        "fullStart": 860,
                                                        "fullEnd": 862,
                                                        "start": 860,
                                                        "end": 861,
                                                        "fullWidth": 2,
                                                        "width": 1,
                                                        "text": ",",
                                                        "value": ",",
                                                        "valueText": ",",
                                                        "hasTrailingTrivia": true,
                                                        "trailingTrivia": [
                                                            {
                                                                "kind": "WhitespaceTrivia",
                                                                "text": " "
                                                            }
                                                        ]
                                                    },
                                                    {
                                                        "kind": "Parameter",
                                                        "fullStart": 862,
                                                        "fullEnd": 863,
                                                        "start": 862,
                                                        "end": 863,
                                                        "fullWidth": 1,
<<<<<<< HEAD
                                                        "width": 1,
=======
                                                        "modifiers": [],
>>>>>>> e3c38734
                                                        "identifier": {
                                                            "kind": "IdentifierName",
                                                            "fullStart": 862,
                                                            "fullEnd": 863,
                                                            "start": 862,
                                                            "end": 863,
                                                            "fullWidth": 1,
                                                            "width": 1,
                                                            "text": "c",
                                                            "value": "c",
                                                            "valueText": "c"
                                                        }
                                                    }
                                                ],
                                                "closeParenToken": {
                                                    "kind": "CloseParenToken",
                                                    "fullStart": 863,
                                                    "fullEnd": 865,
                                                    "start": 863,
                                                    "end": 864,
                                                    "fullWidth": 2,
                                                    "width": 1,
                                                    "text": ")",
                                                    "value": ")",
                                                    "valueText": ")",
                                                    "hasTrailingTrivia": true,
                                                    "trailingTrivia": [
                                                        {
                                                            "kind": "WhitespaceTrivia",
                                                            "text": " "
                                                        }
                                                    ]
                                                }
                                            }
                                        },
                                        "block": {
                                            "kind": "Block",
                                            "fullStart": 865,
                                            "fullEnd": 1695,
                                            "start": 865,
                                            "end": 1695,
                                            "fullWidth": 830,
                                            "width": 830,
                                            "isIncrementallyUnusable": true,
                                            "openBraceToken": {
                                                "kind": "OpenBraceToken",
                                                "fullStart": 865,
                                                "fullEnd": 868,
                                                "start": 865,
                                                "end": 866,
                                                "fullWidth": 3,
                                                "width": 1,
                                                "text": "{",
                                                "value": "{",
                                                "valueText": "{",
                                                "hasTrailingTrivia": true,
                                                "hasTrailingNewLine": true,
                                                "trailingTrivia": [
                                                    {
                                                        "kind": "NewLineTrivia",
                                                        "text": "\r\n"
                                                    }
                                                ]
                                            },
                                            "statements": [
                                                {
                                                    "kind": "FunctionDeclaration",
                                                    "fullStart": 868,
                                                    "fullEnd": 945,
                                                    "start": 880,
                                                    "end": 943,
                                                    "fullWidth": 77,
                                                    "width": 63,
                                                    "modifiers": [],
                                                    "functionKeyword": {
                                                        "kind": "FunctionKeyword",
                                                        "fullStart": 868,
                                                        "fullEnd": 889,
                                                        "start": 880,
                                                        "end": 888,
                                                        "fullWidth": 21,
                                                        "width": 8,
                                                        "text": "function",
                                                        "value": "function",
                                                        "valueText": "function",
                                                        "hasLeadingTrivia": true,
                                                        "hasTrailingTrivia": true,
                                                        "leadingTrivia": [
                                                            {
                                                                "kind": "WhitespaceTrivia",
                                                                "text": "            "
                                                            }
                                                        ],
                                                        "trailingTrivia": [
                                                            {
                                                                "kind": "WhitespaceTrivia",
                                                                "text": " "
                                                            }
                                                        ]
                                                    },
                                                    "identifier": {
                                                        "kind": "IdentifierName",
                                                        "fullStart": 889,
                                                        "fullEnd": 896,
                                                        "start": 889,
                                                        "end": 896,
                                                        "fullWidth": 7,
                                                        "width": 7,
                                                        "text": "getFunc",
                                                        "value": "getFunc",
                                                        "valueText": "getFunc"
                                                    },
                                                    "callSignature": {
                                                        "kind": "CallSignature",
                                                        "fullStart": 896,
                                                        "fullEnd": 899,
                                                        "start": 896,
                                                        "end": 898,
                                                        "fullWidth": 3,
                                                        "width": 2,
                                                        "parameterList": {
                                                            "kind": "ParameterList",
                                                            "fullStart": 896,
                                                            "fullEnd": 899,
                                                            "start": 896,
                                                            "end": 898,
                                                            "fullWidth": 3,
                                                            "width": 2,
                                                            "openParenToken": {
                                                                "kind": "OpenParenToken",
                                                                "fullStart": 896,
                                                                "fullEnd": 897,
                                                                "start": 896,
                                                                "end": 897,
                                                                "fullWidth": 1,
                                                                "width": 1,
                                                                "text": "(",
                                                                "value": "(",
                                                                "valueText": "("
                                                            },
                                                            "parameters": [],
                                                            "closeParenToken": {
                                                                "kind": "CloseParenToken",
                                                                "fullStart": 897,
                                                                "fullEnd": 899,
                                                                "start": 897,
                                                                "end": 898,
                                                                "fullWidth": 2,
                                                                "width": 1,
                                                                "text": ")",
                                                                "value": ")",
                                                                "valueText": ")",
                                                                "hasTrailingTrivia": true,
                                                                "trailingTrivia": [
                                                                    {
                                                                        "kind": "WhitespaceTrivia",
                                                                        "text": " "
                                                                    }
                                                                ]
                                                            }
                                                        }
                                                    },
                                                    "block": {
                                                        "kind": "Block",
                                                        "fullStart": 899,
                                                        "fullEnd": 945,
                                                        "start": 899,
                                                        "end": 943,
                                                        "fullWidth": 46,
                                                        "width": 44,
                                                        "openBraceToken": {
                                                            "kind": "OpenBraceToken",
                                                            "fullStart": 899,
                                                            "fullEnd": 902,
                                                            "start": 899,
                                                            "end": 900,
                                                            "fullWidth": 3,
                                                            "width": 1,
                                                            "text": "{",
                                                            "value": "{",
                                                            "valueText": "{",
                                                            "hasTrailingTrivia": true,
                                                            "hasTrailingNewLine": true,
                                                            "trailingTrivia": [
                                                                {
                                                                    "kind": "NewLineTrivia",
                                                                    "text": "\r\n"
                                                                }
                                                            ]
                                                        },
                                                        "statements": [
                                                            {
                                                                "kind": "ReturnStatement",
                                                                "fullStart": 902,
                                                                "fullEnd": 930,
                                                                "start": 918,
                                                                "end": 928,
                                                                "fullWidth": 28,
                                                                "width": 10,
                                                                "returnKeyword": {
                                                                    "kind": "ReturnKeyword",
                                                                    "fullStart": 902,
                                                                    "fullEnd": 925,
                                                                    "start": 918,
                                                                    "end": 924,
                                                                    "fullWidth": 23,
                                                                    "width": 6,
                                                                    "text": "return",
                                                                    "value": "return",
                                                                    "valueText": "return",
                                                                    "hasLeadingTrivia": true,
                                                                    "hasTrailingTrivia": true,
                                                                    "leadingTrivia": [
                                                                        {
                                                                            "kind": "WhitespaceTrivia",
                                                                            "text": "                "
                                                                        }
                                                                    ],
                                                                    "trailingTrivia": [
                                                                        {
                                                                            "kind": "WhitespaceTrivia",
                                                                            "text": " "
                                                                        }
                                                                    ]
                                                                },
                                                                "expression": {
                                                                    "kind": "NumericLiteral",
                                                                    "fullStart": 925,
                                                                    "fullEnd": 927,
                                                                    "start": 925,
                                                                    "end": 927,
                                                                    "fullWidth": 2,
                                                                    "width": 2,
                                                                    "text": "10",
                                                                    "value": 10,
                                                                    "valueText": "10"
                                                                },
                                                                "semicolonToken": {
                                                                    "kind": "SemicolonToken",
                                                                    "fullStart": 927,
                                                                    "fullEnd": 930,
                                                                    "start": 927,
                                                                    "end": 928,
                                                                    "fullWidth": 3,
                                                                    "width": 1,
                                                                    "text": ";",
                                                                    "value": ";",
                                                                    "valueText": ";",
                                                                    "hasTrailingTrivia": true,
                                                                    "hasTrailingNewLine": true,
                                                                    "trailingTrivia": [
                                                                        {
                                                                            "kind": "NewLineTrivia",
                                                                            "text": "\r\n"
                                                                        }
                                                                    ]
                                                                }
                                                            }
                                                        ],
                                                        "closeBraceToken": {
                                                            "kind": "CloseBraceToken",
                                                            "fullStart": 930,
                                                            "fullEnd": 945,
                                                            "start": 942,
                                                            "end": 943,
                                                            "fullWidth": 15,
                                                            "width": 1,
                                                            "text": "}",
                                                            "value": "}",
                                                            "valueText": "}",
                                                            "hasLeadingTrivia": true,
                                                            "hasTrailingTrivia": true,
                                                            "hasTrailingNewLine": true,
                                                            "leadingTrivia": [
                                                                {
                                                                    "kind": "WhitespaceTrivia",
                                                                    "text": "            "
                                                                }
                                                            ],
                                                            "trailingTrivia": [
                                                                {
                                                                    "kind": "NewLineTrivia",
                                                                    "text": "\r\n"
                                                                }
                                                            ]
                                                        }
                                                    }
                                                },
                                                {
                                                    "kind": "ExpressionStatement",
                                                    "fullStart": 945,
                                                    "fullEnd": 1152,
                                                    "start": 957,
                                                    "end": 1150,
                                                    "fullWidth": 207,
                                                    "width": 193,
                                                    "isIncrementallyUnusable": true,
                                                    "expression": {
                                                        "kind": "InvocationExpression",
                                                        "fullStart": 945,
                                                        "fullEnd": 1149,
                                                        "start": 957,
                                                        "end": 1149,
                                                        "fullWidth": 204,
                                                        "width": 192,
                                                        "isIncrementallyUnusable": true,
                                                        "expression": {
                                                            "kind": "MemberAccessExpression",
                                                            "fullStart": 945,
                                                            "fullEnd": 978,
                                                            "start": 957,
                                                            "end": 978,
                                                            "fullWidth": 33,
                                                            "width": 21,
                                                            "expression": {
                                                                "kind": "IdentifierName",
                                                                "fullStart": 945,
                                                                "fullEnd": 963,
                                                                "start": 957,
                                                                "end": 963,
                                                                "fullWidth": 18,
                                                                "width": 6,
                                                                "text": "Object",
                                                                "value": "Object",
                                                                "valueText": "Object",
                                                                "hasLeadingTrivia": true,
                                                                "leadingTrivia": [
                                                                    {
                                                                        "kind": "WhitespaceTrivia",
                                                                        "text": "            "
                                                                    }
                                                                ]
                                                            },
                                                            "dotToken": {
                                                                "kind": "DotToken",
                                                                "fullStart": 963,
                                                                "fullEnd": 964,
                                                                "start": 963,
                                                                "end": 964,
                                                                "fullWidth": 1,
                                                                "width": 1,
                                                                "text": ".",
                                                                "value": ".",
                                                                "valueText": "."
                                                            },
                                                            "name": {
                                                                "kind": "IdentifierName",
                                                                "fullStart": 964,
                                                                "fullEnd": 978,
                                                                "start": 964,
                                                                "end": 978,
                                                                "fullWidth": 14,
                                                                "width": 14,
                                                                "text": "defineProperty",
                                                                "value": "defineProperty",
                                                                "valueText": "defineProperty"
                                                            }
                                                        },
                                                        "argumentList": {
                                                            "kind": "ArgumentList",
                                                            "fullStart": 978,
                                                            "fullEnd": 1149,
                                                            "start": 978,
                                                            "end": 1149,
                                                            "fullWidth": 171,
                                                            "width": 171,
                                                            "isIncrementallyUnusable": true,
                                                            "openParenToken": {
                                                                "kind": "OpenParenToken",
                                                                "fullStart": 978,
                                                                "fullEnd": 979,
                                                                "start": 978,
                                                                "end": 979,
                                                                "fullWidth": 1,
                                                                "width": 1,
                                                                "text": "(",
                                                                "value": "(",
                                                                "valueText": "("
                                                            },
                                                            "arguments": [
                                                                {
                                                                    "kind": "IdentifierName",
                                                                    "fullStart": 979,
                                                                    "fullEnd": 988,
                                                                    "start": 979,
                                                                    "end": 988,
                                                                    "fullWidth": 9,
                                                                    "width": 9,
                                                                    "text": "arguments",
                                                                    "value": "arguments",
                                                                    "valueText": "arguments"
                                                                },
                                                                {
                                                                    "kind": "CommaToken",
                                                                    "fullStart": 988,
                                                                    "fullEnd": 990,
                                                                    "start": 988,
                                                                    "end": 989,
                                                                    "fullWidth": 2,
                                                                    "width": 1,
                                                                    "text": ",",
                                                                    "value": ",",
                                                                    "valueText": ",",
                                                                    "hasTrailingTrivia": true,
                                                                    "trailingTrivia": [
                                                                        {
                                                                            "kind": "WhitespaceTrivia",
                                                                            "text": " "
                                                                        }
                                                                    ]
                                                                },
                                                                {
                                                                    "kind": "StringLiteral",
                                                                    "fullStart": 990,
                                                                    "fullEnd": 993,
                                                                    "start": 990,
                                                                    "end": 993,
                                                                    "fullWidth": 3,
                                                                    "width": 3,
                                                                    "text": "\"0\"",
                                                                    "value": "0",
                                                                    "valueText": "0"
                                                                },
                                                                {
                                                                    "kind": "CommaToken",
                                                                    "fullStart": 993,
                                                                    "fullEnd": 995,
                                                                    "start": 993,
                                                                    "end": 994,
                                                                    "fullWidth": 2,
                                                                    "width": 1,
                                                                    "text": ",",
                                                                    "value": ",",
                                                                    "valueText": ",",
                                                                    "hasTrailingTrivia": true,
                                                                    "trailingTrivia": [
                                                                        {
                                                                            "kind": "WhitespaceTrivia",
                                                                            "text": " "
                                                                        }
                                                                    ]
                                                                },
                                                                {
                                                                    "kind": "ObjectLiteralExpression",
                                                                    "fullStart": 995,
                                                                    "fullEnd": 1148,
                                                                    "start": 995,
                                                                    "end": 1148,
                                                                    "fullWidth": 153,
                                                                    "width": 153,
                                                                    "isIncrementallyUnusable": true,
                                                                    "openBraceToken": {
                                                                        "kind": "OpenBraceToken",
                                                                        "fullStart": 995,
                                                                        "fullEnd": 998,
                                                                        "start": 995,
                                                                        "end": 996,
                                                                        "fullWidth": 3,
                                                                        "width": 1,
                                                                        "text": "{",
                                                                        "value": "{",
                                                                        "valueText": "{",
                                                                        "hasTrailingTrivia": true,
                                                                        "hasTrailingNewLine": true,
                                                                        "trailingTrivia": [
                                                                            {
                                                                                "kind": "NewLineTrivia",
                                                                                "text": "\r\n"
                                                                            }
                                                                        ]
                                                                    },
                                                                    "propertyAssignments": [
                                                                        {
                                                                            "kind": "SimplePropertyAssignment",
                                                                            "fullStart": 998,
                                                                            "fullEnd": 1026,
                                                                            "start": 1014,
                                                                            "end": 1026,
                                                                            "fullWidth": 28,
                                                                            "width": 12,
                                                                            "isIncrementallyUnusable": true,
                                                                            "propertyName": {
                                                                                "kind": "IdentifierName",
                                                                                "fullStart": 998,
                                                                                "fullEnd": 1017,
                                                                                "start": 1014,
                                                                                "end": 1017,
                                                                                "fullWidth": 19,
                                                                                "width": 3,
                                                                                "text": "get",
                                                                                "value": "get",
                                                                                "valueText": "get",
                                                                                "hasLeadingTrivia": true,
                                                                                "leadingTrivia": [
                                                                                    {
                                                                                        "kind": "WhitespaceTrivia",
                                                                                        "text": "                "
                                                                                    }
                                                                                ]
                                                                            },
                                                                            "colonToken": {
                                                                                "kind": "ColonToken",
                                                                                "fullStart": 1017,
                                                                                "fullEnd": 1019,
                                                                                "start": 1017,
                                                                                "end": 1018,
                                                                                "fullWidth": 2,
                                                                                "width": 1,
                                                                                "text": ":",
                                                                                "value": ":",
                                                                                "valueText": ":",
                                                                                "hasTrailingTrivia": true,
                                                                                "trailingTrivia": [
                                                                                    {
                                                                                        "kind": "WhitespaceTrivia",
                                                                                        "text": " "
                                                                                    }
                                                                                ]
                                                                            },
                                                                            "expression": {
                                                                                "kind": "IdentifierName",
                                                                                "fullStart": 1019,
                                                                                "fullEnd": 1026,
                                                                                "start": 1019,
                                                                                "end": 1026,
                                                                                "fullWidth": 7,
                                                                                "width": 7,
                                                                                "text": "getFunc",
                                                                                "value": "getFunc",
                                                                                "valueText": "getFunc"
                                                                            }
                                                                        },
                                                                        {
                                                                            "kind": "CommaToken",
                                                                            "fullStart": 1026,
                                                                            "fullEnd": 1029,
                                                                            "start": 1026,
                                                                            "end": 1027,
                                                                            "fullWidth": 3,
                                                                            "width": 1,
                                                                            "text": ",",
                                                                            "value": ",",
                                                                            "valueText": ",",
                                                                            "hasTrailingTrivia": true,
                                                                            "hasTrailingNewLine": true,
                                                                            "trailingTrivia": [
                                                                                {
                                                                                    "kind": "NewLineTrivia",
                                                                                    "text": "\r\n"
                                                                                }
                                                                            ]
                                                                        },
                                                                        {
                                                                            "kind": "SimplePropertyAssignment",
                                                                            "fullStart": 1029,
                                                                            "fullEnd": 1059,
                                                                            "start": 1045,
                                                                            "end": 1059,
                                                                            "fullWidth": 30,
                                                                            "width": 14,
                                                                            "isIncrementallyUnusable": true,
                                                                            "propertyName": {
                                                                                "kind": "IdentifierName",
                                                                                "fullStart": 1029,
                                                                                "fullEnd": 1048,
                                                                                "start": 1045,
                                                                                "end": 1048,
                                                                                "fullWidth": 19,
                                                                                "width": 3,
                                                                                "text": "set",
                                                                                "value": "set",
                                                                                "valueText": "set",
                                                                                "hasLeadingTrivia": true,
                                                                                "leadingTrivia": [
                                                                                    {
                                                                                        "kind": "WhitespaceTrivia",
                                                                                        "text": "                "
                                                                                    }
                                                                                ]
                                                                            },
                                                                            "colonToken": {
                                                                                "kind": "ColonToken",
                                                                                "fullStart": 1048,
                                                                                "fullEnd": 1050,
                                                                                "start": 1048,
                                                                                "end": 1049,
                                                                                "fullWidth": 2,
                                                                                "width": 1,
                                                                                "text": ":",
                                                                                "value": ":",
                                                                                "valueText": ":",
                                                                                "hasTrailingTrivia": true,
                                                                                "trailingTrivia": [
                                                                                    {
                                                                                        "kind": "WhitespaceTrivia",
                                                                                        "text": " "
                                                                                    }
                                                                                ]
                                                                            },
                                                                            "expression": {
                                                                                "kind": "IdentifierName",
                                                                                "fullStart": 1050,
                                                                                "fullEnd": 1059,
                                                                                "start": 1050,
                                                                                "end": 1059,
                                                                                "fullWidth": 9,
                                                                                "width": 9,
                                                                                "text": "undefined",
                                                                                "value": "undefined",
                                                                                "valueText": "undefined"
                                                                            }
                                                                        },
                                                                        {
                                                                            "kind": "CommaToken",
                                                                            "fullStart": 1059,
                                                                            "fullEnd": 1062,
                                                                            "start": 1059,
                                                                            "end": 1060,
                                                                            "fullWidth": 3,
                                                                            "width": 1,
                                                                            "text": ",",
                                                                            "value": ",",
                                                                            "valueText": ",",
                                                                            "hasTrailingTrivia": true,
                                                                            "hasTrailingNewLine": true,
                                                                            "trailingTrivia": [
                                                                                {
                                                                                    "kind": "NewLineTrivia",
                                                                                    "text": "\r\n"
                                                                                }
                                                                            ]
                                                                        },
                                                                        {
                                                                            "kind": "SimplePropertyAssignment",
                                                                            "fullStart": 1062,
                                                                            "fullEnd": 1095,
                                                                            "start": 1078,
                                                                            "end": 1095,
                                                                            "fullWidth": 33,
                                                                            "width": 17,
                                                                            "propertyName": {
                                                                                "kind": "IdentifierName",
                                                                                "fullStart": 1062,
                                                                                "fullEnd": 1088,
                                                                                "start": 1078,
                                                                                "end": 1088,
                                                                                "fullWidth": 26,
                                                                                "width": 10,
                                                                                "text": "enumerable",
                                                                                "value": "enumerable",
                                                                                "valueText": "enumerable",
                                                                                "hasLeadingTrivia": true,
                                                                                "leadingTrivia": [
                                                                                    {
                                                                                        "kind": "WhitespaceTrivia",
                                                                                        "text": "                "
                                                                                    }
                                                                                ]
                                                                            },
                                                                            "colonToken": {
                                                                                "kind": "ColonToken",
                                                                                "fullStart": 1088,
                                                                                "fullEnd": 1090,
                                                                                "start": 1088,
                                                                                "end": 1089,
                                                                                "fullWidth": 2,
                                                                                "width": 1,
                                                                                "text": ":",
                                                                                "value": ":",
                                                                                "valueText": ":",
                                                                                "hasTrailingTrivia": true,
                                                                                "trailingTrivia": [
                                                                                    {
                                                                                        "kind": "WhitespaceTrivia",
                                                                                        "text": " "
                                                                                    }
                                                                                ]
                                                                            },
                                                                            "expression": {
                                                                                "kind": "FalseKeyword",
                                                                                "fullStart": 1090,
                                                                                "fullEnd": 1095,
                                                                                "start": 1090,
                                                                                "end": 1095,
                                                                                "fullWidth": 5,
                                                                                "width": 5,
                                                                                "text": "false",
                                                                                "value": false,
                                                                                "valueText": "false"
                                                                            }
                                                                        },
                                                                        {
                                                                            "kind": "CommaToken",
                                                                            "fullStart": 1095,
                                                                            "fullEnd": 1098,
                                                                            "start": 1095,
                                                                            "end": 1096,
                                                                            "fullWidth": 3,
                                                                            "width": 1,
                                                                            "text": ",",
                                                                            "value": ",",
                                                                            "valueText": ",",
                                                                            "hasTrailingTrivia": true,
                                                                            "hasTrailingNewLine": true,
                                                                            "trailingTrivia": [
                                                                                {
                                                                                    "kind": "NewLineTrivia",
                                                                                    "text": "\r\n"
                                                                                }
                                                                            ]
                                                                        },
                                                                        {
                                                                            "kind": "SimplePropertyAssignment",
                                                                            "fullStart": 1098,
                                                                            "fullEnd": 1135,
                                                                            "start": 1114,
                                                                            "end": 1133,
                                                                            "fullWidth": 37,
                                                                            "width": 19,
                                                                            "propertyName": {
                                                                                "kind": "IdentifierName",
                                                                                "fullStart": 1098,
                                                                                "fullEnd": 1126,
                                                                                "start": 1114,
                                                                                "end": 1126,
                                                                                "fullWidth": 28,
                                                                                "width": 12,
                                                                                "text": "configurable",
                                                                                "value": "configurable",
                                                                                "valueText": "configurable",
                                                                                "hasLeadingTrivia": true,
                                                                                "leadingTrivia": [
                                                                                    {
                                                                                        "kind": "WhitespaceTrivia",
                                                                                        "text": "                "
                                                                                    }
                                                                                ]
                                                                            },
                                                                            "colonToken": {
                                                                                "kind": "ColonToken",
                                                                                "fullStart": 1126,
                                                                                "fullEnd": 1128,
                                                                                "start": 1126,
                                                                                "end": 1127,
                                                                                "fullWidth": 2,
                                                                                "width": 1,
                                                                                "text": ":",
                                                                                "value": ":",
                                                                                "valueText": ":",
                                                                                "hasTrailingTrivia": true,
                                                                                "trailingTrivia": [
                                                                                    {
                                                                                        "kind": "WhitespaceTrivia",
                                                                                        "text": " "
                                                                                    }
                                                                                ]
                                                                            },
                                                                            "expression": {
                                                                                "kind": "FalseKeyword",
                                                                                "fullStart": 1128,
                                                                                "fullEnd": 1135,
                                                                                "start": 1128,
                                                                                "end": 1133,
                                                                                "fullWidth": 7,
                                                                                "width": 5,
                                                                                "text": "false",
                                                                                "value": false,
                                                                                "valueText": "false",
                                                                                "hasTrailingTrivia": true,
                                                                                "hasTrailingNewLine": true,
                                                                                "trailingTrivia": [
                                                                                    {
                                                                                        "kind": "NewLineTrivia",
                                                                                        "text": "\r\n"
                                                                                    }
                                                                                ]
                                                                            }
                                                                        }
                                                                    ],
                                                                    "closeBraceToken": {
                                                                        "kind": "CloseBraceToken",
                                                                        "fullStart": 1135,
                                                                        "fullEnd": 1148,
                                                                        "start": 1147,
                                                                        "end": 1148,
                                                                        "fullWidth": 13,
                                                                        "width": 1,
                                                                        "text": "}",
                                                                        "value": "}",
                                                                        "valueText": "}",
                                                                        "hasLeadingTrivia": true,
                                                                        "leadingTrivia": [
                                                                            {
                                                                                "kind": "WhitespaceTrivia",
                                                                                "text": "            "
                                                                            }
                                                                        ]
                                                                    }
                                                                }
                                                            ],
                                                            "closeParenToken": {
                                                                "kind": "CloseParenToken",
                                                                "fullStart": 1148,
                                                                "fullEnd": 1149,
                                                                "start": 1148,
                                                                "end": 1149,
                                                                "fullWidth": 1,
                                                                "width": 1,
                                                                "text": ")",
                                                                "value": ")",
                                                                "valueText": ")"
                                                            }
                                                        }
                                                    },
                                                    "semicolonToken": {
                                                        "kind": "SemicolonToken",
                                                        "fullStart": 1149,
                                                        "fullEnd": 1152,
                                                        "start": 1149,
                                                        "end": 1150,
                                                        "fullWidth": 3,
                                                        "width": 1,
                                                        "text": ";",
                                                        "value": ";",
                                                        "valueText": ";",
                                                        "hasTrailingTrivia": true,
                                                        "hasTrailingNewLine": true,
                                                        "trailingTrivia": [
                                                            {
                                                                "kind": "NewLineTrivia",
                                                                "text": "\r\n"
                                                            }
                                                        ]
                                                    }
                                                },
                                                {
                                                    "kind": "FunctionDeclaration",
                                                    "fullStart": 1152,
                                                    "fullEnd": 1255,
                                                    "start": 1164,
                                                    "end": 1253,
                                                    "fullWidth": 103,
                                                    "width": 89,
                                                    "modifiers": [],
                                                    "functionKeyword": {
                                                        "kind": "FunctionKeyword",
                                                        "fullStart": 1152,
                                                        "fullEnd": 1173,
                                                        "start": 1164,
                                                        "end": 1172,
                                                        "fullWidth": 21,
                                                        "width": 8,
                                                        "text": "function",
                                                        "value": "function",
                                                        "valueText": "function",
                                                        "hasLeadingTrivia": true,
                                                        "hasTrailingTrivia": true,
                                                        "leadingTrivia": [
                                                            {
                                                                "kind": "WhitespaceTrivia",
                                                                "text": "            "
                                                            }
                                                        ],
                                                        "trailingTrivia": [
                                                            {
                                                                "kind": "WhitespaceTrivia",
                                                                "text": " "
                                                            }
                                                        ]
                                                    },
                                                    "identifier": {
                                                        "kind": "IdentifierName",
                                                        "fullStart": 1173,
                                                        "fullEnd": 1180,
                                                        "start": 1173,
                                                        "end": 1180,
                                                        "fullWidth": 7,
                                                        "width": 7,
                                                        "text": "setFunc",
                                                        "value": "setFunc",
                                                        "valueText": "setFunc"
                                                    },
                                                    "callSignature": {
                                                        "kind": "CallSignature",
                                                        "fullStart": 1180,
                                                        "fullEnd": 1188,
                                                        "start": 1180,
                                                        "end": 1187,
                                                        "fullWidth": 8,
                                                        "width": 7,
                                                        "parameterList": {
                                                            "kind": "ParameterList",
                                                            "fullStart": 1180,
                                                            "fullEnd": 1188,
                                                            "start": 1180,
                                                            "end": 1187,
                                                            "fullWidth": 8,
                                                            "width": 7,
                                                            "openParenToken": {
                                                                "kind": "OpenParenToken",
                                                                "fullStart": 1180,
                                                                "fullEnd": 1181,
                                                                "start": 1180,
                                                                "end": 1181,
                                                                "fullWidth": 1,
                                                                "width": 1,
                                                                "text": "(",
                                                                "value": "(",
                                                                "valueText": "("
                                                            },
                                                            "parameters": [
                                                                {
                                                                    "kind": "Parameter",
                                                                    "fullStart": 1181,
                                                                    "fullEnd": 1186,
                                                                    "start": 1181,
                                                                    "end": 1186,
                                                                    "fullWidth": 5,
<<<<<<< HEAD
                                                                    "width": 5,
=======
                                                                    "modifiers": [],
>>>>>>> e3c38734
                                                                    "identifier": {
                                                                        "kind": "IdentifierName",
                                                                        "fullStart": 1181,
                                                                        "fullEnd": 1186,
                                                                        "start": 1181,
                                                                        "end": 1186,
                                                                        "fullWidth": 5,
                                                                        "width": 5,
                                                                        "text": "value",
                                                                        "value": "value",
                                                                        "valueText": "value"
                                                                    }
                                                                }
                                                            ],
                                                            "closeParenToken": {
                                                                "kind": "CloseParenToken",
                                                                "fullStart": 1186,
                                                                "fullEnd": 1188,
                                                                "start": 1186,
                                                                "end": 1187,
                                                                "fullWidth": 2,
                                                                "width": 1,
                                                                "text": ")",
                                                                "value": ")",
                                                                "valueText": ")",
                                                                "hasTrailingTrivia": true,
                                                                "trailingTrivia": [
                                                                    {
                                                                        "kind": "WhitespaceTrivia",
                                                                        "text": " "
                                                                    }
                                                                ]
                                                            }
                                                        }
                                                    },
                                                    "block": {
                                                        "kind": "Block",
                                                        "fullStart": 1188,
                                                        "fullEnd": 1255,
                                                        "start": 1188,
                                                        "end": 1253,
                                                        "fullWidth": 67,
                                                        "width": 65,
                                                        "openBraceToken": {
                                                            "kind": "OpenBraceToken",
                                                            "fullStart": 1188,
                                                            "fullEnd": 1191,
                                                            "start": 1188,
                                                            "end": 1189,
                                                            "fullWidth": 3,
                                                            "width": 1,
                                                            "text": "{",
                                                            "value": "{",
                                                            "valueText": "{",
                                                            "hasTrailingTrivia": true,
                                                            "hasTrailingNewLine": true,
                                                            "trailingTrivia": [
                                                                {
                                                                    "kind": "NewLineTrivia",
                                                                    "text": "\r\n"
                                                                }
                                                            ]
                                                        },
                                                        "statements": [
                                                            {
                                                                "kind": "ExpressionStatement",
                                                                "fullStart": 1191,
                                                                "fullEnd": 1240,
                                                                "start": 1207,
                                                                "end": 1238,
                                                                "fullWidth": 49,
                                                                "width": 31,
                                                                "expression": {
                                                                    "kind": "AssignmentExpression",
                                                                    "fullStart": 1191,
                                                                    "fullEnd": 1237,
                                                                    "start": 1207,
                                                                    "end": 1237,
                                                                    "fullWidth": 46,
                                                                    "width": 30,
                                                                    "left": {
                                                                        "kind": "MemberAccessExpression",
                                                                        "fullStart": 1191,
                                                                        "fullEnd": 1230,
                                                                        "start": 1207,
                                                                        "end": 1229,
                                                                        "fullWidth": 39,
                                                                        "width": 22,
                                                                        "expression": {
                                                                            "kind": "ThisKeyword",
                                                                            "fullStart": 1191,
                                                                            "fullEnd": 1211,
                                                                            "start": 1207,
                                                                            "end": 1211,
                                                                            "fullWidth": 20,
                                                                            "width": 4,
                                                                            "text": "this",
                                                                            "value": "this",
                                                                            "valueText": "this",
                                                                            "hasLeadingTrivia": true,
                                                                            "leadingTrivia": [
                                                                                {
                                                                                    "kind": "WhitespaceTrivia",
                                                                                    "text": "                "
                                                                                }
                                                                            ]
                                                                        },
                                                                        "dotToken": {
                                                                            "kind": "DotToken",
                                                                            "fullStart": 1211,
                                                                            "fullEnd": 1212,
                                                                            "start": 1211,
                                                                            "end": 1212,
                                                                            "fullWidth": 1,
                                                                            "width": 1,
                                                                            "text": ".",
                                                                            "value": ".",
                                                                            "valueText": "."
                                                                        },
                                                                        "name": {
                                                                            "kind": "IdentifierName",
                                                                            "fullStart": 1212,
                                                                            "fullEnd": 1230,
                                                                            "start": 1212,
                                                                            "end": 1229,
                                                                            "fullWidth": 18,
                                                                            "width": 17,
                                                                            "text": "setVerifyHelpProp",
                                                                            "value": "setVerifyHelpProp",
                                                                            "valueText": "setVerifyHelpProp",
                                                                            "hasTrailingTrivia": true,
                                                                            "trailingTrivia": [
                                                                                {
                                                                                    "kind": "WhitespaceTrivia",
                                                                                    "text": " "
                                                                                }
                                                                            ]
                                                                        }
                                                                    },
                                                                    "operatorToken": {
                                                                        "kind": "EqualsToken",
                                                                        "fullStart": 1230,
                                                                        "fullEnd": 1232,
                                                                        "start": 1230,
                                                                        "end": 1231,
                                                                        "fullWidth": 2,
                                                                        "width": 1,
                                                                        "text": "=",
                                                                        "value": "=",
                                                                        "valueText": "=",
                                                                        "hasTrailingTrivia": true,
                                                                        "trailingTrivia": [
                                                                            {
                                                                                "kind": "WhitespaceTrivia",
                                                                                "text": " "
                                                                            }
                                                                        ]
                                                                    },
                                                                    "right": {
                                                                        "kind": "IdentifierName",
                                                                        "fullStart": 1232,
                                                                        "fullEnd": 1237,
                                                                        "start": 1232,
                                                                        "end": 1237,
                                                                        "fullWidth": 5,
                                                                        "width": 5,
                                                                        "text": "value",
                                                                        "value": "value",
                                                                        "valueText": "value"
                                                                    }
                                                                },
                                                                "semicolonToken": {
                                                                    "kind": "SemicolonToken",
                                                                    "fullStart": 1237,
                                                                    "fullEnd": 1240,
                                                                    "start": 1237,
                                                                    "end": 1238,
                                                                    "fullWidth": 3,
                                                                    "width": 1,
                                                                    "text": ";",
                                                                    "value": ";",
                                                                    "valueText": ";",
                                                                    "hasTrailingTrivia": true,
                                                                    "hasTrailingNewLine": true,
                                                                    "trailingTrivia": [
                                                                        {
                                                                            "kind": "NewLineTrivia",
                                                                            "text": "\r\n"
                                                                        }
                                                                    ]
                                                                }
                                                            }
                                                        ],
                                                        "closeBraceToken": {
                                                            "kind": "CloseBraceToken",
                                                            "fullStart": 1240,
                                                            "fullEnd": 1255,
                                                            "start": 1252,
                                                            "end": 1253,
                                                            "fullWidth": 15,
                                                            "width": 1,
                                                            "text": "}",
                                                            "value": "}",
                                                            "valueText": "}",
                                                            "hasLeadingTrivia": true,
                                                            "hasTrailingTrivia": true,
                                                            "hasTrailingNewLine": true,
                                                            "leadingTrivia": [
                                                                {
                                                                    "kind": "WhitespaceTrivia",
                                                                    "text": "            "
                                                                }
                                                            ],
                                                            "trailingTrivia": [
                                                                {
                                                                    "kind": "NewLineTrivia",
                                                                    "text": "\r\n"
                                                                }
                                                            ]
                                                        }
                                                    }
                                                },
                                                {
                                                    "kind": "TryStatement",
                                                    "fullStart": 1255,
                                                    "fullEnd": 1659,
                                                    "start": 1267,
                                                    "end": 1657,
                                                    "fullWidth": 404,
                                                    "width": 390,
                                                    "isIncrementallyUnusable": true,
                                                    "tryKeyword": {
                                                        "kind": "TryKeyword",
                                                        "fullStart": 1255,
                                                        "fullEnd": 1271,
                                                        "start": 1267,
                                                        "end": 1270,
                                                        "fullWidth": 16,
                                                        "width": 3,
                                                        "text": "try",
                                                        "value": "try",
                                                        "valueText": "try",
                                                        "hasLeadingTrivia": true,
                                                        "hasTrailingTrivia": true,
                                                        "leadingTrivia": [
                                                            {
                                                                "kind": "WhitespaceTrivia",
                                                                "text": "            "
                                                            }
                                                        ],
                                                        "trailingTrivia": [
                                                            {
                                                                "kind": "WhitespaceTrivia",
                                                                "text": " "
                                                            }
                                                        ]
                                                    },
                                                    "block": {
                                                        "kind": "Block",
                                                        "fullStart": 1271,
                                                        "fullEnd": 1400,
                                                        "start": 1271,
                                                        "end": 1399,
                                                        "fullWidth": 129,
                                                        "width": 128,
                                                        "isIncrementallyUnusable": true,
                                                        "openBraceToken": {
                                                            "kind": "OpenBraceToken",
                                                            "fullStart": 1271,
                                                            "fullEnd": 1274,
                                                            "start": 1271,
                                                            "end": 1272,
                                                            "fullWidth": 3,
                                                            "width": 1,
                                                            "text": "{",
                                                            "value": "{",
                                                            "valueText": "{",
                                                            "hasTrailingTrivia": true,
                                                            "hasTrailingNewLine": true,
                                                            "trailingTrivia": [
                                                                {
                                                                    "kind": "NewLineTrivia",
                                                                    "text": "\r\n"
                                                                }
                                                            ]
                                                        },
                                                        "statements": [
                                                            {
                                                                "kind": "ExpressionStatement",
                                                                "fullStart": 1274,
                                                                "fullEnd": 1386,
                                                                "start": 1290,
                                                                "end": 1384,
                                                                "fullWidth": 112,
                                                                "width": 94,
                                                                "isIncrementallyUnusable": true,
                                                                "expression": {
                                                                    "kind": "InvocationExpression",
                                                                    "fullStart": 1274,
                                                                    "fullEnd": 1383,
                                                                    "start": 1290,
                                                                    "end": 1383,
                                                                    "fullWidth": 109,
                                                                    "width": 93,
                                                                    "isIncrementallyUnusable": true,
                                                                    "expression": {
                                                                        "kind": "MemberAccessExpression",
                                                                        "fullStart": 1274,
                                                                        "fullEnd": 1311,
                                                                        "start": 1290,
                                                                        "end": 1311,
                                                                        "fullWidth": 37,
                                                                        "width": 21,
                                                                        "expression": {
                                                                            "kind": "IdentifierName",
                                                                            "fullStart": 1274,
                                                                            "fullEnd": 1296,
                                                                            "start": 1290,
                                                                            "end": 1296,
                                                                            "fullWidth": 22,
                                                                            "width": 6,
                                                                            "text": "Object",
                                                                            "value": "Object",
                                                                            "valueText": "Object",
                                                                            "hasLeadingTrivia": true,
                                                                            "leadingTrivia": [
                                                                                {
                                                                                    "kind": "WhitespaceTrivia",
                                                                                    "text": "                "
                                                                                }
                                                                            ]
                                                                        },
                                                                        "dotToken": {
                                                                            "kind": "DotToken",
                                                                            "fullStart": 1296,
                                                                            "fullEnd": 1297,
                                                                            "start": 1296,
                                                                            "end": 1297,
                                                                            "fullWidth": 1,
                                                                            "width": 1,
                                                                            "text": ".",
                                                                            "value": ".",
                                                                            "valueText": "."
                                                                        },
                                                                        "name": {
                                                                            "kind": "IdentifierName",
                                                                            "fullStart": 1297,
                                                                            "fullEnd": 1311,
                                                                            "start": 1297,
                                                                            "end": 1311,
                                                                            "fullWidth": 14,
                                                                            "width": 14,
                                                                            "text": "defineProperty",
                                                                            "value": "defineProperty",
                                                                            "valueText": "defineProperty"
                                                                        }
                                                                    },
                                                                    "argumentList": {
                                                                        "kind": "ArgumentList",
                                                                        "fullStart": 1311,
                                                                        "fullEnd": 1383,
                                                                        "start": 1311,
                                                                        "end": 1383,
                                                                        "fullWidth": 72,
                                                                        "width": 72,
                                                                        "isIncrementallyUnusable": true,
                                                                        "openParenToken": {
                                                                            "kind": "OpenParenToken",
                                                                            "fullStart": 1311,
                                                                            "fullEnd": 1312,
                                                                            "start": 1311,
                                                                            "end": 1312,
                                                                            "fullWidth": 1,
                                                                            "width": 1,
                                                                            "text": "(",
                                                                            "value": "(",
                                                                            "valueText": "("
                                                                        },
                                                                        "arguments": [
                                                                            {
                                                                                "kind": "IdentifierName",
                                                                                "fullStart": 1312,
                                                                                "fullEnd": 1321,
                                                                                "start": 1312,
                                                                                "end": 1321,
                                                                                "fullWidth": 9,
                                                                                "width": 9,
                                                                                "text": "arguments",
                                                                                "value": "arguments",
                                                                                "valueText": "arguments"
                                                                            },
                                                                            {
                                                                                "kind": "CommaToken",
                                                                                "fullStart": 1321,
                                                                                "fullEnd": 1323,
                                                                                "start": 1321,
                                                                                "end": 1322,
                                                                                "fullWidth": 2,
                                                                                "width": 1,
                                                                                "text": ",",
                                                                                "value": ",",
                                                                                "valueText": ",",
                                                                                "hasTrailingTrivia": true,
                                                                                "trailingTrivia": [
                                                                                    {
                                                                                        "kind": "WhitespaceTrivia",
                                                                                        "text": " "
                                                                                    }
                                                                                ]
                                                                            },
                                                                            {
                                                                                "kind": "StringLiteral",
                                                                                "fullStart": 1323,
                                                                                "fullEnd": 1326,
                                                                                "start": 1323,
                                                                                "end": 1326,
                                                                                "fullWidth": 3,
                                                                                "width": 3,
                                                                                "text": "\"0\"",
                                                                                "value": "0",
                                                                                "valueText": "0"
                                                                            },
                                                                            {
                                                                                "kind": "CommaToken",
                                                                                "fullStart": 1326,
                                                                                "fullEnd": 1328,
                                                                                "start": 1326,
                                                                                "end": 1327,
                                                                                "fullWidth": 2,
                                                                                "width": 1,
                                                                                "text": ",",
                                                                                "value": ",",
                                                                                "valueText": ",",
                                                                                "hasTrailingTrivia": true,
                                                                                "trailingTrivia": [
                                                                                    {
                                                                                        "kind": "WhitespaceTrivia",
                                                                                        "text": " "
                                                                                    }
                                                                                ]
                                                                            },
                                                                            {
                                                                                "kind": "ObjectLiteralExpression",
                                                                                "fullStart": 1328,
                                                                                "fullEnd": 1382,
                                                                                "start": 1328,
                                                                                "end": 1382,
                                                                                "fullWidth": 54,
                                                                                "width": 54,
                                                                                "isIncrementallyUnusable": true,
                                                                                "openBraceToken": {
                                                                                    "kind": "OpenBraceToken",
                                                                                    "fullStart": 1328,
                                                                                    "fullEnd": 1331,
                                                                                    "start": 1328,
                                                                                    "end": 1329,
                                                                                    "fullWidth": 3,
                                                                                    "width": 1,
                                                                                    "text": "{",
                                                                                    "value": "{",
                                                                                    "valueText": "{",
                                                                                    "hasTrailingTrivia": true,
                                                                                    "hasTrailingNewLine": true,
                                                                                    "trailingTrivia": [
                                                                                        {
                                                                                            "kind": "NewLineTrivia",
                                                                                            "text": "\r\n"
                                                                                        }
                                                                                    ]
                                                                                },
                                                                                "propertyAssignments": [
                                                                                    {
                                                                                        "kind": "SimplePropertyAssignment",
                                                                                        "fullStart": 1331,
                                                                                        "fullEnd": 1365,
                                                                                        "start": 1351,
                                                                                        "end": 1363,
                                                                                        "fullWidth": 34,
                                                                                        "width": 12,
                                                                                        "isIncrementallyUnusable": true,
                                                                                        "propertyName": {
                                                                                            "kind": "IdentifierName",
                                                                                            "fullStart": 1331,
                                                                                            "fullEnd": 1354,
                                                                                            "start": 1351,
                                                                                            "end": 1354,
                                                                                            "fullWidth": 23,
                                                                                            "width": 3,
                                                                                            "text": "set",
                                                                                            "value": "set",
                                                                                            "valueText": "set",
                                                                                            "hasLeadingTrivia": true,
                                                                                            "leadingTrivia": [
                                                                                                {
                                                                                                    "kind": "WhitespaceTrivia",
                                                                                                    "text": "                    "
                                                                                                }
                                                                                            ]
                                                                                        },
                                                                                        "colonToken": {
                                                                                            "kind": "ColonToken",
                                                                                            "fullStart": 1354,
                                                                                            "fullEnd": 1356,
                                                                                            "start": 1354,
                                                                                            "end": 1355,
                                                                                            "fullWidth": 2,
                                                                                            "width": 1,
                                                                                            "text": ":",
                                                                                            "value": ":",
                                                                                            "valueText": ":",
                                                                                            "hasTrailingTrivia": true,
                                                                                            "trailingTrivia": [
                                                                                                {
                                                                                                    "kind": "WhitespaceTrivia",
                                                                                                    "text": " "
                                                                                                }
                                                                                            ]
                                                                                        },
                                                                                        "expression": {
                                                                                            "kind": "IdentifierName",
                                                                                            "fullStart": 1356,
                                                                                            "fullEnd": 1365,
                                                                                            "start": 1356,
                                                                                            "end": 1363,
                                                                                            "fullWidth": 9,
                                                                                            "width": 7,
                                                                                            "text": "setFunc",
                                                                                            "value": "setFunc",
                                                                                            "valueText": "setFunc",
                                                                                            "hasTrailingTrivia": true,
                                                                                            "hasTrailingNewLine": true,
                                                                                            "trailingTrivia": [
                                                                                                {
                                                                                                    "kind": "NewLineTrivia",
                                                                                                    "text": "\r\n"
                                                                                                }
                                                                                            ]
                                                                                        }
                                                                                    }
                                                                                ],
                                                                                "closeBraceToken": {
                                                                                    "kind": "CloseBraceToken",
                                                                                    "fullStart": 1365,
                                                                                    "fullEnd": 1382,
                                                                                    "start": 1381,
                                                                                    "end": 1382,
                                                                                    "fullWidth": 17,
                                                                                    "width": 1,
                                                                                    "text": "}",
                                                                                    "value": "}",
                                                                                    "valueText": "}",
                                                                                    "hasLeadingTrivia": true,
                                                                                    "leadingTrivia": [
                                                                                        {
                                                                                            "kind": "WhitespaceTrivia",
                                                                                            "text": "                "
                                                                                        }
                                                                                    ]
                                                                                }
                                                                            }
                                                                        ],
                                                                        "closeParenToken": {
                                                                            "kind": "CloseParenToken",
                                                                            "fullStart": 1382,
                                                                            "fullEnd": 1383,
                                                                            "start": 1382,
                                                                            "end": 1383,
                                                                            "fullWidth": 1,
                                                                            "width": 1,
                                                                            "text": ")",
                                                                            "value": ")",
                                                                            "valueText": ")"
                                                                        }
                                                                    }
                                                                },
                                                                "semicolonToken": {
                                                                    "kind": "SemicolonToken",
                                                                    "fullStart": 1383,
                                                                    "fullEnd": 1386,
                                                                    "start": 1383,
                                                                    "end": 1384,
                                                                    "fullWidth": 3,
                                                                    "width": 1,
                                                                    "text": ";",
                                                                    "value": ";",
                                                                    "valueText": ";",
                                                                    "hasTrailingTrivia": true,
                                                                    "hasTrailingNewLine": true,
                                                                    "trailingTrivia": [
                                                                        {
                                                                            "kind": "NewLineTrivia",
                                                                            "text": "\r\n"
                                                                        }
                                                                    ]
                                                                }
                                                            }
                                                        ],
                                                        "closeBraceToken": {
                                                            "kind": "CloseBraceToken",
                                                            "fullStart": 1386,
                                                            "fullEnd": 1400,
                                                            "start": 1398,
                                                            "end": 1399,
                                                            "fullWidth": 14,
                                                            "width": 1,
                                                            "text": "}",
                                                            "value": "}",
                                                            "valueText": "}",
                                                            "hasLeadingTrivia": true,
                                                            "hasTrailingTrivia": true,
                                                            "leadingTrivia": [
                                                                {
                                                                    "kind": "WhitespaceTrivia",
                                                                    "text": "            "
                                                                }
                                                            ],
                                                            "trailingTrivia": [
                                                                {
                                                                    "kind": "WhitespaceTrivia",
                                                                    "text": " "
                                                                }
                                                            ]
                                                        }
                                                    },
                                                    "catchClause": {
                                                        "kind": "CatchClause",
                                                        "fullStart": 1400,
                                                        "fullEnd": 1659,
                                                        "start": 1400,
                                                        "end": 1657,
                                                        "fullWidth": 259,
                                                        "width": 257,
                                                        "catchKeyword": {
                                                            "kind": "CatchKeyword",
                                                            "fullStart": 1400,
                                                            "fullEnd": 1406,
                                                            "start": 1400,
                                                            "end": 1405,
                                                            "fullWidth": 6,
                                                            "width": 5,
                                                            "text": "catch",
                                                            "value": "catch",
                                                            "valueText": "catch",
                                                            "hasTrailingTrivia": true,
                                                            "trailingTrivia": [
                                                                {
                                                                    "kind": "WhitespaceTrivia",
                                                                    "text": " "
                                                                }
                                                            ]
                                                        },
                                                        "openParenToken": {
                                                            "kind": "OpenParenToken",
                                                            "fullStart": 1406,
                                                            "fullEnd": 1407,
                                                            "start": 1406,
                                                            "end": 1407,
                                                            "fullWidth": 1,
                                                            "width": 1,
                                                            "text": "(",
                                                            "value": "(",
                                                            "valueText": "("
                                                        },
                                                        "identifier": {
                                                            "kind": "IdentifierName",
                                                            "fullStart": 1407,
                                                            "fullEnd": 1408,
                                                            "start": 1407,
                                                            "end": 1408,
                                                            "fullWidth": 1,
                                                            "width": 1,
                                                            "text": "e",
                                                            "value": "e",
                                                            "valueText": "e"
                                                        },
                                                        "closeParenToken": {
                                                            "kind": "CloseParenToken",
                                                            "fullStart": 1408,
                                                            "fullEnd": 1410,
                                                            "start": 1408,
                                                            "end": 1409,
                                                            "fullWidth": 2,
                                                            "width": 1,
                                                            "text": ")",
                                                            "value": ")",
                                                            "valueText": ")",
                                                            "hasTrailingTrivia": true,
                                                            "trailingTrivia": [
                                                                {
                                                                    "kind": "WhitespaceTrivia",
                                                                    "text": " "
                                                                }
                                                            ]
                                                        },
                                                        "block": {
                                                            "kind": "Block",
                                                            "fullStart": 1410,
                                                            "fullEnd": 1659,
                                                            "start": 1410,
                                                            "end": 1657,
                                                            "fullWidth": 249,
                                                            "width": 247,
                                                            "openBraceToken": {
                                                                "kind": "OpenBraceToken",
                                                                "fullStart": 1410,
                                                                "fullEnd": 1413,
                                                                "start": 1410,
                                                                "end": 1411,
                                                                "fullWidth": 3,
                                                                "width": 1,
                                                                "text": "{",
                                                                "value": "{",
                                                                "valueText": "{",
                                                                "hasTrailingTrivia": true,
                                                                "hasTrailingNewLine": true,
                                                                "trailingTrivia": [
                                                                    {
                                                                        "kind": "NewLineTrivia",
                                                                        "text": "\r\n"
                                                                    }
                                                                ]
                                                            },
                                                            "statements": [
                                                                {
                                                                    "kind": "VariableStatement",
                                                                    "fullStart": 1413,
                                                                    "fullEnd": 1458,
                                                                    "start": 1429,
                                                                    "end": 1456,
                                                                    "fullWidth": 45,
                                                                    "width": 27,
                                                                    "modifiers": [],
                                                                    "variableDeclaration": {
                                                                        "kind": "VariableDeclaration",
                                                                        "fullStart": 1413,
                                                                        "fullEnd": 1455,
                                                                        "start": 1429,
                                                                        "end": 1455,
                                                                        "fullWidth": 42,
                                                                        "width": 26,
                                                                        "varKeyword": {
                                                                            "kind": "VarKeyword",
                                                                            "fullStart": 1413,
                                                                            "fullEnd": 1433,
                                                                            "start": 1429,
                                                                            "end": 1432,
                                                                            "fullWidth": 20,
                                                                            "width": 3,
                                                                            "text": "var",
                                                                            "value": "var",
                                                                            "valueText": "var",
                                                                            "hasLeadingTrivia": true,
                                                                            "hasTrailingTrivia": true,
                                                                            "leadingTrivia": [
                                                                                {
                                                                                    "kind": "WhitespaceTrivia",
                                                                                    "text": "                "
                                                                                }
                                                                            ],
                                                                            "trailingTrivia": [
                                                                                {
                                                                                    "kind": "WhitespaceTrivia",
                                                                                    "text": " "
                                                                                }
                                                                            ]
                                                                        },
                                                                        "variableDeclarators": [
                                                                            {
                                                                                "kind": "VariableDeclarator",
                                                                                "fullStart": 1433,
                                                                                "fullEnd": 1455,
                                                                                "start": 1433,
                                                                                "end": 1455,
                                                                                "fullWidth": 22,
                                                                                "width": 22,
                                                                                "identifier": {
                                                                                    "kind": "IdentifierName",
                                                                                    "fullStart": 1433,
                                                                                    "fullEnd": 1446,
                                                                                    "start": 1433,
                                                                                    "end": 1445,
                                                                                    "fullWidth": 13,
                                                                                    "width": 12,
                                                                                    "text": "verifyFormal",
                                                                                    "value": "verifyFormal",
                                                                                    "valueText": "verifyFormal",
                                                                                    "hasTrailingTrivia": true,
                                                                                    "trailingTrivia": [
                                                                                        {
                                                                                            "kind": "WhitespaceTrivia",
                                                                                            "text": " "
                                                                                        }
                                                                                    ]
                                                                                },
                                                                                "equalsValueClause": {
                                                                                    "kind": "EqualsValueClause",
                                                                                    "fullStart": 1446,
                                                                                    "fullEnd": 1455,
                                                                                    "start": 1446,
                                                                                    "end": 1455,
                                                                                    "fullWidth": 9,
                                                                                    "width": 9,
                                                                                    "equalsToken": {
                                                                                        "kind": "EqualsToken",
                                                                                        "fullStart": 1446,
                                                                                        "fullEnd": 1448,
                                                                                        "start": 1446,
                                                                                        "end": 1447,
                                                                                        "fullWidth": 2,
                                                                                        "width": 1,
                                                                                        "text": "=",
                                                                                        "value": "=",
                                                                                        "valueText": "=",
                                                                                        "hasTrailingTrivia": true,
                                                                                        "trailingTrivia": [
                                                                                            {
                                                                                                "kind": "WhitespaceTrivia",
                                                                                                "text": " "
                                                                                            }
                                                                                        ]
                                                                                    },
                                                                                    "value": {
                                                                                        "kind": "EqualsExpression",
                                                                                        "fullStart": 1448,
                                                                                        "fullEnd": 1455,
                                                                                        "start": 1448,
                                                                                        "end": 1455,
                                                                                        "fullWidth": 7,
                                                                                        "width": 7,
                                                                                        "left": {
                                                                                            "kind": "IdentifierName",
                                                                                            "fullStart": 1448,
                                                                                            "fullEnd": 1450,
                                                                                            "start": 1448,
                                                                                            "end": 1449,
                                                                                            "fullWidth": 2,
                                                                                            "width": 1,
                                                                                            "text": "a",
                                                                                            "value": "a",
                                                                                            "valueText": "a",
                                                                                            "hasTrailingTrivia": true,
                                                                                            "trailingTrivia": [
                                                                                                {
                                                                                                    "kind": "WhitespaceTrivia",
                                                                                                    "text": " "
                                                                                                }
                                                                                            ]
                                                                                        },
                                                                                        "operatorToken": {
                                                                                            "kind": "EqualsEqualsEqualsToken",
                                                                                            "fullStart": 1450,
                                                                                            "fullEnd": 1454,
                                                                                            "start": 1450,
                                                                                            "end": 1453,
                                                                                            "fullWidth": 4,
                                                                                            "width": 3,
                                                                                            "text": "===",
                                                                                            "value": "===",
                                                                                            "valueText": "===",
                                                                                            "hasTrailingTrivia": true,
                                                                                            "trailingTrivia": [
                                                                                                {
                                                                                                    "kind": "WhitespaceTrivia",
                                                                                                    "text": " "
                                                                                                }
                                                                                            ]
                                                                                        },
                                                                                        "right": {
                                                                                            "kind": "NumericLiteral",
                                                                                            "fullStart": 1454,
                                                                                            "fullEnd": 1455,
                                                                                            "start": 1454,
                                                                                            "end": 1455,
                                                                                            "fullWidth": 1,
                                                                                            "width": 1,
                                                                                            "text": "0",
                                                                                            "value": 0,
                                                                                            "valueText": "0"
                                                                                        }
                                                                                    }
                                                                                }
                                                                            }
                                                                        ]
                                                                    },
                                                                    "semicolonToken": {
                                                                        "kind": "SemicolonToken",
                                                                        "fullStart": 1455,
                                                                        "fullEnd": 1458,
                                                                        "start": 1455,
                                                                        "end": 1456,
                                                                        "fullWidth": 3,
                                                                        "width": 1,
                                                                        "text": ";",
                                                                        "value": ";",
                                                                        "valueText": ";",
                                                                        "hasTrailingTrivia": true,
                                                                        "hasTrailingNewLine": true,
                                                                        "trailingTrivia": [
                                                                            {
                                                                                "kind": "NewLineTrivia",
                                                                                "text": "\r\n"
                                                                            }
                                                                        ]
                                                                    }
                                                                },
                                                                {
                                                                    "kind": "ReturnStatement",
                                                                    "fullStart": 1458,
                                                                    "fullEnd": 1644,
                                                                    "start": 1474,
                                                                    "end": 1642,
                                                                    "fullWidth": 186,
                                                                    "width": 168,
                                                                    "returnKeyword": {
                                                                        "kind": "ReturnKeyword",
                                                                        "fullStart": 1458,
                                                                        "fullEnd": 1481,
                                                                        "start": 1474,
                                                                        "end": 1480,
                                                                        "fullWidth": 23,
                                                                        "width": 6,
                                                                        "text": "return",
                                                                        "value": "return",
                                                                        "valueText": "return",
                                                                        "hasLeadingTrivia": true,
                                                                        "hasTrailingTrivia": true,
                                                                        "leadingTrivia": [
                                                                            {
                                                                                "kind": "WhitespaceTrivia",
                                                                                "text": "                "
                                                                            }
                                                                        ],
                                                                        "trailingTrivia": [
                                                                            {
                                                                                "kind": "WhitespaceTrivia",
                                                                                "text": " "
                                                                            }
                                                                        ]
                                                                    },
                                                                    "expression": {
                                                                        "kind": "LogicalAndExpression",
                                                                        "fullStart": 1481,
                                                                        "fullEnd": 1641,
                                                                        "start": 1481,
                                                                        "end": 1641,
                                                                        "fullWidth": 160,
                                                                        "width": 160,
                                                                        "left": {
                                                                            "kind": "LogicalAndExpression",
                                                                            "fullStart": 1481,
                                                                            "fullEnd": 1626,
                                                                            "start": 1481,
                                                                            "end": 1625,
                                                                            "fullWidth": 145,
                                                                            "width": 144,
                                                                            "left": {
                                                                                "kind": "InstanceOfExpression",
                                                                                "fullStart": 1481,
                                                                                "fullEnd": 1504,
                                                                                "start": 1481,
                                                                                "end": 1503,
                                                                                "fullWidth": 23,
                                                                                "width": 22,
                                                                                "left": {
                                                                                    "kind": "IdentifierName",
                                                                                    "fullStart": 1481,
                                                                                    "fullEnd": 1483,
                                                                                    "start": 1481,
                                                                                    "end": 1482,
                                                                                    "fullWidth": 2,
                                                                                    "width": 1,
                                                                                    "text": "e",
                                                                                    "value": "e",
                                                                                    "valueText": "e",
                                                                                    "hasTrailingTrivia": true,
                                                                                    "trailingTrivia": [
                                                                                        {
                                                                                            "kind": "WhitespaceTrivia",
                                                                                            "text": " "
                                                                                        }
                                                                                    ]
                                                                                },
                                                                                "operatorToken": {
                                                                                    "kind": "InstanceOfKeyword",
                                                                                    "fullStart": 1483,
                                                                                    "fullEnd": 1494,
                                                                                    "start": 1483,
                                                                                    "end": 1493,
                                                                                    "fullWidth": 11,
                                                                                    "width": 10,
                                                                                    "text": "instanceof",
                                                                                    "value": "instanceof",
                                                                                    "valueText": "instanceof",
                                                                                    "hasTrailingTrivia": true,
                                                                                    "trailingTrivia": [
                                                                                        {
                                                                                            "kind": "WhitespaceTrivia",
                                                                                            "text": " "
                                                                                        }
                                                                                    ]
                                                                                },
                                                                                "right": {
                                                                                    "kind": "IdentifierName",
                                                                                    "fullStart": 1494,
                                                                                    "fullEnd": 1504,
                                                                                    "start": 1494,
                                                                                    "end": 1503,
                                                                                    "fullWidth": 10,
                                                                                    "width": 9,
                                                                                    "text": "TypeError",
                                                                                    "value": "TypeError",
                                                                                    "valueText": "TypeError",
                                                                                    "hasTrailingTrivia": true,
                                                                                    "trailingTrivia": [
                                                                                        {
                                                                                            "kind": "WhitespaceTrivia",
                                                                                            "text": " "
                                                                                        }
                                                                                    ]
                                                                                }
                                                                            },
                                                                            "operatorToken": {
                                                                                "kind": "AmpersandAmpersandToken",
                                                                                "fullStart": 1504,
                                                                                "fullEnd": 1508,
                                                                                "start": 1504,
                                                                                "end": 1506,
                                                                                "fullWidth": 4,
                                                                                "width": 2,
                                                                                "text": "&&",
                                                                                "value": "&&",
                                                                                "valueText": "&&",
                                                                                "hasTrailingTrivia": true,
                                                                                "hasTrailingNewLine": true,
                                                                                "trailingTrivia": [
                                                                                    {
                                                                                        "kind": "NewLineTrivia",
                                                                                        "text": "\r\n"
                                                                                    }
                                                                                ]
                                                                            },
                                                                            "right": {
                                                                                "kind": "InvocationExpression",
                                                                                "fullStart": 1508,
                                                                                "fullEnd": 1626,
                                                                                "start": 1528,
                                                                                "end": 1625,
                                                                                "fullWidth": 118,
                                                                                "width": 97,
                                                                                "expression": {
                                                                                    "kind": "IdentifierName",
                                                                                    "fullStart": 1508,
                                                                                    "fullEnd": 1564,
                                                                                    "start": 1528,
                                                                                    "end": 1564,
                                                                                    "fullWidth": 56,
                                                                                    "width": 36,
                                                                                    "text": "accessorPropertyAttributesAreCorrect",
                                                                                    "value": "accessorPropertyAttributesAreCorrect",
                                                                                    "valueText": "accessorPropertyAttributesAreCorrect",
                                                                                    "hasLeadingTrivia": true,
                                                                                    "leadingTrivia": [
                                                                                        {
                                                                                            "kind": "WhitespaceTrivia",
                                                                                            "text": "                    "
                                                                                        }
                                                                                    ]
                                                                                },
                                                                                "argumentList": {
                                                                                    "kind": "ArgumentList",
                                                                                    "fullStart": 1564,
                                                                                    "fullEnd": 1626,
                                                                                    "start": 1564,
                                                                                    "end": 1625,
                                                                                    "fullWidth": 62,
                                                                                    "width": 61,
                                                                                    "openParenToken": {
                                                                                        "kind": "OpenParenToken",
                                                                                        "fullStart": 1564,
                                                                                        "fullEnd": 1565,
                                                                                        "start": 1564,
                                                                                        "end": 1565,
                                                                                        "fullWidth": 1,
                                                                                        "width": 1,
                                                                                        "text": "(",
                                                                                        "value": "(",
                                                                                        "valueText": "("
                                                                                    },
                                                                                    "arguments": [
                                                                                        {
                                                                                            "kind": "IdentifierName",
                                                                                            "fullStart": 1565,
                                                                                            "fullEnd": 1574,
                                                                                            "start": 1565,
                                                                                            "end": 1574,
                                                                                            "fullWidth": 9,
                                                                                            "width": 9,
                                                                                            "text": "arguments",
                                                                                            "value": "arguments",
                                                                                            "valueText": "arguments"
                                                                                        },
                                                                                        {
                                                                                            "kind": "CommaToken",
                                                                                            "fullStart": 1574,
                                                                                            "fullEnd": 1576,
                                                                                            "start": 1574,
                                                                                            "end": 1575,
                                                                                            "fullWidth": 2,
                                                                                            "width": 1,
                                                                                            "text": ",",
                                                                                            "value": ",",
                                                                                            "valueText": ",",
                                                                                            "hasTrailingTrivia": true,
                                                                                            "trailingTrivia": [
                                                                                                {
                                                                                                    "kind": "WhitespaceTrivia",
                                                                                                    "text": " "
                                                                                                }
                                                                                            ]
                                                                                        },
                                                                                        {
                                                                                            "kind": "StringLiteral",
                                                                                            "fullStart": 1576,
                                                                                            "fullEnd": 1579,
                                                                                            "start": 1576,
                                                                                            "end": 1579,
                                                                                            "fullWidth": 3,
                                                                                            "width": 3,
                                                                                            "text": "\"0\"",
                                                                                            "value": "0",
                                                                                            "valueText": "0"
                                                                                        },
                                                                                        {
                                                                                            "kind": "CommaToken",
                                                                                            "fullStart": 1579,
                                                                                            "fullEnd": 1581,
                                                                                            "start": 1579,
                                                                                            "end": 1580,
                                                                                            "fullWidth": 2,
                                                                                            "width": 1,
                                                                                            "text": ",",
                                                                                            "value": ",",
                                                                                            "valueText": ",",
                                                                                            "hasTrailingTrivia": true,
                                                                                            "trailingTrivia": [
                                                                                                {
                                                                                                    "kind": "WhitespaceTrivia",
                                                                                                    "text": " "
                                                                                                }
                                                                                            ]
                                                                                        },
                                                                                        {
                                                                                            "kind": "IdentifierName",
                                                                                            "fullStart": 1581,
                                                                                            "fullEnd": 1588,
                                                                                            "start": 1581,
                                                                                            "end": 1588,
                                                                                            "fullWidth": 7,
                                                                                            "width": 7,
                                                                                            "text": "getFunc",
                                                                                            "value": "getFunc",
                                                                                            "valueText": "getFunc"
                                                                                        },
                                                                                        {
                                                                                            "kind": "CommaToken",
                                                                                            "fullStart": 1588,
                                                                                            "fullEnd": 1590,
                                                                                            "start": 1588,
                                                                                            "end": 1589,
                                                                                            "fullWidth": 2,
                                                                                            "width": 1,
                                                                                            "text": ",",
                                                                                            "value": ",",
                                                                                            "valueText": ",",
                                                                                            "hasTrailingTrivia": true,
                                                                                            "trailingTrivia": [
                                                                                                {
                                                                                                    "kind": "WhitespaceTrivia",
                                                                                                    "text": " "
                                                                                                }
                                                                                            ]
                                                                                        },
                                                                                        {
                                                                                            "kind": "IdentifierName",
                                                                                            "fullStart": 1590,
                                                                                            "fullEnd": 1599,
                                                                                            "start": 1590,
                                                                                            "end": 1599,
                                                                                            "fullWidth": 9,
                                                                                            "width": 9,
                                                                                            "text": "undefined",
                                                                                            "value": "undefined",
                                                                                            "valueText": "undefined"
                                                                                        },
                                                                                        {
                                                                                            "kind": "CommaToken",
                                                                                            "fullStart": 1599,
                                                                                            "fullEnd": 1601,
                                                                                            "start": 1599,
                                                                                            "end": 1600,
                                                                                            "fullWidth": 2,
                                                                                            "width": 1,
                                                                                            "text": ",",
                                                                                            "value": ",",
                                                                                            "valueText": ",",
                                                                                            "hasTrailingTrivia": true,
                                                                                            "trailingTrivia": [
                                                                                                {
                                                                                                    "kind": "WhitespaceTrivia",
                                                                                                    "text": " "
                                                                                                }
                                                                                            ]
                                                                                        },
                                                                                        {
                                                                                            "kind": "IdentifierName",
                                                                                            "fullStart": 1601,
                                                                                            "fullEnd": 1610,
                                                                                            "start": 1601,
                                                                                            "end": 1610,
                                                                                            "fullWidth": 9,
                                                                                            "width": 9,
                                                                                            "text": "undefined",
                                                                                            "value": "undefined",
                                                                                            "valueText": "undefined"
                                                                                        },
                                                                                        {
                                                                                            "kind": "CommaToken",
                                                                                            "fullStart": 1610,
                                                                                            "fullEnd": 1612,
                                                                                            "start": 1610,
                                                                                            "end": 1611,
                                                                                            "fullWidth": 2,
                                                                                            "width": 1,
                                                                                            "text": ",",
                                                                                            "value": ",",
                                                                                            "valueText": ",",
                                                                                            "hasTrailingTrivia": true,
                                                                                            "trailingTrivia": [
                                                                                                {
                                                                                                    "kind": "WhitespaceTrivia",
                                                                                                    "text": " "
                                                                                                }
                                                                                            ]
                                                                                        },
                                                                                        {
                                                                                            "kind": "FalseKeyword",
                                                                                            "fullStart": 1612,
                                                                                            "fullEnd": 1617,
                                                                                            "start": 1612,
                                                                                            "end": 1617,
                                                                                            "fullWidth": 5,
                                                                                            "width": 5,
                                                                                            "text": "false",
                                                                                            "value": false,
                                                                                            "valueText": "false"
                                                                                        },
                                                                                        {
                                                                                            "kind": "CommaToken",
                                                                                            "fullStart": 1617,
                                                                                            "fullEnd": 1619,
                                                                                            "start": 1617,
                                                                                            "end": 1618,
                                                                                            "fullWidth": 2,
                                                                                            "width": 1,
                                                                                            "text": ",",
                                                                                            "value": ",",
                                                                                            "valueText": ",",
                                                                                            "hasTrailingTrivia": true,
                                                                                            "trailingTrivia": [
                                                                                                {
                                                                                                    "kind": "WhitespaceTrivia",
                                                                                                    "text": " "
                                                                                                }
                                                                                            ]
                                                                                        },
                                                                                        {
                                                                                            "kind": "FalseKeyword",
                                                                                            "fullStart": 1619,
                                                                                            "fullEnd": 1624,
                                                                                            "start": 1619,
                                                                                            "end": 1624,
                                                                                            "fullWidth": 5,
                                                                                            "width": 5,
                                                                                            "text": "false",
                                                                                            "value": false,
                                                                                            "valueText": "false"
                                                                                        }
                                                                                    ],
                                                                                    "closeParenToken": {
                                                                                        "kind": "CloseParenToken",
                                                                                        "fullStart": 1624,
                                                                                        "fullEnd": 1626,
                                                                                        "start": 1624,
                                                                                        "end": 1625,
                                                                                        "fullWidth": 2,
                                                                                        "width": 1,
                                                                                        "text": ")",
                                                                                        "value": ")",
                                                                                        "valueText": ")",
                                                                                        "hasTrailingTrivia": true,
                                                                                        "trailingTrivia": [
                                                                                            {
                                                                                                "kind": "WhitespaceTrivia",
                                                                                                "text": " "
                                                                                            }
                                                                                        ]
                                                                                    }
                                                                                }
                                                                            }
                                                                        },
                                                                        "operatorToken": {
                                                                            "kind": "AmpersandAmpersandToken",
                                                                            "fullStart": 1626,
                                                                            "fullEnd": 1629,
                                                                            "start": 1626,
                                                                            "end": 1628,
                                                                            "fullWidth": 3,
                                                                            "width": 2,
                                                                            "text": "&&",
                                                                            "value": "&&",
                                                                            "valueText": "&&",
                                                                            "hasTrailingTrivia": true,
                                                                            "trailingTrivia": [
                                                                                {
                                                                                    "kind": "WhitespaceTrivia",
                                                                                    "text": " "
                                                                                }
                                                                            ]
                                                                        },
                                                                        "right": {
                                                                            "kind": "IdentifierName",
                                                                            "fullStart": 1629,
                                                                            "fullEnd": 1641,
                                                                            "start": 1629,
                                                                            "end": 1641,
                                                                            "fullWidth": 12,
                                                                            "width": 12,
                                                                            "text": "verifyFormal",
                                                                            "value": "verifyFormal",
                                                                            "valueText": "verifyFormal"
                                                                        }
                                                                    },
                                                                    "semicolonToken": {
                                                                        "kind": "SemicolonToken",
                                                                        "fullStart": 1641,
                                                                        "fullEnd": 1644,
                                                                        "start": 1641,
                                                                        "end": 1642,
                                                                        "fullWidth": 3,
                                                                        "width": 1,
                                                                        "text": ";",
                                                                        "value": ";",
                                                                        "valueText": ";",
                                                                        "hasTrailingTrivia": true,
                                                                        "hasTrailingNewLine": true,
                                                                        "trailingTrivia": [
                                                                            {
                                                                                "kind": "NewLineTrivia",
                                                                                "text": "\r\n"
                                                                            }
                                                                        ]
                                                                    }
                                                                }
                                                            ],
                                                            "closeBraceToken": {
                                                                "kind": "CloseBraceToken",
                                                                "fullStart": 1644,
                                                                "fullEnd": 1659,
                                                                "start": 1656,
                                                                "end": 1657,
                                                                "fullWidth": 15,
                                                                "width": 1,
                                                                "text": "}",
                                                                "value": "}",
                                                                "valueText": "}",
                                                                "hasLeadingTrivia": true,
                                                                "hasTrailingTrivia": true,
                                                                "hasTrailingNewLine": true,
                                                                "leadingTrivia": [
                                                                    {
                                                                        "kind": "WhitespaceTrivia",
                                                                        "text": "            "
                                                                    }
                                                                ],
                                                                "trailingTrivia": [
                                                                    {
                                                                        "kind": "NewLineTrivia",
                                                                        "text": "\r\n"
                                                                    }
                                                                ]
                                                            }
                                                        }
                                                    }
                                                },
                                                {
                                                    "kind": "ReturnStatement",
                                                    "fullStart": 1659,
                                                    "fullEnd": 1686,
                                                    "start": 1671,
                                                    "end": 1684,
                                                    "fullWidth": 27,
                                                    "width": 13,
                                                    "returnKeyword": {
                                                        "kind": "ReturnKeyword",
                                                        "fullStart": 1659,
                                                        "fullEnd": 1678,
                                                        "start": 1671,
                                                        "end": 1677,
                                                        "fullWidth": 19,
                                                        "width": 6,
                                                        "text": "return",
                                                        "value": "return",
                                                        "valueText": "return",
                                                        "hasLeadingTrivia": true,
                                                        "hasTrailingTrivia": true,
                                                        "leadingTrivia": [
                                                            {
                                                                "kind": "WhitespaceTrivia",
                                                                "text": "            "
                                                            }
                                                        ],
                                                        "trailingTrivia": [
                                                            {
                                                                "kind": "WhitespaceTrivia",
                                                                "text": " "
                                                            }
                                                        ]
                                                    },
                                                    "expression": {
                                                        "kind": "FalseKeyword",
                                                        "fullStart": 1678,
                                                        "fullEnd": 1683,
                                                        "start": 1678,
                                                        "end": 1683,
                                                        "fullWidth": 5,
                                                        "width": 5,
                                                        "text": "false",
                                                        "value": false,
                                                        "valueText": "false"
                                                    },
                                                    "semicolonToken": {
                                                        "kind": "SemicolonToken",
                                                        "fullStart": 1683,
                                                        "fullEnd": 1686,
                                                        "start": 1683,
                                                        "end": 1684,
                                                        "fullWidth": 3,
                                                        "width": 1,
                                                        "text": ";",
                                                        "value": ";",
                                                        "valueText": ";",
                                                        "hasTrailingTrivia": true,
                                                        "hasTrailingNewLine": true,
                                                        "trailingTrivia": [
                                                            {
                                                                "kind": "NewLineTrivia",
                                                                "text": "\r\n"
                                                            }
                                                        ]
                                                    }
                                                }
                                            ],
                                            "closeBraceToken": {
                                                "kind": "CloseBraceToken",
                                                "fullStart": 1686,
                                                "fullEnd": 1695,
                                                "start": 1694,
                                                "end": 1695,
                                                "fullWidth": 9,
                                                "width": 1,
                                                "text": "}",
                                                "value": "}",
                                                "valueText": "}",
                                                "hasLeadingTrivia": true,
                                                "leadingTrivia": [
                                                    {
                                                        "kind": "WhitespaceTrivia",
                                                        "text": "        "
                                                    }
                                                ]
                                            }
                                        }
                                    },
                                    "argumentList": {
                                        "kind": "ArgumentList",
                                        "fullStart": 1695,
                                        "fullEnd": 1704,
                                        "start": 1695,
                                        "end": 1704,
                                        "fullWidth": 9,
                                        "width": 9,
                                        "openParenToken": {
                                            "kind": "OpenParenToken",
                                            "fullStart": 1695,
                                            "fullEnd": 1696,
                                            "start": 1695,
                                            "end": 1696,
                                            "fullWidth": 1,
                                            "width": 1,
                                            "text": "(",
                                            "value": "(",
                                            "valueText": "("
                                        },
                                        "arguments": [
                                            {
                                                "kind": "NumericLiteral",
                                                "fullStart": 1696,
                                                "fullEnd": 1697,
                                                "start": 1696,
                                                "end": 1697,
                                                "fullWidth": 1,
                                                "width": 1,
                                                "text": "0",
                                                "value": 0,
                                                "valueText": "0"
                                            },
                                            {
                                                "kind": "CommaToken",
                                                "fullStart": 1697,
                                                "fullEnd": 1699,
                                                "start": 1697,
                                                "end": 1698,
                                                "fullWidth": 2,
                                                "width": 1,
                                                "text": ",",
                                                "value": ",",
                                                "valueText": ",",
                                                "hasTrailingTrivia": true,
                                                "trailingTrivia": [
                                                    {
                                                        "kind": "WhitespaceTrivia",
                                                        "text": " "
                                                    }
                                                ]
                                            },
                                            {
                                                "kind": "NumericLiteral",
                                                "fullStart": 1699,
                                                "fullEnd": 1700,
                                                "start": 1699,
                                                "end": 1700,
                                                "fullWidth": 1,
                                                "width": 1,
                                                "text": "1",
                                                "value": 1,
                                                "valueText": "1"
                                            },
                                            {
                                                "kind": "CommaToken",
                                                "fullStart": 1700,
                                                "fullEnd": 1702,
                                                "start": 1700,
                                                "end": 1701,
                                                "fullWidth": 2,
                                                "width": 1,
                                                "text": ",",
                                                "value": ",",
                                                "valueText": ",",
                                                "hasTrailingTrivia": true,
                                                "trailingTrivia": [
                                                    {
                                                        "kind": "WhitespaceTrivia",
                                                        "text": " "
                                                    }
                                                ]
                                            },
                                            {
                                                "kind": "NumericLiteral",
                                                "fullStart": 1702,
                                                "fullEnd": 1703,
                                                "start": 1702,
                                                "end": 1703,
                                                "fullWidth": 1,
                                                "width": 1,
                                                "text": "2",
                                                "value": 2,
                                                "valueText": "2"
                                            }
                                        ],
                                        "closeParenToken": {
                                            "kind": "CloseParenToken",
                                            "fullStart": 1703,
                                            "fullEnd": 1704,
                                            "start": 1703,
                                            "end": 1704,
                                            "fullWidth": 1,
                                            "width": 1,
                                            "text": ")",
                                            "value": ")",
                                            "valueText": ")"
                                        }
                                    }
                                },
                                "closeParenToken": {
                                    "kind": "CloseParenToken",
                                    "fullStart": 1704,
                                    "fullEnd": 1705,
                                    "start": 1704,
                                    "end": 1705,
                                    "fullWidth": 1,
                                    "width": 1,
                                    "text": ")",
                                    "value": ")",
                                    "valueText": ")"
                                }
                            },
                            "semicolonToken": {
                                "kind": "SemicolonToken",
                                "fullStart": 1705,
                                "fullEnd": 1708,
                                "start": 1705,
                                "end": 1706,
                                "fullWidth": 3,
                                "width": 1,
                                "text": ";",
                                "value": ";",
                                "valueText": ";",
                                "hasTrailingTrivia": true,
                                "hasTrailingNewLine": true,
                                "trailingTrivia": [
                                    {
                                        "kind": "NewLineTrivia",
                                        "text": "\r\n"
                                    }
                                ]
                            }
                        }
                    ],
                    "closeBraceToken": {
                        "kind": "CloseBraceToken",
                        "fullStart": 1708,
                        "fullEnd": 1715,
                        "start": 1712,
                        "end": 1713,
                        "fullWidth": 7,
                        "width": 1,
                        "text": "}",
                        "value": "}",
                        "valueText": "}",
                        "hasLeadingTrivia": true,
                        "hasTrailingTrivia": true,
                        "hasTrailingNewLine": true,
                        "leadingTrivia": [
                            {
                                "kind": "WhitespaceTrivia",
                                "text": "    "
                            }
                        ],
                        "trailingTrivia": [
                            {
                                "kind": "NewLineTrivia",
                                "text": "\r\n"
                            }
                        ]
                    }
                }
            },
            {
                "kind": "ExpressionStatement",
                "fullStart": 1715,
                "fullEnd": 1739,
                "start": 1715,
                "end": 1737,
                "fullWidth": 24,
                "width": 22,
                "expression": {
                    "kind": "InvocationExpression",
                    "fullStart": 1715,
                    "fullEnd": 1736,
                    "start": 1715,
                    "end": 1736,
                    "fullWidth": 21,
                    "width": 21,
                    "expression": {
                        "kind": "IdentifierName",
                        "fullStart": 1715,
                        "fullEnd": 1726,
                        "start": 1715,
                        "end": 1726,
                        "fullWidth": 11,
                        "width": 11,
                        "text": "runTestCase",
                        "value": "runTestCase",
                        "valueText": "runTestCase"
                    },
                    "argumentList": {
                        "kind": "ArgumentList",
                        "fullStart": 1726,
                        "fullEnd": 1736,
                        "start": 1726,
                        "end": 1736,
                        "fullWidth": 10,
                        "width": 10,
                        "openParenToken": {
                            "kind": "OpenParenToken",
                            "fullStart": 1726,
                            "fullEnd": 1727,
                            "start": 1726,
                            "end": 1727,
                            "fullWidth": 1,
                            "width": 1,
                            "text": "(",
                            "value": "(",
                            "valueText": "("
                        },
                        "arguments": [
                            {
                                "kind": "IdentifierName",
                                "fullStart": 1727,
                                "fullEnd": 1735,
                                "start": 1727,
                                "end": 1735,
                                "fullWidth": 8,
                                "width": 8,
                                "text": "testcase",
                                "value": "testcase",
                                "valueText": "testcase"
                            }
                        ],
                        "closeParenToken": {
                            "kind": "CloseParenToken",
                            "fullStart": 1735,
                            "fullEnd": 1736,
                            "start": 1735,
                            "end": 1736,
                            "fullWidth": 1,
                            "width": 1,
                            "text": ")",
                            "value": ")",
                            "valueText": ")"
                        }
                    }
                },
                "semicolonToken": {
                    "kind": "SemicolonToken",
                    "fullStart": 1736,
                    "fullEnd": 1739,
                    "start": 1736,
                    "end": 1737,
                    "fullWidth": 3,
                    "width": 1,
                    "text": ";",
                    "value": ";",
                    "valueText": ";",
                    "hasTrailingTrivia": true,
                    "hasTrailingNewLine": true,
                    "trailingTrivia": [
                        {
                            "kind": "NewLineTrivia",
                            "text": "\r\n"
                        }
                    ]
                }
            }
        ],
        "endOfFileToken": {
            "kind": "EndOfFileToken",
            "fullStart": 1739,
            "fullEnd": 1739,
            "start": 1739,
            "end": 1739,
            "fullWidth": 0,
            "width": 0,
            "text": ""
        }
    },
    "lineMap": {
        "lineStarts": [
            0,
            67,
            152,
            232,
            308,
            380,
            385,
            441,
            798,
            803,
            805,
            807,
            830,
            868,
            902,
            930,
            945,
            998,
            1029,
            1062,
            1098,
            1135,
            1152,
            1191,
            1240,
            1255,
            1274,
            1331,
            1365,
            1386,
            1413,
            1458,
            1508,
            1644,
            1659,
            1686,
            1708,
            1715,
            1739
        ],
        "length": 1739
    }
}<|MERGE_RESOLUTION|>--- conflicted
+++ resolved
@@ -325,11 +325,8 @@
                                                         "start": 856,
                                                         "end": 857,
                                                         "fullWidth": 1,
-<<<<<<< HEAD
                                                         "width": 1,
-=======
                                                         "modifiers": [],
->>>>>>> e3c38734
                                                         "identifier": {
                                                             "kind": "IdentifierName",
                                                             "fullStart": 856,
@@ -369,11 +366,8 @@
                                                         "start": 859,
                                                         "end": 860,
                                                         "fullWidth": 1,
-<<<<<<< HEAD
                                                         "width": 1,
-=======
                                                         "modifiers": [],
->>>>>>> e3c38734
                                                         "identifier": {
                                                             "kind": "IdentifierName",
                                                             "fullStart": 859,
@@ -413,11 +407,8 @@
                                                         "start": 862,
                                                         "end": 863,
                                                         "fullWidth": 1,
-<<<<<<< HEAD
                                                         "width": 1,
-=======
                                                         "modifiers": [],
->>>>>>> e3c38734
                                                         "identifier": {
                                                             "kind": "IdentifierName",
                                                             "fullStart": 862,
@@ -1336,11 +1327,8 @@
                                                                     "start": 1181,
                                                                     "end": 1186,
                                                                     "fullWidth": 5,
-<<<<<<< HEAD
                                                                     "width": 5,
-=======
                                                                     "modifiers": [],
->>>>>>> e3c38734
                                                                     "identifier": {
                                                                         "kind": "IdentifierName",
                                                                         "fullStart": 1181,
