--- conflicted
+++ resolved
@@ -245,12 +245,8 @@
                                         "start": 660,
                                         "end": 668,
                                         "fullWidth": 8,
-<<<<<<< HEAD
                                         "width": 8,
-                                        "identifier": {
-=======
                                         "propertyName": {
->>>>>>> 85e84683
                                             "kind": "IdentifierName",
                                             "fullStart": 660,
                                             "fullEnd": 664,
@@ -630,12 +626,8 @@
                                                     "start": 746,
                                                     "end": 766,
                                                     "fullWidth": 20,
-<<<<<<< HEAD
                                                     "width": 20,
-                                                    "identifier": {
-=======
                                                     "propertyName": {
->>>>>>> 85e84683
                                                         "kind": "IdentifierName",
                                                         "fullStart": 746,
                                                         "fullEnd": 754,
