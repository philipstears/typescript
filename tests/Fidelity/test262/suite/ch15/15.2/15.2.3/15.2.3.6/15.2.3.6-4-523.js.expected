--- conflicted
+++ resolved
@@ -247,12 +247,8 @@
                                         "start": 642,
                                         "end": 650,
                                         "fullWidth": 8,
-<<<<<<< HEAD
                                         "width": 8,
-                                        "identifier": {
-=======
                                         "propertyName": {
->>>>>>> 85e84683
                                             "kind": "IdentifierName",
                                             "fullStart": 642,
                                             "fullEnd": 646,
@@ -413,12 +409,8 @@
                                         "start": 667,
                                         "end": 727,
                                         "fullWidth": 60,
-<<<<<<< HEAD
                                         "width": 60,
-                                        "identifier": {
-=======
                                         "propertyName": {
->>>>>>> 85e84683
                                             "kind": "IdentifierName",
                                             "fullStart": 667,
                                             "fullEnd": 675,
@@ -1292,12 +1284,8 @@
                                         "start": 926,
                                         "end": 976,
                                         "fullWidth": 50,
-<<<<<<< HEAD
                                         "width": 50,
-                                        "identifier": {
-=======
                                         "propertyName": {
->>>>>>> 85e84683
                                             "kind": "IdentifierName",
                                             "fullStart": 926,
                                             "fullEnd": 948,
@@ -1520,12 +1508,8 @@
                                         "start": 991,
                                         "end": 1042,
                                         "fullWidth": 51,
-<<<<<<< HEAD
                                         "width": 51,
-                                        "identifier": {
-=======
                                         "propertyName": {
->>>>>>> 85e84683
                                             "kind": "IdentifierName",
                                             "fullStart": 991,
                                             "fullEnd": 996,
@@ -1814,12 +1798,8 @@
                                         "start": 1064,
                                         "end": 1065,
                                         "fullWidth": 2,
-<<<<<<< HEAD
                                         "width": 1,
-                                        "identifier": {
-=======
                                         "propertyName": {
->>>>>>> 85e84683
                                             "kind": "IdentifierName",
                                             "fullStart": 1064,
                                             "fullEnd": 1066,
