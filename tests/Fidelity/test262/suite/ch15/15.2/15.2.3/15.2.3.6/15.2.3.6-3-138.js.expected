{
    "isDeclaration": false,
    "languageVersion": "EcmaScript5",
    "parseOptions": {
        "allowAutomaticSemicolonInsertion": true
    },
    "sourceUnit": {
        "kind": "SourceUnit",
        "fullStart": 0,
        "fullEnd": 1094,
        "start": 598,
        "end": 1094,
        "fullWidth": 1094,
        "width": 496,
        "isIncrementallyUnusable": true,
        "moduleElements": [
            {
                "kind": "FunctionDeclaration",
                "fullStart": 0,
                "fullEnd": 1070,
                "start": 598,
                "end": 1068,
                "fullWidth": 1070,
                "width": 470,
                "isIncrementallyUnusable": true,
                "modifiers": [],
                "functionKeyword": {
                    "kind": "FunctionKeyword",
                    "fullStart": 0,
                    "fullEnd": 607,
                    "start": 598,
                    "end": 606,
                    "fullWidth": 607,
                    "width": 8,
                    "text": "function",
                    "value": "function",
                    "valueText": "function",
                    "hasLeadingTrivia": true,
                    "hasLeadingComment": true,
                    "hasLeadingNewLine": true,
                    "hasTrailingTrivia": true,
                    "leadingTrivia": [
                        {
                            "kind": "SingleLineCommentTrivia",
                            "text": "/// Copyright (c) 2012 Ecma International.  All rights reserved. "
                        },
                        {
                            "kind": "NewLineTrivia",
                            "text": "\r\n"
                        },
                        {
                            "kind": "SingleLineCommentTrivia",
                            "text": "/// Ecma International makes this code available under the terms and conditions set"
                        },
                        {
                            "kind": "NewLineTrivia",
                            "text": "\r\n"
                        },
                        {
                            "kind": "SingleLineCommentTrivia",
                            "text": "/// forth on http://hg.ecmascript.org/tests/test262/raw-file/tip/LICENSE (the "
                        },
                        {
                            "kind": "NewLineTrivia",
                            "text": "\r\n"
                        },
                        {
                            "kind": "SingleLineCommentTrivia",
                            "text": "/// \"Use Terms\").   Any redistribution of this code must retain the above "
                        },
                        {
                            "kind": "NewLineTrivia",
                            "text": "\r\n"
                        },
                        {
                            "kind": "SingleLineCommentTrivia",
                            "text": "/// copyright and this notice and otherwise comply with the Use Terms."
                        },
                        {
                            "kind": "NewLineTrivia",
                            "text": "\r\n"
                        },
                        {
                            "kind": "MultiLineCommentTrivia",
                            "text": "/**\r\n * @path ch15/15.2/15.2.3/15.2.3.6/15.2.3.6-3-138.js\r\n * @description Object.defineProperty - 'value' property in 'Attributes' is an inherited accessor property without a get function  (8.10.5 step 5.a)\r\n */"
                        },
                        {
                            "kind": "NewLineTrivia",
                            "text": "\r\n"
                        },
                        {
                            "kind": "NewLineTrivia",
                            "text": "\r\n"
                        },
                        {
                            "kind": "NewLineTrivia",
                            "text": "\r\n"
                        }
                    ],
                    "trailingTrivia": [
                        {
                            "kind": "WhitespaceTrivia",
                            "text": " "
                        }
                    ]
                },
                "identifier": {
                    "kind": "IdentifierName",
                    "fullStart": 607,
                    "fullEnd": 615,
                    "start": 607,
                    "end": 615,
                    "fullWidth": 8,
                    "width": 8,
                    "text": "testcase",
                    "value": "testcase",
                    "valueText": "testcase"
                },
                "callSignature": {
                    "kind": "CallSignature",
                    "fullStart": 615,
                    "fullEnd": 618,
                    "start": 615,
                    "end": 617,
                    "fullWidth": 3,
                    "width": 2,
                    "parameterList": {
                        "kind": "ParameterList",
                        "fullStart": 615,
                        "fullEnd": 618,
                        "start": 615,
                        "end": 617,
                        "fullWidth": 3,
                        "width": 2,
                        "openParenToken": {
                            "kind": "OpenParenToken",
                            "fullStart": 615,
                            "fullEnd": 616,
                            "start": 615,
                            "end": 616,
                            "fullWidth": 1,
                            "width": 1,
                            "text": "(",
                            "value": "(",
                            "valueText": "("
                        },
                        "parameters": [],
                        "closeParenToken": {
                            "kind": "CloseParenToken",
                            "fullStart": 616,
                            "fullEnd": 618,
                            "start": 616,
                            "end": 617,
                            "fullWidth": 2,
                            "width": 1,
                            "text": ")",
                            "value": ")",
                            "valueText": ")",
                            "hasTrailingTrivia": true,
                            "trailingTrivia": [
                                {
                                    "kind": "WhitespaceTrivia",
                                    "text": " "
                                }
                            ]
                        }
                    }
                },
                "block": {
                    "kind": "Block",
                    "fullStart": 618,
                    "fullEnd": 1070,
                    "start": 618,
                    "end": 1068,
                    "fullWidth": 452,
                    "width": 450,
                    "isIncrementallyUnusable": true,
                    "openBraceToken": {
                        "kind": "OpenBraceToken",
                        "fullStart": 618,
                        "fullEnd": 621,
                        "start": 618,
                        "end": 619,
                        "fullWidth": 3,
                        "width": 1,
                        "text": "{",
                        "value": "{",
                        "valueText": "{",
                        "hasTrailingTrivia": true,
                        "hasTrailingNewLine": true,
                        "trailingTrivia": [
                            {
                                "kind": "NewLineTrivia",
                                "text": "\r\n"
                            }
                        ]
                    },
                    "statements": [
                        {
                            "kind": "VariableStatement",
                            "fullStart": 621,
                            "fullEnd": 660,
                            "start": 629,
                            "end": 658,
                            "fullWidth": 39,
                            "width": 29,
                            "modifiers": [],
                            "variableDeclaration": {
                                "kind": "VariableDeclaration",
                                "fullStart": 621,
                                "fullEnd": 657,
                                "start": 629,
                                "end": 657,
                                "fullWidth": 36,
                                "width": 28,
                                "varKeyword": {
                                    "kind": "VarKeyword",
                                    "fullStart": 621,
                                    "fullEnd": 633,
                                    "start": 629,
                                    "end": 632,
                                    "fullWidth": 12,
                                    "width": 3,
                                    "text": "var",
                                    "value": "var",
                                    "valueText": "var",
                                    "hasLeadingTrivia": true,
                                    "hasTrailingTrivia": true,
                                    "leadingTrivia": [
                                        {
                                            "kind": "WhitespaceTrivia",
                                            "text": "        "
                                        }
                                    ],
                                    "trailingTrivia": [
                                        {
                                            "kind": "WhitespaceTrivia",
                                            "text": " "
                                        }
                                    ]
                                },
                                "variableDeclarators": [
                                    {
                                        "kind": "VariableDeclarator",
                                        "fullStart": 633,
                                        "fullEnd": 657,
                                        "start": 633,
                                        "end": 657,
                                        "fullWidth": 24,
<<<<<<< HEAD
                                        "width": 24,
                                        "identifier": {
=======
                                        "propertyName": {
>>>>>>> 85e84683
                                            "kind": "IdentifierName",
                                            "fullStart": 633,
                                            "fullEnd": 637,
                                            "start": 633,
                                            "end": 636,
                                            "fullWidth": 4,
                                            "width": 3,
                                            "text": "obj",
                                            "value": "obj",
                                            "valueText": "obj",
                                            "hasTrailingTrivia": true,
                                            "trailingTrivia": [
                                                {
                                                    "kind": "WhitespaceTrivia",
                                                    "text": " "
                                                }
                                            ]
                                        },
                                        "equalsValueClause": {
                                            "kind": "EqualsValueClause",
                                            "fullStart": 637,
                                            "fullEnd": 657,
                                            "start": 637,
                                            "end": 657,
                                            "fullWidth": 20,
                                            "width": 20,
                                            "equalsToken": {
                                                "kind": "EqualsToken",
                                                "fullStart": 637,
                                                "fullEnd": 639,
                                                "start": 637,
                                                "end": 638,
                                                "fullWidth": 2,
                                                "width": 1,
                                                "text": "=",
                                                "value": "=",
                                                "valueText": "=",
                                                "hasTrailingTrivia": true,
                                                "trailingTrivia": [
                                                    {
                                                        "kind": "WhitespaceTrivia",
                                                        "text": " "
                                                    }
                                                ]
                                            },
                                            "value": {
                                                "kind": "ObjectLiteralExpression",
                                                "fullStart": 639,
                                                "fullEnd": 657,
                                                "start": 639,
                                                "end": 657,
                                                "fullWidth": 18,
                                                "width": 18,
                                                "openBraceToken": {
                                                    "kind": "OpenBraceToken",
                                                    "fullStart": 639,
                                                    "fullEnd": 641,
                                                    "start": 639,
                                                    "end": 640,
                                                    "fullWidth": 2,
                                                    "width": 1,
                                                    "text": "{",
                                                    "value": "{",
                                                    "valueText": "{",
                                                    "hasTrailingTrivia": true,
                                                    "trailingTrivia": [
                                                        {
                                                            "kind": "WhitespaceTrivia",
                                                            "text": " "
                                                        }
                                                    ]
                                                },
                                                "propertyAssignments": [
                                                    {
                                                        "kind": "SimplePropertyAssignment",
                                                        "fullStart": 641,
                                                        "fullEnd": 656,
                                                        "start": 641,
                                                        "end": 655,
                                                        "fullWidth": 15,
                                                        "width": 14,
                                                        "propertyName": {
                                                            "kind": "IdentifierName",
                                                            "fullStart": 641,
                                                            "fullEnd": 650,
                                                            "start": 641,
                                                            "end": 649,
                                                            "fullWidth": 9,
                                                            "width": 8,
                                                            "text": "property",
                                                            "value": "property",
                                                            "valueText": "property",
                                                            "hasTrailingTrivia": true,
                                                            "trailingTrivia": [
                                                                {
                                                                    "kind": "WhitespaceTrivia",
                                                                    "text": " "
                                                                }
                                                            ]
                                                        },
                                                        "colonToken": {
                                                            "kind": "ColonToken",
                                                            "fullStart": 650,
                                                            "fullEnd": 652,
                                                            "start": 650,
                                                            "end": 651,
                                                            "fullWidth": 2,
                                                            "width": 1,
                                                            "text": ":",
                                                            "value": ":",
                                                            "valueText": ":",
                                                            "hasTrailingTrivia": true,
                                                            "trailingTrivia": [
                                                                {
                                                                    "kind": "WhitespaceTrivia",
                                                                    "text": " "
                                                                }
                                                            ]
                                                        },
                                                        "expression": {
                                                            "kind": "NumericLiteral",
                                                            "fullStart": 652,
                                                            "fullEnd": 656,
                                                            "start": 652,
                                                            "end": 655,
                                                            "fullWidth": 4,
                                                            "width": 3,
                                                            "text": "120",
                                                            "value": 120,
                                                            "valueText": "120",
                                                            "hasTrailingTrivia": true,
                                                            "trailingTrivia": [
                                                                {
                                                                    "kind": "WhitespaceTrivia",
                                                                    "text": " "
                                                                }
                                                            ]
                                                        }
                                                    }
                                                ],
                                                "closeBraceToken": {
                                                    "kind": "CloseBraceToken",
                                                    "fullStart": 656,
                                                    "fullEnd": 657,
                                                    "start": 656,
                                                    "end": 657,
                                                    "fullWidth": 1,
                                                    "width": 1,
                                                    "text": "}",
                                                    "value": "}",
                                                    "valueText": "}"
                                                }
                                            }
                                        }
                                    }
                                ]
                            },
                            "semicolonToken": {
                                "kind": "SemicolonToken",
                                "fullStart": 657,
                                "fullEnd": 660,
                                "start": 657,
                                "end": 658,
                                "fullWidth": 3,
                                "width": 1,
                                "text": ";",
                                "value": ";",
                                "valueText": ";",
                                "hasTrailingTrivia": true,
                                "hasTrailingNewLine": true,
                                "trailingTrivia": [
                                    {
                                        "kind": "NewLineTrivia",
                                        "text": "\r\n"
                                    }
                                ]
                            }
                        },
                        {
                            "kind": "VariableStatement",
                            "fullStart": 660,
                            "fullEnd": 687,
                            "start": 670,
                            "end": 685,
                            "fullWidth": 27,
                            "width": 15,
                            "modifiers": [],
                            "variableDeclaration": {
                                "kind": "VariableDeclaration",
                                "fullStart": 660,
                                "fullEnd": 684,
                                "start": 670,
                                "end": 684,
                                "fullWidth": 24,
                                "width": 14,
                                "varKeyword": {
                                    "kind": "VarKeyword",
                                    "fullStart": 660,
                                    "fullEnd": 674,
                                    "start": 670,
                                    "end": 673,
                                    "fullWidth": 14,
                                    "width": 3,
                                    "text": "var",
                                    "value": "var",
                                    "valueText": "var",
                                    "hasLeadingTrivia": true,
                                    "hasLeadingNewLine": true,
                                    "hasTrailingTrivia": true,
                                    "leadingTrivia": [
                                        {
                                            "kind": "NewLineTrivia",
                                            "text": "\r\n"
                                        },
                                        {
                                            "kind": "WhitespaceTrivia",
                                            "text": "        "
                                        }
                                    ],
                                    "trailingTrivia": [
                                        {
                                            "kind": "WhitespaceTrivia",
                                            "text": " "
                                        }
                                    ]
                                },
                                "variableDeclarators": [
                                    {
                                        "kind": "VariableDeclarator",
                                        "fullStart": 674,
                                        "fullEnd": 684,
                                        "start": 674,
                                        "end": 684,
                                        "fullWidth": 10,
<<<<<<< HEAD
                                        "width": 10,
                                        "identifier": {
=======
                                        "propertyName": {
>>>>>>> 85e84683
                                            "kind": "IdentifierName",
                                            "fullStart": 674,
                                            "fullEnd": 680,
                                            "start": 674,
                                            "end": 679,
                                            "fullWidth": 6,
                                            "width": 5,
                                            "text": "proto",
                                            "value": "proto",
                                            "valueText": "proto",
                                            "hasTrailingTrivia": true,
                                            "trailingTrivia": [
                                                {
                                                    "kind": "WhitespaceTrivia",
                                                    "text": " "
                                                }
                                            ]
                                        },
                                        "equalsValueClause": {
                                            "kind": "EqualsValueClause",
                                            "fullStart": 680,
                                            "fullEnd": 684,
                                            "start": 680,
                                            "end": 684,
                                            "fullWidth": 4,
                                            "width": 4,
                                            "equalsToken": {
                                                "kind": "EqualsToken",
                                                "fullStart": 680,
                                                "fullEnd": 682,
                                                "start": 680,
                                                "end": 681,
                                                "fullWidth": 2,
                                                "width": 1,
                                                "text": "=",
                                                "value": "=",
                                                "valueText": "=",
                                                "hasTrailingTrivia": true,
                                                "trailingTrivia": [
                                                    {
                                                        "kind": "WhitespaceTrivia",
                                                        "text": " "
                                                    }
                                                ]
                                            },
                                            "value": {
                                                "kind": "ObjectLiteralExpression",
                                                "fullStart": 682,
                                                "fullEnd": 684,
                                                "start": 682,
                                                "end": 684,
                                                "fullWidth": 2,
                                                "width": 2,
                                                "openBraceToken": {
                                                    "kind": "OpenBraceToken",
                                                    "fullStart": 682,
                                                    "fullEnd": 683,
                                                    "start": 682,
                                                    "end": 683,
                                                    "fullWidth": 1,
                                                    "width": 1,
                                                    "text": "{",
                                                    "value": "{",
                                                    "valueText": "{"
                                                },
                                                "propertyAssignments": [],
                                                "closeBraceToken": {
                                                    "kind": "CloseBraceToken",
                                                    "fullStart": 683,
                                                    "fullEnd": 684,
                                                    "start": 683,
                                                    "end": 684,
                                                    "fullWidth": 1,
                                                    "width": 1,
                                                    "text": "}",
                                                    "value": "}",
                                                    "valueText": "}"
                                                }
                                            }
                                        }
                                    }
                                ]
                            },
                            "semicolonToken": {
                                "kind": "SemicolonToken",
                                "fullStart": 684,
                                "fullEnd": 687,
                                "start": 684,
                                "end": 685,
                                "fullWidth": 3,
                                "width": 1,
                                "text": ";",
                                "value": ";",
                                "valueText": ";",
                                "hasTrailingTrivia": true,
                                "hasTrailingNewLine": true,
                                "trailingTrivia": [
                                    {
                                        "kind": "NewLineTrivia",
                                        "text": "\r\n"
                                    }
                                ]
                            }
                        },
                        {
                            "kind": "ExpressionStatement",
                            "fullStart": 687,
                            "fullEnd": 783,
                            "start": 695,
                            "end": 781,
                            "fullWidth": 96,
                            "width": 86,
                            "isIncrementallyUnusable": true,
                            "expression": {
                                "kind": "InvocationExpression",
                                "fullStart": 687,
                                "fullEnd": 780,
                                "start": 695,
                                "end": 780,
                                "fullWidth": 93,
                                "width": 85,
                                "isIncrementallyUnusable": true,
                                "expression": {
                                    "kind": "MemberAccessExpression",
                                    "fullStart": 687,
                                    "fullEnd": 716,
                                    "start": 695,
                                    "end": 716,
                                    "fullWidth": 29,
                                    "width": 21,
                                    "expression": {
                                        "kind": "IdentifierName",
                                        "fullStart": 687,
                                        "fullEnd": 701,
                                        "start": 695,
                                        "end": 701,
                                        "fullWidth": 14,
                                        "width": 6,
                                        "text": "Object",
                                        "value": "Object",
                                        "valueText": "Object",
                                        "hasLeadingTrivia": true,
                                        "leadingTrivia": [
                                            {
                                                "kind": "WhitespaceTrivia",
                                                "text": "        "
                                            }
                                        ]
                                    },
                                    "dotToken": {
                                        "kind": "DotToken",
                                        "fullStart": 701,
                                        "fullEnd": 702,
                                        "start": 701,
                                        "end": 702,
                                        "fullWidth": 1,
                                        "width": 1,
                                        "text": ".",
                                        "value": ".",
                                        "valueText": "."
                                    },
                                    "name": {
                                        "kind": "IdentifierName",
                                        "fullStart": 702,
                                        "fullEnd": 716,
                                        "start": 702,
                                        "end": 716,
                                        "fullWidth": 14,
                                        "width": 14,
                                        "text": "defineProperty",
                                        "value": "defineProperty",
                                        "valueText": "defineProperty"
                                    }
                                },
                                "argumentList": {
                                    "kind": "ArgumentList",
                                    "fullStart": 716,
                                    "fullEnd": 780,
                                    "start": 716,
                                    "end": 780,
                                    "fullWidth": 64,
                                    "width": 64,
                                    "isIncrementallyUnusable": true,
                                    "openParenToken": {
                                        "kind": "OpenParenToken",
                                        "fullStart": 716,
                                        "fullEnd": 717,
                                        "start": 716,
                                        "end": 717,
                                        "fullWidth": 1,
                                        "width": 1,
                                        "text": "(",
                                        "value": "(",
                                        "valueText": "("
                                    },
                                    "arguments": [
                                        {
                                            "kind": "IdentifierName",
                                            "fullStart": 717,
                                            "fullEnd": 722,
                                            "start": 717,
                                            "end": 722,
                                            "fullWidth": 5,
                                            "width": 5,
                                            "text": "proto",
                                            "value": "proto",
                                            "valueText": "proto"
                                        },
                                        {
                                            "kind": "CommaToken",
                                            "fullStart": 722,
                                            "fullEnd": 724,
                                            "start": 722,
                                            "end": 723,
                                            "fullWidth": 2,
                                            "width": 1,
                                            "text": ",",
                                            "value": ",",
                                            "valueText": ",",
                                            "hasTrailingTrivia": true,
                                            "trailingTrivia": [
                                                {
                                                    "kind": "WhitespaceTrivia",
                                                    "text": " "
                                                }
                                            ]
                                        },
                                        {
                                            "kind": "StringLiteral",
                                            "fullStart": 724,
                                            "fullEnd": 731,
                                            "start": 724,
                                            "end": 731,
                                            "fullWidth": 7,
                                            "width": 7,
                                            "text": "\"value\"",
                                            "value": "value",
                                            "valueText": "value"
                                        },
                                        {
                                            "kind": "CommaToken",
                                            "fullStart": 731,
                                            "fullEnd": 733,
                                            "start": 731,
                                            "end": 732,
                                            "fullWidth": 2,
                                            "width": 1,
                                            "text": ",",
                                            "value": ",",
                                            "valueText": ",",
                                            "hasTrailingTrivia": true,
                                            "trailingTrivia": [
                                                {
                                                    "kind": "WhitespaceTrivia",
                                                    "text": " "
                                                }
                                            ]
                                        },
                                        {
                                            "kind": "ObjectLiteralExpression",
                                            "fullStart": 733,
                                            "fullEnd": 779,
                                            "start": 733,
                                            "end": 779,
                                            "fullWidth": 46,
                                            "width": 46,
                                            "isIncrementallyUnusable": true,
                                            "openBraceToken": {
                                                "kind": "OpenBraceToken",
                                                "fullStart": 733,
                                                "fullEnd": 736,
                                                "start": 733,
                                                "end": 734,
                                                "fullWidth": 3,
                                                "width": 1,
                                                "text": "{",
                                                "value": "{",
                                                "valueText": "{",
                                                "hasTrailingTrivia": true,
                                                "hasTrailingNewLine": true,
                                                "trailingTrivia": [
                                                    {
                                                        "kind": "NewLineTrivia",
                                                        "text": "\r\n"
                                                    }
                                                ]
                                            },
                                            "propertyAssignments": [
                                                {
                                                    "kind": "SimplePropertyAssignment",
                                                    "fullStart": 736,
                                                    "fullEnd": 770,
                                                    "start": 748,
                                                    "end": 768,
                                                    "fullWidth": 34,
                                                    "width": 20,
                                                    "isIncrementallyUnusable": true,
                                                    "propertyName": {
                                                        "kind": "IdentifierName",
                                                        "fullStart": 736,
                                                        "fullEnd": 751,
                                                        "start": 748,
                                                        "end": 751,
                                                        "fullWidth": 15,
                                                        "width": 3,
                                                        "text": "set",
                                                        "value": "set",
                                                        "valueText": "set",
                                                        "hasLeadingTrivia": true,
                                                        "leadingTrivia": [
                                                            {
                                                                "kind": "WhitespaceTrivia",
                                                                "text": "            "
                                                            }
                                                        ]
                                                    },
                                                    "colonToken": {
                                                        "kind": "ColonToken",
                                                        "fullStart": 751,
                                                        "fullEnd": 753,
                                                        "start": 751,
                                                        "end": 752,
                                                        "fullWidth": 2,
                                                        "width": 1,
                                                        "text": ":",
                                                        "value": ":",
                                                        "valueText": ":",
                                                        "hasTrailingTrivia": true,
                                                        "trailingTrivia": [
                                                            {
                                                                "kind": "WhitespaceTrivia",
                                                                "text": " "
                                                            }
                                                        ]
                                                    },
                                                    "expression": {
                                                        "kind": "FunctionExpression",
                                                        "fullStart": 753,
                                                        "fullEnd": 770,
                                                        "start": 753,
                                                        "end": 768,
                                                        "fullWidth": 17,
                                                        "width": 15,
                                                        "functionKeyword": {
                                                            "kind": "FunctionKeyword",
                                                            "fullStart": 753,
                                                            "fullEnd": 762,
                                                            "start": 753,
                                                            "end": 761,
                                                            "fullWidth": 9,
                                                            "width": 8,
                                                            "text": "function",
                                                            "value": "function",
                                                            "valueText": "function",
                                                            "hasTrailingTrivia": true,
                                                            "trailingTrivia": [
                                                                {
                                                                    "kind": "WhitespaceTrivia",
                                                                    "text": " "
                                                                }
                                                            ]
                                                        },
                                                        "callSignature": {
                                                            "kind": "CallSignature",
                                                            "fullStart": 762,
                                                            "fullEnd": 765,
                                                            "start": 762,
                                                            "end": 764,
                                                            "fullWidth": 3,
                                                            "width": 2,
                                                            "parameterList": {
                                                                "kind": "ParameterList",
                                                                "fullStart": 762,
                                                                "fullEnd": 765,
                                                                "start": 762,
                                                                "end": 764,
                                                                "fullWidth": 3,
                                                                "width": 2,
                                                                "openParenToken": {
                                                                    "kind": "OpenParenToken",
                                                                    "fullStart": 762,
                                                                    "fullEnd": 763,
                                                                    "start": 762,
                                                                    "end": 763,
                                                                    "fullWidth": 1,
                                                                    "width": 1,
                                                                    "text": "(",
                                                                    "value": "(",
                                                                    "valueText": "("
                                                                },
                                                                "parameters": [],
                                                                "closeParenToken": {
                                                                    "kind": "CloseParenToken",
                                                                    "fullStart": 763,
                                                                    "fullEnd": 765,
                                                                    "start": 763,
                                                                    "end": 764,
                                                                    "fullWidth": 2,
                                                                    "width": 1,
                                                                    "text": ")",
                                                                    "value": ")",
                                                                    "valueText": ")",
                                                                    "hasTrailingTrivia": true,
                                                                    "trailingTrivia": [
                                                                        {
                                                                            "kind": "WhitespaceTrivia",
                                                                            "text": " "
                                                                        }
                                                                    ]
                                                                }
                                                            }
                                                        },
                                                        "block": {
                                                            "kind": "Block",
                                                            "fullStart": 765,
                                                            "fullEnd": 770,
                                                            "start": 765,
                                                            "end": 768,
                                                            "fullWidth": 5,
                                                            "width": 3,
                                                            "openBraceToken": {
                                                                "kind": "OpenBraceToken",
                                                                "fullStart": 765,
                                                                "fullEnd": 767,
                                                                "start": 765,
                                                                "end": 766,
                                                                "fullWidth": 2,
                                                                "width": 1,
                                                                "text": "{",
                                                                "value": "{",
                                                                "valueText": "{",
                                                                "hasTrailingTrivia": true,
                                                                "trailingTrivia": [
                                                                    {
                                                                        "kind": "WhitespaceTrivia",
                                                                        "text": " "
                                                                    }
                                                                ]
                                                            },
                                                            "statements": [],
                                                            "closeBraceToken": {
                                                                "kind": "CloseBraceToken",
                                                                "fullStart": 767,
                                                                "fullEnd": 770,
                                                                "start": 767,
                                                                "end": 768,
                                                                "fullWidth": 3,
                                                                "width": 1,
                                                                "text": "}",
                                                                "value": "}",
                                                                "valueText": "}",
                                                                "hasTrailingTrivia": true,
                                                                "hasTrailingNewLine": true,
                                                                "trailingTrivia": [
                                                                    {
                                                                        "kind": "NewLineTrivia",
                                                                        "text": "\r\n"
                                                                    }
                                                                ]
                                                            }
                                                        }
                                                    }
                                                }
                                            ],
                                            "closeBraceToken": {
                                                "kind": "CloseBraceToken",
                                                "fullStart": 770,
                                                "fullEnd": 779,
                                                "start": 778,
                                                "end": 779,
                                                "fullWidth": 9,
                                                "width": 1,
                                                "text": "}",
                                                "value": "}",
                                                "valueText": "}",
                                                "hasLeadingTrivia": true,
                                                "leadingTrivia": [
                                                    {
                                                        "kind": "WhitespaceTrivia",
                                                        "text": "        "
                                                    }
                                                ]
                                            }
                                        }
                                    ],
                                    "closeParenToken": {
                                        "kind": "CloseParenToken",
                                        "fullStart": 779,
                                        "fullEnd": 780,
                                        "start": 779,
                                        "end": 780,
                                        "fullWidth": 1,
                                        "width": 1,
                                        "text": ")",
                                        "value": ")",
                                        "valueText": ")"
                                    }
                                }
                            },
                            "semicolonToken": {
                                "kind": "SemicolonToken",
                                "fullStart": 780,
                                "fullEnd": 783,
                                "start": 780,
                                "end": 781,
                                "fullWidth": 3,
                                "width": 1,
                                "text": ";",
                                "value": ";",
                                "valueText": ";",
                                "hasTrailingTrivia": true,
                                "hasTrailingNewLine": true,
                                "trailingTrivia": [
                                    {
                                        "kind": "NewLineTrivia",
                                        "text": "\r\n"
                                    }
                                ]
                            }
                        },
                        {
                            "kind": "VariableStatement",
                            "fullStart": 783,
                            "fullEnd": 830,
                            "start": 793,
                            "end": 828,
                            "fullWidth": 47,
                            "width": 35,
                            "modifiers": [],
                            "variableDeclaration": {
                                "kind": "VariableDeclaration",
                                "fullStart": 783,
                                "fullEnd": 827,
                                "start": 793,
                                "end": 827,
                                "fullWidth": 44,
                                "width": 34,
                                "varKeyword": {
                                    "kind": "VarKeyword",
                                    "fullStart": 783,
                                    "fullEnd": 797,
                                    "start": 793,
                                    "end": 796,
                                    "fullWidth": 14,
                                    "width": 3,
                                    "text": "var",
                                    "value": "var",
                                    "valueText": "var",
                                    "hasLeadingTrivia": true,
                                    "hasLeadingNewLine": true,
                                    "hasTrailingTrivia": true,
                                    "leadingTrivia": [
                                        {
                                            "kind": "NewLineTrivia",
                                            "text": "\r\n"
                                        },
                                        {
                                            "kind": "WhitespaceTrivia",
                                            "text": "        "
                                        }
                                    ],
                                    "trailingTrivia": [
                                        {
                                            "kind": "WhitespaceTrivia",
                                            "text": " "
                                        }
                                    ]
                                },
                                "variableDeclarators": [
                                    {
                                        "kind": "VariableDeclarator",
                                        "fullStart": 797,
                                        "fullEnd": 827,
                                        "start": 797,
                                        "end": 827,
                                        "fullWidth": 30,
<<<<<<< HEAD
                                        "width": 30,
                                        "identifier": {
=======
                                        "propertyName": {
>>>>>>> 85e84683
                                            "kind": "IdentifierName",
                                            "fullStart": 797,
                                            "fullEnd": 810,
                                            "start": 797,
                                            "end": 809,
                                            "fullWidth": 13,
                                            "width": 12,
                                            "text": "ConstructFun",
                                            "value": "ConstructFun",
                                            "valueText": "ConstructFun",
                                            "hasTrailingTrivia": true,
                                            "trailingTrivia": [
                                                {
                                                    "kind": "WhitespaceTrivia",
                                                    "text": " "
                                                }
                                            ]
                                        },
                                        "equalsValueClause": {
                                            "kind": "EqualsValueClause",
                                            "fullStart": 810,
                                            "fullEnd": 827,
                                            "start": 810,
                                            "end": 827,
                                            "fullWidth": 17,
                                            "width": 17,
                                            "equalsToken": {
                                                "kind": "EqualsToken",
                                                "fullStart": 810,
                                                "fullEnd": 812,
                                                "start": 810,
                                                "end": 811,
                                                "fullWidth": 2,
                                                "width": 1,
                                                "text": "=",
                                                "value": "=",
                                                "valueText": "=",
                                                "hasTrailingTrivia": true,
                                                "trailingTrivia": [
                                                    {
                                                        "kind": "WhitespaceTrivia",
                                                        "text": " "
                                                    }
                                                ]
                                            },
                                            "value": {
                                                "kind": "FunctionExpression",
                                                "fullStart": 812,
                                                "fullEnd": 827,
                                                "start": 812,
                                                "end": 827,
                                                "fullWidth": 15,
                                                "width": 15,
                                                "functionKeyword": {
                                                    "kind": "FunctionKeyword",
                                                    "fullStart": 812,
                                                    "fullEnd": 821,
                                                    "start": 812,
                                                    "end": 820,
                                                    "fullWidth": 9,
                                                    "width": 8,
                                                    "text": "function",
                                                    "value": "function",
                                                    "valueText": "function",
                                                    "hasTrailingTrivia": true,
                                                    "trailingTrivia": [
                                                        {
                                                            "kind": "WhitespaceTrivia",
                                                            "text": " "
                                                        }
                                                    ]
                                                },
                                                "callSignature": {
                                                    "kind": "CallSignature",
                                                    "fullStart": 821,
                                                    "fullEnd": 824,
                                                    "start": 821,
                                                    "end": 823,
                                                    "fullWidth": 3,
                                                    "width": 2,
                                                    "parameterList": {
                                                        "kind": "ParameterList",
                                                        "fullStart": 821,
                                                        "fullEnd": 824,
                                                        "start": 821,
                                                        "end": 823,
                                                        "fullWidth": 3,
                                                        "width": 2,
                                                        "openParenToken": {
                                                            "kind": "OpenParenToken",
                                                            "fullStart": 821,
                                                            "fullEnd": 822,
                                                            "start": 821,
                                                            "end": 822,
                                                            "fullWidth": 1,
                                                            "width": 1,
                                                            "text": "(",
                                                            "value": "(",
                                                            "valueText": "("
                                                        },
                                                        "parameters": [],
                                                        "closeParenToken": {
                                                            "kind": "CloseParenToken",
                                                            "fullStart": 822,
                                                            "fullEnd": 824,
                                                            "start": 822,
                                                            "end": 823,
                                                            "fullWidth": 2,
                                                            "width": 1,
                                                            "text": ")",
                                                            "value": ")",
                                                            "valueText": ")",
                                                            "hasTrailingTrivia": true,
                                                            "trailingTrivia": [
                                                                {
                                                                    "kind": "WhitespaceTrivia",
                                                                    "text": " "
                                                                }
                                                            ]
                                                        }
                                                    }
                                                },
                                                "block": {
                                                    "kind": "Block",
                                                    "fullStart": 824,
                                                    "fullEnd": 827,
                                                    "start": 824,
                                                    "end": 827,
                                                    "fullWidth": 3,
                                                    "width": 3,
                                                    "openBraceToken": {
                                                        "kind": "OpenBraceToken",
                                                        "fullStart": 824,
                                                        "fullEnd": 826,
                                                        "start": 824,
                                                        "end": 825,
                                                        "fullWidth": 2,
                                                        "width": 1,
                                                        "text": "{",
                                                        "value": "{",
                                                        "valueText": "{",
                                                        "hasTrailingTrivia": true,
                                                        "trailingTrivia": [
                                                            {
                                                                "kind": "WhitespaceTrivia",
                                                                "text": " "
                                                            }
                                                        ]
                                                    },
                                                    "statements": [],
                                                    "closeBraceToken": {
                                                        "kind": "CloseBraceToken",
                                                        "fullStart": 826,
                                                        "fullEnd": 827,
                                                        "start": 826,
                                                        "end": 827,
                                                        "fullWidth": 1,
                                                        "width": 1,
                                                        "text": "}",
                                                        "value": "}",
                                                        "valueText": "}"
                                                    }
                                                }
                                            }
                                        }
                                    }
                                ]
                            },
                            "semicolonToken": {
                                "kind": "SemicolonToken",
                                "fullStart": 827,
                                "fullEnd": 830,
                                "start": 827,
                                "end": 828,
                                "fullWidth": 3,
                                "width": 1,
                                "text": ";",
                                "value": ";",
                                "valueText": ";",
                                "hasTrailingTrivia": true,
                                "hasTrailingNewLine": true,
                                "trailingTrivia": [
                                    {
                                        "kind": "NewLineTrivia",
                                        "text": "\r\n"
                                    }
                                ]
                            }
                        },
                        {
                            "kind": "ExpressionStatement",
                            "fullStart": 830,
                            "fullEnd": 871,
                            "start": 838,
                            "end": 869,
                            "fullWidth": 41,
                            "width": 31,
                            "expression": {
                                "kind": "AssignmentExpression",
                                "fullStart": 830,
                                "fullEnd": 868,
                                "start": 838,
                                "end": 868,
                                "fullWidth": 38,
                                "width": 30,
                                "left": {
                                    "kind": "MemberAccessExpression",
                                    "fullStart": 830,
                                    "fullEnd": 861,
                                    "start": 838,
                                    "end": 860,
                                    "fullWidth": 31,
                                    "width": 22,
                                    "expression": {
                                        "kind": "IdentifierName",
                                        "fullStart": 830,
                                        "fullEnd": 850,
                                        "start": 838,
                                        "end": 850,
                                        "fullWidth": 20,
                                        "width": 12,
                                        "text": "ConstructFun",
                                        "value": "ConstructFun",
                                        "valueText": "ConstructFun",
                                        "hasLeadingTrivia": true,
                                        "leadingTrivia": [
                                            {
                                                "kind": "WhitespaceTrivia",
                                                "text": "        "
                                            }
                                        ]
                                    },
                                    "dotToken": {
                                        "kind": "DotToken",
                                        "fullStart": 850,
                                        "fullEnd": 851,
                                        "start": 850,
                                        "end": 851,
                                        "fullWidth": 1,
                                        "width": 1,
                                        "text": ".",
                                        "value": ".",
                                        "valueText": "."
                                    },
                                    "name": {
                                        "kind": "IdentifierName",
                                        "fullStart": 851,
                                        "fullEnd": 861,
                                        "start": 851,
                                        "end": 860,
                                        "fullWidth": 10,
                                        "width": 9,
                                        "text": "prototype",
                                        "value": "prototype",
                                        "valueText": "prototype",
                                        "hasTrailingTrivia": true,
                                        "trailingTrivia": [
                                            {
                                                "kind": "WhitespaceTrivia",
                                                "text": " "
                                            }
                                        ]
                                    }
                                },
                                "operatorToken": {
                                    "kind": "EqualsToken",
                                    "fullStart": 861,
                                    "fullEnd": 863,
                                    "start": 861,
                                    "end": 862,
                                    "fullWidth": 2,
                                    "width": 1,
                                    "text": "=",
                                    "value": "=",
                                    "valueText": "=",
                                    "hasTrailingTrivia": true,
                                    "trailingTrivia": [
                                        {
                                            "kind": "WhitespaceTrivia",
                                            "text": " "
                                        }
                                    ]
                                },
                                "right": {
                                    "kind": "IdentifierName",
                                    "fullStart": 863,
                                    "fullEnd": 868,
                                    "start": 863,
                                    "end": 868,
                                    "fullWidth": 5,
                                    "width": 5,
                                    "text": "proto",
                                    "value": "proto",
                                    "valueText": "proto"
                                }
                            },
                            "semicolonToken": {
                                "kind": "SemicolonToken",
                                "fullStart": 868,
                                "fullEnd": 871,
                                "start": 868,
                                "end": 869,
                                "fullWidth": 3,
                                "width": 1,
                                "text": ";",
                                "value": ";",
                                "valueText": ";",
                                "hasTrailingTrivia": true,
                                "hasTrailingNewLine": true,
                                "trailingTrivia": [
                                    {
                                        "kind": "NewLineTrivia",
                                        "text": "\r\n"
                                    }
                                ]
                            }
                        },
                        {
                            "kind": "VariableStatement",
                            "fullStart": 871,
                            "fullEnd": 914,
                            "start": 881,
                            "end": 912,
                            "fullWidth": 43,
                            "width": 31,
                            "modifiers": [],
                            "variableDeclaration": {
                                "kind": "VariableDeclaration",
                                "fullStart": 871,
                                "fullEnd": 911,
                                "start": 881,
                                "end": 911,
                                "fullWidth": 40,
                                "width": 30,
                                "varKeyword": {
                                    "kind": "VarKeyword",
                                    "fullStart": 871,
                                    "fullEnd": 885,
                                    "start": 881,
                                    "end": 884,
                                    "fullWidth": 14,
                                    "width": 3,
                                    "text": "var",
                                    "value": "var",
                                    "valueText": "var",
                                    "hasLeadingTrivia": true,
                                    "hasLeadingNewLine": true,
                                    "hasTrailingTrivia": true,
                                    "leadingTrivia": [
                                        {
                                            "kind": "NewLineTrivia",
                                            "text": "\r\n"
                                        },
                                        {
                                            "kind": "WhitespaceTrivia",
                                            "text": "        "
                                        }
                                    ],
                                    "trailingTrivia": [
                                        {
                                            "kind": "WhitespaceTrivia",
                                            "text": " "
                                        }
                                    ]
                                },
                                "variableDeclarators": [
                                    {
                                        "kind": "VariableDeclarator",
                                        "fullStart": 885,
                                        "fullEnd": 911,
                                        "start": 885,
                                        "end": 911,
                                        "fullWidth": 26,
<<<<<<< HEAD
                                        "width": 26,
                                        "identifier": {
=======
                                        "propertyName": {
>>>>>>> 85e84683
                                            "kind": "IdentifierName",
                                            "fullStart": 885,
                                            "fullEnd": 891,
                                            "start": 885,
                                            "end": 890,
                                            "fullWidth": 6,
                                            "width": 5,
                                            "text": "child",
                                            "value": "child",
                                            "valueText": "child",
                                            "hasTrailingTrivia": true,
                                            "trailingTrivia": [
                                                {
                                                    "kind": "WhitespaceTrivia",
                                                    "text": " "
                                                }
                                            ]
                                        },
                                        "equalsValueClause": {
                                            "kind": "EqualsValueClause",
                                            "fullStart": 891,
                                            "fullEnd": 911,
                                            "start": 891,
                                            "end": 911,
                                            "fullWidth": 20,
                                            "width": 20,
                                            "equalsToken": {
                                                "kind": "EqualsToken",
                                                "fullStart": 891,
                                                "fullEnd": 893,
                                                "start": 891,
                                                "end": 892,
                                                "fullWidth": 2,
                                                "width": 1,
                                                "text": "=",
                                                "value": "=",
                                                "valueText": "=",
                                                "hasTrailingTrivia": true,
                                                "trailingTrivia": [
                                                    {
                                                        "kind": "WhitespaceTrivia",
                                                        "text": " "
                                                    }
                                                ]
                                            },
                                            "value": {
                                                "kind": "ObjectCreationExpression",
                                                "fullStart": 893,
                                                "fullEnd": 911,
                                                "start": 893,
                                                "end": 911,
                                                "fullWidth": 18,
                                                "width": 18,
                                                "newKeyword": {
                                                    "kind": "NewKeyword",
                                                    "fullStart": 893,
                                                    "fullEnd": 897,
                                                    "start": 893,
                                                    "end": 896,
                                                    "fullWidth": 4,
                                                    "width": 3,
                                                    "text": "new",
                                                    "value": "new",
                                                    "valueText": "new",
                                                    "hasTrailingTrivia": true,
                                                    "trailingTrivia": [
                                                        {
                                                            "kind": "WhitespaceTrivia",
                                                            "text": " "
                                                        }
                                                    ]
                                                },
                                                "expression": {
                                                    "kind": "IdentifierName",
                                                    "fullStart": 897,
                                                    "fullEnd": 909,
                                                    "start": 897,
                                                    "end": 909,
                                                    "fullWidth": 12,
                                                    "width": 12,
                                                    "text": "ConstructFun",
                                                    "value": "ConstructFun",
                                                    "valueText": "ConstructFun"
                                                },
                                                "argumentList": {
                                                    "kind": "ArgumentList",
                                                    "fullStart": 909,
                                                    "fullEnd": 911,
                                                    "start": 909,
                                                    "end": 911,
                                                    "fullWidth": 2,
                                                    "width": 2,
                                                    "openParenToken": {
                                                        "kind": "OpenParenToken",
                                                        "fullStart": 909,
                                                        "fullEnd": 910,
                                                        "start": 909,
                                                        "end": 910,
                                                        "fullWidth": 1,
                                                        "width": 1,
                                                        "text": "(",
                                                        "value": "(",
                                                        "valueText": "("
                                                    },
                                                    "arguments": [],
                                                    "closeParenToken": {
                                                        "kind": "CloseParenToken",
                                                        "fullStart": 910,
                                                        "fullEnd": 911,
                                                        "start": 910,
                                                        "end": 911,
                                                        "fullWidth": 1,
                                                        "width": 1,
                                                        "text": ")",
                                                        "value": ")",
                                                        "valueText": ")"
                                                    }
                                                }
                                            }
                                        }
                                    }
                                ]
                            },
                            "semicolonToken": {
                                "kind": "SemicolonToken",
                                "fullStart": 911,
                                "fullEnd": 914,
                                "start": 911,
                                "end": 912,
                                "fullWidth": 3,
                                "width": 1,
                                "text": ";",
                                "value": ";",
                                "valueText": ";",
                                "hasTrailingTrivia": true,
                                "hasTrailingNewLine": true,
                                "trailingTrivia": [
                                    {
                                        "kind": "NewLineTrivia",
                                        "text": "\r\n"
                                    }
                                ]
                            }
                        },
                        {
                            "kind": "ExpressionStatement",
                            "fullStart": 914,
                            "fullEnd": 972,
                            "start": 924,
                            "end": 970,
                            "fullWidth": 58,
                            "width": 46,
                            "expression": {
                                "kind": "InvocationExpression",
                                "fullStart": 914,
                                "fullEnd": 969,
                                "start": 924,
                                "end": 969,
                                "fullWidth": 55,
                                "width": 45,
                                "expression": {
                                    "kind": "MemberAccessExpression",
                                    "fullStart": 914,
                                    "fullEnd": 945,
                                    "start": 924,
                                    "end": 945,
                                    "fullWidth": 31,
                                    "width": 21,
                                    "expression": {
                                        "kind": "IdentifierName",
                                        "fullStart": 914,
                                        "fullEnd": 930,
                                        "start": 924,
                                        "end": 930,
                                        "fullWidth": 16,
                                        "width": 6,
                                        "text": "Object",
                                        "value": "Object",
                                        "valueText": "Object",
                                        "hasLeadingTrivia": true,
                                        "hasLeadingNewLine": true,
                                        "leadingTrivia": [
                                            {
                                                "kind": "NewLineTrivia",
                                                "text": "\r\n"
                                            },
                                            {
                                                "kind": "WhitespaceTrivia",
                                                "text": "        "
                                            }
                                        ]
                                    },
                                    "dotToken": {
                                        "kind": "DotToken",
                                        "fullStart": 930,
                                        "fullEnd": 931,
                                        "start": 930,
                                        "end": 931,
                                        "fullWidth": 1,
                                        "width": 1,
                                        "text": ".",
                                        "value": ".",
                                        "valueText": "."
                                    },
                                    "name": {
                                        "kind": "IdentifierName",
                                        "fullStart": 931,
                                        "fullEnd": 945,
                                        "start": 931,
                                        "end": 945,
                                        "fullWidth": 14,
                                        "width": 14,
                                        "text": "defineProperty",
                                        "value": "defineProperty",
                                        "valueText": "defineProperty"
                                    }
                                },
                                "argumentList": {
                                    "kind": "ArgumentList",
                                    "fullStart": 945,
                                    "fullEnd": 969,
                                    "start": 945,
                                    "end": 969,
                                    "fullWidth": 24,
                                    "width": 24,
                                    "openParenToken": {
                                        "kind": "OpenParenToken",
                                        "fullStart": 945,
                                        "fullEnd": 946,
                                        "start": 945,
                                        "end": 946,
                                        "fullWidth": 1,
                                        "width": 1,
                                        "text": "(",
                                        "value": "(",
                                        "valueText": "("
                                    },
                                    "arguments": [
                                        {
                                            "kind": "IdentifierName",
                                            "fullStart": 946,
                                            "fullEnd": 949,
                                            "start": 946,
                                            "end": 949,
                                            "fullWidth": 3,
                                            "width": 3,
                                            "text": "obj",
                                            "value": "obj",
                                            "valueText": "obj"
                                        },
                                        {
                                            "kind": "CommaToken",
                                            "fullStart": 949,
                                            "fullEnd": 951,
                                            "start": 949,
                                            "end": 950,
                                            "fullWidth": 2,
                                            "width": 1,
                                            "text": ",",
                                            "value": ",",
                                            "valueText": ",",
                                            "hasTrailingTrivia": true,
                                            "trailingTrivia": [
                                                {
                                                    "kind": "WhitespaceTrivia",
                                                    "text": " "
                                                }
                                            ]
                                        },
                                        {
                                            "kind": "StringLiteral",
                                            "fullStart": 951,
                                            "fullEnd": 961,
                                            "start": 951,
                                            "end": 961,
                                            "fullWidth": 10,
                                            "width": 10,
                                            "text": "\"property\"",
                                            "value": "property",
                                            "valueText": "property"
                                        },
                                        {
                                            "kind": "CommaToken",
                                            "fullStart": 961,
                                            "fullEnd": 963,
                                            "start": 961,
                                            "end": 962,
                                            "fullWidth": 2,
                                            "width": 1,
                                            "text": ",",
                                            "value": ",",
                                            "valueText": ",",
                                            "hasTrailingTrivia": true,
                                            "trailingTrivia": [
                                                {
                                                    "kind": "WhitespaceTrivia",
                                                    "text": " "
                                                }
                                            ]
                                        },
                                        {
                                            "kind": "IdentifierName",
                                            "fullStart": 963,
                                            "fullEnd": 968,
                                            "start": 963,
                                            "end": 968,
                                            "fullWidth": 5,
                                            "width": 5,
                                            "text": "child",
                                            "value": "child",
                                            "valueText": "child"
                                        }
                                    ],
                                    "closeParenToken": {
                                        "kind": "CloseParenToken",
                                        "fullStart": 968,
                                        "fullEnd": 969,
                                        "start": 968,
                                        "end": 969,
                                        "fullWidth": 1,
                                        "width": 1,
                                        "text": ")",
                                        "value": ")",
                                        "valueText": ")"
                                    }
                                }
                            },
                            "semicolonToken": {
                                "kind": "SemicolonToken",
                                "fullStart": 969,
                                "fullEnd": 972,
                                "start": 969,
                                "end": 970,
                                "fullWidth": 3,
                                "width": 1,
                                "text": ";",
                                "value": ";",
                                "valueText": ";",
                                "hasTrailingTrivia": true,
                                "hasTrailingNewLine": true,
                                "trailingTrivia": [
                                    {
                                        "kind": "NewLineTrivia",
                                        "text": "\r\n"
                                    }
                                ]
                            }
                        },
                        {
                            "kind": "ReturnStatement",
                            "fullStart": 972,
                            "fullEnd": 1063,
                            "start": 982,
                            "end": 1061,
                            "fullWidth": 91,
                            "width": 79,
                            "returnKeyword": {
                                "kind": "ReturnKeyword",
                                "fullStart": 972,
                                "fullEnd": 989,
                                "start": 982,
                                "end": 988,
                                "fullWidth": 17,
                                "width": 6,
                                "text": "return",
                                "value": "return",
                                "valueText": "return",
                                "hasLeadingTrivia": true,
                                "hasLeadingNewLine": true,
                                "hasTrailingTrivia": true,
                                "leadingTrivia": [
                                    {
                                        "kind": "NewLineTrivia",
                                        "text": "\r\n"
                                    },
                                    {
                                        "kind": "WhitespaceTrivia",
                                        "text": "        "
                                    }
                                ],
                                "trailingTrivia": [
                                    {
                                        "kind": "WhitespaceTrivia",
                                        "text": " "
                                    }
                                ]
                            },
                            "expression": {
                                "kind": "LogicalAndExpression",
                                "fullStart": 989,
                                "fullEnd": 1060,
                                "start": 989,
                                "end": 1060,
                                "fullWidth": 71,
                                "width": 71,
                                "left": {
                                    "kind": "InvocationExpression",
                                    "fullStart": 989,
                                    "fullEnd": 1020,
                                    "start": 989,
                                    "end": 1019,
                                    "fullWidth": 31,
                                    "width": 30,
                                    "expression": {
                                        "kind": "MemberAccessExpression",
                                        "fullStart": 989,
                                        "fullEnd": 1007,
                                        "start": 989,
                                        "end": 1007,
                                        "fullWidth": 18,
                                        "width": 18,
                                        "expression": {
                                            "kind": "IdentifierName",
                                            "fullStart": 989,
                                            "fullEnd": 992,
                                            "start": 989,
                                            "end": 992,
                                            "fullWidth": 3,
                                            "width": 3,
                                            "text": "obj",
                                            "value": "obj",
                                            "valueText": "obj"
                                        },
                                        "dotToken": {
                                            "kind": "DotToken",
                                            "fullStart": 992,
                                            "fullEnd": 993,
                                            "start": 992,
                                            "end": 993,
                                            "fullWidth": 1,
                                            "width": 1,
                                            "text": ".",
                                            "value": ".",
                                            "valueText": "."
                                        },
                                        "name": {
                                            "kind": "IdentifierName",
                                            "fullStart": 993,
                                            "fullEnd": 1007,
                                            "start": 993,
                                            "end": 1007,
                                            "fullWidth": 14,
                                            "width": 14,
                                            "text": "hasOwnProperty",
                                            "value": "hasOwnProperty",
                                            "valueText": "hasOwnProperty"
                                        }
                                    },
                                    "argumentList": {
                                        "kind": "ArgumentList",
                                        "fullStart": 1007,
                                        "fullEnd": 1020,
                                        "start": 1007,
                                        "end": 1019,
                                        "fullWidth": 13,
                                        "width": 12,
                                        "openParenToken": {
                                            "kind": "OpenParenToken",
                                            "fullStart": 1007,
                                            "fullEnd": 1008,
                                            "start": 1007,
                                            "end": 1008,
                                            "fullWidth": 1,
                                            "width": 1,
                                            "text": "(",
                                            "value": "(",
                                            "valueText": "("
                                        },
                                        "arguments": [
                                            {
                                                "kind": "StringLiteral",
                                                "fullStart": 1008,
                                                "fullEnd": 1018,
                                                "start": 1008,
                                                "end": 1018,
                                                "fullWidth": 10,
                                                "width": 10,
                                                "text": "\"property\"",
                                                "value": "property",
                                                "valueText": "property"
                                            }
                                        ],
                                        "closeParenToken": {
                                            "kind": "CloseParenToken",
                                            "fullStart": 1018,
                                            "fullEnd": 1020,
                                            "start": 1018,
                                            "end": 1019,
                                            "fullWidth": 2,
                                            "width": 1,
                                            "text": ")",
                                            "value": ")",
                                            "valueText": ")",
                                            "hasTrailingTrivia": true,
                                            "trailingTrivia": [
                                                {
                                                    "kind": "WhitespaceTrivia",
                                                    "text": " "
                                                }
                                            ]
                                        }
                                    }
                                },
                                "operatorToken": {
                                    "kind": "AmpersandAmpersandToken",
                                    "fullStart": 1020,
                                    "fullEnd": 1023,
                                    "start": 1020,
                                    "end": 1022,
                                    "fullWidth": 3,
                                    "width": 2,
                                    "text": "&&",
                                    "value": "&&",
                                    "valueText": "&&",
                                    "hasTrailingTrivia": true,
                                    "trailingTrivia": [
                                        {
                                            "kind": "WhitespaceTrivia",
                                            "text": " "
                                        }
                                    ]
                                },
                                "right": {
                                    "kind": "EqualsExpression",
                                    "fullStart": 1023,
                                    "fullEnd": 1060,
                                    "start": 1023,
                                    "end": 1060,
                                    "fullWidth": 37,
                                    "width": 37,
                                    "left": {
                                        "kind": "TypeOfExpression",
                                        "fullStart": 1023,
                                        "fullEnd": 1045,
                                        "start": 1023,
                                        "end": 1044,
                                        "fullWidth": 22,
                                        "width": 21,
                                        "typeOfKeyword": {
                                            "kind": "TypeOfKeyword",
                                            "fullStart": 1023,
                                            "fullEnd": 1030,
                                            "start": 1023,
                                            "end": 1029,
                                            "fullWidth": 7,
                                            "width": 6,
                                            "text": "typeof",
                                            "value": "typeof",
                                            "valueText": "typeof",
                                            "hasTrailingTrivia": true,
                                            "trailingTrivia": [
                                                {
                                                    "kind": "WhitespaceTrivia",
                                                    "text": " "
                                                }
                                            ]
                                        },
                                        "expression": {
                                            "kind": "ParenthesizedExpression",
                                            "fullStart": 1030,
                                            "fullEnd": 1045,
                                            "start": 1030,
                                            "end": 1044,
                                            "fullWidth": 15,
                                            "width": 14,
                                            "openParenToken": {
                                                "kind": "OpenParenToken",
                                                "fullStart": 1030,
                                                "fullEnd": 1031,
                                                "start": 1030,
                                                "end": 1031,
                                                "fullWidth": 1,
                                                "width": 1,
                                                "text": "(",
                                                "value": "(",
                                                "valueText": "("
                                            },
                                            "expression": {
                                                "kind": "MemberAccessExpression",
                                                "fullStart": 1031,
                                                "fullEnd": 1043,
                                                "start": 1031,
                                                "end": 1043,
                                                "fullWidth": 12,
                                                "width": 12,
                                                "expression": {
                                                    "kind": "IdentifierName",
                                                    "fullStart": 1031,
                                                    "fullEnd": 1034,
                                                    "start": 1031,
                                                    "end": 1034,
                                                    "fullWidth": 3,
                                                    "width": 3,
                                                    "text": "obj",
                                                    "value": "obj",
                                                    "valueText": "obj"
                                                },
                                                "dotToken": {
                                                    "kind": "DotToken",
                                                    "fullStart": 1034,
                                                    "fullEnd": 1035,
                                                    "start": 1034,
                                                    "end": 1035,
                                                    "fullWidth": 1,
                                                    "width": 1,
                                                    "text": ".",
                                                    "value": ".",
                                                    "valueText": "."
                                                },
                                                "name": {
                                                    "kind": "IdentifierName",
                                                    "fullStart": 1035,
                                                    "fullEnd": 1043,
                                                    "start": 1035,
                                                    "end": 1043,
                                                    "fullWidth": 8,
                                                    "width": 8,
                                                    "text": "property",
                                                    "value": "property",
                                                    "valueText": "property"
                                                }
                                            },
                                            "closeParenToken": {
                                                "kind": "CloseParenToken",
                                                "fullStart": 1043,
                                                "fullEnd": 1045,
                                                "start": 1043,
                                                "end": 1044,
                                                "fullWidth": 2,
                                                "width": 1,
                                                "text": ")",
                                                "value": ")",
                                                "valueText": ")",
                                                "hasTrailingTrivia": true,
                                                "trailingTrivia": [
                                                    {
                                                        "kind": "WhitespaceTrivia",
                                                        "text": " "
                                                    }
                                                ]
                                            }
                                        }
                                    },
                                    "operatorToken": {
                                        "kind": "EqualsEqualsEqualsToken",
                                        "fullStart": 1045,
                                        "fullEnd": 1049,
                                        "start": 1045,
                                        "end": 1048,
                                        "fullWidth": 4,
                                        "width": 3,
                                        "text": "===",
                                        "value": "===",
                                        "valueText": "===",
                                        "hasTrailingTrivia": true,
                                        "trailingTrivia": [
                                            {
                                                "kind": "WhitespaceTrivia",
                                                "text": " "
                                            }
                                        ]
                                    },
                                    "right": {
                                        "kind": "StringLiteral",
                                        "fullStart": 1049,
                                        "fullEnd": 1060,
                                        "start": 1049,
                                        "end": 1060,
                                        "fullWidth": 11,
                                        "width": 11,
                                        "text": "\"undefined\"",
                                        "value": "undefined",
                                        "valueText": "undefined"
                                    }
                                }
                            },
                            "semicolonToken": {
                                "kind": "SemicolonToken",
                                "fullStart": 1060,
                                "fullEnd": 1063,
                                "start": 1060,
                                "end": 1061,
                                "fullWidth": 3,
                                "width": 1,
                                "text": ";",
                                "value": ";",
                                "valueText": ";",
                                "hasTrailingTrivia": true,
                                "hasTrailingNewLine": true,
                                "trailingTrivia": [
                                    {
                                        "kind": "NewLineTrivia",
                                        "text": "\r\n"
                                    }
                                ]
                            }
                        }
                    ],
                    "closeBraceToken": {
                        "kind": "CloseBraceToken",
                        "fullStart": 1063,
                        "fullEnd": 1070,
                        "start": 1067,
                        "end": 1068,
                        "fullWidth": 7,
                        "width": 1,
                        "text": "}",
                        "value": "}",
                        "valueText": "}",
                        "hasLeadingTrivia": true,
                        "hasTrailingTrivia": true,
                        "hasTrailingNewLine": true,
                        "leadingTrivia": [
                            {
                                "kind": "WhitespaceTrivia",
                                "text": "    "
                            }
                        ],
                        "trailingTrivia": [
                            {
                                "kind": "NewLineTrivia",
                                "text": "\r\n"
                            }
                        ]
                    }
                }
            },
            {
                "kind": "ExpressionStatement",
                "fullStart": 1070,
                "fullEnd": 1094,
                "start": 1070,
                "end": 1092,
                "fullWidth": 24,
                "width": 22,
                "expression": {
                    "kind": "InvocationExpression",
                    "fullStart": 1070,
                    "fullEnd": 1091,
                    "start": 1070,
                    "end": 1091,
                    "fullWidth": 21,
                    "width": 21,
                    "expression": {
                        "kind": "IdentifierName",
                        "fullStart": 1070,
                        "fullEnd": 1081,
                        "start": 1070,
                        "end": 1081,
                        "fullWidth": 11,
                        "width": 11,
                        "text": "runTestCase",
                        "value": "runTestCase",
                        "valueText": "runTestCase"
                    },
                    "argumentList": {
                        "kind": "ArgumentList",
                        "fullStart": 1081,
                        "fullEnd": 1091,
                        "start": 1081,
                        "end": 1091,
                        "fullWidth": 10,
                        "width": 10,
                        "openParenToken": {
                            "kind": "OpenParenToken",
                            "fullStart": 1081,
                            "fullEnd": 1082,
                            "start": 1081,
                            "end": 1082,
                            "fullWidth": 1,
                            "width": 1,
                            "text": "(",
                            "value": "(",
                            "valueText": "("
                        },
                        "arguments": [
                            {
                                "kind": "IdentifierName",
                                "fullStart": 1082,
                                "fullEnd": 1090,
                                "start": 1082,
                                "end": 1090,
                                "fullWidth": 8,
                                "width": 8,
                                "text": "testcase",
                                "value": "testcase",
                                "valueText": "testcase"
                            }
                        ],
                        "closeParenToken": {
                            "kind": "CloseParenToken",
                            "fullStart": 1090,
                            "fullEnd": 1091,
                            "start": 1090,
                            "end": 1091,
                            "fullWidth": 1,
                            "width": 1,
                            "text": ")",
                            "value": ")",
                            "valueText": ")"
                        }
                    }
                },
                "semicolonToken": {
                    "kind": "SemicolonToken",
                    "fullStart": 1091,
                    "fullEnd": 1094,
                    "start": 1091,
                    "end": 1092,
                    "fullWidth": 3,
                    "width": 1,
                    "text": ";",
                    "value": ";",
                    "valueText": ";",
                    "hasTrailingTrivia": true,
                    "hasTrailingNewLine": true,
                    "trailingTrivia": [
                        {
                            "kind": "NewLineTrivia",
                            "text": "\r\n"
                        }
                    ]
                }
            }
        ],
        "endOfFileToken": {
            "kind": "EndOfFileToken",
            "fullStart": 1094,
            "fullEnd": 1094,
            "start": 1094,
            "end": 1094,
            "fullWidth": 0,
            "width": 0,
            "text": ""
        }
    },
    "lineMap": {
        "lineStarts": [
            0,
            67,
            152,
            232,
            308,
            380,
            385,
            439,
            589,
            594,
            596,
            598,
            621,
            660,
            662,
            687,
            736,
            770,
            783,
            785,
            830,
            871,
            873,
            914,
            916,
            972,
            974,
            1063,
            1070,
            1094
        ],
        "length": 1094
    }
}<|MERGE_RESOLUTION|>--- conflicted
+++ resolved
@@ -247,12 +247,8 @@
                                         "start": 633,
                                         "end": 657,
                                         "fullWidth": 24,
-<<<<<<< HEAD
                                         "width": 24,
-                                        "identifier": {
-=======
                                         "propertyName": {
->>>>>>> 85e84683
                                             "kind": "IdentifierName",
                                             "fullStart": 633,
                                             "fullEnd": 637,
@@ -487,12 +483,8 @@
                                         "start": 674,
                                         "end": 684,
                                         "fullWidth": 10,
-<<<<<<< HEAD
                                         "width": 10,
-                                        "identifier": {
-=======
                                         "propertyName": {
->>>>>>> 85e84683
                                             "kind": "IdentifierName",
                                             "fullStart": 674,
                                             "fullEnd": 680,
@@ -1069,12 +1061,8 @@
                                         "start": 797,
                                         "end": 827,
                                         "fullWidth": 30,
-<<<<<<< HEAD
                                         "width": 30,
-                                        "identifier": {
-=======
                                         "propertyName": {
->>>>>>> 85e84683
                                             "kind": "IdentifierName",
                                             "fullStart": 797,
                                             "fullEnd": 810,
@@ -1448,12 +1436,8 @@
                                         "start": 885,
                                         "end": 911,
                                         "fullWidth": 26,
-<<<<<<< HEAD
                                         "width": 26,
-                                        "identifier": {
-=======
                                         "propertyName": {
->>>>>>> 85e84683
                                             "kind": "IdentifierName",
                                             "fullStart": 885,
                                             "fullEnd": 891,
