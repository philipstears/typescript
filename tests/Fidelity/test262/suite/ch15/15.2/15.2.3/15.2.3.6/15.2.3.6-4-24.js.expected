{
    "isDeclaration": false,
    "languageVersion": "EcmaScript5",
    "parseOptions": {
        "allowAutomaticSemicolonInsertion": true
    },
    "sourceUnit": {
        "kind": "SourceUnit",
        "fullStart": 0,
        "fullEnd": 1253,
        "start": 574,
        "end": 1253,
        "fullWidth": 1253,
        "width": 679,
        "isIncrementallyUnusable": true,
        "moduleElements": [
            {
                "kind": "FunctionDeclaration",
                "fullStart": 0,
                "fullEnd": 1229,
                "start": 574,
                "end": 1227,
                "fullWidth": 1229,
                "width": 653,
                "modifiers": [],
                "functionKeyword": {
                    "kind": "FunctionKeyword",
                    "fullStart": 0,
                    "fullEnd": 583,
                    "start": 574,
                    "end": 582,
                    "fullWidth": 583,
                    "width": 8,
                    "text": "function",
                    "value": "function",
                    "valueText": "function",
                    "hasLeadingTrivia": true,
                    "hasLeadingComment": true,
                    "hasLeadingNewLine": true,
                    "hasTrailingTrivia": true,
                    "leadingTrivia": [
                        {
                            "kind": "SingleLineCommentTrivia",
                            "text": "/// Copyright (c) 2012 Ecma International.  All rights reserved. "
                        },
                        {
                            "kind": "NewLineTrivia",
                            "text": "\r\n"
                        },
                        {
                            "kind": "SingleLineCommentTrivia",
                            "text": "/// Ecma International makes this code available under the terms and conditions set"
                        },
                        {
                            "kind": "NewLineTrivia",
                            "text": "\r\n"
                        },
                        {
                            "kind": "SingleLineCommentTrivia",
                            "text": "/// forth on http://hg.ecmascript.org/tests/test262/raw-file/tip/LICENSE (the "
                        },
                        {
                            "kind": "NewLineTrivia",
                            "text": "\r\n"
                        },
                        {
                            "kind": "SingleLineCommentTrivia",
                            "text": "/// \"Use Terms\").   Any redistribution of this code must retain the above "
                        },
                        {
                            "kind": "NewLineTrivia",
                            "text": "\r\n"
                        },
                        {
                            "kind": "SingleLineCommentTrivia",
                            "text": "/// copyright and this notice and otherwise comply with the Use Terms."
                        },
                        {
                            "kind": "NewLineTrivia",
                            "text": "\r\n"
                        },
                        {
                            "kind": "MultiLineCommentTrivia",
                            "text": "/**\r\n * @path ch15/15.2/15.2.3/15.2.3.6/15.2.3.6-4-24.js\r\n * @description Object.defineProperty - 'name' is own data property that overrides an inherited data property (8.12.9 step 1)\r\n */"
                        },
                        {
                            "kind": "NewLineTrivia",
                            "text": "\r\n"
                        },
                        {
                            "kind": "NewLineTrivia",
                            "text": "\r\n"
                        },
                        {
                            "kind": "NewLineTrivia",
                            "text": "\r\n"
                        }
                    ],
                    "trailingTrivia": [
                        {
                            "kind": "WhitespaceTrivia",
                            "text": " "
                        }
                    ]
                },
                "identifier": {
                    "kind": "IdentifierName",
                    "fullStart": 583,
                    "fullEnd": 591,
                    "start": 583,
                    "end": 591,
                    "fullWidth": 8,
                    "width": 8,
                    "text": "testcase",
                    "value": "testcase",
                    "valueText": "testcase"
                },
                "callSignature": {
                    "kind": "CallSignature",
                    "fullStart": 591,
                    "fullEnd": 594,
                    "start": 591,
                    "end": 593,
                    "fullWidth": 3,
                    "width": 2,
                    "parameterList": {
                        "kind": "ParameterList",
                        "fullStart": 591,
                        "fullEnd": 594,
                        "start": 591,
                        "end": 593,
                        "fullWidth": 3,
                        "width": 2,
                        "openParenToken": {
                            "kind": "OpenParenToken",
                            "fullStart": 591,
                            "fullEnd": 592,
                            "start": 591,
                            "end": 592,
                            "fullWidth": 1,
                            "width": 1,
                            "text": "(",
                            "value": "(",
                            "valueText": "("
                        },
                        "parameters": [],
                        "closeParenToken": {
                            "kind": "CloseParenToken",
                            "fullStart": 592,
                            "fullEnd": 594,
                            "start": 592,
                            "end": 593,
                            "fullWidth": 2,
                            "width": 1,
                            "text": ")",
                            "value": ")",
                            "valueText": ")",
                            "hasTrailingTrivia": true,
                            "trailingTrivia": [
                                {
                                    "kind": "WhitespaceTrivia",
                                    "text": " "
                                }
                            ]
                        }
                    }
                },
                "block": {
                    "kind": "Block",
                    "fullStart": 594,
                    "fullEnd": 1229,
                    "start": 594,
                    "end": 1227,
                    "fullWidth": 635,
                    "width": 633,
                    "openBraceToken": {
                        "kind": "OpenBraceToken",
                        "fullStart": 594,
                        "fullEnd": 597,
                        "start": 594,
                        "end": 595,
                        "fullWidth": 3,
                        "width": 1,
                        "text": "{",
                        "value": "{",
                        "valueText": "{",
                        "hasTrailingTrivia": true,
                        "hasTrailingNewLine": true,
                        "trailingTrivia": [
                            {
                                "kind": "NewLineTrivia",
                                "text": "\r\n"
                            }
                        ]
                    },
                    "statements": [
                        {
                            "kind": "VariableStatement",
                            "fullStart": 597,
                            "fullEnd": 622,
                            "start": 605,
                            "end": 620,
                            "fullWidth": 25,
                            "width": 15,
                            "modifiers": [],
                            "variableDeclaration": {
                                "kind": "VariableDeclaration",
                                "fullStart": 597,
                                "fullEnd": 619,
                                "start": 605,
                                "end": 619,
                                "fullWidth": 22,
                                "width": 14,
                                "varKeyword": {
                                    "kind": "VarKeyword",
                                    "fullStart": 597,
                                    "fullEnd": 609,
                                    "start": 605,
                                    "end": 608,
                                    "fullWidth": 12,
                                    "width": 3,
                                    "text": "var",
                                    "value": "var",
                                    "valueText": "var",
                                    "hasLeadingTrivia": true,
                                    "hasTrailingTrivia": true,
                                    "leadingTrivia": [
                                        {
                                            "kind": "WhitespaceTrivia",
                                            "text": "        "
                                        }
                                    ],
                                    "trailingTrivia": [
                                        {
                                            "kind": "WhitespaceTrivia",
                                            "text": " "
                                        }
                                    ]
                                },
                                "variableDeclarators": [
                                    {
                                        "kind": "VariableDeclarator",
                                        "fullStart": 609,
                                        "fullEnd": 619,
                                        "start": 609,
                                        "end": 619,
                                        "fullWidth": 10,
<<<<<<< HEAD
                                        "width": 10,
                                        "identifier": {
=======
                                        "propertyName": {
>>>>>>> 85e84683
                                            "kind": "IdentifierName",
                                            "fullStart": 609,
                                            "fullEnd": 615,
                                            "start": 609,
                                            "end": 614,
                                            "fullWidth": 6,
                                            "width": 5,
                                            "text": "proto",
                                            "value": "proto",
                                            "valueText": "proto",
                                            "hasTrailingTrivia": true,
                                            "trailingTrivia": [
                                                {
                                                    "kind": "WhitespaceTrivia",
                                                    "text": " "
                                                }
                                            ]
                                        },
                                        "equalsValueClause": {
                                            "kind": "EqualsValueClause",
                                            "fullStart": 615,
                                            "fullEnd": 619,
                                            "start": 615,
                                            "end": 619,
                                            "fullWidth": 4,
                                            "width": 4,
                                            "equalsToken": {
                                                "kind": "EqualsToken",
                                                "fullStart": 615,
                                                "fullEnd": 617,
                                                "start": 615,
                                                "end": 616,
                                                "fullWidth": 2,
                                                "width": 1,
                                                "text": "=",
                                                "value": "=",
                                                "valueText": "=",
                                                "hasTrailingTrivia": true,
                                                "trailingTrivia": [
                                                    {
                                                        "kind": "WhitespaceTrivia",
                                                        "text": " "
                                                    }
                                                ]
                                            },
                                            "value": {
                                                "kind": "ObjectLiteralExpression",
                                                "fullStart": 617,
                                                "fullEnd": 619,
                                                "start": 617,
                                                "end": 619,
                                                "fullWidth": 2,
                                                "width": 2,
                                                "openBraceToken": {
                                                    "kind": "OpenBraceToken",
                                                    "fullStart": 617,
                                                    "fullEnd": 618,
                                                    "start": 617,
                                                    "end": 618,
                                                    "fullWidth": 1,
                                                    "width": 1,
                                                    "text": "{",
                                                    "value": "{",
                                                    "valueText": "{"
                                                },
                                                "propertyAssignments": [],
                                                "closeBraceToken": {
                                                    "kind": "CloseBraceToken",
                                                    "fullStart": 618,
                                                    "fullEnd": 619,
                                                    "start": 618,
                                                    "end": 619,
                                                    "fullWidth": 1,
                                                    "width": 1,
                                                    "text": "}",
                                                    "value": "}",
                                                    "valueText": "}"
                                                }
                                            }
                                        }
                                    }
                                ]
                            },
                            "semicolonToken": {
                                "kind": "SemicolonToken",
                                "fullStart": 619,
                                "fullEnd": 622,
                                "start": 619,
                                "end": 620,
                                "fullWidth": 3,
                                "width": 1,
                                "text": ";",
                                "value": ";",
                                "valueText": ";",
                                "hasTrailingTrivia": true,
                                "hasTrailingNewLine": true,
                                "trailingTrivia": [
                                    {
                                        "kind": "NewLineTrivia",
                                        "text": "\r\n"
                                    }
                                ]
                            }
                        },
                        {
                            "kind": "ExpressionStatement",
                            "fullStart": 622,
                            "fullEnd": 738,
                            "start": 630,
                            "end": 736,
                            "fullWidth": 116,
                            "width": 106,
                            "expression": {
                                "kind": "InvocationExpression",
                                "fullStart": 622,
                                "fullEnd": 735,
                                "start": 630,
                                "end": 735,
                                "fullWidth": 113,
                                "width": 105,
                                "expression": {
                                    "kind": "MemberAccessExpression",
                                    "fullStart": 622,
                                    "fullEnd": 651,
                                    "start": 630,
                                    "end": 651,
                                    "fullWidth": 29,
                                    "width": 21,
                                    "expression": {
                                        "kind": "IdentifierName",
                                        "fullStart": 622,
                                        "fullEnd": 636,
                                        "start": 630,
                                        "end": 636,
                                        "fullWidth": 14,
                                        "width": 6,
                                        "text": "Object",
                                        "value": "Object",
                                        "valueText": "Object",
                                        "hasLeadingTrivia": true,
                                        "leadingTrivia": [
                                            {
                                                "kind": "WhitespaceTrivia",
                                                "text": "        "
                                            }
                                        ]
                                    },
                                    "dotToken": {
                                        "kind": "DotToken",
                                        "fullStart": 636,
                                        "fullEnd": 637,
                                        "start": 636,
                                        "end": 637,
                                        "fullWidth": 1,
                                        "width": 1,
                                        "text": ".",
                                        "value": ".",
                                        "valueText": "."
                                    },
                                    "name": {
                                        "kind": "IdentifierName",
                                        "fullStart": 637,
                                        "fullEnd": 651,
                                        "start": 637,
                                        "end": 651,
                                        "fullWidth": 14,
                                        "width": 14,
                                        "text": "defineProperty",
                                        "value": "defineProperty",
                                        "valueText": "defineProperty"
                                    }
                                },
                                "argumentList": {
                                    "kind": "ArgumentList",
                                    "fullStart": 651,
                                    "fullEnd": 735,
                                    "start": 651,
                                    "end": 735,
                                    "fullWidth": 84,
                                    "width": 84,
                                    "openParenToken": {
                                        "kind": "OpenParenToken",
                                        "fullStart": 651,
                                        "fullEnd": 652,
                                        "start": 651,
                                        "end": 652,
                                        "fullWidth": 1,
                                        "width": 1,
                                        "text": "(",
                                        "value": "(",
                                        "valueText": "("
                                    },
                                    "arguments": [
                                        {
                                            "kind": "IdentifierName",
                                            "fullStart": 652,
                                            "fullEnd": 657,
                                            "start": 652,
                                            "end": 657,
                                            "fullWidth": 5,
                                            "width": 5,
                                            "text": "proto",
                                            "value": "proto",
                                            "valueText": "proto"
                                        },
                                        {
                                            "kind": "CommaToken",
                                            "fullStart": 657,
                                            "fullEnd": 659,
                                            "start": 657,
                                            "end": 658,
                                            "fullWidth": 2,
                                            "width": 1,
                                            "text": ",",
                                            "value": ",",
                                            "valueText": ",",
                                            "hasTrailingTrivia": true,
                                            "trailingTrivia": [
                                                {
                                                    "kind": "WhitespaceTrivia",
                                                    "text": " "
                                                }
                                            ]
                                        },
                                        {
                                            "kind": "StringLiteral",
                                            "fullStart": 659,
                                            "fullEnd": 664,
                                            "start": 659,
                                            "end": 664,
                                            "fullWidth": 5,
                                            "width": 5,
                                            "text": "\"foo\"",
                                            "value": "foo",
                                            "valueText": "foo"
                                        },
                                        {
                                            "kind": "CommaToken",
                                            "fullStart": 664,
                                            "fullEnd": 666,
                                            "start": 664,
                                            "end": 665,
                                            "fullWidth": 2,
                                            "width": 1,
                                            "text": ",",
                                            "value": ",",
                                            "valueText": ",",
                                            "hasTrailingTrivia": true,
                                            "trailingTrivia": [
                                                {
                                                    "kind": "WhitespaceTrivia",
                                                    "text": " "
                                                }
                                            ]
                                        },
                                        {
                                            "kind": "ObjectLiteralExpression",
                                            "fullStart": 666,
                                            "fullEnd": 734,
                                            "start": 666,
                                            "end": 734,
                                            "fullWidth": 68,
                                            "width": 68,
                                            "openBraceToken": {
                                                "kind": "OpenBraceToken",
                                                "fullStart": 666,
                                                "fullEnd": 669,
                                                "start": 666,
                                                "end": 667,
                                                "fullWidth": 3,
                                                "width": 1,
                                                "text": "{",
                                                "value": "{",
                                                "valueText": "{",
                                                "hasTrailingTrivia": true,
                                                "hasTrailingNewLine": true,
                                                "trailingTrivia": [
                                                    {
                                                        "kind": "NewLineTrivia",
                                                        "text": "\r\n"
                                                    }
                                                ]
                                            },
                                            "propertyAssignments": [
                                                {
                                                    "kind": "SimplePropertyAssignment",
                                                    "fullStart": 669,
                                                    "fullEnd": 690,
                                                    "start": 681,
                                                    "end": 690,
                                                    "fullWidth": 21,
                                                    "width": 9,
                                                    "propertyName": {
                                                        "kind": "IdentifierName",
                                                        "fullStart": 669,
                                                        "fullEnd": 686,
                                                        "start": 681,
                                                        "end": 686,
                                                        "fullWidth": 17,
                                                        "width": 5,
                                                        "text": "value",
                                                        "value": "value",
                                                        "valueText": "value",
                                                        "hasLeadingTrivia": true,
                                                        "leadingTrivia": [
                                                            {
                                                                "kind": "WhitespaceTrivia",
                                                                "text": "            "
                                                            }
                                                        ]
                                                    },
                                                    "colonToken": {
                                                        "kind": "ColonToken",
                                                        "fullStart": 686,
                                                        "fullEnd": 688,
                                                        "start": 686,
                                                        "end": 687,
                                                        "fullWidth": 2,
                                                        "width": 1,
                                                        "text": ":",
                                                        "value": ":",
                                                        "valueText": ":",
                                                        "hasTrailingTrivia": true,
                                                        "trailingTrivia": [
                                                            {
                                                                "kind": "WhitespaceTrivia",
                                                                "text": " "
                                                            }
                                                        ]
                                                    },
                                                    "expression": {
                                                        "kind": "NumericLiteral",
                                                        "fullStart": 688,
                                                        "fullEnd": 690,
                                                        "start": 688,
                                                        "end": 690,
                                                        "fullWidth": 2,
                                                        "width": 2,
                                                        "text": "12",
                                                        "value": 12,
                                                        "valueText": "12"
                                                    }
                                                },
                                                {
                                                    "kind": "CommaToken",
                                                    "fullStart": 690,
                                                    "fullEnd": 693,
                                                    "start": 690,
                                                    "end": 691,
                                                    "fullWidth": 3,
                                                    "width": 1,
                                                    "text": ",",
                                                    "value": ",",
                                                    "valueText": ",",
                                                    "hasTrailingTrivia": true,
                                                    "hasTrailingNewLine": true,
                                                    "trailingTrivia": [
                                                        {
                                                            "kind": "NewLineTrivia",
                                                            "text": "\r\n"
                                                        }
                                                    ]
                                                },
                                                {
                                                    "kind": "SimplePropertyAssignment",
                                                    "fullStart": 693,
                                                    "fullEnd": 725,
                                                    "start": 705,
                                                    "end": 723,
                                                    "fullWidth": 32,
                                                    "width": 18,
                                                    "propertyName": {
                                                        "kind": "IdentifierName",
                                                        "fullStart": 693,
                                                        "fullEnd": 717,
                                                        "start": 705,
                                                        "end": 717,
                                                        "fullWidth": 24,
                                                        "width": 12,
                                                        "text": "configurable",
                                                        "value": "configurable",
                                                        "valueText": "configurable",
                                                        "hasLeadingTrivia": true,
                                                        "leadingTrivia": [
                                                            {
                                                                "kind": "WhitespaceTrivia",
                                                                "text": "            "
                                                            }
                                                        ]
                                                    },
                                                    "colonToken": {
                                                        "kind": "ColonToken",
                                                        "fullStart": 717,
                                                        "fullEnd": 719,
                                                        "start": 717,
                                                        "end": 718,
                                                        "fullWidth": 2,
                                                        "width": 1,
                                                        "text": ":",
                                                        "value": ":",
                                                        "valueText": ":",
                                                        "hasTrailingTrivia": true,
                                                        "trailingTrivia": [
                                                            {
                                                                "kind": "WhitespaceTrivia",
                                                                "text": " "
                                                            }
                                                        ]
                                                    },
                                                    "expression": {
                                                        "kind": "TrueKeyword",
                                                        "fullStart": 719,
                                                        "fullEnd": 725,
                                                        "start": 719,
                                                        "end": 723,
                                                        "fullWidth": 6,
                                                        "width": 4,
                                                        "text": "true",
                                                        "value": true,
                                                        "valueText": "true",
                                                        "hasTrailingTrivia": true,
                                                        "hasTrailingNewLine": true,
                                                        "trailingTrivia": [
                                                            {
                                                                "kind": "NewLineTrivia",
                                                                "text": "\r\n"
                                                            }
                                                        ]
                                                    }
                                                }
                                            ],
                                            "closeBraceToken": {
                                                "kind": "CloseBraceToken",
                                                "fullStart": 725,
                                                "fullEnd": 734,
                                                "start": 733,
                                                "end": 734,
                                                "fullWidth": 9,
                                                "width": 1,
                                                "text": "}",
                                                "value": "}",
                                                "valueText": "}",
                                                "hasLeadingTrivia": true,
                                                "leadingTrivia": [
                                                    {
                                                        "kind": "WhitespaceTrivia",
                                                        "text": "        "
                                                    }
                                                ]
                                            }
                                        }
                                    ],
                                    "closeParenToken": {
                                        "kind": "CloseParenToken",
                                        "fullStart": 734,
                                        "fullEnd": 735,
                                        "start": 734,
                                        "end": 735,
                                        "fullWidth": 1,
                                        "width": 1,
                                        "text": ")",
                                        "value": ")",
                                        "valueText": ")"
                                    }
                                }
                            },
                            "semicolonToken": {
                                "kind": "SemicolonToken",
                                "fullStart": 735,
                                "fullEnd": 738,
                                "start": 735,
                                "end": 736,
                                "fullWidth": 3,
                                "width": 1,
                                "text": ";",
                                "value": ";",
                                "valueText": ";",
                                "hasTrailingTrivia": true,
                                "hasTrailingNewLine": true,
                                "trailingTrivia": [
                                    {
                                        "kind": "NewLineTrivia",
                                        "text": "\r\n"
                                    }
                                ]
                            }
                        },
                        {
                            "kind": "VariableStatement",
                            "fullStart": 738,
                            "fullEnd": 785,
                            "start": 748,
                            "end": 783,
                            "fullWidth": 47,
                            "width": 35,
                            "modifiers": [],
                            "variableDeclaration": {
                                "kind": "VariableDeclaration",
                                "fullStart": 738,
                                "fullEnd": 782,
                                "start": 748,
                                "end": 782,
                                "fullWidth": 44,
                                "width": 34,
                                "varKeyword": {
                                    "kind": "VarKeyword",
                                    "fullStart": 738,
                                    "fullEnd": 752,
                                    "start": 748,
                                    "end": 751,
                                    "fullWidth": 14,
                                    "width": 3,
                                    "text": "var",
                                    "value": "var",
                                    "valueText": "var",
                                    "hasLeadingTrivia": true,
                                    "hasLeadingNewLine": true,
                                    "hasTrailingTrivia": true,
                                    "leadingTrivia": [
                                        {
                                            "kind": "NewLineTrivia",
                                            "text": "\r\n"
                                        },
                                        {
                                            "kind": "WhitespaceTrivia",
                                            "text": "        "
                                        }
                                    ],
                                    "trailingTrivia": [
                                        {
                                            "kind": "WhitespaceTrivia",
                                            "text": " "
                                        }
                                    ]
                                },
                                "variableDeclarators": [
                                    {
                                        "kind": "VariableDeclarator",
                                        "fullStart": 752,
                                        "fullEnd": 782,
                                        "start": 752,
                                        "end": 782,
                                        "fullWidth": 30,
<<<<<<< HEAD
                                        "width": 30,
                                        "identifier": {
=======
                                        "propertyName": {
>>>>>>> 85e84683
                                            "kind": "IdentifierName",
                                            "fullStart": 752,
                                            "fullEnd": 765,
                                            "start": 752,
                                            "end": 764,
                                            "fullWidth": 13,
                                            "width": 12,
                                            "text": "ConstructFun",
                                            "value": "ConstructFun",
                                            "valueText": "ConstructFun",
                                            "hasTrailingTrivia": true,
                                            "trailingTrivia": [
                                                {
                                                    "kind": "WhitespaceTrivia",
                                                    "text": " "
                                                }
                                            ]
                                        },
                                        "equalsValueClause": {
                                            "kind": "EqualsValueClause",
                                            "fullStart": 765,
                                            "fullEnd": 782,
                                            "start": 765,
                                            "end": 782,
                                            "fullWidth": 17,
                                            "width": 17,
                                            "equalsToken": {
                                                "kind": "EqualsToken",
                                                "fullStart": 765,
                                                "fullEnd": 767,
                                                "start": 765,
                                                "end": 766,
                                                "fullWidth": 2,
                                                "width": 1,
                                                "text": "=",
                                                "value": "=",
                                                "valueText": "=",
                                                "hasTrailingTrivia": true,
                                                "trailingTrivia": [
                                                    {
                                                        "kind": "WhitespaceTrivia",
                                                        "text": " "
                                                    }
                                                ]
                                            },
                                            "value": {
                                                "kind": "FunctionExpression",
                                                "fullStart": 767,
                                                "fullEnd": 782,
                                                "start": 767,
                                                "end": 782,
                                                "fullWidth": 15,
                                                "width": 15,
                                                "functionKeyword": {
                                                    "kind": "FunctionKeyword",
                                                    "fullStart": 767,
                                                    "fullEnd": 776,
                                                    "start": 767,
                                                    "end": 775,
                                                    "fullWidth": 9,
                                                    "width": 8,
                                                    "text": "function",
                                                    "value": "function",
                                                    "valueText": "function",
                                                    "hasTrailingTrivia": true,
                                                    "trailingTrivia": [
                                                        {
                                                            "kind": "WhitespaceTrivia",
                                                            "text": " "
                                                        }
                                                    ]
                                                },
                                                "callSignature": {
                                                    "kind": "CallSignature",
                                                    "fullStart": 776,
                                                    "fullEnd": 779,
                                                    "start": 776,
                                                    "end": 778,
                                                    "fullWidth": 3,
                                                    "width": 2,
                                                    "parameterList": {
                                                        "kind": "ParameterList",
                                                        "fullStart": 776,
                                                        "fullEnd": 779,
                                                        "start": 776,
                                                        "end": 778,
                                                        "fullWidth": 3,
                                                        "width": 2,
                                                        "openParenToken": {
                                                            "kind": "OpenParenToken",
                                                            "fullStart": 776,
                                                            "fullEnd": 777,
                                                            "start": 776,
                                                            "end": 777,
                                                            "fullWidth": 1,
                                                            "width": 1,
                                                            "text": "(",
                                                            "value": "(",
                                                            "valueText": "("
                                                        },
                                                        "parameters": [],
                                                        "closeParenToken": {
                                                            "kind": "CloseParenToken",
                                                            "fullStart": 777,
                                                            "fullEnd": 779,
                                                            "start": 777,
                                                            "end": 778,
                                                            "fullWidth": 2,
                                                            "width": 1,
                                                            "text": ")",
                                                            "value": ")",
                                                            "valueText": ")",
                                                            "hasTrailingTrivia": true,
                                                            "trailingTrivia": [
                                                                {
                                                                    "kind": "WhitespaceTrivia",
                                                                    "text": " "
                                                                }
                                                            ]
                                                        }
                                                    }
                                                },
                                                "block": {
                                                    "kind": "Block",
                                                    "fullStart": 779,
                                                    "fullEnd": 782,
                                                    "start": 779,
                                                    "end": 782,
                                                    "fullWidth": 3,
                                                    "width": 3,
                                                    "openBraceToken": {
                                                        "kind": "OpenBraceToken",
                                                        "fullStart": 779,
                                                        "fullEnd": 781,
                                                        "start": 779,
                                                        "end": 780,
                                                        "fullWidth": 2,
                                                        "width": 1,
                                                        "text": "{",
                                                        "value": "{",
                                                        "valueText": "{",
                                                        "hasTrailingTrivia": true,
                                                        "trailingTrivia": [
                                                            {
                                                                "kind": "WhitespaceTrivia",
                                                                "text": " "
                                                            }
                                                        ]
                                                    },
                                                    "statements": [],
                                                    "closeBraceToken": {
                                                        "kind": "CloseBraceToken",
                                                        "fullStart": 781,
                                                        "fullEnd": 782,
                                                        "start": 781,
                                                        "end": 782,
                                                        "fullWidth": 1,
                                                        "width": 1,
                                                        "text": "}",
                                                        "value": "}",
                                                        "valueText": "}"
                                                    }
                                                }
                                            }
                                        }
                                    }
                                ]
                            },
                            "semicolonToken": {
                                "kind": "SemicolonToken",
                                "fullStart": 782,
                                "fullEnd": 785,
                                "start": 782,
                                "end": 783,
                                "fullWidth": 3,
                                "width": 1,
                                "text": ";",
                                "value": ";",
                                "valueText": ";",
                                "hasTrailingTrivia": true,
                                "hasTrailingNewLine": true,
                                "trailingTrivia": [
                                    {
                                        "kind": "NewLineTrivia",
                                        "text": "\r\n"
                                    }
                                ]
                            }
                        },
                        {
                            "kind": "ExpressionStatement",
                            "fullStart": 785,
                            "fullEnd": 826,
                            "start": 793,
                            "end": 824,
                            "fullWidth": 41,
                            "width": 31,
                            "expression": {
                                "kind": "AssignmentExpression",
                                "fullStart": 785,
                                "fullEnd": 823,
                                "start": 793,
                                "end": 823,
                                "fullWidth": 38,
                                "width": 30,
                                "left": {
                                    "kind": "MemberAccessExpression",
                                    "fullStart": 785,
                                    "fullEnd": 816,
                                    "start": 793,
                                    "end": 815,
                                    "fullWidth": 31,
                                    "width": 22,
                                    "expression": {
                                        "kind": "IdentifierName",
                                        "fullStart": 785,
                                        "fullEnd": 805,
                                        "start": 793,
                                        "end": 805,
                                        "fullWidth": 20,
                                        "width": 12,
                                        "text": "ConstructFun",
                                        "value": "ConstructFun",
                                        "valueText": "ConstructFun",
                                        "hasLeadingTrivia": true,
                                        "leadingTrivia": [
                                            {
                                                "kind": "WhitespaceTrivia",
                                                "text": "        "
                                            }
                                        ]
                                    },
                                    "dotToken": {
                                        "kind": "DotToken",
                                        "fullStart": 805,
                                        "fullEnd": 806,
                                        "start": 805,
                                        "end": 806,
                                        "fullWidth": 1,
                                        "width": 1,
                                        "text": ".",
                                        "value": ".",
                                        "valueText": "."
                                    },
                                    "name": {
                                        "kind": "IdentifierName",
                                        "fullStart": 806,
                                        "fullEnd": 816,
                                        "start": 806,
                                        "end": 815,
                                        "fullWidth": 10,
                                        "width": 9,
                                        "text": "prototype",
                                        "value": "prototype",
                                        "valueText": "prototype",
                                        "hasTrailingTrivia": true,
                                        "trailingTrivia": [
                                            {
                                                "kind": "WhitespaceTrivia",
                                                "text": " "
                                            }
                                        ]
                                    }
                                },
                                "operatorToken": {
                                    "kind": "EqualsToken",
                                    "fullStart": 816,
                                    "fullEnd": 818,
                                    "start": 816,
                                    "end": 817,
                                    "fullWidth": 2,
                                    "width": 1,
                                    "text": "=",
                                    "value": "=",
                                    "valueText": "=",
                                    "hasTrailingTrivia": true,
                                    "trailingTrivia": [
                                        {
                                            "kind": "WhitespaceTrivia",
                                            "text": " "
                                        }
                                    ]
                                },
                                "right": {
                                    "kind": "IdentifierName",
                                    "fullStart": 818,
                                    "fullEnd": 823,
                                    "start": 818,
                                    "end": 823,
                                    "fullWidth": 5,
                                    "width": 5,
                                    "text": "proto",
                                    "value": "proto",
                                    "valueText": "proto"
                                }
                            },
                            "semicolonToken": {
                                "kind": "SemicolonToken",
                                "fullStart": 823,
                                "fullEnd": 826,
                                "start": 823,
                                "end": 824,
                                "fullWidth": 3,
                                "width": 1,
                                "text": ";",
                                "value": ";",
                                "valueText": ";",
                                "hasTrailingTrivia": true,
                                "hasTrailingNewLine": true,
                                "trailingTrivia": [
                                    {
                                        "kind": "NewLineTrivia",
                                        "text": "\r\n"
                                    }
                                ]
                            }
                        },
                        {
                            "kind": "VariableStatement",
                            "fullStart": 826,
                            "fullEnd": 865,
                            "start": 834,
                            "end": 863,
                            "fullWidth": 39,
                            "width": 29,
                            "modifiers": [],
                            "variableDeclaration": {
                                "kind": "VariableDeclaration",
                                "fullStart": 826,
                                "fullEnd": 862,
                                "start": 834,
                                "end": 862,
                                "fullWidth": 36,
                                "width": 28,
                                "varKeyword": {
                                    "kind": "VarKeyword",
                                    "fullStart": 826,
                                    "fullEnd": 838,
                                    "start": 834,
                                    "end": 837,
                                    "fullWidth": 12,
                                    "width": 3,
                                    "text": "var",
                                    "value": "var",
                                    "valueText": "var",
                                    "hasLeadingTrivia": true,
                                    "hasTrailingTrivia": true,
                                    "leadingTrivia": [
                                        {
                                            "kind": "WhitespaceTrivia",
                                            "text": "        "
                                        }
                                    ],
                                    "trailingTrivia": [
                                        {
                                            "kind": "WhitespaceTrivia",
                                            "text": " "
                                        }
                                    ]
                                },
                                "variableDeclarators": [
                                    {
                                        "kind": "VariableDeclarator",
                                        "fullStart": 838,
                                        "fullEnd": 862,
                                        "start": 838,
                                        "end": 862,
                                        "fullWidth": 24,
<<<<<<< HEAD
                                        "width": 24,
                                        "identifier": {
=======
                                        "propertyName": {
>>>>>>> 85e84683
                                            "kind": "IdentifierName",
                                            "fullStart": 838,
                                            "fullEnd": 842,
                                            "start": 838,
                                            "end": 841,
                                            "fullWidth": 4,
                                            "width": 3,
                                            "text": "obj",
                                            "value": "obj",
                                            "valueText": "obj",
                                            "hasTrailingTrivia": true,
                                            "trailingTrivia": [
                                                {
                                                    "kind": "WhitespaceTrivia",
                                                    "text": " "
                                                }
                                            ]
                                        },
                                        "equalsValueClause": {
                                            "kind": "EqualsValueClause",
                                            "fullStart": 842,
                                            "fullEnd": 862,
                                            "start": 842,
                                            "end": 862,
                                            "fullWidth": 20,
                                            "width": 20,
                                            "equalsToken": {
                                                "kind": "EqualsToken",
                                                "fullStart": 842,
                                                "fullEnd": 844,
                                                "start": 842,
                                                "end": 843,
                                                "fullWidth": 2,
                                                "width": 1,
                                                "text": "=",
                                                "value": "=",
                                                "valueText": "=",
                                                "hasTrailingTrivia": true,
                                                "trailingTrivia": [
                                                    {
                                                        "kind": "WhitespaceTrivia",
                                                        "text": " "
                                                    }
                                                ]
                                            },
                                            "value": {
                                                "kind": "ObjectCreationExpression",
                                                "fullStart": 844,
                                                "fullEnd": 862,
                                                "start": 844,
                                                "end": 862,
                                                "fullWidth": 18,
                                                "width": 18,
                                                "newKeyword": {
                                                    "kind": "NewKeyword",
                                                    "fullStart": 844,
                                                    "fullEnd": 848,
                                                    "start": 844,
                                                    "end": 847,
                                                    "fullWidth": 4,
                                                    "width": 3,
                                                    "text": "new",
                                                    "value": "new",
                                                    "valueText": "new",
                                                    "hasTrailingTrivia": true,
                                                    "trailingTrivia": [
                                                        {
                                                            "kind": "WhitespaceTrivia",
                                                            "text": " "
                                                        }
                                                    ]
                                                },
                                                "expression": {
                                                    "kind": "IdentifierName",
                                                    "fullStart": 848,
                                                    "fullEnd": 860,
                                                    "start": 848,
                                                    "end": 860,
                                                    "fullWidth": 12,
                                                    "width": 12,
                                                    "text": "ConstructFun",
                                                    "value": "ConstructFun",
                                                    "valueText": "ConstructFun"
                                                },
                                                "argumentList": {
                                                    "kind": "ArgumentList",
                                                    "fullStart": 860,
                                                    "fullEnd": 862,
                                                    "start": 860,
                                                    "end": 862,
                                                    "fullWidth": 2,
                                                    "width": 2,
                                                    "openParenToken": {
                                                        "kind": "OpenParenToken",
                                                        "fullStart": 860,
                                                        "fullEnd": 861,
                                                        "start": 860,
                                                        "end": 861,
                                                        "fullWidth": 1,
                                                        "width": 1,
                                                        "text": "(",
                                                        "value": "(",
                                                        "valueText": "("
                                                    },
                                                    "arguments": [],
                                                    "closeParenToken": {
                                                        "kind": "CloseParenToken",
                                                        "fullStart": 861,
                                                        "fullEnd": 862,
                                                        "start": 861,
                                                        "end": 862,
                                                        "fullWidth": 1,
                                                        "width": 1,
                                                        "text": ")",
                                                        "value": ")",
                                                        "valueText": ")"
                                                    }
                                                }
                                            }
                                        }
                                    }
                                ]
                            },
                            "semicolonToken": {
                                "kind": "SemicolonToken",
                                "fullStart": 862,
                                "fullEnd": 865,
                                "start": 862,
                                "end": 863,
                                "fullWidth": 3,
                                "width": 1,
                                "text": ";",
                                "value": ";",
                                "valueText": ";",
                                "hasTrailingTrivia": true,
                                "hasTrailingNewLine": true,
                                "trailingTrivia": [
                                    {
                                        "kind": "NewLineTrivia",
                                        "text": "\r\n"
                                    }
                                ]
                            }
                        },
                        {
                            "kind": "ExpressionStatement",
                            "fullStart": 865,
                            "fullEnd": 980,
                            "start": 873,
                            "end": 978,
                            "fullWidth": 115,
                            "width": 105,
                            "expression": {
                                "kind": "InvocationExpression",
                                "fullStart": 865,
                                "fullEnd": 977,
                                "start": 873,
                                "end": 977,
                                "fullWidth": 112,
                                "width": 104,
                                "expression": {
                                    "kind": "MemberAccessExpression",
                                    "fullStart": 865,
                                    "fullEnd": 894,
                                    "start": 873,
                                    "end": 894,
                                    "fullWidth": 29,
                                    "width": 21,
                                    "expression": {
                                        "kind": "IdentifierName",
                                        "fullStart": 865,
                                        "fullEnd": 879,
                                        "start": 873,
                                        "end": 879,
                                        "fullWidth": 14,
                                        "width": 6,
                                        "text": "Object",
                                        "value": "Object",
                                        "valueText": "Object",
                                        "hasLeadingTrivia": true,
                                        "leadingTrivia": [
                                            {
                                                "kind": "WhitespaceTrivia",
                                                "text": "        "
                                            }
                                        ]
                                    },
                                    "dotToken": {
                                        "kind": "DotToken",
                                        "fullStart": 879,
                                        "fullEnd": 880,
                                        "start": 879,
                                        "end": 880,
                                        "fullWidth": 1,
                                        "width": 1,
                                        "text": ".",
                                        "value": ".",
                                        "valueText": "."
                                    },
                                    "name": {
                                        "kind": "IdentifierName",
                                        "fullStart": 880,
                                        "fullEnd": 894,
                                        "start": 880,
                                        "end": 894,
                                        "fullWidth": 14,
                                        "width": 14,
                                        "text": "defineProperty",
                                        "value": "defineProperty",
                                        "valueText": "defineProperty"
                                    }
                                },
                                "argumentList": {
                                    "kind": "ArgumentList",
                                    "fullStart": 894,
                                    "fullEnd": 977,
                                    "start": 894,
                                    "end": 977,
                                    "fullWidth": 83,
                                    "width": 83,
                                    "openParenToken": {
                                        "kind": "OpenParenToken",
                                        "fullStart": 894,
                                        "fullEnd": 895,
                                        "start": 894,
                                        "end": 895,
                                        "fullWidth": 1,
                                        "width": 1,
                                        "text": "(",
                                        "value": "(",
                                        "valueText": "("
                                    },
                                    "arguments": [
                                        {
                                            "kind": "IdentifierName",
                                            "fullStart": 895,
                                            "fullEnd": 898,
                                            "start": 895,
                                            "end": 898,
                                            "fullWidth": 3,
                                            "width": 3,
                                            "text": "obj",
                                            "value": "obj",
                                            "valueText": "obj"
                                        },
                                        {
                                            "kind": "CommaToken",
                                            "fullStart": 898,
                                            "fullEnd": 900,
                                            "start": 898,
                                            "end": 899,
                                            "fullWidth": 2,
                                            "width": 1,
                                            "text": ",",
                                            "value": ",",
                                            "valueText": ",",
                                            "hasTrailingTrivia": true,
                                            "trailingTrivia": [
                                                {
                                                    "kind": "WhitespaceTrivia",
                                                    "text": " "
                                                }
                                            ]
                                        },
                                        {
                                            "kind": "StringLiteral",
                                            "fullStart": 900,
                                            "fullEnd": 905,
                                            "start": 900,
                                            "end": 905,
                                            "fullWidth": 5,
                                            "width": 5,
                                            "text": "\"foo\"",
                                            "value": "foo",
                                            "valueText": "foo"
                                        },
                                        {
                                            "kind": "CommaToken",
                                            "fullStart": 905,
                                            "fullEnd": 907,
                                            "start": 905,
                                            "end": 906,
                                            "fullWidth": 2,
                                            "width": 1,
                                            "text": ",",
                                            "value": ",",
                                            "valueText": ",",
                                            "hasTrailingTrivia": true,
                                            "trailingTrivia": [
                                                {
                                                    "kind": "WhitespaceTrivia",
                                                    "text": " "
                                                }
                                            ]
                                        },
                                        {
                                            "kind": "ObjectLiteralExpression",
                                            "fullStart": 907,
                                            "fullEnd": 976,
                                            "start": 907,
                                            "end": 976,
                                            "fullWidth": 69,
                                            "width": 69,
                                            "openBraceToken": {
                                                "kind": "OpenBraceToken",
                                                "fullStart": 907,
                                                "fullEnd": 910,
                                                "start": 907,
                                                "end": 908,
                                                "fullWidth": 3,
                                                "width": 1,
                                                "text": "{",
                                                "value": "{",
                                                "valueText": "{",
                                                "hasTrailingTrivia": true,
                                                "hasTrailingNewLine": true,
                                                "trailingTrivia": [
                                                    {
                                                        "kind": "NewLineTrivia",
                                                        "text": "\r\n"
                                                    }
                                                ]
                                            },
                                            "propertyAssignments": [
                                                {
                                                    "kind": "SimplePropertyAssignment",
                                                    "fullStart": 910,
                                                    "fullEnd": 931,
                                                    "start": 922,
                                                    "end": 931,
                                                    "fullWidth": 21,
                                                    "width": 9,
                                                    "propertyName": {
                                                        "kind": "IdentifierName",
                                                        "fullStart": 910,
                                                        "fullEnd": 927,
                                                        "start": 922,
                                                        "end": 927,
                                                        "fullWidth": 17,
                                                        "width": 5,
                                                        "text": "value",
                                                        "value": "value",
                                                        "valueText": "value",
                                                        "hasLeadingTrivia": true,
                                                        "leadingTrivia": [
                                                            {
                                                                "kind": "WhitespaceTrivia",
                                                                "text": "            "
                                                            }
                                                        ]
                                                    },
                                                    "colonToken": {
                                                        "kind": "ColonToken",
                                                        "fullStart": 927,
                                                        "fullEnd": 929,
                                                        "start": 927,
                                                        "end": 928,
                                                        "fullWidth": 2,
                                                        "width": 1,
                                                        "text": ":",
                                                        "value": ":",
                                                        "valueText": ":",
                                                        "hasTrailingTrivia": true,
                                                        "trailingTrivia": [
                                                            {
                                                                "kind": "WhitespaceTrivia",
                                                                "text": " "
                                                            }
                                                        ]
                                                    },
                                                    "expression": {
                                                        "kind": "NumericLiteral",
                                                        "fullStart": 929,
                                                        "fullEnd": 931,
                                                        "start": 929,
                                                        "end": 931,
                                                        "fullWidth": 2,
                                                        "width": 2,
                                                        "text": "11",
                                                        "value": 11,
                                                        "valueText": "11"
                                                    }
                                                },
                                                {
                                                    "kind": "CommaToken",
                                                    "fullStart": 931,
                                                    "fullEnd": 934,
                                                    "start": 931,
                                                    "end": 932,
                                                    "fullWidth": 3,
                                                    "width": 1,
                                                    "text": ",",
                                                    "value": ",",
                                                    "valueText": ",",
                                                    "hasTrailingTrivia": true,
                                                    "hasTrailingNewLine": true,
                                                    "trailingTrivia": [
                                                        {
                                                            "kind": "NewLineTrivia",
                                                            "text": "\r\n"
                                                        }
                                                    ]
                                                },
                                                {
                                                    "kind": "SimplePropertyAssignment",
                                                    "fullStart": 934,
                                                    "fullEnd": 967,
                                                    "start": 946,
                                                    "end": 965,
                                                    "fullWidth": 33,
                                                    "width": 19,
                                                    "propertyName": {
                                                        "kind": "IdentifierName",
                                                        "fullStart": 934,
                                                        "fullEnd": 958,
                                                        "start": 946,
                                                        "end": 958,
                                                        "fullWidth": 24,
                                                        "width": 12,
                                                        "text": "configurable",
                                                        "value": "configurable",
                                                        "valueText": "configurable",
                                                        "hasLeadingTrivia": true,
                                                        "leadingTrivia": [
                                                            {
                                                                "kind": "WhitespaceTrivia",
                                                                "text": "            "
                                                            }
                                                        ]
                                                    },
                                                    "colonToken": {
                                                        "kind": "ColonToken",
                                                        "fullStart": 958,
                                                        "fullEnd": 960,
                                                        "start": 958,
                                                        "end": 959,
                                                        "fullWidth": 2,
                                                        "width": 1,
                                                        "text": ":",
                                                        "value": ":",
                                                        "valueText": ":",
                                                        "hasTrailingTrivia": true,
                                                        "trailingTrivia": [
                                                            {
                                                                "kind": "WhitespaceTrivia",
                                                                "text": " "
                                                            }
                                                        ]
                                                    },
                                                    "expression": {
                                                        "kind": "FalseKeyword",
                                                        "fullStart": 960,
                                                        "fullEnd": 967,
                                                        "start": 960,
                                                        "end": 965,
                                                        "fullWidth": 7,
                                                        "width": 5,
                                                        "text": "false",
                                                        "value": false,
                                                        "valueText": "false",
                                                        "hasTrailingTrivia": true,
                                                        "hasTrailingNewLine": true,
                                                        "trailingTrivia": [
                                                            {
                                                                "kind": "NewLineTrivia",
                                                                "text": "\r\n"
                                                            }
                                                        ]
                                                    }
                                                }
                                            ],
                                            "closeBraceToken": {
                                                "kind": "CloseBraceToken",
                                                "fullStart": 967,
                                                "fullEnd": 976,
                                                "start": 975,
                                                "end": 976,
                                                "fullWidth": 9,
                                                "width": 1,
                                                "text": "}",
                                                "value": "}",
                                                "valueText": "}",
                                                "hasLeadingTrivia": true,
                                                "leadingTrivia": [
                                                    {
                                                        "kind": "WhitespaceTrivia",
                                                        "text": "        "
                                                    }
                                                ]
                                            }
                                        }
                                    ],
                                    "closeParenToken": {
                                        "kind": "CloseParenToken",
                                        "fullStart": 976,
                                        "fullEnd": 977,
                                        "start": 976,
                                        "end": 977,
                                        "fullWidth": 1,
                                        "width": 1,
                                        "text": ")",
                                        "value": ")",
                                        "valueText": ")"
                                    }
                                }
                            },
                            "semicolonToken": {
                                "kind": "SemicolonToken",
                                "fullStart": 977,
                                "fullEnd": 980,
                                "start": 977,
                                "end": 978,
                                "fullWidth": 3,
                                "width": 1,
                                "text": ";",
                                "value": ";",
                                "valueText": ";",
                                "hasTrailingTrivia": true,
                                "hasTrailingNewLine": true,
                                "trailingTrivia": [
                                    {
                                        "kind": "NewLineTrivia",
                                        "text": "\r\n"
                                    }
                                ]
                            }
                        },
                        {
                            "kind": "TryStatement",
                            "fullStart": 980,
                            "fullEnd": 1222,
                            "start": 990,
                            "end": 1220,
                            "fullWidth": 242,
                            "width": 230,
                            "tryKeyword": {
                                "kind": "TryKeyword",
                                "fullStart": 980,
                                "fullEnd": 994,
                                "start": 990,
                                "end": 993,
                                "fullWidth": 14,
                                "width": 3,
                                "text": "try",
                                "value": "try",
                                "valueText": "try",
                                "hasLeadingTrivia": true,
                                "hasLeadingNewLine": true,
                                "hasTrailingTrivia": true,
                                "leadingTrivia": [
                                    {
                                        "kind": "NewLineTrivia",
                                        "text": "\r\n"
                                    },
                                    {
                                        "kind": "WhitespaceTrivia",
                                        "text": "        "
                                    }
                                ],
                                "trailingTrivia": [
                                    {
                                        "kind": "WhitespaceTrivia",
                                        "text": " "
                                    }
                                ]
                            },
                            "block": {
                                "kind": "Block",
                                "fullStart": 994,
                                "fullEnd": 1136,
                                "start": 994,
                                "end": 1135,
                                "fullWidth": 142,
                                "width": 141,
                                "openBraceToken": {
                                    "kind": "OpenBraceToken",
                                    "fullStart": 994,
                                    "fullEnd": 997,
                                    "start": 994,
                                    "end": 995,
                                    "fullWidth": 3,
                                    "width": 1,
                                    "text": "{",
                                    "value": "{",
                                    "valueText": "{",
                                    "hasTrailingTrivia": true,
                                    "hasTrailingNewLine": true,
                                    "trailingTrivia": [
                                        {
                                            "kind": "NewLineTrivia",
                                            "text": "\r\n"
                                        }
                                    ]
                                },
                                "statements": [
                                    {
                                        "kind": "ExpressionStatement",
                                        "fullStart": 997,
                                        "fullEnd": 1099,
                                        "start": 1009,
                                        "end": 1097,
                                        "fullWidth": 102,
                                        "width": 88,
                                        "expression": {
                                            "kind": "InvocationExpression",
                                            "fullStart": 997,
                                            "fullEnd": 1096,
                                            "start": 1009,
                                            "end": 1096,
                                            "fullWidth": 99,
                                            "width": 87,
                                            "expression": {
                                                "kind": "MemberAccessExpression",
                                                "fullStart": 997,
                                                "fullEnd": 1030,
                                                "start": 1009,
                                                "end": 1030,
                                                "fullWidth": 33,
                                                "width": 21,
                                                "expression": {
                                                    "kind": "IdentifierName",
                                                    "fullStart": 997,
                                                    "fullEnd": 1015,
                                                    "start": 1009,
                                                    "end": 1015,
                                                    "fullWidth": 18,
                                                    "width": 6,
                                                    "text": "Object",
                                                    "value": "Object",
                                                    "valueText": "Object",
                                                    "hasLeadingTrivia": true,
                                                    "leadingTrivia": [
                                                        {
                                                            "kind": "WhitespaceTrivia",
                                                            "text": "            "
                                                        }
                                                    ]
                                                },
                                                "dotToken": {
                                                    "kind": "DotToken",
                                                    "fullStart": 1015,
                                                    "fullEnd": 1016,
                                                    "start": 1015,
                                                    "end": 1016,
                                                    "fullWidth": 1,
                                                    "width": 1,
                                                    "text": ".",
                                                    "value": ".",
                                                    "valueText": "."
                                                },
                                                "name": {
                                                    "kind": "IdentifierName",
                                                    "fullStart": 1016,
                                                    "fullEnd": 1030,
                                                    "start": 1016,
                                                    "end": 1030,
                                                    "fullWidth": 14,
                                                    "width": 14,
                                                    "text": "defineProperty",
                                                    "value": "defineProperty",
                                                    "valueText": "defineProperty"
                                                }
                                            },
                                            "argumentList": {
                                                "kind": "ArgumentList",
                                                "fullStart": 1030,
                                                "fullEnd": 1096,
                                                "start": 1030,
                                                "end": 1096,
                                                "fullWidth": 66,
                                                "width": 66,
                                                "openParenToken": {
                                                    "kind": "OpenParenToken",
                                                    "fullStart": 1030,
                                                    "fullEnd": 1031,
                                                    "start": 1030,
                                                    "end": 1031,
                                                    "fullWidth": 1,
                                                    "width": 1,
                                                    "text": "(",
                                                    "value": "(",
                                                    "valueText": "("
                                                },
                                                "arguments": [
                                                    {
                                                        "kind": "IdentifierName",
                                                        "fullStart": 1031,
                                                        "fullEnd": 1034,
                                                        "start": 1031,
                                                        "end": 1034,
                                                        "fullWidth": 3,
                                                        "width": 3,
                                                        "text": "obj",
                                                        "value": "obj",
                                                        "valueText": "obj"
                                                    },
                                                    {
                                                        "kind": "CommaToken",
                                                        "fullStart": 1034,
                                                        "fullEnd": 1036,
                                                        "start": 1034,
                                                        "end": 1035,
                                                        "fullWidth": 2,
                                                        "width": 1,
                                                        "text": ",",
                                                        "value": ",",
                                                        "valueText": ",",
                                                        "hasTrailingTrivia": true,
                                                        "trailingTrivia": [
                                                            {
                                                                "kind": "WhitespaceTrivia",
                                                                "text": " "
                                                            }
                                                        ]
                                                    },
                                                    {
                                                        "kind": "StringLiteral",
                                                        "fullStart": 1036,
                                                        "fullEnd": 1041,
                                                        "start": 1036,
                                                        "end": 1041,
                                                        "fullWidth": 5,
                                                        "width": 5,
                                                        "text": "\"foo\"",
                                                        "value": "foo",
                                                        "valueText": "foo"
                                                    },
                                                    {
                                                        "kind": "CommaToken",
                                                        "fullStart": 1041,
                                                        "fullEnd": 1043,
                                                        "start": 1041,
                                                        "end": 1042,
                                                        "fullWidth": 2,
                                                        "width": 1,
                                                        "text": ",",
                                                        "value": ",",
                                                        "valueText": ",",
                                                        "hasTrailingTrivia": true,
                                                        "trailingTrivia": [
                                                            {
                                                                "kind": "WhitespaceTrivia",
                                                                "text": " "
                                                            }
                                                        ]
                                                    },
                                                    {
                                                        "kind": "ObjectLiteralExpression",
                                                        "fullStart": 1043,
                                                        "fullEnd": 1095,
                                                        "start": 1043,
                                                        "end": 1095,
                                                        "fullWidth": 52,
                                                        "width": 52,
                                                        "openBraceToken": {
                                                            "kind": "OpenBraceToken",
                                                            "fullStart": 1043,
                                                            "fullEnd": 1046,
                                                            "start": 1043,
                                                            "end": 1044,
                                                            "fullWidth": 3,
                                                            "width": 1,
                                                            "text": "{",
                                                            "value": "{",
                                                            "valueText": "{",
                                                            "hasTrailingTrivia": true,
                                                            "hasTrailingNewLine": true,
                                                            "trailingTrivia": [
                                                                {
                                                                    "kind": "NewLineTrivia",
                                                                    "text": "\r\n"
                                                                }
                                                            ]
                                                        },
                                                        "propertyAssignments": [
                                                            {
                                                                "kind": "SimplePropertyAssignment",
                                                                "fullStart": 1046,
                                                                "fullEnd": 1082,
                                                                "start": 1062,
                                                                "end": 1080,
                                                                "fullWidth": 36,
                                                                "width": 18,
                                                                "propertyName": {
                                                                    "kind": "IdentifierName",
                                                                    "fullStart": 1046,
                                                                    "fullEnd": 1074,
                                                                    "start": 1062,
                                                                    "end": 1074,
                                                                    "fullWidth": 28,
                                                                    "width": 12,
                                                                    "text": "configurable",
                                                                    "value": "configurable",
                                                                    "valueText": "configurable",
                                                                    "hasLeadingTrivia": true,
                                                                    "leadingTrivia": [
                                                                        {
                                                                            "kind": "WhitespaceTrivia",
                                                                            "text": "                "
                                                                        }
                                                                    ]
                                                                },
                                                                "colonToken": {
                                                                    "kind": "ColonToken",
                                                                    "fullStart": 1074,
                                                                    "fullEnd": 1076,
                                                                    "start": 1074,
                                                                    "end": 1075,
                                                                    "fullWidth": 2,
                                                                    "width": 1,
                                                                    "text": ":",
                                                                    "value": ":",
                                                                    "valueText": ":",
                                                                    "hasTrailingTrivia": true,
                                                                    "trailingTrivia": [
                                                                        {
                                                                            "kind": "WhitespaceTrivia",
                                                                            "text": " "
                                                                        }
                                                                    ]
                                                                },
                                                                "expression": {
                                                                    "kind": "TrueKeyword",
                                                                    "fullStart": 1076,
                                                                    "fullEnd": 1082,
                                                                    "start": 1076,
                                                                    "end": 1080,
                                                                    "fullWidth": 6,
                                                                    "width": 4,
                                                                    "text": "true",
                                                                    "value": true,
                                                                    "valueText": "true",
                                                                    "hasTrailingTrivia": true,
                                                                    "hasTrailingNewLine": true,
                                                                    "trailingTrivia": [
                                                                        {
                                                                            "kind": "NewLineTrivia",
                                                                            "text": "\r\n"
                                                                        }
                                                                    ]
                                                                }
                                                            }
                                                        ],
                                                        "closeBraceToken": {
                                                            "kind": "CloseBraceToken",
                                                            "fullStart": 1082,
                                                            "fullEnd": 1095,
                                                            "start": 1094,
                                                            "end": 1095,
                                                            "fullWidth": 13,
                                                            "width": 1,
                                                            "text": "}",
                                                            "value": "}",
                                                            "valueText": "}",
                                                            "hasLeadingTrivia": true,
                                                            "leadingTrivia": [
                                                                {
                                                                    "kind": "WhitespaceTrivia",
                                                                    "text": "            "
                                                                }
                                                            ]
                                                        }
                                                    }
                                                ],
                                                "closeParenToken": {
                                                    "kind": "CloseParenToken",
                                                    "fullStart": 1095,
                                                    "fullEnd": 1096,
                                                    "start": 1095,
                                                    "end": 1096,
                                                    "fullWidth": 1,
                                                    "width": 1,
                                                    "text": ")",
                                                    "value": ")",
                                                    "valueText": ")"
                                                }
                                            }
                                        },
                                        "semicolonToken": {
                                            "kind": "SemicolonToken",
                                            "fullStart": 1096,
                                            "fullEnd": 1099,
                                            "start": 1096,
                                            "end": 1097,
                                            "fullWidth": 3,
                                            "width": 1,
                                            "text": ";",
                                            "value": ";",
                                            "valueText": ";",
                                            "hasTrailingTrivia": true,
                                            "hasTrailingNewLine": true,
                                            "trailingTrivia": [
                                                {
                                                    "kind": "NewLineTrivia",
                                                    "text": "\r\n"
                                                }
                                            ]
                                        }
                                    },
                                    {
                                        "kind": "ReturnStatement",
                                        "fullStart": 1099,
                                        "fullEnd": 1126,
                                        "start": 1111,
                                        "end": 1124,
                                        "fullWidth": 27,
                                        "width": 13,
                                        "returnKeyword": {
                                            "kind": "ReturnKeyword",
                                            "fullStart": 1099,
                                            "fullEnd": 1118,
                                            "start": 1111,
                                            "end": 1117,
                                            "fullWidth": 19,
                                            "width": 6,
                                            "text": "return",
                                            "value": "return",
                                            "valueText": "return",
                                            "hasLeadingTrivia": true,
                                            "hasTrailingTrivia": true,
                                            "leadingTrivia": [
                                                {
                                                    "kind": "WhitespaceTrivia",
                                                    "text": "            "
                                                }
                                            ],
                                            "trailingTrivia": [
                                                {
                                                    "kind": "WhitespaceTrivia",
                                                    "text": " "
                                                }
                                            ]
                                        },
                                        "expression": {
                                            "kind": "FalseKeyword",
                                            "fullStart": 1118,
                                            "fullEnd": 1123,
                                            "start": 1118,
                                            "end": 1123,
                                            "fullWidth": 5,
                                            "width": 5,
                                            "text": "false",
                                            "value": false,
                                            "valueText": "false"
                                        },
                                        "semicolonToken": {
                                            "kind": "SemicolonToken",
                                            "fullStart": 1123,
                                            "fullEnd": 1126,
                                            "start": 1123,
                                            "end": 1124,
                                            "fullWidth": 3,
                                            "width": 1,
                                            "text": ";",
                                            "value": ";",
                                            "valueText": ";",
                                            "hasTrailingTrivia": true,
                                            "hasTrailingNewLine": true,
                                            "trailingTrivia": [
                                                {
                                                    "kind": "NewLineTrivia",
                                                    "text": "\r\n"
                                                }
                                            ]
                                        }
                                    }
                                ],
                                "closeBraceToken": {
                                    "kind": "CloseBraceToken",
                                    "fullStart": 1126,
                                    "fullEnd": 1136,
                                    "start": 1134,
                                    "end": 1135,
                                    "fullWidth": 10,
                                    "width": 1,
                                    "text": "}",
                                    "value": "}",
                                    "valueText": "}",
                                    "hasLeadingTrivia": true,
                                    "hasTrailingTrivia": true,
                                    "leadingTrivia": [
                                        {
                                            "kind": "WhitespaceTrivia",
                                            "text": "        "
                                        }
                                    ],
                                    "trailingTrivia": [
                                        {
                                            "kind": "WhitespaceTrivia",
                                            "text": " "
                                        }
                                    ]
                                }
                            },
                            "catchClause": {
                                "kind": "CatchClause",
                                "fullStart": 1136,
                                "fullEnd": 1222,
                                "start": 1136,
                                "end": 1220,
                                "fullWidth": 86,
                                "width": 84,
                                "catchKeyword": {
                                    "kind": "CatchKeyword",
                                    "fullStart": 1136,
                                    "fullEnd": 1142,
                                    "start": 1136,
                                    "end": 1141,
                                    "fullWidth": 6,
                                    "width": 5,
                                    "text": "catch",
                                    "value": "catch",
                                    "valueText": "catch",
                                    "hasTrailingTrivia": true,
                                    "trailingTrivia": [
                                        {
                                            "kind": "WhitespaceTrivia",
                                            "text": " "
                                        }
                                    ]
                                },
                                "openParenToken": {
                                    "kind": "OpenParenToken",
                                    "fullStart": 1142,
                                    "fullEnd": 1143,
                                    "start": 1142,
                                    "end": 1143,
                                    "fullWidth": 1,
                                    "width": 1,
                                    "text": "(",
                                    "value": "(",
                                    "valueText": "("
                                },
                                "identifier": {
                                    "kind": "IdentifierName",
                                    "fullStart": 1143,
                                    "fullEnd": 1144,
                                    "start": 1143,
                                    "end": 1144,
                                    "fullWidth": 1,
                                    "width": 1,
                                    "text": "e",
                                    "value": "e",
                                    "valueText": "e"
                                },
                                "closeParenToken": {
                                    "kind": "CloseParenToken",
                                    "fullStart": 1144,
                                    "fullEnd": 1146,
                                    "start": 1144,
                                    "end": 1145,
                                    "fullWidth": 2,
                                    "width": 1,
                                    "text": ")",
                                    "value": ")",
                                    "valueText": ")",
                                    "hasTrailingTrivia": true,
                                    "trailingTrivia": [
                                        {
                                            "kind": "WhitespaceTrivia",
                                            "text": " "
                                        }
                                    ]
                                },
                                "block": {
                                    "kind": "Block",
                                    "fullStart": 1146,
                                    "fullEnd": 1222,
                                    "start": 1146,
                                    "end": 1220,
                                    "fullWidth": 76,
                                    "width": 74,
                                    "openBraceToken": {
                                        "kind": "OpenBraceToken",
                                        "fullStart": 1146,
                                        "fullEnd": 1149,
                                        "start": 1146,
                                        "end": 1147,
                                        "fullWidth": 3,
                                        "width": 1,
                                        "text": "{",
                                        "value": "{",
                                        "valueText": "{",
                                        "hasTrailingTrivia": true,
                                        "hasTrailingNewLine": true,
                                        "trailingTrivia": [
                                            {
                                                "kind": "NewLineTrivia",
                                                "text": "\r\n"
                                            }
                                        ]
                                    },
                                    "statements": [
                                        {
                                            "kind": "ReturnStatement",
                                            "fullStart": 1149,
                                            "fullEnd": 1211,
                                            "start": 1161,
                                            "end": 1209,
                                            "fullWidth": 62,
                                            "width": 48,
                                            "returnKeyword": {
                                                "kind": "ReturnKeyword",
                                                "fullStart": 1149,
                                                "fullEnd": 1168,
                                                "start": 1161,
                                                "end": 1167,
                                                "fullWidth": 19,
                                                "width": 6,
                                                "text": "return",
                                                "value": "return",
                                                "valueText": "return",
                                                "hasLeadingTrivia": true,
                                                "hasTrailingTrivia": true,
                                                "leadingTrivia": [
                                                    {
                                                        "kind": "WhitespaceTrivia",
                                                        "text": "            "
                                                    }
                                                ],
                                                "trailingTrivia": [
                                                    {
                                                        "kind": "WhitespaceTrivia",
                                                        "text": " "
                                                    }
                                                ]
                                            },
                                            "expression": {
                                                "kind": "LogicalAndExpression",
                                                "fullStart": 1168,
                                                "fullEnd": 1208,
                                                "start": 1168,
                                                "end": 1208,
                                                "fullWidth": 40,
                                                "width": 40,
                                                "left": {
                                                    "kind": "InstanceOfExpression",
                                                    "fullStart": 1168,
                                                    "fullEnd": 1191,
                                                    "start": 1168,
                                                    "end": 1190,
                                                    "fullWidth": 23,
                                                    "width": 22,
                                                    "left": {
                                                        "kind": "IdentifierName",
                                                        "fullStart": 1168,
                                                        "fullEnd": 1170,
                                                        "start": 1168,
                                                        "end": 1169,
                                                        "fullWidth": 2,
                                                        "width": 1,
                                                        "text": "e",
                                                        "value": "e",
                                                        "valueText": "e",
                                                        "hasTrailingTrivia": true,
                                                        "trailingTrivia": [
                                                            {
                                                                "kind": "WhitespaceTrivia",
                                                                "text": " "
                                                            }
                                                        ]
                                                    },
                                                    "operatorToken": {
                                                        "kind": "InstanceOfKeyword",
                                                        "fullStart": 1170,
                                                        "fullEnd": 1181,
                                                        "start": 1170,
                                                        "end": 1180,
                                                        "fullWidth": 11,
                                                        "width": 10,
                                                        "text": "instanceof",
                                                        "value": "instanceof",
                                                        "valueText": "instanceof",
                                                        "hasTrailingTrivia": true,
                                                        "trailingTrivia": [
                                                            {
                                                                "kind": "WhitespaceTrivia",
                                                                "text": " "
                                                            }
                                                        ]
                                                    },
                                                    "right": {
                                                        "kind": "IdentifierName",
                                                        "fullStart": 1181,
                                                        "fullEnd": 1191,
                                                        "start": 1181,
                                                        "end": 1190,
                                                        "fullWidth": 10,
                                                        "width": 9,
                                                        "text": "TypeError",
                                                        "value": "TypeError",
                                                        "valueText": "TypeError",
                                                        "hasTrailingTrivia": true,
                                                        "trailingTrivia": [
                                                            {
                                                                "kind": "WhitespaceTrivia",
                                                                "text": " "
                                                            }
                                                        ]
                                                    }
                                                },
                                                "operatorToken": {
                                                    "kind": "AmpersandAmpersandToken",
                                                    "fullStart": 1191,
                                                    "fullEnd": 1194,
                                                    "start": 1191,
                                                    "end": 1193,
                                                    "fullWidth": 3,
                                                    "width": 2,
                                                    "text": "&&",
                                                    "value": "&&",
                                                    "valueText": "&&",
                                                    "hasTrailingTrivia": true,
                                                    "trailingTrivia": [
                                                        {
                                                            "kind": "WhitespaceTrivia",
                                                            "text": " "
                                                        }
                                                    ]
                                                },
                                                "right": {
                                                    "kind": "EqualsExpression",
                                                    "fullStart": 1194,
                                                    "fullEnd": 1208,
                                                    "start": 1194,
                                                    "end": 1208,
                                                    "fullWidth": 14,
                                                    "width": 14,
                                                    "left": {
                                                        "kind": "MemberAccessExpression",
                                                        "fullStart": 1194,
                                                        "fullEnd": 1202,
                                                        "start": 1194,
                                                        "end": 1201,
                                                        "fullWidth": 8,
                                                        "width": 7,
                                                        "expression": {
                                                            "kind": "IdentifierName",
                                                            "fullStart": 1194,
                                                            "fullEnd": 1197,
                                                            "start": 1194,
                                                            "end": 1197,
                                                            "fullWidth": 3,
                                                            "width": 3,
                                                            "text": "obj",
                                                            "value": "obj",
                                                            "valueText": "obj"
                                                        },
                                                        "dotToken": {
                                                            "kind": "DotToken",
                                                            "fullStart": 1197,
                                                            "fullEnd": 1198,
                                                            "start": 1197,
                                                            "end": 1198,
                                                            "fullWidth": 1,
                                                            "width": 1,
                                                            "text": ".",
                                                            "value": ".",
                                                            "valueText": "."
                                                        },
                                                        "name": {
                                                            "kind": "IdentifierName",
                                                            "fullStart": 1198,
                                                            "fullEnd": 1202,
                                                            "start": 1198,
                                                            "end": 1201,
                                                            "fullWidth": 4,
                                                            "width": 3,
                                                            "text": "foo",
                                                            "value": "foo",
                                                            "valueText": "foo",
                                                            "hasTrailingTrivia": true,
                                                            "trailingTrivia": [
                                                                {
                                                                    "kind": "WhitespaceTrivia",
                                                                    "text": " "
                                                                }
                                                            ]
                                                        }
                                                    },
                                                    "operatorToken": {
                                                        "kind": "EqualsEqualsEqualsToken",
                                                        "fullStart": 1202,
                                                        "fullEnd": 1206,
                                                        "start": 1202,
                                                        "end": 1205,
                                                        "fullWidth": 4,
                                                        "width": 3,
                                                        "text": "===",
                                                        "value": "===",
                                                        "valueText": "===",
                                                        "hasTrailingTrivia": true,
                                                        "trailingTrivia": [
                                                            {
                                                                "kind": "WhitespaceTrivia",
                                                                "text": " "
                                                            }
                                                        ]
                                                    },
                                                    "right": {
                                                        "kind": "NumericLiteral",
                                                        "fullStart": 1206,
                                                        "fullEnd": 1208,
                                                        "start": 1206,
                                                        "end": 1208,
                                                        "fullWidth": 2,
                                                        "width": 2,
                                                        "text": "11",
                                                        "value": 11,
                                                        "valueText": "11"
                                                    }
                                                }
                                            },
                                            "semicolonToken": {
                                                "kind": "SemicolonToken",
                                                "fullStart": 1208,
                                                "fullEnd": 1211,
                                                "start": 1208,
                                                "end": 1209,
                                                "fullWidth": 3,
                                                "width": 1,
                                                "text": ";",
                                                "value": ";",
                                                "valueText": ";",
                                                "hasTrailingTrivia": true,
                                                "hasTrailingNewLine": true,
                                                "trailingTrivia": [
                                                    {
                                                        "kind": "NewLineTrivia",
                                                        "text": "\r\n"
                                                    }
                                                ]
                                            }
                                        }
                                    ],
                                    "closeBraceToken": {
                                        "kind": "CloseBraceToken",
                                        "fullStart": 1211,
                                        "fullEnd": 1222,
                                        "start": 1219,
                                        "end": 1220,
                                        "fullWidth": 11,
                                        "width": 1,
                                        "text": "}",
                                        "value": "}",
                                        "valueText": "}",
                                        "hasLeadingTrivia": true,
                                        "hasTrailingTrivia": true,
                                        "hasTrailingNewLine": true,
                                        "leadingTrivia": [
                                            {
                                                "kind": "WhitespaceTrivia",
                                                "text": "        "
                                            }
                                        ],
                                        "trailingTrivia": [
                                            {
                                                "kind": "NewLineTrivia",
                                                "text": "\r\n"
                                            }
                                        ]
                                    }
                                }
                            }
                        }
                    ],
                    "closeBraceToken": {
                        "kind": "CloseBraceToken",
                        "fullStart": 1222,
                        "fullEnd": 1229,
                        "start": 1226,
                        "end": 1227,
                        "fullWidth": 7,
                        "width": 1,
                        "text": "}",
                        "value": "}",
                        "valueText": "}",
                        "hasLeadingTrivia": true,
                        "hasTrailingTrivia": true,
                        "hasTrailingNewLine": true,
                        "leadingTrivia": [
                            {
                                "kind": "WhitespaceTrivia",
                                "text": "    "
                            }
                        ],
                        "trailingTrivia": [
                            {
                                "kind": "NewLineTrivia",
                                "text": "\r\n"
                            }
                        ]
                    }
                }
            },
            {
                "kind": "ExpressionStatement",
                "fullStart": 1229,
                "fullEnd": 1253,
                "start": 1229,
                "end": 1251,
                "fullWidth": 24,
                "width": 22,
                "expression": {
                    "kind": "InvocationExpression",
                    "fullStart": 1229,
                    "fullEnd": 1250,
                    "start": 1229,
                    "end": 1250,
                    "fullWidth": 21,
                    "width": 21,
                    "expression": {
                        "kind": "IdentifierName",
                        "fullStart": 1229,
                        "fullEnd": 1240,
                        "start": 1229,
                        "end": 1240,
                        "fullWidth": 11,
                        "width": 11,
                        "text": "runTestCase",
                        "value": "runTestCase",
                        "valueText": "runTestCase"
                    },
                    "argumentList": {
                        "kind": "ArgumentList",
                        "fullStart": 1240,
                        "fullEnd": 1250,
                        "start": 1240,
                        "end": 1250,
                        "fullWidth": 10,
                        "width": 10,
                        "openParenToken": {
                            "kind": "OpenParenToken",
                            "fullStart": 1240,
                            "fullEnd": 1241,
                            "start": 1240,
                            "end": 1241,
                            "fullWidth": 1,
                            "width": 1,
                            "text": "(",
                            "value": "(",
                            "valueText": "("
                        },
                        "arguments": [
                            {
                                "kind": "IdentifierName",
                                "fullStart": 1241,
                                "fullEnd": 1249,
                                "start": 1241,
                                "end": 1249,
                                "fullWidth": 8,
                                "width": 8,
                                "text": "testcase",
                                "value": "testcase",
                                "valueText": "testcase"
                            }
                        ],
                        "closeParenToken": {
                            "kind": "CloseParenToken",
                            "fullStart": 1249,
                            "fullEnd": 1250,
                            "start": 1249,
                            "end": 1250,
                            "fullWidth": 1,
                            "width": 1,
                            "text": ")",
                            "value": ")",
                            "valueText": ")"
                        }
                    }
                },
                "semicolonToken": {
                    "kind": "SemicolonToken",
                    "fullStart": 1250,
                    "fullEnd": 1253,
                    "start": 1250,
                    "end": 1251,
                    "fullWidth": 3,
                    "width": 1,
                    "text": ";",
                    "value": ";",
                    "valueText": ";",
                    "hasTrailingTrivia": true,
                    "hasTrailingNewLine": true,
                    "trailingTrivia": [
                        {
                            "kind": "NewLineTrivia",
                            "text": "\r\n"
                        }
                    ]
                }
            }
        ],
        "endOfFileToken": {
            "kind": "EndOfFileToken",
            "fullStart": 1253,
            "fullEnd": 1253,
            "start": 1253,
            "end": 1253,
            "fullWidth": 0,
            "width": 0,
            "text": ""
        }
    },
    "lineMap": {
        "lineStarts": [
            0,
            67,
            152,
            232,
            308,
            380,
            385,
            438,
            565,
            570,
            572,
            574,
            597,
            622,
            669,
            693,
            725,
            738,
            740,
            785,
            826,
            865,
            910,
            934,
            967,
            980,
            982,
            997,
            1046,
            1082,
            1099,
            1126,
            1149,
            1211,
            1222,
            1229,
            1253
        ],
        "length": 1253
    }
}<|MERGE_RESOLUTION|>--- conflicted
+++ resolved
@@ -245,12 +245,8 @@
                                         "start": 609,
                                         "end": 619,
                                         "fullWidth": 10,
-<<<<<<< HEAD
                                         "width": 10,
-                                        "identifier": {
-=======
                                         "propertyName": {
->>>>>>> 85e84683
                                             "kind": "IdentifierName",
                                             "fullStart": 609,
                                             "fullEnd": 615,
@@ -794,12 +790,8 @@
                                         "start": 752,
                                         "end": 782,
                                         "fullWidth": 30,
-<<<<<<< HEAD
                                         "width": 30,
-                                        "identifier": {
-=======
                                         "propertyName": {
->>>>>>> 85e84683
                                             "kind": "IdentifierName",
                                             "fullStart": 752,
                                             "fullEnd": 765,
@@ -1168,12 +1160,8 @@
                                         "start": 838,
                                         "end": 862,
                                         "fullWidth": 24,
-<<<<<<< HEAD
                                         "width": 24,
-                                        "identifier": {
-=======
                                         "propertyName": {
->>>>>>> 85e84683
                                             "kind": "IdentifierName",
                                             "fullStart": 838,
                                             "fullEnd": 842,
