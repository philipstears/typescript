{
    "isDeclaration": false,
    "languageVersion": "EcmaScript5",
    "parseOptions": {
        "allowAutomaticSemicolonInsertion": true
    },
    "sourceUnit": {
        "kind": "SourceUnit",
        "fullStart": 0,
        "fullEnd": 1294,
        "start": 632,
        "end": 1294,
        "fullWidth": 1294,
        "width": 662,
        "isIncrementallyUnusable": true,
        "moduleElements": [
            {
                "kind": "FunctionDeclaration",
                "fullStart": 0,
                "fullEnd": 1270,
                "start": 632,
                "end": 1268,
                "fullWidth": 1270,
                "width": 636,
                "modifiers": [],
                "functionKeyword": {
                    "kind": "FunctionKeyword",
                    "fullStart": 0,
                    "fullEnd": 641,
                    "start": 632,
                    "end": 640,
                    "fullWidth": 641,
                    "width": 8,
                    "text": "function",
                    "value": "function",
                    "valueText": "function",
                    "hasLeadingTrivia": true,
                    "hasLeadingComment": true,
                    "hasLeadingNewLine": true,
                    "hasTrailingTrivia": true,
                    "leadingTrivia": [
                        {
                            "kind": "SingleLineCommentTrivia",
                            "text": "/// Copyright (c) 2012 Ecma International.  All rights reserved. "
                        },
                        {
                            "kind": "NewLineTrivia",
                            "text": "\r\n"
                        },
                        {
                            "kind": "SingleLineCommentTrivia",
                            "text": "/// Ecma International makes this code available under the terms and conditions set"
                        },
                        {
                            "kind": "NewLineTrivia",
                            "text": "\r\n"
                        },
                        {
                            "kind": "SingleLineCommentTrivia",
                            "text": "/// forth on http://hg.ecmascript.org/tests/test262/raw-file/tip/LICENSE (the "
                        },
                        {
                            "kind": "NewLineTrivia",
                            "text": "\r\n"
                        },
                        {
                            "kind": "SingleLineCommentTrivia",
                            "text": "/// \"Use Terms\").   Any redistribution of this code must retain the above "
                        },
                        {
                            "kind": "NewLineTrivia",
                            "text": "\r\n"
                        },
                        {
                            "kind": "SingleLineCommentTrivia",
                            "text": "/// copyright and this notice and otherwise comply with the Use Terms."
                        },
                        {
                            "kind": "NewLineTrivia",
                            "text": "\r\n"
                        },
                        {
                            "kind": "MultiLineCommentTrivia",
                            "text": "/**\r\n * @path ch15/15.2/15.2.3/15.2.3.6/15.2.3.6-4-329.js\r\n * @description ES5 Attributes - success to update [[Writable]] attribute of data property ([[Writable]] is true, [[Enumerable]] is true, [[Configurable]] is true) to different value\r\n */"
                        },
                        {
                            "kind": "NewLineTrivia",
                            "text": "\r\n"
                        },
                        {
                            "kind": "NewLineTrivia",
                            "text": "\r\n"
                        },
                        {
                            "kind": "NewLineTrivia",
                            "text": "\r\n"
                        }
                    ],
                    "trailingTrivia": [
                        {
                            "kind": "WhitespaceTrivia",
                            "text": " "
                        }
                    ]
                },
                "identifier": {
                    "kind": "IdentifierName",
                    "fullStart": 641,
                    "fullEnd": 649,
                    "start": 641,
                    "end": 649,
                    "fullWidth": 8,
                    "width": 8,
                    "text": "testcase",
                    "value": "testcase",
                    "valueText": "testcase"
                },
                "callSignature": {
                    "kind": "CallSignature",
                    "fullStart": 649,
                    "fullEnd": 652,
                    "start": 649,
                    "end": 651,
                    "fullWidth": 3,
                    "width": 2,
                    "parameterList": {
                        "kind": "ParameterList",
                        "fullStart": 649,
                        "fullEnd": 652,
                        "start": 649,
                        "end": 651,
                        "fullWidth": 3,
                        "width": 2,
                        "openParenToken": {
                            "kind": "OpenParenToken",
                            "fullStart": 649,
                            "fullEnd": 650,
                            "start": 649,
                            "end": 650,
                            "fullWidth": 1,
                            "width": 1,
                            "text": "(",
                            "value": "(",
                            "valueText": "("
                        },
                        "parameters": [],
                        "closeParenToken": {
                            "kind": "CloseParenToken",
                            "fullStart": 650,
                            "fullEnd": 652,
                            "start": 650,
                            "end": 651,
                            "fullWidth": 2,
                            "width": 1,
                            "text": ")",
                            "value": ")",
                            "valueText": ")",
                            "hasTrailingTrivia": true,
                            "trailingTrivia": [
                                {
                                    "kind": "WhitespaceTrivia",
                                    "text": " "
                                }
                            ]
                        }
                    }
                },
                "block": {
                    "kind": "Block",
                    "fullStart": 652,
                    "fullEnd": 1270,
                    "start": 652,
                    "end": 1268,
                    "fullWidth": 618,
                    "width": 616,
                    "openBraceToken": {
                        "kind": "OpenBraceToken",
                        "fullStart": 652,
                        "fullEnd": 655,
                        "start": 652,
                        "end": 653,
                        "fullWidth": 3,
                        "width": 1,
                        "text": "{",
                        "value": "{",
                        "valueText": "{",
                        "hasTrailingTrivia": true,
                        "hasTrailingNewLine": true,
                        "trailingTrivia": [
                            {
                                "kind": "NewLineTrivia",
                                "text": "\r\n"
                            }
                        ]
                    },
                    "statements": [
                        {
                            "kind": "VariableStatement",
                            "fullStart": 655,
                            "fullEnd": 678,
                            "start": 663,
                            "end": 676,
                            "fullWidth": 23,
                            "width": 13,
                            "modifiers": [],
                            "variableDeclaration": {
                                "kind": "VariableDeclaration",
                                "fullStart": 655,
                                "fullEnd": 675,
                                "start": 663,
                                "end": 675,
                                "fullWidth": 20,
                                "width": 12,
                                "varKeyword": {
                                    "kind": "VarKeyword",
                                    "fullStart": 655,
                                    "fullEnd": 667,
                                    "start": 663,
                                    "end": 666,
                                    "fullWidth": 12,
                                    "width": 3,
                                    "text": "var",
                                    "value": "var",
                                    "valueText": "var",
                                    "hasLeadingTrivia": true,
                                    "hasTrailingTrivia": true,
                                    "leadingTrivia": [
                                        {
                                            "kind": "WhitespaceTrivia",
                                            "text": "        "
                                        }
                                    ],
                                    "trailingTrivia": [
                                        {
                                            "kind": "WhitespaceTrivia",
                                            "text": " "
                                        }
                                    ]
                                },
                                "variableDeclarators": [
                                    {
                                        "kind": "VariableDeclarator",
                                        "fullStart": 667,
                                        "fullEnd": 675,
                                        "start": 667,
                                        "end": 675,
                                        "fullWidth": 8,
<<<<<<< HEAD
                                        "width": 8,
                                        "identifier": {
=======
                                        "propertyName": {
>>>>>>> 85e84683
                                            "kind": "IdentifierName",
                                            "fullStart": 667,
                                            "fullEnd": 671,
                                            "start": 667,
                                            "end": 670,
                                            "fullWidth": 4,
                                            "width": 3,
                                            "text": "obj",
                                            "value": "obj",
                                            "valueText": "obj",
                                            "hasTrailingTrivia": true,
                                            "trailingTrivia": [
                                                {
                                                    "kind": "WhitespaceTrivia",
                                                    "text": " "
                                                }
                                            ]
                                        },
                                        "equalsValueClause": {
                                            "kind": "EqualsValueClause",
                                            "fullStart": 671,
                                            "fullEnd": 675,
                                            "start": 671,
                                            "end": 675,
                                            "fullWidth": 4,
                                            "width": 4,
                                            "equalsToken": {
                                                "kind": "EqualsToken",
                                                "fullStart": 671,
                                                "fullEnd": 673,
                                                "start": 671,
                                                "end": 672,
                                                "fullWidth": 2,
                                                "width": 1,
                                                "text": "=",
                                                "value": "=",
                                                "valueText": "=",
                                                "hasTrailingTrivia": true,
                                                "trailingTrivia": [
                                                    {
                                                        "kind": "WhitespaceTrivia",
                                                        "text": " "
                                                    }
                                                ]
                                            },
                                            "value": {
                                                "kind": "ObjectLiteralExpression",
                                                "fullStart": 673,
                                                "fullEnd": 675,
                                                "start": 673,
                                                "end": 675,
                                                "fullWidth": 2,
                                                "width": 2,
                                                "openBraceToken": {
                                                    "kind": "OpenBraceToken",
                                                    "fullStart": 673,
                                                    "fullEnd": 674,
                                                    "start": 673,
                                                    "end": 674,
                                                    "fullWidth": 1,
                                                    "width": 1,
                                                    "text": "{",
                                                    "value": "{",
                                                    "valueText": "{"
                                                },
                                                "propertyAssignments": [],
                                                "closeBraceToken": {
                                                    "kind": "CloseBraceToken",
                                                    "fullStart": 674,
                                                    "fullEnd": 675,
                                                    "start": 674,
                                                    "end": 675,
                                                    "fullWidth": 1,
                                                    "width": 1,
                                                    "text": "}",
                                                    "value": "}",
                                                    "valueText": "}"
                                                }
                                            }
                                        }
                                    }
                                ]
                            },
                            "semicolonToken": {
                                "kind": "SemicolonToken",
                                "fullStart": 675,
                                "fullEnd": 678,
                                "start": 675,
                                "end": 676,
                                "fullWidth": 3,
                                "width": 1,
                                "text": ";",
                                "value": ";",
                                "valueText": ";",
                                "hasTrailingTrivia": true,
                                "hasTrailingNewLine": true,
                                "trailingTrivia": [
                                    {
                                        "kind": "NewLineTrivia",
                                        "text": "\r\n"
                                    }
                                ]
                            }
                        },
                        {
                            "kind": "ExpressionStatement",
                            "fullStart": 678,
                            "fullEnd": 857,
                            "start": 688,
                            "end": 855,
                            "fullWidth": 179,
                            "width": 167,
                            "expression": {
                                "kind": "InvocationExpression",
                                "fullStart": 678,
                                "fullEnd": 854,
                                "start": 688,
                                "end": 854,
                                "fullWidth": 176,
                                "width": 166,
                                "expression": {
                                    "kind": "MemberAccessExpression",
                                    "fullStart": 678,
                                    "fullEnd": 709,
                                    "start": 688,
                                    "end": 709,
                                    "fullWidth": 31,
                                    "width": 21,
                                    "expression": {
                                        "kind": "IdentifierName",
                                        "fullStart": 678,
                                        "fullEnd": 694,
                                        "start": 688,
                                        "end": 694,
                                        "fullWidth": 16,
                                        "width": 6,
                                        "text": "Object",
                                        "value": "Object",
                                        "valueText": "Object",
                                        "hasLeadingTrivia": true,
                                        "hasLeadingNewLine": true,
                                        "leadingTrivia": [
                                            {
                                                "kind": "NewLineTrivia",
                                                "text": "\r\n"
                                            },
                                            {
                                                "kind": "WhitespaceTrivia",
                                                "text": "        "
                                            }
                                        ]
                                    },
                                    "dotToken": {
                                        "kind": "DotToken",
                                        "fullStart": 694,
                                        "fullEnd": 695,
                                        "start": 694,
                                        "end": 695,
                                        "fullWidth": 1,
                                        "width": 1,
                                        "text": ".",
                                        "value": ".",
                                        "valueText": "."
                                    },
                                    "name": {
                                        "kind": "IdentifierName",
                                        "fullStart": 695,
                                        "fullEnd": 709,
                                        "start": 695,
                                        "end": 709,
                                        "fullWidth": 14,
                                        "width": 14,
                                        "text": "defineProperty",
                                        "value": "defineProperty",
                                        "valueText": "defineProperty"
                                    }
                                },
                                "argumentList": {
                                    "kind": "ArgumentList",
                                    "fullStart": 709,
                                    "fullEnd": 854,
                                    "start": 709,
                                    "end": 854,
                                    "fullWidth": 145,
                                    "width": 145,
                                    "openParenToken": {
                                        "kind": "OpenParenToken",
                                        "fullStart": 709,
                                        "fullEnd": 710,
                                        "start": 709,
                                        "end": 710,
                                        "fullWidth": 1,
                                        "width": 1,
                                        "text": "(",
                                        "value": "(",
                                        "valueText": "("
                                    },
                                    "arguments": [
                                        {
                                            "kind": "IdentifierName",
                                            "fullStart": 710,
                                            "fullEnd": 713,
                                            "start": 710,
                                            "end": 713,
                                            "fullWidth": 3,
                                            "width": 3,
                                            "text": "obj",
                                            "value": "obj",
                                            "valueText": "obj"
                                        },
                                        {
                                            "kind": "CommaToken",
                                            "fullStart": 713,
                                            "fullEnd": 715,
                                            "start": 713,
                                            "end": 714,
                                            "fullWidth": 2,
                                            "width": 1,
                                            "text": ",",
                                            "value": ",",
                                            "valueText": ",",
                                            "hasTrailingTrivia": true,
                                            "trailingTrivia": [
                                                {
                                                    "kind": "WhitespaceTrivia",
                                                    "text": " "
                                                }
                                            ]
                                        },
                                        {
                                            "kind": "StringLiteral",
                                            "fullStart": 715,
                                            "fullEnd": 721,
                                            "start": 715,
                                            "end": 721,
                                            "fullWidth": 6,
                                            "width": 6,
                                            "text": "\"prop\"",
                                            "value": "prop",
                                            "valueText": "prop"
                                        },
                                        {
                                            "kind": "CommaToken",
                                            "fullStart": 721,
                                            "fullEnd": 723,
                                            "start": 721,
                                            "end": 722,
                                            "fullWidth": 2,
                                            "width": 1,
                                            "text": ",",
                                            "value": ",",
                                            "valueText": ",",
                                            "hasTrailingTrivia": true,
                                            "trailingTrivia": [
                                                {
                                                    "kind": "WhitespaceTrivia",
                                                    "text": " "
                                                }
                                            ]
                                        },
                                        {
                                            "kind": "ObjectLiteralExpression",
                                            "fullStart": 723,
                                            "fullEnd": 853,
                                            "start": 723,
                                            "end": 853,
                                            "fullWidth": 130,
                                            "width": 130,
                                            "openBraceToken": {
                                                "kind": "OpenBraceToken",
                                                "fullStart": 723,
                                                "fullEnd": 726,
                                                "start": 723,
                                                "end": 724,
                                                "fullWidth": 3,
                                                "width": 1,
                                                "text": "{",
                                                "value": "{",
                                                "valueText": "{",
                                                "hasTrailingTrivia": true,
                                                "hasTrailingNewLine": true,
                                                "trailingTrivia": [
                                                    {
                                                        "kind": "NewLineTrivia",
                                                        "text": "\r\n"
                                                    }
                                                ]
                                            },
                                            "propertyAssignments": [
                                                {
                                                    "kind": "SimplePropertyAssignment",
                                                    "fullStart": 726,
                                                    "fullEnd": 749,
                                                    "start": 738,
                                                    "end": 749,
                                                    "fullWidth": 23,
                                                    "width": 11,
                                                    "propertyName": {
                                                        "kind": "IdentifierName",
                                                        "fullStart": 726,
                                                        "fullEnd": 743,
                                                        "start": 738,
                                                        "end": 743,
                                                        "fullWidth": 17,
                                                        "width": 5,
                                                        "text": "value",
                                                        "value": "value",
                                                        "valueText": "value",
                                                        "hasLeadingTrivia": true,
                                                        "leadingTrivia": [
                                                            {
                                                                "kind": "WhitespaceTrivia",
                                                                "text": "            "
                                                            }
                                                        ]
                                                    },
                                                    "colonToken": {
                                                        "kind": "ColonToken",
                                                        "fullStart": 743,
                                                        "fullEnd": 745,
                                                        "start": 743,
                                                        "end": 744,
                                                        "fullWidth": 2,
                                                        "width": 1,
                                                        "text": ":",
                                                        "value": ":",
                                                        "valueText": ":",
                                                        "hasTrailingTrivia": true,
                                                        "trailingTrivia": [
                                                            {
                                                                "kind": "WhitespaceTrivia",
                                                                "text": " "
                                                            }
                                                        ]
                                                    },
                                                    "expression": {
                                                        "kind": "NumericLiteral",
                                                        "fullStart": 745,
                                                        "fullEnd": 749,
                                                        "start": 745,
                                                        "end": 749,
                                                        "fullWidth": 4,
                                                        "width": 4,
                                                        "text": "2010",
                                                        "value": 2010,
                                                        "valueText": "2010"
                                                    }
                                                },
                                                {
                                                    "kind": "CommaToken",
                                                    "fullStart": 749,
                                                    "fullEnd": 752,
                                                    "start": 749,
                                                    "end": 750,
                                                    "fullWidth": 3,
                                                    "width": 1,
                                                    "text": ",",
                                                    "value": ",",
                                                    "valueText": ",",
                                                    "hasTrailingTrivia": true,
                                                    "hasTrailingNewLine": true,
                                                    "trailingTrivia": [
                                                        {
                                                            "kind": "NewLineTrivia",
                                                            "text": "\r\n"
                                                        }
                                                    ]
                                                },
                                                {
                                                    "kind": "SimplePropertyAssignment",
                                                    "fullStart": 752,
                                                    "fullEnd": 778,
                                                    "start": 764,
                                                    "end": 778,
                                                    "fullWidth": 26,
                                                    "width": 14,
                                                    "propertyName": {
                                                        "kind": "IdentifierName",
                                                        "fullStart": 752,
                                                        "fullEnd": 772,
                                                        "start": 764,
                                                        "end": 772,
                                                        "fullWidth": 20,
                                                        "width": 8,
                                                        "text": "writable",
                                                        "value": "writable",
                                                        "valueText": "writable",
                                                        "hasLeadingTrivia": true,
                                                        "leadingTrivia": [
                                                            {
                                                                "kind": "WhitespaceTrivia",
                                                                "text": "            "
                                                            }
                                                        ]
                                                    },
                                                    "colonToken": {
                                                        "kind": "ColonToken",
                                                        "fullStart": 772,
                                                        "fullEnd": 774,
                                                        "start": 772,
                                                        "end": 773,
                                                        "fullWidth": 2,
                                                        "width": 1,
                                                        "text": ":",
                                                        "value": ":",
                                                        "valueText": ":",
                                                        "hasTrailingTrivia": true,
                                                        "trailingTrivia": [
                                                            {
                                                                "kind": "WhitespaceTrivia",
                                                                "text": " "
                                                            }
                                                        ]
                                                    },
                                                    "expression": {
                                                        "kind": "TrueKeyword",
                                                        "fullStart": 774,
                                                        "fullEnd": 778,
                                                        "start": 774,
                                                        "end": 778,
                                                        "fullWidth": 4,
                                                        "width": 4,
                                                        "text": "true",
                                                        "value": true,
                                                        "valueText": "true"
                                                    }
                                                },
                                                {
                                                    "kind": "CommaToken",
                                                    "fullStart": 778,
                                                    "fullEnd": 781,
                                                    "start": 778,
                                                    "end": 779,
                                                    "fullWidth": 3,
                                                    "width": 1,
                                                    "text": ",",
                                                    "value": ",",
                                                    "valueText": ",",
                                                    "hasTrailingTrivia": true,
                                                    "hasTrailingNewLine": true,
                                                    "trailingTrivia": [
                                                        {
                                                            "kind": "NewLineTrivia",
                                                            "text": "\r\n"
                                                        }
                                                    ]
                                                },
                                                {
                                                    "kind": "SimplePropertyAssignment",
                                                    "fullStart": 781,
                                                    "fullEnd": 809,
                                                    "start": 793,
                                                    "end": 809,
                                                    "fullWidth": 28,
                                                    "width": 16,
                                                    "propertyName": {
                                                        "kind": "IdentifierName",
                                                        "fullStart": 781,
                                                        "fullEnd": 803,
                                                        "start": 793,
                                                        "end": 803,
                                                        "fullWidth": 22,
                                                        "width": 10,
                                                        "text": "enumerable",
                                                        "value": "enumerable",
                                                        "valueText": "enumerable",
                                                        "hasLeadingTrivia": true,
                                                        "leadingTrivia": [
                                                            {
                                                                "kind": "WhitespaceTrivia",
                                                                "text": "            "
                                                            }
                                                        ]
                                                    },
                                                    "colonToken": {
                                                        "kind": "ColonToken",
                                                        "fullStart": 803,
                                                        "fullEnd": 805,
                                                        "start": 803,
                                                        "end": 804,
                                                        "fullWidth": 2,
                                                        "width": 1,
                                                        "text": ":",
                                                        "value": ":",
                                                        "valueText": ":",
                                                        "hasTrailingTrivia": true,
                                                        "trailingTrivia": [
                                                            {
                                                                "kind": "WhitespaceTrivia",
                                                                "text": " "
                                                            }
                                                        ]
                                                    },
                                                    "expression": {
                                                        "kind": "TrueKeyword",
                                                        "fullStart": 805,
                                                        "fullEnd": 809,
                                                        "start": 805,
                                                        "end": 809,
                                                        "fullWidth": 4,
                                                        "width": 4,
                                                        "text": "true",
                                                        "value": true,
                                                        "valueText": "true"
                                                    }
                                                },
                                                {
                                                    "kind": "CommaToken",
                                                    "fullStart": 809,
                                                    "fullEnd": 812,
                                                    "start": 809,
                                                    "end": 810,
                                                    "fullWidth": 3,
                                                    "width": 1,
                                                    "text": ",",
                                                    "value": ",",
                                                    "valueText": ",",
                                                    "hasTrailingTrivia": true,
                                                    "hasTrailingNewLine": true,
                                                    "trailingTrivia": [
                                                        {
                                                            "kind": "NewLineTrivia",
                                                            "text": "\r\n"
                                                        }
                                                    ]
                                                },
                                                {
                                                    "kind": "SimplePropertyAssignment",
                                                    "fullStart": 812,
                                                    "fullEnd": 844,
                                                    "start": 824,
                                                    "end": 842,
                                                    "fullWidth": 32,
                                                    "width": 18,
                                                    "propertyName": {
                                                        "kind": "IdentifierName",
                                                        "fullStart": 812,
                                                        "fullEnd": 836,
                                                        "start": 824,
                                                        "end": 836,
                                                        "fullWidth": 24,
                                                        "width": 12,
                                                        "text": "configurable",
                                                        "value": "configurable",
                                                        "valueText": "configurable",
                                                        "hasLeadingTrivia": true,
                                                        "leadingTrivia": [
                                                            {
                                                                "kind": "WhitespaceTrivia",
                                                                "text": "            "
                                                            }
                                                        ]
                                                    },
                                                    "colonToken": {
                                                        "kind": "ColonToken",
                                                        "fullStart": 836,
                                                        "fullEnd": 838,
                                                        "start": 836,
                                                        "end": 837,
                                                        "fullWidth": 2,
                                                        "width": 1,
                                                        "text": ":",
                                                        "value": ":",
                                                        "valueText": ":",
                                                        "hasTrailingTrivia": true,
                                                        "trailingTrivia": [
                                                            {
                                                                "kind": "WhitespaceTrivia",
                                                                "text": " "
                                                            }
                                                        ]
                                                    },
                                                    "expression": {
                                                        "kind": "TrueKeyword",
                                                        "fullStart": 838,
                                                        "fullEnd": 844,
                                                        "start": 838,
                                                        "end": 842,
                                                        "fullWidth": 6,
                                                        "width": 4,
                                                        "text": "true",
                                                        "value": true,
                                                        "valueText": "true",
                                                        "hasTrailingTrivia": true,
                                                        "hasTrailingNewLine": true,
                                                        "trailingTrivia": [
                                                            {
                                                                "kind": "NewLineTrivia",
                                                                "text": "\r\n"
                                                            }
                                                        ]
                                                    }
                                                }
                                            ],
                                            "closeBraceToken": {
                                                "kind": "CloseBraceToken",
                                                "fullStart": 844,
                                                "fullEnd": 853,
                                                "start": 852,
                                                "end": 853,
                                                "fullWidth": 9,
                                                "width": 1,
                                                "text": "}",
                                                "value": "}",
                                                "valueText": "}",
                                                "hasLeadingTrivia": true,
                                                "leadingTrivia": [
                                                    {
                                                        "kind": "WhitespaceTrivia",
                                                        "text": "        "
                                                    }
                                                ]
                                            }
                                        }
                                    ],
                                    "closeParenToken": {
                                        "kind": "CloseParenToken",
                                        "fullStart": 853,
                                        "fullEnd": 854,
                                        "start": 853,
                                        "end": 854,
                                        "fullWidth": 1,
                                        "width": 1,
                                        "text": ")",
                                        "value": ")",
                                        "valueText": ")"
                                    }
                                }
                            },
                            "semicolonToken": {
                                "kind": "SemicolonToken",
                                "fullStart": 854,
                                "fullEnd": 857,
                                "start": 854,
                                "end": 855,
                                "fullWidth": 3,
                                "width": 1,
                                "text": ";",
                                "value": ";",
                                "valueText": ";",
                                "hasTrailingTrivia": true,
                                "hasTrailingNewLine": true,
                                "trailingTrivia": [
                                    {
                                        "kind": "NewLineTrivia",
                                        "text": "\r\n"
                                    }
                                ]
                            }
                        },
                        {
                            "kind": "VariableStatement",
                            "fullStart": 857,
                            "fullEnd": 922,
                            "start": 865,
                            "end": 920,
                            "fullWidth": 65,
                            "width": 55,
                            "modifiers": [],
                            "variableDeclaration": {
                                "kind": "VariableDeclaration",
                                "fullStart": 857,
                                "fullEnd": 919,
                                "start": 865,
                                "end": 919,
                                "fullWidth": 62,
                                "width": 54,
                                "varKeyword": {
                                    "kind": "VarKeyword",
                                    "fullStart": 857,
                                    "fullEnd": 869,
                                    "start": 865,
                                    "end": 868,
                                    "fullWidth": 12,
                                    "width": 3,
                                    "text": "var",
                                    "value": "var",
                                    "valueText": "var",
                                    "hasLeadingTrivia": true,
                                    "hasTrailingTrivia": true,
                                    "leadingTrivia": [
                                        {
                                            "kind": "WhitespaceTrivia",
                                            "text": "        "
                                        }
                                    ],
                                    "trailingTrivia": [
                                        {
                                            "kind": "WhitespaceTrivia",
                                            "text": " "
                                        }
                                    ]
                                },
                                "variableDeclarators": [
                                    {
                                        "kind": "VariableDeclarator",
                                        "fullStart": 869,
                                        "fullEnd": 919,
                                        "start": 869,
                                        "end": 919,
                                        "fullWidth": 50,
<<<<<<< HEAD
                                        "width": 50,
                                        "identifier": {
=======
                                        "propertyName": {
>>>>>>> 85e84683
                                            "kind": "IdentifierName",
                                            "fullStart": 869,
                                            "fullEnd": 891,
                                            "start": 869,
                                            "end": 890,
                                            "fullWidth": 22,
                                            "width": 21,
                                            "text": "propertyDefineCorrect",
                                            "value": "propertyDefineCorrect",
                                            "valueText": "propertyDefineCorrect",
                                            "hasTrailingTrivia": true,
                                            "trailingTrivia": [
                                                {
                                                    "kind": "WhitespaceTrivia",
                                                    "text": " "
                                                }
                                            ]
                                        },
                                        "equalsValueClause": {
                                            "kind": "EqualsValueClause",
                                            "fullStart": 891,
                                            "fullEnd": 919,
                                            "start": 891,
                                            "end": 919,
                                            "fullWidth": 28,
                                            "width": 28,
                                            "equalsToken": {
                                                "kind": "EqualsToken",
                                                "fullStart": 891,
                                                "fullEnd": 893,
                                                "start": 891,
                                                "end": 892,
                                                "fullWidth": 2,
                                                "width": 1,
                                                "text": "=",
                                                "value": "=",
                                                "valueText": "=",
                                                "hasTrailingTrivia": true,
                                                "trailingTrivia": [
                                                    {
                                                        "kind": "WhitespaceTrivia",
                                                        "text": " "
                                                    }
                                                ]
                                            },
                                            "value": {
                                                "kind": "InvocationExpression",
                                                "fullStart": 893,
                                                "fullEnd": 919,
                                                "start": 893,
                                                "end": 919,
                                                "fullWidth": 26,
                                                "width": 26,
                                                "expression": {
                                                    "kind": "MemberAccessExpression",
                                                    "fullStart": 893,
                                                    "fullEnd": 911,
                                                    "start": 893,
                                                    "end": 911,
                                                    "fullWidth": 18,
                                                    "width": 18,
                                                    "expression": {
                                                        "kind": "IdentifierName",
                                                        "fullStart": 893,
                                                        "fullEnd": 896,
                                                        "start": 893,
                                                        "end": 896,
                                                        "fullWidth": 3,
                                                        "width": 3,
                                                        "text": "obj",
                                                        "value": "obj",
                                                        "valueText": "obj"
                                                    },
                                                    "dotToken": {
                                                        "kind": "DotToken",
                                                        "fullStart": 896,
                                                        "fullEnd": 897,
                                                        "start": 896,
                                                        "end": 897,
                                                        "fullWidth": 1,
                                                        "width": 1,
                                                        "text": ".",
                                                        "value": ".",
                                                        "valueText": "."
                                                    },
                                                    "name": {
                                                        "kind": "IdentifierName",
                                                        "fullStart": 897,
                                                        "fullEnd": 911,
                                                        "start": 897,
                                                        "end": 911,
                                                        "fullWidth": 14,
                                                        "width": 14,
                                                        "text": "hasOwnProperty",
                                                        "value": "hasOwnProperty",
                                                        "valueText": "hasOwnProperty"
                                                    }
                                                },
                                                "argumentList": {
                                                    "kind": "ArgumentList",
                                                    "fullStart": 911,
                                                    "fullEnd": 919,
                                                    "start": 911,
                                                    "end": 919,
                                                    "fullWidth": 8,
                                                    "width": 8,
                                                    "openParenToken": {
                                                        "kind": "OpenParenToken",
                                                        "fullStart": 911,
                                                        "fullEnd": 912,
                                                        "start": 911,
                                                        "end": 912,
                                                        "fullWidth": 1,
                                                        "width": 1,
                                                        "text": "(",
                                                        "value": "(",
                                                        "valueText": "("
                                                    },
                                                    "arguments": [
                                                        {
                                                            "kind": "StringLiteral",
                                                            "fullStart": 912,
                                                            "fullEnd": 918,
                                                            "start": 912,
                                                            "end": 918,
                                                            "fullWidth": 6,
                                                            "width": 6,
                                                            "text": "\"prop\"",
                                                            "value": "prop",
                                                            "valueText": "prop"
                                                        }
                                                    ],
                                                    "closeParenToken": {
                                                        "kind": "CloseParenToken",
                                                        "fullStart": 918,
                                                        "fullEnd": 919,
                                                        "start": 918,
                                                        "end": 919,
                                                        "fullWidth": 1,
                                                        "width": 1,
                                                        "text": ")",
                                                        "value": ")",
                                                        "valueText": ")"
                                                    }
                                                }
                                            }
                                        }
                                    }
                                ]
                            },
                            "semicolonToken": {
                                "kind": "SemicolonToken",
                                "fullStart": 919,
                                "fullEnd": 922,
                                "start": 919,
                                "end": 920,
                                "fullWidth": 3,
                                "width": 1,
                                "text": ";",
                                "value": ";",
                                "valueText": ";",
                                "hasTrailingTrivia": true,
                                "hasTrailingNewLine": true,
                                "trailingTrivia": [
                                    {
                                        "kind": "NewLineTrivia",
                                        "text": "\r\n"
                                    }
                                ]
                            }
                        },
                        {
                            "kind": "VariableStatement",
                            "fullStart": 922,
                            "fullEnd": 989,
                            "start": 930,
                            "end": 987,
                            "fullWidth": 67,
                            "width": 57,
                            "modifiers": [],
                            "variableDeclaration": {
                                "kind": "VariableDeclaration",
                                "fullStart": 922,
                                "fullEnd": 986,
                                "start": 930,
                                "end": 986,
                                "fullWidth": 64,
                                "width": 56,
                                "varKeyword": {
                                    "kind": "VarKeyword",
                                    "fullStart": 922,
                                    "fullEnd": 934,
                                    "start": 930,
                                    "end": 933,
                                    "fullWidth": 12,
                                    "width": 3,
                                    "text": "var",
                                    "value": "var",
                                    "valueText": "var",
                                    "hasLeadingTrivia": true,
                                    "hasTrailingTrivia": true,
                                    "leadingTrivia": [
                                        {
                                            "kind": "WhitespaceTrivia",
                                            "text": "        "
                                        }
                                    ],
                                    "trailingTrivia": [
                                        {
                                            "kind": "WhitespaceTrivia",
                                            "text": " "
                                        }
                                    ]
                                },
                                "variableDeclarators": [
                                    {
                                        "kind": "VariableDeclarator",
                                        "fullStart": 934,
                                        "fullEnd": 986,
                                        "start": 934,
                                        "end": 986,
                                        "fullWidth": 52,
<<<<<<< HEAD
                                        "width": 52,
                                        "identifier": {
=======
                                        "propertyName": {
>>>>>>> 85e84683
                                            "kind": "IdentifierName",
                                            "fullStart": 934,
                                            "fullEnd": 940,
                                            "start": 934,
                                            "end": 939,
                                            "fullWidth": 6,
                                            "width": 5,
                                            "text": "desc1",
                                            "value": "desc1",
                                            "valueText": "desc1",
                                            "hasTrailingTrivia": true,
                                            "trailingTrivia": [
                                                {
                                                    "kind": "WhitespaceTrivia",
                                                    "text": " "
                                                }
                                            ]
                                        },
                                        "equalsValueClause": {
                                            "kind": "EqualsValueClause",
                                            "fullStart": 940,
                                            "fullEnd": 986,
                                            "start": 940,
                                            "end": 986,
                                            "fullWidth": 46,
                                            "width": 46,
                                            "equalsToken": {
                                                "kind": "EqualsToken",
                                                "fullStart": 940,
                                                "fullEnd": 942,
                                                "start": 940,
                                                "end": 941,
                                                "fullWidth": 2,
                                                "width": 1,
                                                "text": "=",
                                                "value": "=",
                                                "valueText": "=",
                                                "hasTrailingTrivia": true,
                                                "trailingTrivia": [
                                                    {
                                                        "kind": "WhitespaceTrivia",
                                                        "text": " "
                                                    }
                                                ]
                                            },
                                            "value": {
                                                "kind": "InvocationExpression",
                                                "fullStart": 942,
                                                "fullEnd": 986,
                                                "start": 942,
                                                "end": 986,
                                                "fullWidth": 44,
                                                "width": 44,
                                                "expression": {
                                                    "kind": "MemberAccessExpression",
                                                    "fullStart": 942,
                                                    "fullEnd": 973,
                                                    "start": 942,
                                                    "end": 973,
                                                    "fullWidth": 31,
                                                    "width": 31,
                                                    "expression": {
                                                        "kind": "IdentifierName",
                                                        "fullStart": 942,
                                                        "fullEnd": 948,
                                                        "start": 942,
                                                        "end": 948,
                                                        "fullWidth": 6,
                                                        "width": 6,
                                                        "text": "Object",
                                                        "value": "Object",
                                                        "valueText": "Object"
                                                    },
                                                    "dotToken": {
                                                        "kind": "DotToken",
                                                        "fullStart": 948,
                                                        "fullEnd": 949,
                                                        "start": 948,
                                                        "end": 949,
                                                        "fullWidth": 1,
                                                        "width": 1,
                                                        "text": ".",
                                                        "value": ".",
                                                        "valueText": "."
                                                    },
                                                    "name": {
                                                        "kind": "IdentifierName",
                                                        "fullStart": 949,
                                                        "fullEnd": 973,
                                                        "start": 949,
                                                        "end": 973,
                                                        "fullWidth": 24,
                                                        "width": 24,
                                                        "text": "getOwnPropertyDescriptor",
                                                        "value": "getOwnPropertyDescriptor",
                                                        "valueText": "getOwnPropertyDescriptor"
                                                    }
                                                },
                                                "argumentList": {
                                                    "kind": "ArgumentList",
                                                    "fullStart": 973,
                                                    "fullEnd": 986,
                                                    "start": 973,
                                                    "end": 986,
                                                    "fullWidth": 13,
                                                    "width": 13,
                                                    "openParenToken": {
                                                        "kind": "OpenParenToken",
                                                        "fullStart": 973,
                                                        "fullEnd": 974,
                                                        "start": 973,
                                                        "end": 974,
                                                        "fullWidth": 1,
                                                        "width": 1,
                                                        "text": "(",
                                                        "value": "(",
                                                        "valueText": "("
                                                    },
                                                    "arguments": [
                                                        {
                                                            "kind": "IdentifierName",
                                                            "fullStart": 974,
                                                            "fullEnd": 977,
                                                            "start": 974,
                                                            "end": 977,
                                                            "fullWidth": 3,
                                                            "width": 3,
                                                            "text": "obj",
                                                            "value": "obj",
                                                            "valueText": "obj"
                                                        },
                                                        {
                                                            "kind": "CommaToken",
                                                            "fullStart": 977,
                                                            "fullEnd": 979,
                                                            "start": 977,
                                                            "end": 978,
                                                            "fullWidth": 2,
                                                            "width": 1,
                                                            "text": ",",
                                                            "value": ",",
                                                            "valueText": ",",
                                                            "hasTrailingTrivia": true,
                                                            "trailingTrivia": [
                                                                {
                                                                    "kind": "WhitespaceTrivia",
                                                                    "text": " "
                                                                }
                                                            ]
                                                        },
                                                        {
                                                            "kind": "StringLiteral",
                                                            "fullStart": 979,
                                                            "fullEnd": 985,
                                                            "start": 979,
                                                            "end": 985,
                                                            "fullWidth": 6,
                                                            "width": 6,
                                                            "text": "\"prop\"",
                                                            "value": "prop",
                                                            "valueText": "prop"
                                                        }
                                                    ],
                                                    "closeParenToken": {
                                                        "kind": "CloseParenToken",
                                                        "fullStart": 985,
                                                        "fullEnd": 986,
                                                        "start": 985,
                                                        "end": 986,
                                                        "fullWidth": 1,
                                                        "width": 1,
                                                        "text": ")",
                                                        "value": ")",
                                                        "valueText": ")"
                                                    }
                                                }
                                            }
                                        }
                                    }
                                ]
                            },
                            "semicolonToken": {
                                "kind": "SemicolonToken",
                                "fullStart": 986,
                                "fullEnd": 989,
                                "start": 986,
                                "end": 987,
                                "fullWidth": 3,
                                "width": 1,
                                "text": ";",
                                "value": ";",
                                "valueText": ";",
                                "hasTrailingTrivia": true,
                                "hasTrailingNewLine": true,
                                "trailingTrivia": [
                                    {
                                        "kind": "NewLineTrivia",
                                        "text": "\r\n"
                                    }
                                ]
                            }
                        },
                        {
                            "kind": "ExpressionStatement",
                            "fullStart": 989,
                            "fullEnd": 1079,
                            "start": 999,
                            "end": 1077,
                            "fullWidth": 90,
                            "width": 78,
                            "expression": {
                                "kind": "InvocationExpression",
                                "fullStart": 989,
                                "fullEnd": 1076,
                                "start": 999,
                                "end": 1076,
                                "fullWidth": 87,
                                "width": 77,
                                "expression": {
                                    "kind": "MemberAccessExpression",
                                    "fullStart": 989,
                                    "fullEnd": 1020,
                                    "start": 999,
                                    "end": 1020,
                                    "fullWidth": 31,
                                    "width": 21,
                                    "expression": {
                                        "kind": "IdentifierName",
                                        "fullStart": 989,
                                        "fullEnd": 1005,
                                        "start": 999,
                                        "end": 1005,
                                        "fullWidth": 16,
                                        "width": 6,
                                        "text": "Object",
                                        "value": "Object",
                                        "valueText": "Object",
                                        "hasLeadingTrivia": true,
                                        "hasLeadingNewLine": true,
                                        "leadingTrivia": [
                                            {
                                                "kind": "NewLineTrivia",
                                                "text": "\r\n"
                                            },
                                            {
                                                "kind": "WhitespaceTrivia",
                                                "text": "        "
                                            }
                                        ]
                                    },
                                    "dotToken": {
                                        "kind": "DotToken",
                                        "fullStart": 1005,
                                        "fullEnd": 1006,
                                        "start": 1005,
                                        "end": 1006,
                                        "fullWidth": 1,
                                        "width": 1,
                                        "text": ".",
                                        "value": ".",
                                        "valueText": "."
                                    },
                                    "name": {
                                        "kind": "IdentifierName",
                                        "fullStart": 1006,
                                        "fullEnd": 1020,
                                        "start": 1006,
                                        "end": 1020,
                                        "fullWidth": 14,
                                        "width": 14,
                                        "text": "defineProperty",
                                        "value": "defineProperty",
                                        "valueText": "defineProperty"
                                    }
                                },
                                "argumentList": {
                                    "kind": "ArgumentList",
                                    "fullStart": 1020,
                                    "fullEnd": 1076,
                                    "start": 1020,
                                    "end": 1076,
                                    "fullWidth": 56,
                                    "width": 56,
                                    "openParenToken": {
                                        "kind": "OpenParenToken",
                                        "fullStart": 1020,
                                        "fullEnd": 1021,
                                        "start": 1020,
                                        "end": 1021,
                                        "fullWidth": 1,
                                        "width": 1,
                                        "text": "(",
                                        "value": "(",
                                        "valueText": "("
                                    },
                                    "arguments": [
                                        {
                                            "kind": "IdentifierName",
                                            "fullStart": 1021,
                                            "fullEnd": 1024,
                                            "start": 1021,
                                            "end": 1024,
                                            "fullWidth": 3,
                                            "width": 3,
                                            "text": "obj",
                                            "value": "obj",
                                            "valueText": "obj"
                                        },
                                        {
                                            "kind": "CommaToken",
                                            "fullStart": 1024,
                                            "fullEnd": 1026,
                                            "start": 1024,
                                            "end": 1025,
                                            "fullWidth": 2,
                                            "width": 1,
                                            "text": ",",
                                            "value": ",",
                                            "valueText": ",",
                                            "hasTrailingTrivia": true,
                                            "trailingTrivia": [
                                                {
                                                    "kind": "WhitespaceTrivia",
                                                    "text": " "
                                                }
                                            ]
                                        },
                                        {
                                            "kind": "StringLiteral",
                                            "fullStart": 1026,
                                            "fullEnd": 1032,
                                            "start": 1026,
                                            "end": 1032,
                                            "fullWidth": 6,
                                            "width": 6,
                                            "text": "\"prop\"",
                                            "value": "prop",
                                            "valueText": "prop"
                                        },
                                        {
                                            "kind": "CommaToken",
                                            "fullStart": 1032,
                                            "fullEnd": 1034,
                                            "start": 1032,
                                            "end": 1033,
                                            "fullWidth": 2,
                                            "width": 1,
                                            "text": ",",
                                            "value": ",",
                                            "valueText": ",",
                                            "hasTrailingTrivia": true,
                                            "trailingTrivia": [
                                                {
                                                    "kind": "WhitespaceTrivia",
                                                    "text": " "
                                                }
                                            ]
                                        },
                                        {
                                            "kind": "ObjectLiteralExpression",
                                            "fullStart": 1034,
                                            "fullEnd": 1075,
                                            "start": 1034,
                                            "end": 1075,
                                            "fullWidth": 41,
                                            "width": 41,
                                            "openBraceToken": {
                                                "kind": "OpenBraceToken",
                                                "fullStart": 1034,
                                                "fullEnd": 1037,
                                                "start": 1034,
                                                "end": 1035,
                                                "fullWidth": 3,
                                                "width": 1,
                                                "text": "{",
                                                "value": "{",
                                                "valueText": "{",
                                                "hasTrailingTrivia": true,
                                                "hasTrailingNewLine": true,
                                                "trailingTrivia": [
                                                    {
                                                        "kind": "NewLineTrivia",
                                                        "text": "\r\n"
                                                    }
                                                ]
                                            },
                                            "propertyAssignments": [
                                                {
                                                    "kind": "SimplePropertyAssignment",
                                                    "fullStart": 1037,
                                                    "fullEnd": 1066,
                                                    "start": 1049,
                                                    "end": 1064,
                                                    "fullWidth": 29,
                                                    "width": 15,
                                                    "propertyName": {
                                                        "kind": "IdentifierName",
                                                        "fullStart": 1037,
                                                        "fullEnd": 1057,
                                                        "start": 1049,
                                                        "end": 1057,
                                                        "fullWidth": 20,
                                                        "width": 8,
                                                        "text": "writable",
                                                        "value": "writable",
                                                        "valueText": "writable",
                                                        "hasLeadingTrivia": true,
                                                        "leadingTrivia": [
                                                            {
                                                                "kind": "WhitespaceTrivia",
                                                                "text": "            "
                                                            }
                                                        ]
                                                    },
                                                    "colonToken": {
                                                        "kind": "ColonToken",
                                                        "fullStart": 1057,
                                                        "fullEnd": 1059,
                                                        "start": 1057,
                                                        "end": 1058,
                                                        "fullWidth": 2,
                                                        "width": 1,
                                                        "text": ":",
                                                        "value": ":",
                                                        "valueText": ":",
                                                        "hasTrailingTrivia": true,
                                                        "trailingTrivia": [
                                                            {
                                                                "kind": "WhitespaceTrivia",
                                                                "text": " "
                                                            }
                                                        ]
                                                    },
                                                    "expression": {
                                                        "kind": "FalseKeyword",
                                                        "fullStart": 1059,
                                                        "fullEnd": 1066,
                                                        "start": 1059,
                                                        "end": 1064,
                                                        "fullWidth": 7,
                                                        "width": 5,
                                                        "text": "false",
                                                        "value": false,
                                                        "valueText": "false",
                                                        "hasTrailingTrivia": true,
                                                        "hasTrailingNewLine": true,
                                                        "trailingTrivia": [
                                                            {
                                                                "kind": "NewLineTrivia",
                                                                "text": "\r\n"
                                                            }
                                                        ]
                                                    }
                                                }
                                            ],
                                            "closeBraceToken": {
                                                "kind": "CloseBraceToken",
                                                "fullStart": 1066,
                                                "fullEnd": 1075,
                                                "start": 1074,
                                                "end": 1075,
                                                "fullWidth": 9,
                                                "width": 1,
                                                "text": "}",
                                                "value": "}",
                                                "valueText": "}",
                                                "hasLeadingTrivia": true,
                                                "leadingTrivia": [
                                                    {
                                                        "kind": "WhitespaceTrivia",
                                                        "text": "        "
                                                    }
                                                ]
                                            }
                                        }
                                    ],
                                    "closeParenToken": {
                                        "kind": "CloseParenToken",
                                        "fullStart": 1075,
                                        "fullEnd": 1076,
                                        "start": 1075,
                                        "end": 1076,
                                        "fullWidth": 1,
                                        "width": 1,
                                        "text": ")",
                                        "value": ")",
                                        "valueText": ")"
                                    }
                                }
                            },
                            "semicolonToken": {
                                "kind": "SemicolonToken",
                                "fullStart": 1076,
                                "fullEnd": 1079,
                                "start": 1076,
                                "end": 1077,
                                "fullWidth": 3,
                                "width": 1,
                                "text": ";",
                                "value": ";",
                                "valueText": ";",
                                "hasTrailingTrivia": true,
                                "hasTrailingNewLine": true,
                                "trailingTrivia": [
                                    {
                                        "kind": "NewLineTrivia",
                                        "text": "\r\n"
                                    }
                                ]
                            }
                        },
                        {
                            "kind": "VariableStatement",
                            "fullStart": 1079,
                            "fullEnd": 1146,
                            "start": 1087,
                            "end": 1144,
                            "fullWidth": 67,
                            "width": 57,
                            "modifiers": [],
                            "variableDeclaration": {
                                "kind": "VariableDeclaration",
                                "fullStart": 1079,
                                "fullEnd": 1143,
                                "start": 1087,
                                "end": 1143,
                                "fullWidth": 64,
                                "width": 56,
                                "varKeyword": {
                                    "kind": "VarKeyword",
                                    "fullStart": 1079,
                                    "fullEnd": 1091,
                                    "start": 1087,
                                    "end": 1090,
                                    "fullWidth": 12,
                                    "width": 3,
                                    "text": "var",
                                    "value": "var",
                                    "valueText": "var",
                                    "hasLeadingTrivia": true,
                                    "hasTrailingTrivia": true,
                                    "leadingTrivia": [
                                        {
                                            "kind": "WhitespaceTrivia",
                                            "text": "        "
                                        }
                                    ],
                                    "trailingTrivia": [
                                        {
                                            "kind": "WhitespaceTrivia",
                                            "text": " "
                                        }
                                    ]
                                },
                                "variableDeclarators": [
                                    {
                                        "kind": "VariableDeclarator",
                                        "fullStart": 1091,
                                        "fullEnd": 1143,
                                        "start": 1091,
                                        "end": 1143,
                                        "fullWidth": 52,
<<<<<<< HEAD
                                        "width": 52,
                                        "identifier": {
=======
                                        "propertyName": {
>>>>>>> 85e84683
                                            "kind": "IdentifierName",
                                            "fullStart": 1091,
                                            "fullEnd": 1097,
                                            "start": 1091,
                                            "end": 1096,
                                            "fullWidth": 6,
                                            "width": 5,
                                            "text": "desc2",
                                            "value": "desc2",
                                            "valueText": "desc2",
                                            "hasTrailingTrivia": true,
                                            "trailingTrivia": [
                                                {
                                                    "kind": "WhitespaceTrivia",
                                                    "text": " "
                                                }
                                            ]
                                        },
                                        "equalsValueClause": {
                                            "kind": "EqualsValueClause",
                                            "fullStart": 1097,
                                            "fullEnd": 1143,
                                            "start": 1097,
                                            "end": 1143,
                                            "fullWidth": 46,
                                            "width": 46,
                                            "equalsToken": {
                                                "kind": "EqualsToken",
                                                "fullStart": 1097,
                                                "fullEnd": 1099,
                                                "start": 1097,
                                                "end": 1098,
                                                "fullWidth": 2,
                                                "width": 1,
                                                "text": "=",
                                                "value": "=",
                                                "valueText": "=",
                                                "hasTrailingTrivia": true,
                                                "trailingTrivia": [
                                                    {
                                                        "kind": "WhitespaceTrivia",
                                                        "text": " "
                                                    }
                                                ]
                                            },
                                            "value": {
                                                "kind": "InvocationExpression",
                                                "fullStart": 1099,
                                                "fullEnd": 1143,
                                                "start": 1099,
                                                "end": 1143,
                                                "fullWidth": 44,
                                                "width": 44,
                                                "expression": {
                                                    "kind": "MemberAccessExpression",
                                                    "fullStart": 1099,
                                                    "fullEnd": 1130,
                                                    "start": 1099,
                                                    "end": 1130,
                                                    "fullWidth": 31,
                                                    "width": 31,
                                                    "expression": {
                                                        "kind": "IdentifierName",
                                                        "fullStart": 1099,
                                                        "fullEnd": 1105,
                                                        "start": 1099,
                                                        "end": 1105,
                                                        "fullWidth": 6,
                                                        "width": 6,
                                                        "text": "Object",
                                                        "value": "Object",
                                                        "valueText": "Object"
                                                    },
                                                    "dotToken": {
                                                        "kind": "DotToken",
                                                        "fullStart": 1105,
                                                        "fullEnd": 1106,
                                                        "start": 1105,
                                                        "end": 1106,
                                                        "fullWidth": 1,
                                                        "width": 1,
                                                        "text": ".",
                                                        "value": ".",
                                                        "valueText": "."
                                                    },
                                                    "name": {
                                                        "kind": "IdentifierName",
                                                        "fullStart": 1106,
                                                        "fullEnd": 1130,
                                                        "start": 1106,
                                                        "end": 1130,
                                                        "fullWidth": 24,
                                                        "width": 24,
                                                        "text": "getOwnPropertyDescriptor",
                                                        "value": "getOwnPropertyDescriptor",
                                                        "valueText": "getOwnPropertyDescriptor"
                                                    }
                                                },
                                                "argumentList": {
                                                    "kind": "ArgumentList",
                                                    "fullStart": 1130,
                                                    "fullEnd": 1143,
                                                    "start": 1130,
                                                    "end": 1143,
                                                    "fullWidth": 13,
                                                    "width": 13,
                                                    "openParenToken": {
                                                        "kind": "OpenParenToken",
                                                        "fullStart": 1130,
                                                        "fullEnd": 1131,
                                                        "start": 1130,
                                                        "end": 1131,
                                                        "fullWidth": 1,
                                                        "width": 1,
                                                        "text": "(",
                                                        "value": "(",
                                                        "valueText": "("
                                                    },
                                                    "arguments": [
                                                        {
                                                            "kind": "IdentifierName",
                                                            "fullStart": 1131,
                                                            "fullEnd": 1134,
                                                            "start": 1131,
                                                            "end": 1134,
                                                            "fullWidth": 3,
                                                            "width": 3,
                                                            "text": "obj",
                                                            "value": "obj",
                                                            "valueText": "obj"
                                                        },
                                                        {
                                                            "kind": "CommaToken",
                                                            "fullStart": 1134,
                                                            "fullEnd": 1136,
                                                            "start": 1134,
                                                            "end": 1135,
                                                            "fullWidth": 2,
                                                            "width": 1,
                                                            "text": ",",
                                                            "value": ",",
                                                            "valueText": ",",
                                                            "hasTrailingTrivia": true,
                                                            "trailingTrivia": [
                                                                {
                                                                    "kind": "WhitespaceTrivia",
                                                                    "text": " "
                                                                }
                                                            ]
                                                        },
                                                        {
                                                            "kind": "StringLiteral",
                                                            "fullStart": 1136,
                                                            "fullEnd": 1142,
                                                            "start": 1136,
                                                            "end": 1142,
                                                            "fullWidth": 6,
                                                            "width": 6,
                                                            "text": "\"prop\"",
                                                            "value": "prop",
                                                            "valueText": "prop"
                                                        }
                                                    ],
                                                    "closeParenToken": {
                                                        "kind": "CloseParenToken",
                                                        "fullStart": 1142,
                                                        "fullEnd": 1143,
                                                        "start": 1142,
                                                        "end": 1143,
                                                        "fullWidth": 1,
                                                        "width": 1,
                                                        "text": ")",
                                                        "value": ")",
                                                        "valueText": ")"
                                                    }
                                                }
                                            }
                                        }
                                    }
                                ]
                            },
                            "semicolonToken": {
                                "kind": "SemicolonToken",
                                "fullStart": 1143,
                                "fullEnd": 1146,
                                "start": 1143,
                                "end": 1144,
                                "fullWidth": 3,
                                "width": 1,
                                "text": ";",
                                "value": ";",
                                "valueText": ";",
                                "hasTrailingTrivia": true,
                                "hasTrailingNewLine": true,
                                "trailingTrivia": [
                                    {
                                        "kind": "NewLineTrivia",
                                        "text": "\r\n"
                                    }
                                ]
                            }
                        },
                        {
                            "kind": "ReturnStatement",
                            "fullStart": 1146,
                            "fullEnd": 1263,
                            "start": 1156,
                            "end": 1261,
                            "fullWidth": 117,
                            "width": 105,
                            "returnKeyword": {
                                "kind": "ReturnKeyword",
                                "fullStart": 1146,
                                "fullEnd": 1163,
                                "start": 1156,
                                "end": 1162,
                                "fullWidth": 17,
                                "width": 6,
                                "text": "return",
                                "value": "return",
                                "valueText": "return",
                                "hasLeadingTrivia": true,
                                "hasLeadingNewLine": true,
                                "hasTrailingTrivia": true,
                                "leadingTrivia": [
                                    {
                                        "kind": "NewLineTrivia",
                                        "text": "\r\n"
                                    },
                                    {
                                        "kind": "WhitespaceTrivia",
                                        "text": "        "
                                    }
                                ],
                                "trailingTrivia": [
                                    {
                                        "kind": "WhitespaceTrivia",
                                        "text": " "
                                    }
                                ]
                            },
                            "expression": {
                                "kind": "LogicalAndExpression",
                                "fullStart": 1163,
                                "fullEnd": 1260,
                                "start": 1163,
                                "end": 1260,
                                "fullWidth": 97,
                                "width": 97,
                                "left": {
                                    "kind": "LogicalAndExpression",
                                    "fullStart": 1163,
                                    "fullEnd": 1233,
                                    "start": 1163,
                                    "end": 1232,
                                    "fullWidth": 70,
                                    "width": 69,
                                    "left": {
                                        "kind": "LogicalAndExpression",
                                        "fullStart": 1163,
                                        "fullEnd": 1212,
                                        "start": 1163,
                                        "end": 1211,
                                        "fullWidth": 49,
                                        "width": 48,
                                        "left": {
                                            "kind": "IdentifierName",
                                            "fullStart": 1163,
                                            "fullEnd": 1185,
                                            "start": 1163,
                                            "end": 1184,
                                            "fullWidth": 22,
                                            "width": 21,
                                            "text": "propertyDefineCorrect",
                                            "value": "propertyDefineCorrect",
                                            "valueText": "propertyDefineCorrect",
                                            "hasTrailingTrivia": true,
                                            "trailingTrivia": [
                                                {
                                                    "kind": "WhitespaceTrivia",
                                                    "text": " "
                                                }
                                            ]
                                        },
                                        "operatorToken": {
                                            "kind": "AmpersandAmpersandToken",
                                            "fullStart": 1185,
                                            "fullEnd": 1188,
                                            "start": 1185,
                                            "end": 1187,
                                            "fullWidth": 3,
                                            "width": 2,
                                            "text": "&&",
                                            "value": "&&",
                                            "valueText": "&&",
                                            "hasTrailingTrivia": true,
                                            "trailingTrivia": [
                                                {
                                                    "kind": "WhitespaceTrivia",
                                                    "text": " "
                                                }
                                            ]
                                        },
                                        "right": {
                                            "kind": "EqualsExpression",
                                            "fullStart": 1188,
                                            "fullEnd": 1212,
                                            "start": 1188,
                                            "end": 1211,
                                            "fullWidth": 24,
                                            "width": 23,
                                            "left": {
                                                "kind": "MemberAccessExpression",
                                                "fullStart": 1188,
                                                "fullEnd": 1203,
                                                "start": 1188,
                                                "end": 1202,
                                                "fullWidth": 15,
                                                "width": 14,
                                                "expression": {
                                                    "kind": "IdentifierName",
                                                    "fullStart": 1188,
                                                    "fullEnd": 1193,
                                                    "start": 1188,
                                                    "end": 1193,
                                                    "fullWidth": 5,
                                                    "width": 5,
                                                    "text": "desc1",
                                                    "value": "desc1",
                                                    "valueText": "desc1"
                                                },
                                                "dotToken": {
                                                    "kind": "DotToken",
                                                    "fullStart": 1193,
                                                    "fullEnd": 1194,
                                                    "start": 1193,
                                                    "end": 1194,
                                                    "fullWidth": 1,
                                                    "width": 1,
                                                    "text": ".",
                                                    "value": ".",
                                                    "valueText": "."
                                                },
                                                "name": {
                                                    "kind": "IdentifierName",
                                                    "fullStart": 1194,
                                                    "fullEnd": 1203,
                                                    "start": 1194,
                                                    "end": 1202,
                                                    "fullWidth": 9,
                                                    "width": 8,
                                                    "text": "writable",
                                                    "value": "writable",
                                                    "valueText": "writable",
                                                    "hasTrailingTrivia": true,
                                                    "trailingTrivia": [
                                                        {
                                                            "kind": "WhitespaceTrivia",
                                                            "text": " "
                                                        }
                                                    ]
                                                }
                                            },
                                            "operatorToken": {
                                                "kind": "EqualsEqualsEqualsToken",
                                                "fullStart": 1203,
                                                "fullEnd": 1207,
                                                "start": 1203,
                                                "end": 1206,
                                                "fullWidth": 4,
                                                "width": 3,
                                                "text": "===",
                                                "value": "===",
                                                "valueText": "===",
                                                "hasTrailingTrivia": true,
                                                "trailingTrivia": [
                                                    {
                                                        "kind": "WhitespaceTrivia",
                                                        "text": " "
                                                    }
                                                ]
                                            },
                                            "right": {
                                                "kind": "TrueKeyword",
                                                "fullStart": 1207,
                                                "fullEnd": 1212,
                                                "start": 1207,
                                                "end": 1211,
                                                "fullWidth": 5,
                                                "width": 4,
                                                "text": "true",
                                                "value": true,
                                                "valueText": "true",
                                                "hasTrailingTrivia": true,
                                                "trailingTrivia": [
                                                    {
                                                        "kind": "WhitespaceTrivia",
                                                        "text": " "
                                                    }
                                                ]
                                            }
                                        }
                                    },
                                    "operatorToken": {
                                        "kind": "AmpersandAmpersandToken",
                                        "fullStart": 1212,
                                        "fullEnd": 1215,
                                        "start": 1212,
                                        "end": 1214,
                                        "fullWidth": 3,
                                        "width": 2,
                                        "text": "&&",
                                        "value": "&&",
                                        "valueText": "&&",
                                        "hasTrailingTrivia": true,
                                        "trailingTrivia": [
                                            {
                                                "kind": "WhitespaceTrivia",
                                                "text": " "
                                            }
                                        ]
                                    },
                                    "right": {
                                        "kind": "EqualsExpression",
                                        "fullStart": 1215,
                                        "fullEnd": 1233,
                                        "start": 1215,
                                        "end": 1232,
                                        "fullWidth": 18,
                                        "width": 17,
                                        "left": {
                                            "kind": "MemberAccessExpression",
                                            "fullStart": 1215,
                                            "fullEnd": 1224,
                                            "start": 1215,
                                            "end": 1223,
                                            "fullWidth": 9,
                                            "width": 8,
                                            "expression": {
                                                "kind": "IdentifierName",
                                                "fullStart": 1215,
                                                "fullEnd": 1218,
                                                "start": 1215,
                                                "end": 1218,
                                                "fullWidth": 3,
                                                "width": 3,
                                                "text": "obj",
                                                "value": "obj",
                                                "valueText": "obj"
                                            },
                                            "dotToken": {
                                                "kind": "DotToken",
                                                "fullStart": 1218,
                                                "fullEnd": 1219,
                                                "start": 1218,
                                                "end": 1219,
                                                "fullWidth": 1,
                                                "width": 1,
                                                "text": ".",
                                                "value": ".",
                                                "valueText": "."
                                            },
                                            "name": {
                                                "kind": "IdentifierName",
                                                "fullStart": 1219,
                                                "fullEnd": 1224,
                                                "start": 1219,
                                                "end": 1223,
                                                "fullWidth": 5,
                                                "width": 4,
                                                "text": "prop",
                                                "value": "prop",
                                                "valueText": "prop",
                                                "hasTrailingTrivia": true,
                                                "trailingTrivia": [
                                                    {
                                                        "kind": "WhitespaceTrivia",
                                                        "text": " "
                                                    }
                                                ]
                                            }
                                        },
                                        "operatorToken": {
                                            "kind": "EqualsEqualsEqualsToken",
                                            "fullStart": 1224,
                                            "fullEnd": 1228,
                                            "start": 1224,
                                            "end": 1227,
                                            "fullWidth": 4,
                                            "width": 3,
                                            "text": "===",
                                            "value": "===",
                                            "valueText": "===",
                                            "hasTrailingTrivia": true,
                                            "trailingTrivia": [
                                                {
                                                    "kind": "WhitespaceTrivia",
                                                    "text": " "
                                                }
                                            ]
                                        },
                                        "right": {
                                            "kind": "NumericLiteral",
                                            "fullStart": 1228,
                                            "fullEnd": 1233,
                                            "start": 1228,
                                            "end": 1232,
                                            "fullWidth": 5,
                                            "width": 4,
                                            "text": "2010",
                                            "value": 2010,
                                            "valueText": "2010",
                                            "hasTrailingTrivia": true,
                                            "trailingTrivia": [
                                                {
                                                    "kind": "WhitespaceTrivia",
                                                    "text": " "
                                                }
                                            ]
                                        }
                                    }
                                },
                                "operatorToken": {
                                    "kind": "AmpersandAmpersandToken",
                                    "fullStart": 1233,
                                    "fullEnd": 1236,
                                    "start": 1233,
                                    "end": 1235,
                                    "fullWidth": 3,
                                    "width": 2,
                                    "text": "&&",
                                    "value": "&&",
                                    "valueText": "&&",
                                    "hasTrailingTrivia": true,
                                    "trailingTrivia": [
                                        {
                                            "kind": "WhitespaceTrivia",
                                            "text": " "
                                        }
                                    ]
                                },
                                "right": {
                                    "kind": "EqualsExpression",
                                    "fullStart": 1236,
                                    "fullEnd": 1260,
                                    "start": 1236,
                                    "end": 1260,
                                    "fullWidth": 24,
                                    "width": 24,
                                    "left": {
                                        "kind": "MemberAccessExpression",
                                        "fullStart": 1236,
                                        "fullEnd": 1251,
                                        "start": 1236,
                                        "end": 1250,
                                        "fullWidth": 15,
                                        "width": 14,
                                        "expression": {
                                            "kind": "IdentifierName",
                                            "fullStart": 1236,
                                            "fullEnd": 1241,
                                            "start": 1236,
                                            "end": 1241,
                                            "fullWidth": 5,
                                            "width": 5,
                                            "text": "desc2",
                                            "value": "desc2",
                                            "valueText": "desc2"
                                        },
                                        "dotToken": {
                                            "kind": "DotToken",
                                            "fullStart": 1241,
                                            "fullEnd": 1242,
                                            "start": 1241,
                                            "end": 1242,
                                            "fullWidth": 1,
                                            "width": 1,
                                            "text": ".",
                                            "value": ".",
                                            "valueText": "."
                                        },
                                        "name": {
                                            "kind": "IdentifierName",
                                            "fullStart": 1242,
                                            "fullEnd": 1251,
                                            "start": 1242,
                                            "end": 1250,
                                            "fullWidth": 9,
                                            "width": 8,
                                            "text": "writable",
                                            "value": "writable",
                                            "valueText": "writable",
                                            "hasTrailingTrivia": true,
                                            "trailingTrivia": [
                                                {
                                                    "kind": "WhitespaceTrivia",
                                                    "text": " "
                                                }
                                            ]
                                        }
                                    },
                                    "operatorToken": {
                                        "kind": "EqualsEqualsEqualsToken",
                                        "fullStart": 1251,
                                        "fullEnd": 1255,
                                        "start": 1251,
                                        "end": 1254,
                                        "fullWidth": 4,
                                        "width": 3,
                                        "text": "===",
                                        "value": "===",
                                        "valueText": "===",
                                        "hasTrailingTrivia": true,
                                        "trailingTrivia": [
                                            {
                                                "kind": "WhitespaceTrivia",
                                                "text": " "
                                            }
                                        ]
                                    },
                                    "right": {
                                        "kind": "FalseKeyword",
                                        "fullStart": 1255,
                                        "fullEnd": 1260,
                                        "start": 1255,
                                        "end": 1260,
                                        "fullWidth": 5,
                                        "width": 5,
                                        "text": "false",
                                        "value": false,
                                        "valueText": "false"
                                    }
                                }
                            },
                            "semicolonToken": {
                                "kind": "SemicolonToken",
                                "fullStart": 1260,
                                "fullEnd": 1263,
                                "start": 1260,
                                "end": 1261,
                                "fullWidth": 3,
                                "width": 1,
                                "text": ";",
                                "value": ";",
                                "valueText": ";",
                                "hasTrailingTrivia": true,
                                "hasTrailingNewLine": true,
                                "trailingTrivia": [
                                    {
                                        "kind": "NewLineTrivia",
                                        "text": "\r\n"
                                    }
                                ]
                            }
                        }
                    ],
                    "closeBraceToken": {
                        "kind": "CloseBraceToken",
                        "fullStart": 1263,
                        "fullEnd": 1270,
                        "start": 1267,
                        "end": 1268,
                        "fullWidth": 7,
                        "width": 1,
                        "text": "}",
                        "value": "}",
                        "valueText": "}",
                        "hasLeadingTrivia": true,
                        "hasTrailingTrivia": true,
                        "hasTrailingNewLine": true,
                        "leadingTrivia": [
                            {
                                "kind": "WhitespaceTrivia",
                                "text": "    "
                            }
                        ],
                        "trailingTrivia": [
                            {
                                "kind": "NewLineTrivia",
                                "text": "\r\n"
                            }
                        ]
                    }
                }
            },
            {
                "kind": "ExpressionStatement",
                "fullStart": 1270,
                "fullEnd": 1294,
                "start": 1270,
                "end": 1292,
                "fullWidth": 24,
                "width": 22,
                "expression": {
                    "kind": "InvocationExpression",
                    "fullStart": 1270,
                    "fullEnd": 1291,
                    "start": 1270,
                    "end": 1291,
                    "fullWidth": 21,
                    "width": 21,
                    "expression": {
                        "kind": "IdentifierName",
                        "fullStart": 1270,
                        "fullEnd": 1281,
                        "start": 1270,
                        "end": 1281,
                        "fullWidth": 11,
                        "width": 11,
                        "text": "runTestCase",
                        "value": "runTestCase",
                        "valueText": "runTestCase"
                    },
                    "argumentList": {
                        "kind": "ArgumentList",
                        "fullStart": 1281,
                        "fullEnd": 1291,
                        "start": 1281,
                        "end": 1291,
                        "fullWidth": 10,
                        "width": 10,
                        "openParenToken": {
                            "kind": "OpenParenToken",
                            "fullStart": 1281,
                            "fullEnd": 1282,
                            "start": 1281,
                            "end": 1282,
                            "fullWidth": 1,
                            "width": 1,
                            "text": "(",
                            "value": "(",
                            "valueText": "("
                        },
                        "arguments": [
                            {
                                "kind": "IdentifierName",
                                "fullStart": 1282,
                                "fullEnd": 1290,
                                "start": 1282,
                                "end": 1290,
                                "fullWidth": 8,
                                "width": 8,
                                "text": "testcase",
                                "value": "testcase",
                                "valueText": "testcase"
                            }
                        ],
                        "closeParenToken": {
                            "kind": "CloseParenToken",
                            "fullStart": 1290,
                            "fullEnd": 1291,
                            "start": 1290,
                            "end": 1291,
                            "fullWidth": 1,
                            "width": 1,
                            "text": ")",
                            "value": ")",
                            "valueText": ")"
                        }
                    }
                },
                "semicolonToken": {
                    "kind": "SemicolonToken",
                    "fullStart": 1291,
                    "fullEnd": 1294,
                    "start": 1291,
                    "end": 1292,
                    "fullWidth": 3,
                    "width": 1,
                    "text": ";",
                    "value": ";",
                    "valueText": ";",
                    "hasTrailingTrivia": true,
                    "hasTrailingNewLine": true,
                    "trailingTrivia": [
                        {
                            "kind": "NewLineTrivia",
                            "text": "\r\n"
                        }
                    ]
                }
            }
        ],
        "endOfFileToken": {
            "kind": "EndOfFileToken",
            "fullStart": 1294,
            "fullEnd": 1294,
            "start": 1294,
            "end": 1294,
            "fullWidth": 0,
            "width": 0,
            "text": ""
        }
    },
    "lineMap": {
        "lineStarts": [
            0,
            67,
            152,
            232,
            308,
            380,
            385,
            439,
            623,
            628,
            630,
            632,
            655,
            678,
            680,
            726,
            752,
            781,
            812,
            844,
            857,
            922,
            989,
            991,
            1037,
            1066,
            1079,
            1146,
            1148,
            1263,
            1270,
            1294
        ],
        "length": 1294
    }
}<|MERGE_RESOLUTION|>--- conflicted
+++ resolved
@@ -245,12 +245,8 @@
                                         "start": 667,
                                         "end": 675,
                                         "fullWidth": 8,
-<<<<<<< HEAD
                                         "width": 8,
-                                        "identifier": {
-=======
                                         "propertyName": {
->>>>>>> 85e84683
                                             "kind": "IdentifierName",
                                             "fullStart": 667,
                                             "fullEnd": 671,
@@ -952,12 +948,8 @@
                                         "start": 869,
                                         "end": 919,
                                         "fullWidth": 50,
-<<<<<<< HEAD
                                         "width": 50,
-                                        "identifier": {
-=======
                                         "propertyName": {
->>>>>>> 85e84683
                                             "kind": "IdentifierName",
                                             "fullStart": 869,
                                             "fullEnd": 891,
@@ -1180,12 +1172,8 @@
                                         "start": 934,
                                         "end": 986,
                                         "fullWidth": 52,
-<<<<<<< HEAD
                                         "width": 52,
-                                        "identifier": {
-=======
                                         "propertyName": {
->>>>>>> 85e84683
                                             "kind": "IdentifierName",
                                             "fullStart": 934,
                                             "fullEnd": 940,
@@ -1748,12 +1736,8 @@
                                         "start": 1091,
                                         "end": 1143,
                                         "fullWidth": 52,
-<<<<<<< HEAD
                                         "width": 52,
-                                        "identifier": {
-=======
                                         "propertyName": {
->>>>>>> 85e84683
                                             "kind": "IdentifierName",
                                             "fullStart": 1091,
                                             "fullEnd": 1097,
