{
    "isDeclaration": false,
    "languageVersion": "EcmaScript5",
    "parseOptions": {
        "allowAutomaticSemicolonInsertion": true
    },
    "sourceUnit": {
        "kind": "SourceUnit",
        "fullStart": 0,
        "fullEnd": 1412,
        "start": 663,
        "end": 1412,
        "fullWidth": 1412,
        "width": 749,
        "isIncrementallyUnusable": true,
        "moduleElements": [
            {
                "kind": "FunctionDeclaration",
                "fullStart": 0,
                "fullEnd": 1388,
                "start": 663,
                "end": 1386,
                "fullWidth": 1388,
                "width": 723,
                "isIncrementallyUnusable": true,
                "modifiers": [],
                "functionKeyword": {
                    "kind": "FunctionKeyword",
                    "fullStart": 0,
                    "fullEnd": 672,
                    "start": 663,
                    "end": 671,
                    "fullWidth": 672,
                    "width": 8,
                    "text": "function",
                    "value": "function",
                    "valueText": "function",
                    "hasLeadingTrivia": true,
                    "hasLeadingComment": true,
                    "hasLeadingNewLine": true,
                    "hasTrailingTrivia": true,
                    "leadingTrivia": [
                        {
                            "kind": "SingleLineCommentTrivia",
                            "text": "/// Copyright (c) 2012 Ecma International.  All rights reserved. "
                        },
                        {
                            "kind": "NewLineTrivia",
                            "text": "\r\n"
                        },
                        {
                            "kind": "SingleLineCommentTrivia",
                            "text": "/// Ecma International makes this code available under the terms and conditions set"
                        },
                        {
                            "kind": "NewLineTrivia",
                            "text": "\r\n"
                        },
                        {
                            "kind": "SingleLineCommentTrivia",
                            "text": "/// forth on http://hg.ecmascript.org/tests/test262/raw-file/tip/LICENSE (the "
                        },
                        {
                            "kind": "NewLineTrivia",
                            "text": "\r\n"
                        },
                        {
                            "kind": "SingleLineCommentTrivia",
                            "text": "/// \"Use Terms\").   Any redistribution of this code must retain the above "
                        },
                        {
                            "kind": "NewLineTrivia",
                            "text": "\r\n"
                        },
                        {
                            "kind": "SingleLineCommentTrivia",
                            "text": "/// copyright and this notice and otherwise comply with the Use Terms."
                        },
                        {
                            "kind": "NewLineTrivia",
                            "text": "\r\n"
                        },
                        {
                            "kind": "MultiLineCommentTrivia",
                            "text": "/**\r\n * @path ch15/15.2/15.2.3/15.2.3.6/15.2.3.6-4-465.js\r\n * @description ES5 Attributes - success to update [[Configurable]] attribute of accessor property ([[Get]] is undefined, [[Set]] is a Function, [[Enumerable]] is true, [[Configurable]] is true) to different value\r\n */"
                        },
                        {
                            "kind": "NewLineTrivia",
                            "text": "\r\n"
                        },
                        {
                            "kind": "NewLineTrivia",
                            "text": "\r\n"
                        },
                        {
                            "kind": "NewLineTrivia",
                            "text": "\r\n"
                        }
                    ],
                    "trailingTrivia": [
                        {
                            "kind": "WhitespaceTrivia",
                            "text": " "
                        }
                    ]
                },
                "identifier": {
                    "kind": "IdentifierName",
                    "fullStart": 672,
                    "fullEnd": 680,
                    "start": 672,
                    "end": 680,
                    "fullWidth": 8,
                    "width": 8,
                    "text": "testcase",
                    "value": "testcase",
                    "valueText": "testcase"
                },
                "callSignature": {
                    "kind": "CallSignature",
                    "fullStart": 680,
                    "fullEnd": 683,
                    "start": 680,
                    "end": 682,
                    "fullWidth": 3,
                    "width": 2,
                    "parameterList": {
                        "kind": "ParameterList",
                        "fullStart": 680,
                        "fullEnd": 683,
                        "start": 680,
                        "end": 682,
                        "fullWidth": 3,
                        "width": 2,
                        "openParenToken": {
                            "kind": "OpenParenToken",
                            "fullStart": 680,
                            "fullEnd": 681,
                            "start": 680,
                            "end": 681,
                            "fullWidth": 1,
                            "width": 1,
                            "text": "(",
                            "value": "(",
                            "valueText": "("
                        },
                        "parameters": [],
                        "closeParenToken": {
                            "kind": "CloseParenToken",
                            "fullStart": 681,
                            "fullEnd": 683,
                            "start": 681,
                            "end": 682,
                            "fullWidth": 2,
                            "width": 1,
                            "text": ")",
                            "value": ")",
                            "valueText": ")",
                            "hasTrailingTrivia": true,
                            "trailingTrivia": [
                                {
                                    "kind": "WhitespaceTrivia",
                                    "text": " "
                                }
                            ]
                        }
                    }
                },
                "block": {
                    "kind": "Block",
                    "fullStart": 683,
                    "fullEnd": 1388,
                    "start": 683,
                    "end": 1386,
                    "fullWidth": 705,
                    "width": 703,
                    "isIncrementallyUnusable": true,
                    "openBraceToken": {
                        "kind": "OpenBraceToken",
                        "fullStart": 683,
                        "fullEnd": 686,
                        "start": 683,
                        "end": 684,
                        "fullWidth": 3,
                        "width": 1,
                        "text": "{",
                        "value": "{",
                        "valueText": "{",
                        "hasTrailingTrivia": true,
                        "hasTrailingNewLine": true,
                        "trailingTrivia": [
                            {
                                "kind": "NewLineTrivia",
                                "text": "\r\n"
                            }
                        ]
                    },
                    "statements": [
                        {
                            "kind": "VariableStatement",
                            "fullStart": 686,
                            "fullEnd": 709,
                            "start": 694,
                            "end": 707,
                            "fullWidth": 23,
                            "width": 13,
                            "modifiers": [],
                            "variableDeclaration": {
                                "kind": "VariableDeclaration",
                                "fullStart": 686,
                                "fullEnd": 706,
                                "start": 694,
                                "end": 706,
                                "fullWidth": 20,
                                "width": 12,
                                "varKeyword": {
                                    "kind": "VarKeyword",
                                    "fullStart": 686,
                                    "fullEnd": 698,
                                    "start": 694,
                                    "end": 697,
                                    "fullWidth": 12,
                                    "width": 3,
                                    "text": "var",
                                    "value": "var",
                                    "valueText": "var",
                                    "hasLeadingTrivia": true,
                                    "hasTrailingTrivia": true,
                                    "leadingTrivia": [
                                        {
                                            "kind": "WhitespaceTrivia",
                                            "text": "        "
                                        }
                                    ],
                                    "trailingTrivia": [
                                        {
                                            "kind": "WhitespaceTrivia",
                                            "text": " "
                                        }
                                    ]
                                },
                                "variableDeclarators": [
                                    {
                                        "kind": "VariableDeclarator",
                                        "fullStart": 698,
                                        "fullEnd": 706,
                                        "start": 698,
                                        "end": 706,
                                        "fullWidth": 8,
<<<<<<< HEAD
                                        "width": 8,
                                        "identifier": {
=======
                                        "propertyName": {
>>>>>>> 85e84683
                                            "kind": "IdentifierName",
                                            "fullStart": 698,
                                            "fullEnd": 702,
                                            "start": 698,
                                            "end": 701,
                                            "fullWidth": 4,
                                            "width": 3,
                                            "text": "obj",
                                            "value": "obj",
                                            "valueText": "obj",
                                            "hasTrailingTrivia": true,
                                            "trailingTrivia": [
                                                {
                                                    "kind": "WhitespaceTrivia",
                                                    "text": " "
                                                }
                                            ]
                                        },
                                        "equalsValueClause": {
                                            "kind": "EqualsValueClause",
                                            "fullStart": 702,
                                            "fullEnd": 706,
                                            "start": 702,
                                            "end": 706,
                                            "fullWidth": 4,
                                            "width": 4,
                                            "equalsToken": {
                                                "kind": "EqualsToken",
                                                "fullStart": 702,
                                                "fullEnd": 704,
                                                "start": 702,
                                                "end": 703,
                                                "fullWidth": 2,
                                                "width": 1,
                                                "text": "=",
                                                "value": "=",
                                                "valueText": "=",
                                                "hasTrailingTrivia": true,
                                                "trailingTrivia": [
                                                    {
                                                        "kind": "WhitespaceTrivia",
                                                        "text": " "
                                                    }
                                                ]
                                            },
                                            "value": {
                                                "kind": "ObjectLiteralExpression",
                                                "fullStart": 704,
                                                "fullEnd": 706,
                                                "start": 704,
                                                "end": 706,
                                                "fullWidth": 2,
                                                "width": 2,
                                                "openBraceToken": {
                                                    "kind": "OpenBraceToken",
                                                    "fullStart": 704,
                                                    "fullEnd": 705,
                                                    "start": 704,
                                                    "end": 705,
                                                    "fullWidth": 1,
                                                    "width": 1,
                                                    "text": "{",
                                                    "value": "{",
                                                    "valueText": "{"
                                                },
                                                "propertyAssignments": [],
                                                "closeBraceToken": {
                                                    "kind": "CloseBraceToken",
                                                    "fullStart": 705,
                                                    "fullEnd": 706,
                                                    "start": 705,
                                                    "end": 706,
                                                    "fullWidth": 1,
                                                    "width": 1,
                                                    "text": "}",
                                                    "value": "}",
                                                    "valueText": "}"
                                                }
                                            }
                                        }
                                    }
                                ]
                            },
                            "semicolonToken": {
                                "kind": "SemicolonToken",
                                "fullStart": 706,
                                "fullEnd": 709,
                                "start": 706,
                                "end": 707,
                                "fullWidth": 3,
                                "width": 1,
                                "text": ";",
                                "value": ";",
                                "valueText": ";",
                                "hasTrailingTrivia": true,
                                "hasTrailingNewLine": true,
                                "trailingTrivia": [
                                    {
                                        "kind": "NewLineTrivia",
                                        "text": "\r\n"
                                    }
                                ]
                            }
                        },
                        {
                            "kind": "VariableStatement",
                            "fullStart": 709,
                            "fullEnd": 748,
                            "start": 719,
                            "end": 746,
                            "fullWidth": 39,
                            "width": 27,
                            "modifiers": [],
                            "variableDeclaration": {
                                "kind": "VariableDeclaration",
                                "fullStart": 709,
                                "fullEnd": 745,
                                "start": 719,
                                "end": 745,
                                "fullWidth": 36,
                                "width": 26,
                                "varKeyword": {
                                    "kind": "VarKeyword",
                                    "fullStart": 709,
                                    "fullEnd": 723,
                                    "start": 719,
                                    "end": 722,
                                    "fullWidth": 14,
                                    "width": 3,
                                    "text": "var",
                                    "value": "var",
                                    "valueText": "var",
                                    "hasLeadingTrivia": true,
                                    "hasLeadingNewLine": true,
                                    "hasTrailingTrivia": true,
                                    "leadingTrivia": [
                                        {
                                            "kind": "NewLineTrivia",
                                            "text": "\r\n"
                                        },
                                        {
                                            "kind": "WhitespaceTrivia",
                                            "text": "        "
                                        }
                                    ],
                                    "trailingTrivia": [
                                        {
                                            "kind": "WhitespaceTrivia",
                                            "text": " "
                                        }
                                    ]
                                },
                                "variableDeclarators": [
                                    {
                                        "kind": "VariableDeclarator",
                                        "fullStart": 723,
                                        "fullEnd": 745,
                                        "start": 723,
                                        "end": 745,
                                        "fullWidth": 22,
<<<<<<< HEAD
                                        "width": 22,
                                        "identifier": {
=======
                                        "propertyName": {
>>>>>>> 85e84683
                                            "kind": "IdentifierName",
                                            "fullStart": 723,
                                            "fullEnd": 737,
                                            "start": 723,
                                            "end": 736,
                                            "fullWidth": 14,
                                            "width": 13,
                                            "text": "verifySetFunc",
                                            "value": "verifySetFunc",
                                            "valueText": "verifySetFunc",
                                            "hasTrailingTrivia": true,
                                            "trailingTrivia": [
                                                {
                                                    "kind": "WhitespaceTrivia",
                                                    "text": " "
                                                }
                                            ]
                                        },
                                        "equalsValueClause": {
                                            "kind": "EqualsValueClause",
                                            "fullStart": 737,
                                            "fullEnd": 745,
                                            "start": 737,
                                            "end": 745,
                                            "fullWidth": 8,
                                            "width": 8,
                                            "equalsToken": {
                                                "kind": "EqualsToken",
                                                "fullStart": 737,
                                                "fullEnd": 739,
                                                "start": 737,
                                                "end": 738,
                                                "fullWidth": 2,
                                                "width": 1,
                                                "text": "=",
                                                "value": "=",
                                                "valueText": "=",
                                                "hasTrailingTrivia": true,
                                                "trailingTrivia": [
                                                    {
                                                        "kind": "WhitespaceTrivia",
                                                        "text": " "
                                                    }
                                                ]
                                            },
                                            "value": {
                                                "kind": "StringLiteral",
                                                "fullStart": 739,
                                                "fullEnd": 745,
                                                "start": 739,
                                                "end": 745,
                                                "fullWidth": 6,
                                                "width": 6,
                                                "text": "\"data\"",
                                                "value": "data",
                                                "valueText": "data"
                                            }
                                        }
                                    }
                                ]
                            },
                            "semicolonToken": {
                                "kind": "SemicolonToken",
                                "fullStart": 745,
                                "fullEnd": 748,
                                "start": 745,
                                "end": 746,
                                "fullWidth": 3,
                                "width": 1,
                                "text": ";",
                                "value": ";",
                                "valueText": ";",
                                "hasTrailingTrivia": true,
                                "hasTrailingNewLine": true,
                                "trailingTrivia": [
                                    {
                                        "kind": "NewLineTrivia",
                                        "text": "\r\n"
                                    }
                                ]
                            }
                        },
                        {
                            "kind": "VariableStatement",
                            "fullStart": 748,
                            "fullEnd": 838,
                            "start": 756,
                            "end": 836,
                            "fullWidth": 90,
                            "width": 80,
                            "modifiers": [],
                            "variableDeclaration": {
                                "kind": "VariableDeclaration",
                                "fullStart": 748,
                                "fullEnd": 835,
                                "start": 756,
                                "end": 835,
                                "fullWidth": 87,
                                "width": 79,
                                "varKeyword": {
                                    "kind": "VarKeyword",
                                    "fullStart": 748,
                                    "fullEnd": 760,
                                    "start": 756,
                                    "end": 759,
                                    "fullWidth": 12,
                                    "width": 3,
                                    "text": "var",
                                    "value": "var",
                                    "valueText": "var",
                                    "hasLeadingTrivia": true,
                                    "hasTrailingTrivia": true,
                                    "leadingTrivia": [
                                        {
                                            "kind": "WhitespaceTrivia",
                                            "text": "        "
                                        }
                                    ],
                                    "trailingTrivia": [
                                        {
                                            "kind": "WhitespaceTrivia",
                                            "text": " "
                                        }
                                    ]
                                },
                                "variableDeclarators": [
                                    {
                                        "kind": "VariableDeclarator",
                                        "fullStart": 760,
                                        "fullEnd": 835,
                                        "start": 760,
                                        "end": 835,
                                        "fullWidth": 75,
<<<<<<< HEAD
                                        "width": 75,
                                        "identifier": {
=======
                                        "propertyName": {
>>>>>>> 85e84683
                                            "kind": "IdentifierName",
                                            "fullStart": 760,
                                            "fullEnd": 768,
                                            "start": 760,
                                            "end": 767,
                                            "fullWidth": 8,
                                            "width": 7,
                                            "text": "setFunc",
                                            "value": "setFunc",
                                            "valueText": "setFunc",
                                            "hasTrailingTrivia": true,
                                            "trailingTrivia": [
                                                {
                                                    "kind": "WhitespaceTrivia",
                                                    "text": " "
                                                }
                                            ]
                                        },
                                        "equalsValueClause": {
                                            "kind": "EqualsValueClause",
                                            "fullStart": 768,
                                            "fullEnd": 835,
                                            "start": 768,
                                            "end": 835,
                                            "fullWidth": 67,
                                            "width": 67,
                                            "equalsToken": {
                                                "kind": "EqualsToken",
                                                "fullStart": 768,
                                                "fullEnd": 770,
                                                "start": 768,
                                                "end": 769,
                                                "fullWidth": 2,
                                                "width": 1,
                                                "text": "=",
                                                "value": "=",
                                                "valueText": "=",
                                                "hasTrailingTrivia": true,
                                                "trailingTrivia": [
                                                    {
                                                        "kind": "WhitespaceTrivia",
                                                        "text": " "
                                                    }
                                                ]
                                            },
                                            "value": {
                                                "kind": "FunctionExpression",
                                                "fullStart": 770,
                                                "fullEnd": 835,
                                                "start": 770,
                                                "end": 835,
                                                "fullWidth": 65,
                                                "width": 65,
                                                "functionKeyword": {
                                                    "kind": "FunctionKeyword",
                                                    "fullStart": 770,
                                                    "fullEnd": 779,
                                                    "start": 770,
                                                    "end": 778,
                                                    "fullWidth": 9,
                                                    "width": 8,
                                                    "text": "function",
                                                    "value": "function",
                                                    "valueText": "function",
                                                    "hasTrailingTrivia": true,
                                                    "trailingTrivia": [
                                                        {
                                                            "kind": "WhitespaceTrivia",
                                                            "text": " "
                                                        }
                                                    ]
                                                },
                                                "callSignature": {
                                                    "kind": "CallSignature",
                                                    "fullStart": 779,
                                                    "fullEnd": 787,
                                                    "start": 779,
                                                    "end": 786,
                                                    "fullWidth": 8,
                                                    "width": 7,
                                                    "parameterList": {
                                                        "kind": "ParameterList",
                                                        "fullStart": 779,
                                                        "fullEnd": 787,
                                                        "start": 779,
                                                        "end": 786,
                                                        "fullWidth": 8,
                                                        "width": 7,
                                                        "openParenToken": {
                                                            "kind": "OpenParenToken",
                                                            "fullStart": 779,
                                                            "fullEnd": 780,
                                                            "start": 779,
                                                            "end": 780,
                                                            "fullWidth": 1,
                                                            "width": 1,
                                                            "text": "(",
                                                            "value": "(",
                                                            "valueText": "("
                                                        },
                                                        "parameters": [
                                                            {
                                                                "kind": "Parameter",
                                                                "fullStart": 780,
                                                                "fullEnd": 785,
                                                                "start": 780,
                                                                "end": 785,
                                                                "fullWidth": 5,
                                                                "width": 5,
                                                                "modifiers": [],
                                                                "identifier": {
                                                                    "kind": "IdentifierName",
                                                                    "fullStart": 780,
                                                                    "fullEnd": 785,
                                                                    "start": 780,
                                                                    "end": 785,
                                                                    "fullWidth": 5,
                                                                    "width": 5,
                                                                    "text": "value",
                                                                    "value": "value",
                                                                    "valueText": "value"
                                                                }
                                                            }
                                                        ],
                                                        "closeParenToken": {
                                                            "kind": "CloseParenToken",
                                                            "fullStart": 785,
                                                            "fullEnd": 787,
                                                            "start": 785,
                                                            "end": 786,
                                                            "fullWidth": 2,
                                                            "width": 1,
                                                            "text": ")",
                                                            "value": ")",
                                                            "valueText": ")",
                                                            "hasTrailingTrivia": true,
                                                            "trailingTrivia": [
                                                                {
                                                                    "kind": "WhitespaceTrivia",
                                                                    "text": " "
                                                                }
                                                            ]
                                                        }
                                                    }
                                                },
                                                "block": {
                                                    "kind": "Block",
                                                    "fullStart": 787,
                                                    "fullEnd": 835,
                                                    "start": 787,
                                                    "end": 835,
                                                    "fullWidth": 48,
                                                    "width": 48,
                                                    "openBraceToken": {
                                                        "kind": "OpenBraceToken",
                                                        "fullStart": 787,
                                                        "fullEnd": 790,
                                                        "start": 787,
                                                        "end": 788,
                                                        "fullWidth": 3,
                                                        "width": 1,
                                                        "text": "{",
                                                        "value": "{",
                                                        "valueText": "{",
                                                        "hasTrailingTrivia": true,
                                                        "hasTrailingNewLine": true,
                                                        "trailingTrivia": [
                                                            {
                                                                "kind": "NewLineTrivia",
                                                                "text": "\r\n"
                                                            }
                                                        ]
                                                    },
                                                    "statements": [
                                                        {
                                                            "kind": "ExpressionStatement",
                                                            "fullStart": 790,
                                                            "fullEnd": 826,
                                                            "start": 802,
                                                            "end": 824,
                                                            "fullWidth": 36,
                                                            "width": 22,
                                                            "expression": {
                                                                "kind": "AssignmentExpression",
                                                                "fullStart": 790,
                                                                "fullEnd": 823,
                                                                "start": 802,
                                                                "end": 823,
                                                                "fullWidth": 33,
                                                                "width": 21,
                                                                "left": {
                                                                    "kind": "IdentifierName",
                                                                    "fullStart": 790,
                                                                    "fullEnd": 816,
                                                                    "start": 802,
                                                                    "end": 815,
                                                                    "fullWidth": 26,
                                                                    "width": 13,
                                                                    "text": "verifySetFunc",
                                                                    "value": "verifySetFunc",
                                                                    "valueText": "verifySetFunc",
                                                                    "hasLeadingTrivia": true,
                                                                    "hasTrailingTrivia": true,
                                                                    "leadingTrivia": [
                                                                        {
                                                                            "kind": "WhitespaceTrivia",
                                                                            "text": "            "
                                                                        }
                                                                    ],
                                                                    "trailingTrivia": [
                                                                        {
                                                                            "kind": "WhitespaceTrivia",
                                                                            "text": " "
                                                                        }
                                                                    ]
                                                                },
                                                                "operatorToken": {
                                                                    "kind": "EqualsToken",
                                                                    "fullStart": 816,
                                                                    "fullEnd": 818,
                                                                    "start": 816,
                                                                    "end": 817,
                                                                    "fullWidth": 2,
                                                                    "width": 1,
                                                                    "text": "=",
                                                                    "value": "=",
                                                                    "valueText": "=",
                                                                    "hasTrailingTrivia": true,
                                                                    "trailingTrivia": [
                                                                        {
                                                                            "kind": "WhitespaceTrivia",
                                                                            "text": " "
                                                                        }
                                                                    ]
                                                                },
                                                                "right": {
                                                                    "kind": "IdentifierName",
                                                                    "fullStart": 818,
                                                                    "fullEnd": 823,
                                                                    "start": 818,
                                                                    "end": 823,
                                                                    "fullWidth": 5,
                                                                    "width": 5,
                                                                    "text": "value",
                                                                    "value": "value",
                                                                    "valueText": "value"
                                                                }
                                                            },
                                                            "semicolonToken": {
                                                                "kind": "SemicolonToken",
                                                                "fullStart": 823,
                                                                "fullEnd": 826,
                                                                "start": 823,
                                                                "end": 824,
                                                                "fullWidth": 3,
                                                                "width": 1,
                                                                "text": ";",
                                                                "value": ";",
                                                                "valueText": ";",
                                                                "hasTrailingTrivia": true,
                                                                "hasTrailingNewLine": true,
                                                                "trailingTrivia": [
                                                                    {
                                                                        "kind": "NewLineTrivia",
                                                                        "text": "\r\n"
                                                                    }
                                                                ]
                                                            }
                                                        }
                                                    ],
                                                    "closeBraceToken": {
                                                        "kind": "CloseBraceToken",
                                                        "fullStart": 826,
                                                        "fullEnd": 835,
                                                        "start": 834,
                                                        "end": 835,
                                                        "fullWidth": 9,
                                                        "width": 1,
                                                        "text": "}",
                                                        "value": "}",
                                                        "valueText": "}",
                                                        "hasLeadingTrivia": true,
                                                        "leadingTrivia": [
                                                            {
                                                                "kind": "WhitespaceTrivia",
                                                                "text": "        "
                                                            }
                                                        ]
                                                    }
                                                }
                                            }
                                        }
                                    }
                                ]
                            },
                            "semicolonToken": {
                                "kind": "SemicolonToken",
                                "fullStart": 835,
                                "fullEnd": 838,
                                "start": 835,
                                "end": 836,
                                "fullWidth": 3,
                                "width": 1,
                                "text": ";",
                                "value": ";",
                                "valueText": ";",
                                "hasTrailingTrivia": true,
                                "hasTrailingNewLine": true,
                                "trailingTrivia": [
                                    {
                                        "kind": "NewLineTrivia",
                                        "text": "\r\n"
                                    }
                                ]
                            }
                        },
                        {
                            "kind": "ExpressionStatement",
                            "fullStart": 838,
                            "fullEnd": 1018,
                            "start": 848,
                            "end": 1016,
                            "fullWidth": 180,
                            "width": 168,
                            "isIncrementallyUnusable": true,
                            "expression": {
                                "kind": "InvocationExpression",
                                "fullStart": 838,
                                "fullEnd": 1015,
                                "start": 848,
                                "end": 1015,
                                "fullWidth": 177,
                                "width": 167,
                                "isIncrementallyUnusable": true,
                                "expression": {
                                    "kind": "MemberAccessExpression",
                                    "fullStart": 838,
                                    "fullEnd": 869,
                                    "start": 848,
                                    "end": 869,
                                    "fullWidth": 31,
                                    "width": 21,
                                    "expression": {
                                        "kind": "IdentifierName",
                                        "fullStart": 838,
                                        "fullEnd": 854,
                                        "start": 848,
                                        "end": 854,
                                        "fullWidth": 16,
                                        "width": 6,
                                        "text": "Object",
                                        "value": "Object",
                                        "valueText": "Object",
                                        "hasLeadingTrivia": true,
                                        "hasLeadingNewLine": true,
                                        "leadingTrivia": [
                                            {
                                                "kind": "NewLineTrivia",
                                                "text": "\r\n"
                                            },
                                            {
                                                "kind": "WhitespaceTrivia",
                                                "text": "        "
                                            }
                                        ]
                                    },
                                    "dotToken": {
                                        "kind": "DotToken",
                                        "fullStart": 854,
                                        "fullEnd": 855,
                                        "start": 854,
                                        "end": 855,
                                        "fullWidth": 1,
                                        "width": 1,
                                        "text": ".",
                                        "value": ".",
                                        "valueText": "."
                                    },
                                    "name": {
                                        "kind": "IdentifierName",
                                        "fullStart": 855,
                                        "fullEnd": 869,
                                        "start": 855,
                                        "end": 869,
                                        "fullWidth": 14,
                                        "width": 14,
                                        "text": "defineProperty",
                                        "value": "defineProperty",
                                        "valueText": "defineProperty"
                                    }
                                },
                                "argumentList": {
                                    "kind": "ArgumentList",
                                    "fullStart": 869,
                                    "fullEnd": 1015,
                                    "start": 869,
                                    "end": 1015,
                                    "fullWidth": 146,
                                    "width": 146,
                                    "isIncrementallyUnusable": true,
                                    "openParenToken": {
                                        "kind": "OpenParenToken",
                                        "fullStart": 869,
                                        "fullEnd": 870,
                                        "start": 869,
                                        "end": 870,
                                        "fullWidth": 1,
                                        "width": 1,
                                        "text": "(",
                                        "value": "(",
                                        "valueText": "("
                                    },
                                    "arguments": [
                                        {
                                            "kind": "IdentifierName",
                                            "fullStart": 870,
                                            "fullEnd": 873,
                                            "start": 870,
                                            "end": 873,
                                            "fullWidth": 3,
                                            "width": 3,
                                            "text": "obj",
                                            "value": "obj",
                                            "valueText": "obj"
                                        },
                                        {
                                            "kind": "CommaToken",
                                            "fullStart": 873,
                                            "fullEnd": 875,
                                            "start": 873,
                                            "end": 874,
                                            "fullWidth": 2,
                                            "width": 1,
                                            "text": ",",
                                            "value": ",",
                                            "valueText": ",",
                                            "hasTrailingTrivia": true,
                                            "trailingTrivia": [
                                                {
                                                    "kind": "WhitespaceTrivia",
                                                    "text": " "
                                                }
                                            ]
                                        },
                                        {
                                            "kind": "StringLiteral",
                                            "fullStart": 875,
                                            "fullEnd": 881,
                                            "start": 875,
                                            "end": 881,
                                            "fullWidth": 6,
                                            "width": 6,
                                            "text": "\"prop\"",
                                            "value": "prop",
                                            "valueText": "prop"
                                        },
                                        {
                                            "kind": "CommaToken",
                                            "fullStart": 881,
                                            "fullEnd": 883,
                                            "start": 881,
                                            "end": 882,
                                            "fullWidth": 2,
                                            "width": 1,
                                            "text": ",",
                                            "value": ",",
                                            "valueText": ",",
                                            "hasTrailingTrivia": true,
                                            "trailingTrivia": [
                                                {
                                                    "kind": "WhitespaceTrivia",
                                                    "text": " "
                                                }
                                            ]
                                        },
                                        {
                                            "kind": "ObjectLiteralExpression",
                                            "fullStart": 883,
                                            "fullEnd": 1014,
                                            "start": 883,
                                            "end": 1014,
                                            "fullWidth": 131,
                                            "width": 131,
                                            "isIncrementallyUnusable": true,
                                            "openBraceToken": {
                                                "kind": "OpenBraceToken",
                                                "fullStart": 883,
                                                "fullEnd": 886,
                                                "start": 883,
                                                "end": 884,
                                                "fullWidth": 3,
                                                "width": 1,
                                                "text": "{",
                                                "value": "{",
                                                "valueText": "{",
                                                "hasTrailingTrivia": true,
                                                "hasTrailingNewLine": true,
                                                "trailingTrivia": [
                                                    {
                                                        "kind": "NewLineTrivia",
                                                        "text": "\r\n"
                                                    }
                                                ]
                                            },
                                            "propertyAssignments": [
                                                {
                                                    "kind": "SimplePropertyAssignment",
                                                    "fullStart": 886,
                                                    "fullEnd": 912,
                                                    "start": 898,
                                                    "end": 912,
                                                    "fullWidth": 26,
                                                    "width": 14,
                                                    "isIncrementallyUnusable": true,
                                                    "propertyName": {
                                                        "kind": "IdentifierName",
                                                        "fullStart": 886,
                                                        "fullEnd": 901,
                                                        "start": 898,
                                                        "end": 901,
                                                        "fullWidth": 15,
                                                        "width": 3,
                                                        "text": "get",
                                                        "value": "get",
                                                        "valueText": "get",
                                                        "hasLeadingTrivia": true,
                                                        "leadingTrivia": [
                                                            {
                                                                "kind": "WhitespaceTrivia",
                                                                "text": "            "
                                                            }
                                                        ]
                                                    },
                                                    "colonToken": {
                                                        "kind": "ColonToken",
                                                        "fullStart": 901,
                                                        "fullEnd": 903,
                                                        "start": 901,
                                                        "end": 902,
                                                        "fullWidth": 2,
                                                        "width": 1,
                                                        "text": ":",
                                                        "value": ":",
                                                        "valueText": ":",
                                                        "hasTrailingTrivia": true,
                                                        "trailingTrivia": [
                                                            {
                                                                "kind": "WhitespaceTrivia",
                                                                "text": " "
                                                            }
                                                        ]
                                                    },
                                                    "expression": {
                                                        "kind": "IdentifierName",
                                                        "fullStart": 903,
                                                        "fullEnd": 912,
                                                        "start": 903,
                                                        "end": 912,
                                                        "fullWidth": 9,
                                                        "width": 9,
                                                        "text": "undefined",
                                                        "value": "undefined",
                                                        "valueText": "undefined"
                                                    }
                                                },
                                                {
                                                    "kind": "CommaToken",
                                                    "fullStart": 912,
                                                    "fullEnd": 915,
                                                    "start": 912,
                                                    "end": 913,
                                                    "fullWidth": 3,
                                                    "width": 1,
                                                    "text": ",",
                                                    "value": ",",
                                                    "valueText": ",",
                                                    "hasTrailingTrivia": true,
                                                    "hasTrailingNewLine": true,
                                                    "trailingTrivia": [
                                                        {
                                                            "kind": "NewLineTrivia",
                                                            "text": "\r\n"
                                                        }
                                                    ]
                                                },
                                                {
                                                    "kind": "SimplePropertyAssignment",
                                                    "fullStart": 915,
                                                    "fullEnd": 939,
                                                    "start": 927,
                                                    "end": 939,
                                                    "fullWidth": 24,
                                                    "width": 12,
                                                    "isIncrementallyUnusable": true,
                                                    "propertyName": {
                                                        "kind": "IdentifierName",
                                                        "fullStart": 915,
                                                        "fullEnd": 930,
                                                        "start": 927,
                                                        "end": 930,
                                                        "fullWidth": 15,
                                                        "width": 3,
                                                        "text": "set",
                                                        "value": "set",
                                                        "valueText": "set",
                                                        "hasLeadingTrivia": true,
                                                        "leadingTrivia": [
                                                            {
                                                                "kind": "WhitespaceTrivia",
                                                                "text": "            "
                                                            }
                                                        ]
                                                    },
                                                    "colonToken": {
                                                        "kind": "ColonToken",
                                                        "fullStart": 930,
                                                        "fullEnd": 932,
                                                        "start": 930,
                                                        "end": 931,
                                                        "fullWidth": 2,
                                                        "width": 1,
                                                        "text": ":",
                                                        "value": ":",
                                                        "valueText": ":",
                                                        "hasTrailingTrivia": true,
                                                        "trailingTrivia": [
                                                            {
                                                                "kind": "WhitespaceTrivia",
                                                                "text": " "
                                                            }
                                                        ]
                                                    },
                                                    "expression": {
                                                        "kind": "IdentifierName",
                                                        "fullStart": 932,
                                                        "fullEnd": 939,
                                                        "start": 932,
                                                        "end": 939,
                                                        "fullWidth": 7,
                                                        "width": 7,
                                                        "text": "setFunc",
                                                        "value": "setFunc",
                                                        "valueText": "setFunc"
                                                    }
                                                },
                                                {
                                                    "kind": "CommaToken",
                                                    "fullStart": 939,
                                                    "fullEnd": 942,
                                                    "start": 939,
                                                    "end": 940,
                                                    "fullWidth": 3,
                                                    "width": 1,
                                                    "text": ",",
                                                    "value": ",",
                                                    "valueText": ",",
                                                    "hasTrailingTrivia": true,
                                                    "hasTrailingNewLine": true,
                                                    "trailingTrivia": [
                                                        {
                                                            "kind": "NewLineTrivia",
                                                            "text": "\r\n"
                                                        }
                                                    ]
                                                },
                                                {
                                                    "kind": "SimplePropertyAssignment",
                                                    "fullStart": 942,
                                                    "fullEnd": 970,
                                                    "start": 954,
                                                    "end": 970,
                                                    "fullWidth": 28,
                                                    "width": 16,
                                                    "propertyName": {
                                                        "kind": "IdentifierName",
                                                        "fullStart": 942,
                                                        "fullEnd": 964,
                                                        "start": 954,
                                                        "end": 964,
                                                        "fullWidth": 22,
                                                        "width": 10,
                                                        "text": "enumerable",
                                                        "value": "enumerable",
                                                        "valueText": "enumerable",
                                                        "hasLeadingTrivia": true,
                                                        "leadingTrivia": [
                                                            {
                                                                "kind": "WhitespaceTrivia",
                                                                "text": "            "
                                                            }
                                                        ]
                                                    },
                                                    "colonToken": {
                                                        "kind": "ColonToken",
                                                        "fullStart": 964,
                                                        "fullEnd": 966,
                                                        "start": 964,
                                                        "end": 965,
                                                        "fullWidth": 2,
                                                        "width": 1,
                                                        "text": ":",
                                                        "value": ":",
                                                        "valueText": ":",
                                                        "hasTrailingTrivia": true,
                                                        "trailingTrivia": [
                                                            {
                                                                "kind": "WhitespaceTrivia",
                                                                "text": " "
                                                            }
                                                        ]
                                                    },
                                                    "expression": {
                                                        "kind": "TrueKeyword",
                                                        "fullStart": 966,
                                                        "fullEnd": 970,
                                                        "start": 966,
                                                        "end": 970,
                                                        "fullWidth": 4,
                                                        "width": 4,
                                                        "text": "true",
                                                        "value": true,
                                                        "valueText": "true"
                                                    }
                                                },
                                                {
                                                    "kind": "CommaToken",
                                                    "fullStart": 970,
                                                    "fullEnd": 973,
                                                    "start": 970,
                                                    "end": 971,
                                                    "fullWidth": 3,
                                                    "width": 1,
                                                    "text": ",",
                                                    "value": ",",
                                                    "valueText": ",",
                                                    "hasTrailingTrivia": true,
                                                    "hasTrailingNewLine": true,
                                                    "trailingTrivia": [
                                                        {
                                                            "kind": "NewLineTrivia",
                                                            "text": "\r\n"
                                                        }
                                                    ]
                                                },
                                                {
                                                    "kind": "SimplePropertyAssignment",
                                                    "fullStart": 973,
                                                    "fullEnd": 1005,
                                                    "start": 985,
                                                    "end": 1003,
                                                    "fullWidth": 32,
                                                    "width": 18,
                                                    "propertyName": {
                                                        "kind": "IdentifierName",
                                                        "fullStart": 973,
                                                        "fullEnd": 997,
                                                        "start": 985,
                                                        "end": 997,
                                                        "fullWidth": 24,
                                                        "width": 12,
                                                        "text": "configurable",
                                                        "value": "configurable",
                                                        "valueText": "configurable",
                                                        "hasLeadingTrivia": true,
                                                        "leadingTrivia": [
                                                            {
                                                                "kind": "WhitespaceTrivia",
                                                                "text": "            "
                                                            }
                                                        ]
                                                    },
                                                    "colonToken": {
                                                        "kind": "ColonToken",
                                                        "fullStart": 997,
                                                        "fullEnd": 999,
                                                        "start": 997,
                                                        "end": 998,
                                                        "fullWidth": 2,
                                                        "width": 1,
                                                        "text": ":",
                                                        "value": ":",
                                                        "valueText": ":",
                                                        "hasTrailingTrivia": true,
                                                        "trailingTrivia": [
                                                            {
                                                                "kind": "WhitespaceTrivia",
                                                                "text": " "
                                                            }
                                                        ]
                                                    },
                                                    "expression": {
                                                        "kind": "TrueKeyword",
                                                        "fullStart": 999,
                                                        "fullEnd": 1005,
                                                        "start": 999,
                                                        "end": 1003,
                                                        "fullWidth": 6,
                                                        "width": 4,
                                                        "text": "true",
                                                        "value": true,
                                                        "valueText": "true",
                                                        "hasTrailingTrivia": true,
                                                        "hasTrailingNewLine": true,
                                                        "trailingTrivia": [
                                                            {
                                                                "kind": "NewLineTrivia",
                                                                "text": "\r\n"
                                                            }
                                                        ]
                                                    }
                                                }
                                            ],
                                            "closeBraceToken": {
                                                "kind": "CloseBraceToken",
                                                "fullStart": 1005,
                                                "fullEnd": 1014,
                                                "start": 1013,
                                                "end": 1014,
                                                "fullWidth": 9,
                                                "width": 1,
                                                "text": "}",
                                                "value": "}",
                                                "valueText": "}",
                                                "hasLeadingTrivia": true,
                                                "leadingTrivia": [
                                                    {
                                                        "kind": "WhitespaceTrivia",
                                                        "text": "        "
                                                    }
                                                ]
                                            }
                                        }
                                    ],
                                    "closeParenToken": {
                                        "kind": "CloseParenToken",
                                        "fullStart": 1014,
                                        "fullEnd": 1015,
                                        "start": 1014,
                                        "end": 1015,
                                        "fullWidth": 1,
                                        "width": 1,
                                        "text": ")",
                                        "value": ")",
                                        "valueText": ")"
                                    }
                                }
                            },
                            "semicolonToken": {
                                "kind": "SemicolonToken",
                                "fullStart": 1015,
                                "fullEnd": 1018,
                                "start": 1015,
                                "end": 1016,
                                "fullWidth": 3,
                                "width": 1,
                                "text": ";",
                                "value": ";",
                                "valueText": ";",
                                "hasTrailingTrivia": true,
                                "hasTrailingNewLine": true,
                                "trailingTrivia": [
                                    {
                                        "kind": "NewLineTrivia",
                                        "text": "\r\n"
                                    }
                                ]
                            }
                        },
                        {
                            "kind": "VariableStatement",
                            "fullStart": 1018,
                            "fullEnd": 1085,
                            "start": 1026,
                            "end": 1083,
                            "fullWidth": 67,
                            "width": 57,
                            "modifiers": [],
                            "variableDeclaration": {
                                "kind": "VariableDeclaration",
                                "fullStart": 1018,
                                "fullEnd": 1082,
                                "start": 1026,
                                "end": 1082,
                                "fullWidth": 64,
                                "width": 56,
                                "varKeyword": {
                                    "kind": "VarKeyword",
                                    "fullStart": 1018,
                                    "fullEnd": 1030,
                                    "start": 1026,
                                    "end": 1029,
                                    "fullWidth": 12,
                                    "width": 3,
                                    "text": "var",
                                    "value": "var",
                                    "valueText": "var",
                                    "hasLeadingTrivia": true,
                                    "hasTrailingTrivia": true,
                                    "leadingTrivia": [
                                        {
                                            "kind": "WhitespaceTrivia",
                                            "text": "        "
                                        }
                                    ],
                                    "trailingTrivia": [
                                        {
                                            "kind": "WhitespaceTrivia",
                                            "text": " "
                                        }
                                    ]
                                },
                                "variableDeclarators": [
                                    {
                                        "kind": "VariableDeclarator",
                                        "fullStart": 1030,
                                        "fullEnd": 1082,
                                        "start": 1030,
                                        "end": 1082,
                                        "fullWidth": 52,
<<<<<<< HEAD
                                        "width": 52,
                                        "identifier": {
=======
                                        "propertyName": {
>>>>>>> 85e84683
                                            "kind": "IdentifierName",
                                            "fullStart": 1030,
                                            "fullEnd": 1036,
                                            "start": 1030,
                                            "end": 1035,
                                            "fullWidth": 6,
                                            "width": 5,
                                            "text": "desc1",
                                            "value": "desc1",
                                            "valueText": "desc1",
                                            "hasTrailingTrivia": true,
                                            "trailingTrivia": [
                                                {
                                                    "kind": "WhitespaceTrivia",
                                                    "text": " "
                                                }
                                            ]
                                        },
                                        "equalsValueClause": {
                                            "kind": "EqualsValueClause",
                                            "fullStart": 1036,
                                            "fullEnd": 1082,
                                            "start": 1036,
                                            "end": 1082,
                                            "fullWidth": 46,
                                            "width": 46,
                                            "equalsToken": {
                                                "kind": "EqualsToken",
                                                "fullStart": 1036,
                                                "fullEnd": 1038,
                                                "start": 1036,
                                                "end": 1037,
                                                "fullWidth": 2,
                                                "width": 1,
                                                "text": "=",
                                                "value": "=",
                                                "valueText": "=",
                                                "hasTrailingTrivia": true,
                                                "trailingTrivia": [
                                                    {
                                                        "kind": "WhitespaceTrivia",
                                                        "text": " "
                                                    }
                                                ]
                                            },
                                            "value": {
                                                "kind": "InvocationExpression",
                                                "fullStart": 1038,
                                                "fullEnd": 1082,
                                                "start": 1038,
                                                "end": 1082,
                                                "fullWidth": 44,
                                                "width": 44,
                                                "expression": {
                                                    "kind": "MemberAccessExpression",
                                                    "fullStart": 1038,
                                                    "fullEnd": 1069,
                                                    "start": 1038,
                                                    "end": 1069,
                                                    "fullWidth": 31,
                                                    "width": 31,
                                                    "expression": {
                                                        "kind": "IdentifierName",
                                                        "fullStart": 1038,
                                                        "fullEnd": 1044,
                                                        "start": 1038,
                                                        "end": 1044,
                                                        "fullWidth": 6,
                                                        "width": 6,
                                                        "text": "Object",
                                                        "value": "Object",
                                                        "valueText": "Object"
                                                    },
                                                    "dotToken": {
                                                        "kind": "DotToken",
                                                        "fullStart": 1044,
                                                        "fullEnd": 1045,
                                                        "start": 1044,
                                                        "end": 1045,
                                                        "fullWidth": 1,
                                                        "width": 1,
                                                        "text": ".",
                                                        "value": ".",
                                                        "valueText": "."
                                                    },
                                                    "name": {
                                                        "kind": "IdentifierName",
                                                        "fullStart": 1045,
                                                        "fullEnd": 1069,
                                                        "start": 1045,
                                                        "end": 1069,
                                                        "fullWidth": 24,
                                                        "width": 24,
                                                        "text": "getOwnPropertyDescriptor",
                                                        "value": "getOwnPropertyDescriptor",
                                                        "valueText": "getOwnPropertyDescriptor"
                                                    }
                                                },
                                                "argumentList": {
                                                    "kind": "ArgumentList",
                                                    "fullStart": 1069,
                                                    "fullEnd": 1082,
                                                    "start": 1069,
                                                    "end": 1082,
                                                    "fullWidth": 13,
                                                    "width": 13,
                                                    "openParenToken": {
                                                        "kind": "OpenParenToken",
                                                        "fullStart": 1069,
                                                        "fullEnd": 1070,
                                                        "start": 1069,
                                                        "end": 1070,
                                                        "fullWidth": 1,
                                                        "width": 1,
                                                        "text": "(",
                                                        "value": "(",
                                                        "valueText": "("
                                                    },
                                                    "arguments": [
                                                        {
                                                            "kind": "IdentifierName",
                                                            "fullStart": 1070,
                                                            "fullEnd": 1073,
                                                            "start": 1070,
                                                            "end": 1073,
                                                            "fullWidth": 3,
                                                            "width": 3,
                                                            "text": "obj",
                                                            "value": "obj",
                                                            "valueText": "obj"
                                                        },
                                                        {
                                                            "kind": "CommaToken",
                                                            "fullStart": 1073,
                                                            "fullEnd": 1075,
                                                            "start": 1073,
                                                            "end": 1074,
                                                            "fullWidth": 2,
                                                            "width": 1,
                                                            "text": ",",
                                                            "value": ",",
                                                            "valueText": ",",
                                                            "hasTrailingTrivia": true,
                                                            "trailingTrivia": [
                                                                {
                                                                    "kind": "WhitespaceTrivia",
                                                                    "text": " "
                                                                }
                                                            ]
                                                        },
                                                        {
                                                            "kind": "StringLiteral",
                                                            "fullStart": 1075,
                                                            "fullEnd": 1081,
                                                            "start": 1075,
                                                            "end": 1081,
                                                            "fullWidth": 6,
                                                            "width": 6,
                                                            "text": "\"prop\"",
                                                            "value": "prop",
                                                            "valueText": "prop"
                                                        }
                                                    ],
                                                    "closeParenToken": {
                                                        "kind": "CloseParenToken",
                                                        "fullStart": 1081,
                                                        "fullEnd": 1082,
                                                        "start": 1081,
                                                        "end": 1082,
                                                        "fullWidth": 1,
                                                        "width": 1,
                                                        "text": ")",
                                                        "value": ")",
                                                        "valueText": ")"
                                                    }
                                                }
                                            }
                                        }
                                    }
                                ]
                            },
                            "semicolonToken": {
                                "kind": "SemicolonToken",
                                "fullStart": 1082,
                                "fullEnd": 1085,
                                "start": 1082,
                                "end": 1083,
                                "fullWidth": 3,
                                "width": 1,
                                "text": ";",
                                "value": ";",
                                "valueText": ";",
                                "hasTrailingTrivia": true,
                                "hasTrailingNewLine": true,
                                "trailingTrivia": [
                                    {
                                        "kind": "NewLineTrivia",
                                        "text": "\r\n"
                                    }
                                ]
                            }
                        },
                        {
                            "kind": "ExpressionStatement",
                            "fullStart": 1085,
                            "fullEnd": 1179,
                            "start": 1095,
                            "end": 1177,
                            "fullWidth": 94,
                            "width": 82,
                            "expression": {
                                "kind": "InvocationExpression",
                                "fullStart": 1085,
                                "fullEnd": 1176,
                                "start": 1095,
                                "end": 1176,
                                "fullWidth": 91,
                                "width": 81,
                                "expression": {
                                    "kind": "MemberAccessExpression",
                                    "fullStart": 1085,
                                    "fullEnd": 1116,
                                    "start": 1095,
                                    "end": 1116,
                                    "fullWidth": 31,
                                    "width": 21,
                                    "expression": {
                                        "kind": "IdentifierName",
                                        "fullStart": 1085,
                                        "fullEnd": 1101,
                                        "start": 1095,
                                        "end": 1101,
                                        "fullWidth": 16,
                                        "width": 6,
                                        "text": "Object",
                                        "value": "Object",
                                        "valueText": "Object",
                                        "hasLeadingTrivia": true,
                                        "hasLeadingNewLine": true,
                                        "leadingTrivia": [
                                            {
                                                "kind": "NewLineTrivia",
                                                "text": "\r\n"
                                            },
                                            {
                                                "kind": "WhitespaceTrivia",
                                                "text": "        "
                                            }
                                        ]
                                    },
                                    "dotToken": {
                                        "kind": "DotToken",
                                        "fullStart": 1101,
                                        "fullEnd": 1102,
                                        "start": 1101,
                                        "end": 1102,
                                        "fullWidth": 1,
                                        "width": 1,
                                        "text": ".",
                                        "value": ".",
                                        "valueText": "."
                                    },
                                    "name": {
                                        "kind": "IdentifierName",
                                        "fullStart": 1102,
                                        "fullEnd": 1116,
                                        "start": 1102,
                                        "end": 1116,
                                        "fullWidth": 14,
                                        "width": 14,
                                        "text": "defineProperty",
                                        "value": "defineProperty",
                                        "valueText": "defineProperty"
                                    }
                                },
                                "argumentList": {
                                    "kind": "ArgumentList",
                                    "fullStart": 1116,
                                    "fullEnd": 1176,
                                    "start": 1116,
                                    "end": 1176,
                                    "fullWidth": 60,
                                    "width": 60,
                                    "openParenToken": {
                                        "kind": "OpenParenToken",
                                        "fullStart": 1116,
                                        "fullEnd": 1117,
                                        "start": 1116,
                                        "end": 1117,
                                        "fullWidth": 1,
                                        "width": 1,
                                        "text": "(",
                                        "value": "(",
                                        "valueText": "("
                                    },
                                    "arguments": [
                                        {
                                            "kind": "IdentifierName",
                                            "fullStart": 1117,
                                            "fullEnd": 1120,
                                            "start": 1117,
                                            "end": 1120,
                                            "fullWidth": 3,
                                            "width": 3,
                                            "text": "obj",
                                            "value": "obj",
                                            "valueText": "obj"
                                        },
                                        {
                                            "kind": "CommaToken",
                                            "fullStart": 1120,
                                            "fullEnd": 1122,
                                            "start": 1120,
                                            "end": 1121,
                                            "fullWidth": 2,
                                            "width": 1,
                                            "text": ",",
                                            "value": ",",
                                            "valueText": ",",
                                            "hasTrailingTrivia": true,
                                            "trailingTrivia": [
                                                {
                                                    "kind": "WhitespaceTrivia",
                                                    "text": " "
                                                }
                                            ]
                                        },
                                        {
                                            "kind": "StringLiteral",
                                            "fullStart": 1122,
                                            "fullEnd": 1128,
                                            "start": 1122,
                                            "end": 1128,
                                            "fullWidth": 6,
                                            "width": 6,
                                            "text": "\"prop\"",
                                            "value": "prop",
                                            "valueText": "prop"
                                        },
                                        {
                                            "kind": "CommaToken",
                                            "fullStart": 1128,
                                            "fullEnd": 1130,
                                            "start": 1128,
                                            "end": 1129,
                                            "fullWidth": 2,
                                            "width": 1,
                                            "text": ",",
                                            "value": ",",
                                            "valueText": ",",
                                            "hasTrailingTrivia": true,
                                            "trailingTrivia": [
                                                {
                                                    "kind": "WhitespaceTrivia",
                                                    "text": " "
                                                }
                                            ]
                                        },
                                        {
                                            "kind": "ObjectLiteralExpression",
                                            "fullStart": 1130,
                                            "fullEnd": 1175,
                                            "start": 1130,
                                            "end": 1175,
                                            "fullWidth": 45,
                                            "width": 45,
                                            "openBraceToken": {
                                                "kind": "OpenBraceToken",
                                                "fullStart": 1130,
                                                "fullEnd": 1133,
                                                "start": 1130,
                                                "end": 1131,
                                                "fullWidth": 3,
                                                "width": 1,
                                                "text": "{",
                                                "value": "{",
                                                "valueText": "{",
                                                "hasTrailingTrivia": true,
                                                "hasTrailingNewLine": true,
                                                "trailingTrivia": [
                                                    {
                                                        "kind": "NewLineTrivia",
                                                        "text": "\r\n"
                                                    }
                                                ]
                                            },
                                            "propertyAssignments": [
                                                {
                                                    "kind": "SimplePropertyAssignment",
                                                    "fullStart": 1133,
                                                    "fullEnd": 1166,
                                                    "start": 1145,
                                                    "end": 1164,
                                                    "fullWidth": 33,
                                                    "width": 19,
                                                    "propertyName": {
                                                        "kind": "IdentifierName",
                                                        "fullStart": 1133,
                                                        "fullEnd": 1157,
                                                        "start": 1145,
                                                        "end": 1157,
                                                        "fullWidth": 24,
                                                        "width": 12,
                                                        "text": "configurable",
                                                        "value": "configurable",
                                                        "valueText": "configurable",
                                                        "hasLeadingTrivia": true,
                                                        "leadingTrivia": [
                                                            {
                                                                "kind": "WhitespaceTrivia",
                                                                "text": "            "
                                                            }
                                                        ]
                                                    },
                                                    "colonToken": {
                                                        "kind": "ColonToken",
                                                        "fullStart": 1157,
                                                        "fullEnd": 1159,
                                                        "start": 1157,
                                                        "end": 1158,
                                                        "fullWidth": 2,
                                                        "width": 1,
                                                        "text": ":",
                                                        "value": ":",
                                                        "valueText": ":",
                                                        "hasTrailingTrivia": true,
                                                        "trailingTrivia": [
                                                            {
                                                                "kind": "WhitespaceTrivia",
                                                                "text": " "
                                                            }
                                                        ]
                                                    },
                                                    "expression": {
                                                        "kind": "FalseKeyword",
                                                        "fullStart": 1159,
                                                        "fullEnd": 1166,
                                                        "start": 1159,
                                                        "end": 1164,
                                                        "fullWidth": 7,
                                                        "width": 5,
                                                        "text": "false",
                                                        "value": false,
                                                        "valueText": "false",
                                                        "hasTrailingTrivia": true,
                                                        "hasTrailingNewLine": true,
                                                        "trailingTrivia": [
                                                            {
                                                                "kind": "NewLineTrivia",
                                                                "text": "\r\n"
                                                            }
                                                        ]
                                                    }
                                                }
                                            ],
                                            "closeBraceToken": {
                                                "kind": "CloseBraceToken",
                                                "fullStart": 1166,
                                                "fullEnd": 1175,
                                                "start": 1174,
                                                "end": 1175,
                                                "fullWidth": 9,
                                                "width": 1,
                                                "text": "}",
                                                "value": "}",
                                                "valueText": "}",
                                                "hasLeadingTrivia": true,
                                                "leadingTrivia": [
                                                    {
                                                        "kind": "WhitespaceTrivia",
                                                        "text": "        "
                                                    }
                                                ]
                                            }
                                        }
                                    ],
                                    "closeParenToken": {
                                        "kind": "CloseParenToken",
                                        "fullStart": 1175,
                                        "fullEnd": 1176,
                                        "start": 1175,
                                        "end": 1176,
                                        "fullWidth": 1,
                                        "width": 1,
                                        "text": ")",
                                        "value": ")",
                                        "valueText": ")"
                                    }
                                }
                            },
                            "semicolonToken": {
                                "kind": "SemicolonToken",
                                "fullStart": 1176,
                                "fullEnd": 1179,
                                "start": 1176,
                                "end": 1177,
                                "fullWidth": 3,
                                "width": 1,
                                "text": ";",
                                "value": ";",
                                "valueText": ";",
                                "hasTrailingTrivia": true,
                                "hasTrailingNewLine": true,
                                "trailingTrivia": [
                                    {
                                        "kind": "NewLineTrivia",
                                        "text": "\r\n"
                                    }
                                ]
                            }
                        },
                        {
                            "kind": "VariableStatement",
                            "fullStart": 1179,
                            "fullEnd": 1246,
                            "start": 1187,
                            "end": 1244,
                            "fullWidth": 67,
                            "width": 57,
                            "modifiers": [],
                            "variableDeclaration": {
                                "kind": "VariableDeclaration",
                                "fullStart": 1179,
                                "fullEnd": 1243,
                                "start": 1187,
                                "end": 1243,
                                "fullWidth": 64,
                                "width": 56,
                                "varKeyword": {
                                    "kind": "VarKeyword",
                                    "fullStart": 1179,
                                    "fullEnd": 1191,
                                    "start": 1187,
                                    "end": 1190,
                                    "fullWidth": 12,
                                    "width": 3,
                                    "text": "var",
                                    "value": "var",
                                    "valueText": "var",
                                    "hasLeadingTrivia": true,
                                    "hasTrailingTrivia": true,
                                    "leadingTrivia": [
                                        {
                                            "kind": "WhitespaceTrivia",
                                            "text": "        "
                                        }
                                    ],
                                    "trailingTrivia": [
                                        {
                                            "kind": "WhitespaceTrivia",
                                            "text": " "
                                        }
                                    ]
                                },
                                "variableDeclarators": [
                                    {
                                        "kind": "VariableDeclarator",
                                        "fullStart": 1191,
                                        "fullEnd": 1243,
                                        "start": 1191,
                                        "end": 1243,
                                        "fullWidth": 52,
<<<<<<< HEAD
                                        "width": 52,
                                        "identifier": {
=======
                                        "propertyName": {
>>>>>>> 85e84683
                                            "kind": "IdentifierName",
                                            "fullStart": 1191,
                                            "fullEnd": 1197,
                                            "start": 1191,
                                            "end": 1196,
                                            "fullWidth": 6,
                                            "width": 5,
                                            "text": "desc2",
                                            "value": "desc2",
                                            "valueText": "desc2",
                                            "hasTrailingTrivia": true,
                                            "trailingTrivia": [
                                                {
                                                    "kind": "WhitespaceTrivia",
                                                    "text": " "
                                                }
                                            ]
                                        },
                                        "equalsValueClause": {
                                            "kind": "EqualsValueClause",
                                            "fullStart": 1197,
                                            "fullEnd": 1243,
                                            "start": 1197,
                                            "end": 1243,
                                            "fullWidth": 46,
                                            "width": 46,
                                            "equalsToken": {
                                                "kind": "EqualsToken",
                                                "fullStart": 1197,
                                                "fullEnd": 1199,
                                                "start": 1197,
                                                "end": 1198,
                                                "fullWidth": 2,
                                                "width": 1,
                                                "text": "=",
                                                "value": "=",
                                                "valueText": "=",
                                                "hasTrailingTrivia": true,
                                                "trailingTrivia": [
                                                    {
                                                        "kind": "WhitespaceTrivia",
                                                        "text": " "
                                                    }
                                                ]
                                            },
                                            "value": {
                                                "kind": "InvocationExpression",
                                                "fullStart": 1199,
                                                "fullEnd": 1243,
                                                "start": 1199,
                                                "end": 1243,
                                                "fullWidth": 44,
                                                "width": 44,
                                                "expression": {
                                                    "kind": "MemberAccessExpression",
                                                    "fullStart": 1199,
                                                    "fullEnd": 1230,
                                                    "start": 1199,
                                                    "end": 1230,
                                                    "fullWidth": 31,
                                                    "width": 31,
                                                    "expression": {
                                                        "kind": "IdentifierName",
                                                        "fullStart": 1199,
                                                        "fullEnd": 1205,
                                                        "start": 1199,
                                                        "end": 1205,
                                                        "fullWidth": 6,
                                                        "width": 6,
                                                        "text": "Object",
                                                        "value": "Object",
                                                        "valueText": "Object"
                                                    },
                                                    "dotToken": {
                                                        "kind": "DotToken",
                                                        "fullStart": 1205,
                                                        "fullEnd": 1206,
                                                        "start": 1205,
                                                        "end": 1206,
                                                        "fullWidth": 1,
                                                        "width": 1,
                                                        "text": ".",
                                                        "value": ".",
                                                        "valueText": "."
                                                    },
                                                    "name": {
                                                        "kind": "IdentifierName",
                                                        "fullStart": 1206,
                                                        "fullEnd": 1230,
                                                        "start": 1206,
                                                        "end": 1230,
                                                        "fullWidth": 24,
                                                        "width": 24,
                                                        "text": "getOwnPropertyDescriptor",
                                                        "value": "getOwnPropertyDescriptor",
                                                        "valueText": "getOwnPropertyDescriptor"
                                                    }
                                                },
                                                "argumentList": {
                                                    "kind": "ArgumentList",
                                                    "fullStart": 1230,
                                                    "fullEnd": 1243,
                                                    "start": 1230,
                                                    "end": 1243,
                                                    "fullWidth": 13,
                                                    "width": 13,
                                                    "openParenToken": {
                                                        "kind": "OpenParenToken",
                                                        "fullStart": 1230,
                                                        "fullEnd": 1231,
                                                        "start": 1230,
                                                        "end": 1231,
                                                        "fullWidth": 1,
                                                        "width": 1,
                                                        "text": "(",
                                                        "value": "(",
                                                        "valueText": "("
                                                    },
                                                    "arguments": [
                                                        {
                                                            "kind": "IdentifierName",
                                                            "fullStart": 1231,
                                                            "fullEnd": 1234,
                                                            "start": 1231,
                                                            "end": 1234,
                                                            "fullWidth": 3,
                                                            "width": 3,
                                                            "text": "obj",
                                                            "value": "obj",
                                                            "valueText": "obj"
                                                        },
                                                        {
                                                            "kind": "CommaToken",
                                                            "fullStart": 1234,
                                                            "fullEnd": 1236,
                                                            "start": 1234,
                                                            "end": 1235,
                                                            "fullWidth": 2,
                                                            "width": 1,
                                                            "text": ",",
                                                            "value": ",",
                                                            "valueText": ",",
                                                            "hasTrailingTrivia": true,
                                                            "trailingTrivia": [
                                                                {
                                                                    "kind": "WhitespaceTrivia",
                                                                    "text": " "
                                                                }
                                                            ]
                                                        },
                                                        {
                                                            "kind": "StringLiteral",
                                                            "fullStart": 1236,
                                                            "fullEnd": 1242,
                                                            "start": 1236,
                                                            "end": 1242,
                                                            "fullWidth": 6,
                                                            "width": 6,
                                                            "text": "\"prop\"",
                                                            "value": "prop",
                                                            "valueText": "prop"
                                                        }
                                                    ],
                                                    "closeParenToken": {
                                                        "kind": "CloseParenToken",
                                                        "fullStart": 1242,
                                                        "fullEnd": 1243,
                                                        "start": 1242,
                                                        "end": 1243,
                                                        "fullWidth": 1,
                                                        "width": 1,
                                                        "text": ")",
                                                        "value": ")",
                                                        "valueText": ")"
                                                    }
                                                }
                                            }
                                        }
                                    }
                                ]
                            },
                            "semicolonToken": {
                                "kind": "SemicolonToken",
                                "fullStart": 1243,
                                "fullEnd": 1246,
                                "start": 1243,
                                "end": 1244,
                                "fullWidth": 3,
                                "width": 1,
                                "text": ";",
                                "value": ";",
                                "valueText": ";",
                                "hasTrailingTrivia": true,
                                "hasTrailingNewLine": true,
                                "trailingTrivia": [
                                    {
                                        "kind": "NewLineTrivia",
                                        "text": "\r\n"
                                    }
                                ]
                            }
                        },
                        {
                            "kind": "ExpressionStatement",
                            "fullStart": 1246,
                            "fullEnd": 1272,
                            "start": 1254,
                            "end": 1270,
                            "fullWidth": 26,
                            "width": 16,
                            "expression": {
                                "kind": "DeleteExpression",
                                "fullStart": 1246,
                                "fullEnd": 1269,
                                "start": 1254,
                                "end": 1269,
                                "fullWidth": 23,
                                "width": 15,
                                "deleteKeyword": {
                                    "kind": "DeleteKeyword",
                                    "fullStart": 1246,
                                    "fullEnd": 1261,
                                    "start": 1254,
                                    "end": 1260,
                                    "fullWidth": 15,
                                    "width": 6,
                                    "text": "delete",
                                    "value": "delete",
                                    "valueText": "delete",
                                    "hasLeadingTrivia": true,
                                    "hasTrailingTrivia": true,
                                    "leadingTrivia": [
                                        {
                                            "kind": "WhitespaceTrivia",
                                            "text": "        "
                                        }
                                    ],
                                    "trailingTrivia": [
                                        {
                                            "kind": "WhitespaceTrivia",
                                            "text": " "
                                        }
                                    ]
                                },
                                "expression": {
                                    "kind": "MemberAccessExpression",
                                    "fullStart": 1261,
                                    "fullEnd": 1269,
                                    "start": 1261,
                                    "end": 1269,
                                    "fullWidth": 8,
                                    "width": 8,
                                    "expression": {
                                        "kind": "IdentifierName",
                                        "fullStart": 1261,
                                        "fullEnd": 1264,
                                        "start": 1261,
                                        "end": 1264,
                                        "fullWidth": 3,
                                        "width": 3,
                                        "text": "obj",
                                        "value": "obj",
                                        "valueText": "obj"
                                    },
                                    "dotToken": {
                                        "kind": "DotToken",
                                        "fullStart": 1264,
                                        "fullEnd": 1265,
                                        "start": 1264,
                                        "end": 1265,
                                        "fullWidth": 1,
                                        "width": 1,
                                        "text": ".",
                                        "value": ".",
                                        "valueText": "."
                                    },
                                    "name": {
                                        "kind": "IdentifierName",
                                        "fullStart": 1265,
                                        "fullEnd": 1269,
                                        "start": 1265,
                                        "end": 1269,
                                        "fullWidth": 4,
                                        "width": 4,
                                        "text": "prop",
                                        "value": "prop",
                                        "valueText": "prop"
                                    }
                                }
                            },
                            "semicolonToken": {
                                "kind": "SemicolonToken",
                                "fullStart": 1269,
                                "fullEnd": 1272,
                                "start": 1269,
                                "end": 1270,
                                "fullWidth": 3,
                                "width": 1,
                                "text": ";",
                                "value": ";",
                                "valueText": ";",
                                "hasTrailingTrivia": true,
                                "hasTrailingNewLine": true,
                                "trailingTrivia": [
                                    {
                                        "kind": "NewLineTrivia",
                                        "text": "\r\n"
                                    }
                                ]
                            }
                        },
                        {
                            "kind": "ReturnStatement",
                            "fullStart": 1272,
                            "fullEnd": 1381,
                            "start": 1282,
                            "end": 1379,
                            "fullWidth": 109,
                            "width": 97,
                            "returnKeyword": {
                                "kind": "ReturnKeyword",
                                "fullStart": 1272,
                                "fullEnd": 1289,
                                "start": 1282,
                                "end": 1288,
                                "fullWidth": 17,
                                "width": 6,
                                "text": "return",
                                "value": "return",
                                "valueText": "return",
                                "hasLeadingTrivia": true,
                                "hasLeadingNewLine": true,
                                "hasTrailingTrivia": true,
                                "leadingTrivia": [
                                    {
                                        "kind": "NewLineTrivia",
                                        "text": "\r\n"
                                    },
                                    {
                                        "kind": "WhitespaceTrivia",
                                        "text": "        "
                                    }
                                ],
                                "trailingTrivia": [
                                    {
                                        "kind": "WhitespaceTrivia",
                                        "text": " "
                                    }
                                ]
                            },
                            "expression": {
                                "kind": "LogicalAndExpression",
                                "fullStart": 1289,
                                "fullEnd": 1378,
                                "start": 1289,
                                "end": 1378,
                                "fullWidth": 89,
                                "width": 89,
                                "left": {
                                    "kind": "LogicalAndExpression",
                                    "fullStart": 1289,
                                    "fullEnd": 1349,
                                    "start": 1289,
                                    "end": 1348,
                                    "fullWidth": 60,
                                    "width": 59,
                                    "left": {
                                        "kind": "EqualsExpression",
                                        "fullStart": 1289,
                                        "fullEnd": 1317,
                                        "start": 1289,
                                        "end": 1316,
                                        "fullWidth": 28,
                                        "width": 27,
                                        "left": {
                                            "kind": "MemberAccessExpression",
                                            "fullStart": 1289,
                                            "fullEnd": 1308,
                                            "start": 1289,
                                            "end": 1307,
                                            "fullWidth": 19,
                                            "width": 18,
                                            "expression": {
                                                "kind": "IdentifierName",
                                                "fullStart": 1289,
                                                "fullEnd": 1294,
                                                "start": 1289,
                                                "end": 1294,
                                                "fullWidth": 5,
                                                "width": 5,
                                                "text": "desc1",
                                                "value": "desc1",
                                                "valueText": "desc1"
                                            },
                                            "dotToken": {
                                                "kind": "DotToken",
                                                "fullStart": 1294,
                                                "fullEnd": 1295,
                                                "start": 1294,
                                                "end": 1295,
                                                "fullWidth": 1,
                                                "width": 1,
                                                "text": ".",
                                                "value": ".",
                                                "valueText": "."
                                            },
                                            "name": {
                                                "kind": "IdentifierName",
                                                "fullStart": 1295,
                                                "fullEnd": 1308,
                                                "start": 1295,
                                                "end": 1307,
                                                "fullWidth": 13,
                                                "width": 12,
                                                "text": "configurable",
                                                "value": "configurable",
                                                "valueText": "configurable",
                                                "hasTrailingTrivia": true,
                                                "trailingTrivia": [
                                                    {
                                                        "kind": "WhitespaceTrivia",
                                                        "text": " "
                                                    }
                                                ]
                                            }
                                        },
                                        "operatorToken": {
                                            "kind": "EqualsEqualsEqualsToken",
                                            "fullStart": 1308,
                                            "fullEnd": 1312,
                                            "start": 1308,
                                            "end": 1311,
                                            "fullWidth": 4,
                                            "width": 3,
                                            "text": "===",
                                            "value": "===",
                                            "valueText": "===",
                                            "hasTrailingTrivia": true,
                                            "trailingTrivia": [
                                                {
                                                    "kind": "WhitespaceTrivia",
                                                    "text": " "
                                                }
                                            ]
                                        },
                                        "right": {
                                            "kind": "TrueKeyword",
                                            "fullStart": 1312,
                                            "fullEnd": 1317,
                                            "start": 1312,
                                            "end": 1316,
                                            "fullWidth": 5,
                                            "width": 4,
                                            "text": "true",
                                            "value": true,
                                            "valueText": "true",
                                            "hasTrailingTrivia": true,
                                            "trailingTrivia": [
                                                {
                                                    "kind": "WhitespaceTrivia",
                                                    "text": " "
                                                }
                                            ]
                                        }
                                    },
                                    "operatorToken": {
                                        "kind": "AmpersandAmpersandToken",
                                        "fullStart": 1317,
                                        "fullEnd": 1320,
                                        "start": 1317,
                                        "end": 1319,
                                        "fullWidth": 3,
                                        "width": 2,
                                        "text": "&&",
                                        "value": "&&",
                                        "valueText": "&&",
                                        "hasTrailingTrivia": true,
                                        "trailingTrivia": [
                                            {
                                                "kind": "WhitespaceTrivia",
                                                "text": " "
                                            }
                                        ]
                                    },
                                    "right": {
                                        "kind": "EqualsExpression",
                                        "fullStart": 1320,
                                        "fullEnd": 1349,
                                        "start": 1320,
                                        "end": 1348,
                                        "fullWidth": 29,
                                        "width": 28,
                                        "left": {
                                            "kind": "MemberAccessExpression",
                                            "fullStart": 1320,
                                            "fullEnd": 1339,
                                            "start": 1320,
                                            "end": 1338,
                                            "fullWidth": 19,
                                            "width": 18,
                                            "expression": {
                                                "kind": "IdentifierName",
                                                "fullStart": 1320,
                                                "fullEnd": 1325,
                                                "start": 1320,
                                                "end": 1325,
                                                "fullWidth": 5,
                                                "width": 5,
                                                "text": "desc2",
                                                "value": "desc2",
                                                "valueText": "desc2"
                                            },
                                            "dotToken": {
                                                "kind": "DotToken",
                                                "fullStart": 1325,
                                                "fullEnd": 1326,
                                                "start": 1325,
                                                "end": 1326,
                                                "fullWidth": 1,
                                                "width": 1,
                                                "text": ".",
                                                "value": ".",
                                                "valueText": "."
                                            },
                                            "name": {
                                                "kind": "IdentifierName",
                                                "fullStart": 1326,
                                                "fullEnd": 1339,
                                                "start": 1326,
                                                "end": 1338,
                                                "fullWidth": 13,
                                                "width": 12,
                                                "text": "configurable",
                                                "value": "configurable",
                                                "valueText": "configurable",
                                                "hasTrailingTrivia": true,
                                                "trailingTrivia": [
                                                    {
                                                        "kind": "WhitespaceTrivia",
                                                        "text": " "
                                                    }
                                                ]
                                            }
                                        },
                                        "operatorToken": {
                                            "kind": "EqualsEqualsEqualsToken",
                                            "fullStart": 1339,
                                            "fullEnd": 1343,
                                            "start": 1339,
                                            "end": 1342,
                                            "fullWidth": 4,
                                            "width": 3,
                                            "text": "===",
                                            "value": "===",
                                            "valueText": "===",
                                            "hasTrailingTrivia": true,
                                            "trailingTrivia": [
                                                {
                                                    "kind": "WhitespaceTrivia",
                                                    "text": " "
                                                }
                                            ]
                                        },
                                        "right": {
                                            "kind": "FalseKeyword",
                                            "fullStart": 1343,
                                            "fullEnd": 1349,
                                            "start": 1343,
                                            "end": 1348,
                                            "fullWidth": 6,
                                            "width": 5,
                                            "text": "false",
                                            "value": false,
                                            "valueText": "false",
                                            "hasTrailingTrivia": true,
                                            "trailingTrivia": [
                                                {
                                                    "kind": "WhitespaceTrivia",
                                                    "text": " "
                                                }
                                            ]
                                        }
                                    }
                                },
                                "operatorToken": {
                                    "kind": "AmpersandAmpersandToken",
                                    "fullStart": 1349,
                                    "fullEnd": 1352,
                                    "start": 1349,
                                    "end": 1351,
                                    "fullWidth": 3,
                                    "width": 2,
                                    "text": "&&",
                                    "value": "&&",
                                    "valueText": "&&",
                                    "hasTrailingTrivia": true,
                                    "trailingTrivia": [
                                        {
                                            "kind": "WhitespaceTrivia",
                                            "text": " "
                                        }
                                    ]
                                },
                                "right": {
                                    "kind": "InvocationExpression",
                                    "fullStart": 1352,
                                    "fullEnd": 1378,
                                    "start": 1352,
                                    "end": 1378,
                                    "fullWidth": 26,
                                    "width": 26,
                                    "expression": {
                                        "kind": "MemberAccessExpression",
                                        "fullStart": 1352,
                                        "fullEnd": 1370,
                                        "start": 1352,
                                        "end": 1370,
                                        "fullWidth": 18,
                                        "width": 18,
                                        "expression": {
                                            "kind": "IdentifierName",
                                            "fullStart": 1352,
                                            "fullEnd": 1355,
                                            "start": 1352,
                                            "end": 1355,
                                            "fullWidth": 3,
                                            "width": 3,
                                            "text": "obj",
                                            "value": "obj",
                                            "valueText": "obj"
                                        },
                                        "dotToken": {
                                            "kind": "DotToken",
                                            "fullStart": 1355,
                                            "fullEnd": 1356,
                                            "start": 1355,
                                            "end": 1356,
                                            "fullWidth": 1,
                                            "width": 1,
                                            "text": ".",
                                            "value": ".",
                                            "valueText": "."
                                        },
                                        "name": {
                                            "kind": "IdentifierName",
                                            "fullStart": 1356,
                                            "fullEnd": 1370,
                                            "start": 1356,
                                            "end": 1370,
                                            "fullWidth": 14,
                                            "width": 14,
                                            "text": "hasOwnProperty",
                                            "value": "hasOwnProperty",
                                            "valueText": "hasOwnProperty"
                                        }
                                    },
                                    "argumentList": {
                                        "kind": "ArgumentList",
                                        "fullStart": 1370,
                                        "fullEnd": 1378,
                                        "start": 1370,
                                        "end": 1378,
                                        "fullWidth": 8,
                                        "width": 8,
                                        "openParenToken": {
                                            "kind": "OpenParenToken",
                                            "fullStart": 1370,
                                            "fullEnd": 1371,
                                            "start": 1370,
                                            "end": 1371,
                                            "fullWidth": 1,
                                            "width": 1,
                                            "text": "(",
                                            "value": "(",
                                            "valueText": "("
                                        },
                                        "arguments": [
                                            {
                                                "kind": "StringLiteral",
                                                "fullStart": 1371,
                                                "fullEnd": 1377,
                                                "start": 1371,
                                                "end": 1377,
                                                "fullWidth": 6,
                                                "width": 6,
                                                "text": "\"prop\"",
                                                "value": "prop",
                                                "valueText": "prop"
                                            }
                                        ],
                                        "closeParenToken": {
                                            "kind": "CloseParenToken",
                                            "fullStart": 1377,
                                            "fullEnd": 1378,
                                            "start": 1377,
                                            "end": 1378,
                                            "fullWidth": 1,
                                            "width": 1,
                                            "text": ")",
                                            "value": ")",
                                            "valueText": ")"
                                        }
                                    }
                                }
                            },
                            "semicolonToken": {
                                "kind": "SemicolonToken",
                                "fullStart": 1378,
                                "fullEnd": 1381,
                                "start": 1378,
                                "end": 1379,
                                "fullWidth": 3,
                                "width": 1,
                                "text": ";",
                                "value": ";",
                                "valueText": ";",
                                "hasTrailingTrivia": true,
                                "hasTrailingNewLine": true,
                                "trailingTrivia": [
                                    {
                                        "kind": "NewLineTrivia",
                                        "text": "\r\n"
                                    }
                                ]
                            }
                        }
                    ],
                    "closeBraceToken": {
                        "kind": "CloseBraceToken",
                        "fullStart": 1381,
                        "fullEnd": 1388,
                        "start": 1385,
                        "end": 1386,
                        "fullWidth": 7,
                        "width": 1,
                        "text": "}",
                        "value": "}",
                        "valueText": "}",
                        "hasLeadingTrivia": true,
                        "hasTrailingTrivia": true,
                        "hasTrailingNewLine": true,
                        "leadingTrivia": [
                            {
                                "kind": "WhitespaceTrivia",
                                "text": "    "
                            }
                        ],
                        "trailingTrivia": [
                            {
                                "kind": "NewLineTrivia",
                                "text": "\r\n"
                            }
                        ]
                    }
                }
            },
            {
                "kind": "ExpressionStatement",
                "fullStart": 1388,
                "fullEnd": 1412,
                "start": 1388,
                "end": 1410,
                "fullWidth": 24,
                "width": 22,
                "expression": {
                    "kind": "InvocationExpression",
                    "fullStart": 1388,
                    "fullEnd": 1409,
                    "start": 1388,
                    "end": 1409,
                    "fullWidth": 21,
                    "width": 21,
                    "expression": {
                        "kind": "IdentifierName",
                        "fullStart": 1388,
                        "fullEnd": 1399,
                        "start": 1388,
                        "end": 1399,
                        "fullWidth": 11,
                        "width": 11,
                        "text": "runTestCase",
                        "value": "runTestCase",
                        "valueText": "runTestCase"
                    },
                    "argumentList": {
                        "kind": "ArgumentList",
                        "fullStart": 1399,
                        "fullEnd": 1409,
                        "start": 1399,
                        "end": 1409,
                        "fullWidth": 10,
                        "width": 10,
                        "openParenToken": {
                            "kind": "OpenParenToken",
                            "fullStart": 1399,
                            "fullEnd": 1400,
                            "start": 1399,
                            "end": 1400,
                            "fullWidth": 1,
                            "width": 1,
                            "text": "(",
                            "value": "(",
                            "valueText": "("
                        },
                        "arguments": [
                            {
                                "kind": "IdentifierName",
                                "fullStart": 1400,
                                "fullEnd": 1408,
                                "start": 1400,
                                "end": 1408,
                                "fullWidth": 8,
                                "width": 8,
                                "text": "testcase",
                                "value": "testcase",
                                "valueText": "testcase"
                            }
                        ],
                        "closeParenToken": {
                            "kind": "CloseParenToken",
                            "fullStart": 1408,
                            "fullEnd": 1409,
                            "start": 1408,
                            "end": 1409,
                            "fullWidth": 1,
                            "width": 1,
                            "text": ")",
                            "value": ")",
                            "valueText": ")"
                        }
                    }
                },
                "semicolonToken": {
                    "kind": "SemicolonToken",
                    "fullStart": 1409,
                    "fullEnd": 1412,
                    "start": 1409,
                    "end": 1410,
                    "fullWidth": 3,
                    "width": 1,
                    "text": ";",
                    "value": ";",
                    "valueText": ";",
                    "hasTrailingTrivia": true,
                    "hasTrailingNewLine": true,
                    "trailingTrivia": [
                        {
                            "kind": "NewLineTrivia",
                            "text": "\r\n"
                        }
                    ]
                }
            }
        ],
        "endOfFileToken": {
            "kind": "EndOfFileToken",
            "fullStart": 1412,
            "fullEnd": 1412,
            "start": 1412,
            "end": 1412,
            "fullWidth": 0,
            "width": 0,
            "text": ""
        }
    },
    "lineMap": {
        "lineStarts": [
            0,
            67,
            152,
            232,
            308,
            380,
            385,
            439,
            654,
            659,
            661,
            663,
            686,
            709,
            711,
            748,
            790,
            826,
            838,
            840,
            886,
            915,
            942,
            973,
            1005,
            1018,
            1085,
            1087,
            1133,
            1166,
            1179,
            1246,
            1272,
            1274,
            1381,
            1388,
            1412
        ],
        "length": 1412
    }
}<|MERGE_RESOLUTION|>--- conflicted
+++ resolved
@@ -247,12 +247,8 @@
                                         "start": 698,
                                         "end": 706,
                                         "fullWidth": 8,
-<<<<<<< HEAD
                                         "width": 8,
-                                        "identifier": {
-=======
                                         "propertyName": {
->>>>>>> 85e84683
                                             "kind": "IdentifierName",
                                             "fullStart": 698,
                                             "fullEnd": 702,
@@ -413,12 +409,8 @@
                                         "start": 723,
                                         "end": 745,
                                         "fullWidth": 22,
-<<<<<<< HEAD
                                         "width": 22,
-                                        "identifier": {
-=======
                                         "propertyName": {
->>>>>>> 85e84683
                                             "kind": "IdentifierName",
                                             "fullStart": 723,
                                             "fullEnd": 737,
@@ -552,12 +544,8 @@
                                         "start": 760,
                                         "end": 835,
                                         "fullWidth": 75,
-<<<<<<< HEAD
                                         "width": 75,
-                                        "identifier": {
-=======
                                         "propertyName": {
->>>>>>> 85e84683
                                             "kind": "IdentifierName",
                                             "fullStart": 760,
                                             "fullEnd": 768,
@@ -1477,12 +1465,8 @@
                                         "start": 1030,
                                         "end": 1082,
                                         "fullWidth": 52,
-<<<<<<< HEAD
                                         "width": 52,
-                                        "identifier": {
-=======
                                         "propertyName": {
->>>>>>> 85e84683
                                             "kind": "IdentifierName",
                                             "fullStart": 1030,
                                             "fullEnd": 1036,
@@ -2045,12 +2029,8 @@
                                         "start": 1191,
                                         "end": 1243,
                                         "fullWidth": 52,
-<<<<<<< HEAD
                                         "width": 52,
-                                        "identifier": {
-=======
                                         "propertyName": {
->>>>>>> 85e84683
                                             "kind": "IdentifierName",
                                             "fullStart": 1191,
                                             "fullEnd": 1197,
