--- conflicted
+++ resolved
@@ -245,12 +245,8 @@
                                         "start": 608,
                                         "end": 616,
                                         "fullWidth": 8,
-<<<<<<< HEAD
                                         "width": 8,
-                                        "identifier": {
-=======
                                         "propertyName": {
->>>>>>> 85e84683
                                             "kind": "IdentifierName",
                                             "fullStart": 608,
                                             "fullEnd": 612,
@@ -406,12 +402,8 @@
                                         "start": 631,
                                         "end": 647,
                                         "fullWidth": 16,
-<<<<<<< HEAD
                                         "width": 16,
-                                        "identifier": {
-=======
                                         "propertyName": {
->>>>>>> 85e84683
                                             "kind": "IdentifierName",
                                             "fullStart": 631,
                                             "fullEnd": 640,
@@ -935,12 +927,8 @@
                                         "start": 751,
                                         "end": 755,
                                         "fullWidth": 5,
-<<<<<<< HEAD
                                         "width": 4,
-                                        "identifier": {
-=======
                                         "propertyName": {
->>>>>>> 85e84683
                                             "kind": "IdentifierName",
                                             "fullStart": 751,
                                             "fullEnd": 756,
