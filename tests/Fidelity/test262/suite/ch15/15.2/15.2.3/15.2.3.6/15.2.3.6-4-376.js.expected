--- conflicted
+++ resolved
@@ -245,12 +245,8 @@
                                         "start": 620,
                                         "end": 628,
                                         "fullWidth": 8,
-<<<<<<< HEAD
                                         "width": 8,
-                                        "identifier": {
-=======
                                         "propertyName": {
->>>>>>> 85e84683
                                             "kind": "IdentifierName",
                                             "fullStart": 620,
                                             "fullEnd": 624,
@@ -952,12 +948,8 @@
                                         "start": 825,
                                         "end": 875,
                                         "fullWidth": 50,
-<<<<<<< HEAD
                                         "width": 50,
-                                        "identifier": {
-=======
                                         "propertyName": {
->>>>>>> 85e84683
                                             "kind": "IdentifierName",
                                             "fullStart": 825,
                                             "fullEnd": 847,
@@ -1180,12 +1172,8 @@
                                         "start": 890,
                                         "end": 941,
                                         "fullWidth": 51,
-<<<<<<< HEAD
                                         "width": 51,
-                                        "identifier": {
-=======
                                         "propertyName": {
->>>>>>> 85e84683
                                             "kind": "IdentifierName",
                                             "fullStart": 890,
                                             "fullEnd": 895,
@@ -1469,12 +1457,8 @@
                                         "start": 961,
                                         "end": 962,
                                         "fullWidth": 2,
-<<<<<<< HEAD
                                         "width": 1,
-                                        "identifier": {
-=======
                                         "propertyName": {
->>>>>>> 85e84683
                                             "kind": "IdentifierName",
                                             "fullStart": 961,
                                             "fullEnd": 963,
