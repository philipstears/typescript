{
    "isDeclaration": false,
    "languageVersion": "EcmaScript5",
    "parseOptions": {
        "allowAutomaticSemicolonInsertion": true
    },
    "sourceUnit": {
        "kind": "SourceUnit",
        "fullStart": 0,
        "fullEnd": 1006,
        "start": 688,
        "end": 1006,
        "fullWidth": 1006,
        "width": 318,
        "isIncrementallyUnusable": true,
        "moduleElements": [
            {
                "kind": "FunctionDeclaration",
                "fullStart": 0,
                "fullEnd": 982,
                "start": 688,
                "end": 980,
                "fullWidth": 982,
                "width": 292,
                "modifiers": [],
                "functionKeyword": {
                    "kind": "FunctionKeyword",
                    "fullStart": 0,
                    "fullEnd": 697,
                    "start": 688,
                    "end": 696,
                    "fullWidth": 697,
                    "width": 8,
                    "text": "function",
                    "value": "function",
                    "valueText": "function",
                    "hasLeadingTrivia": true,
                    "hasLeadingComment": true,
                    "hasLeadingNewLine": true,
                    "hasTrailingTrivia": true,
                    "leadingTrivia": [
                        {
                            "kind": "SingleLineCommentTrivia",
                            "text": "/// Copyright (c) 2012 Ecma International.  All rights reserved. "
                        },
                        {
                            "kind": "NewLineTrivia",
                            "text": "\r\n"
                        },
                        {
                            "kind": "SingleLineCommentTrivia",
                            "text": "/// Ecma International makes this code available under the terms and conditions set"
                        },
                        {
                            "kind": "NewLineTrivia",
                            "text": "\r\n"
                        },
                        {
                            "kind": "SingleLineCommentTrivia",
                            "text": "/// forth on http://hg.ecmascript.org/tests/test262/raw-file/tip/LICENSE (the "
                        },
                        {
                            "kind": "NewLineTrivia",
                            "text": "\r\n"
                        },
                        {
                            "kind": "SingleLineCommentTrivia",
                            "text": "/// \"Use Terms\").   Any redistribution of this code must retain the above "
                        },
                        {
                            "kind": "NewLineTrivia",
                            "text": "\r\n"
                        },
                        {
                            "kind": "SingleLineCommentTrivia",
                            "text": "/// copyright and this notice and otherwise comply with the Use Terms."
                        },
                        {
                            "kind": "NewLineTrivia",
                            "text": "\r\n"
                        },
                        {
                            "kind": "MultiLineCommentTrivia",
                            "text": "/**\r\n * @path ch15/15.2/15.2.3/15.2.3.6/15.2.3.6-4-237.js\r\n * @description Object.defineProperty - 'O' is an Array, 'name' is an array index property, the [[Configurable]] field of 'desc' and the [[Configurable]] attribute value of 'name' are two booleans with different values (15.4.5.1 step 4.c)\r\n */"
                        },
                        {
                            "kind": "NewLineTrivia",
                            "text": "\r\n"
                        },
                        {
                            "kind": "NewLineTrivia",
                            "text": "\r\n"
                        },
                        {
                            "kind": "NewLineTrivia",
                            "text": "\r\n"
                        }
                    ],
                    "trailingTrivia": [
                        {
                            "kind": "WhitespaceTrivia",
                            "text": " "
                        }
                    ]
                },
                "identifier": {
                    "kind": "IdentifierName",
                    "fullStart": 697,
                    "fullEnd": 705,
                    "start": 697,
                    "end": 705,
                    "fullWidth": 8,
                    "width": 8,
                    "text": "testcase",
                    "value": "testcase",
                    "valueText": "testcase"
                },
                "callSignature": {
                    "kind": "CallSignature",
                    "fullStart": 705,
                    "fullEnd": 708,
                    "start": 705,
                    "end": 707,
                    "fullWidth": 3,
                    "width": 2,
                    "parameterList": {
                        "kind": "ParameterList",
                        "fullStart": 705,
                        "fullEnd": 708,
                        "start": 705,
                        "end": 707,
                        "fullWidth": 3,
                        "width": 2,
                        "openParenToken": {
                            "kind": "OpenParenToken",
                            "fullStart": 705,
                            "fullEnd": 706,
                            "start": 705,
                            "end": 706,
                            "fullWidth": 1,
                            "width": 1,
                            "text": "(",
                            "value": "(",
                            "valueText": "("
                        },
                        "parameters": [],
                        "closeParenToken": {
                            "kind": "CloseParenToken",
                            "fullStart": 706,
                            "fullEnd": 708,
                            "start": 706,
                            "end": 707,
                            "fullWidth": 2,
                            "width": 1,
                            "text": ")",
                            "value": ")",
                            "valueText": ")",
                            "hasTrailingTrivia": true,
                            "trailingTrivia": [
                                {
                                    "kind": "WhitespaceTrivia",
                                    "text": " "
                                }
                            ]
                        }
                    }
                },
                "block": {
                    "kind": "Block",
                    "fullStart": 708,
                    "fullEnd": 982,
                    "start": 708,
                    "end": 980,
                    "fullWidth": 274,
                    "width": 272,
                    "openBraceToken": {
                        "kind": "OpenBraceToken",
                        "fullStart": 708,
                        "fullEnd": 711,
                        "start": 708,
                        "end": 709,
                        "fullWidth": 3,
                        "width": 1,
                        "text": "{",
                        "value": "{",
                        "valueText": "{",
                        "hasTrailingTrivia": true,
                        "hasTrailingNewLine": true,
                        "trailingTrivia": [
                            {
                                "kind": "NewLineTrivia",
                                "text": "\r\n"
                            }
                        ]
                    },
                    "statements": [
                        {
                            "kind": "VariableStatement",
                            "fullStart": 711,
                            "fullEnd": 737,
                            "start": 719,
                            "end": 735,
                            "fullWidth": 26,
                            "width": 16,
                            "modifiers": [],
                            "variableDeclaration": {
                                "kind": "VariableDeclaration",
                                "fullStart": 711,
                                "fullEnd": 734,
                                "start": 719,
                                "end": 734,
                                "fullWidth": 23,
                                "width": 15,
                                "varKeyword": {
                                    "kind": "VarKeyword",
                                    "fullStart": 711,
                                    "fullEnd": 723,
                                    "start": 719,
                                    "end": 722,
                                    "fullWidth": 12,
                                    "width": 3,
                                    "text": "var",
                                    "value": "var",
                                    "valueText": "var",
                                    "hasLeadingTrivia": true,
                                    "hasTrailingTrivia": true,
                                    "leadingTrivia": [
                                        {
                                            "kind": "WhitespaceTrivia",
                                            "text": "        "
                                        }
                                    ],
                                    "trailingTrivia": [
                                        {
                                            "kind": "WhitespaceTrivia",
                                            "text": " "
                                        }
                                    ]
                                },
                                "variableDeclarators": [
                                    {
                                        "kind": "VariableDeclarator",
                                        "fullStart": 723,
                                        "fullEnd": 734,
                                        "start": 723,
                                        "end": 734,
                                        "fullWidth": 11,
<<<<<<< HEAD
                                        "width": 11,
                                        "identifier": {
=======
                                        "propertyName": {
>>>>>>> 85e84683
                                            "kind": "IdentifierName",
                                            "fullStart": 723,
                                            "fullEnd": 730,
                                            "start": 723,
                                            "end": 729,
                                            "fullWidth": 7,
                                            "width": 6,
                                            "text": "arrObj",
                                            "value": "arrObj",
                                            "valueText": "arrObj",
                                            "hasTrailingTrivia": true,
                                            "trailingTrivia": [
                                                {
                                                    "kind": "WhitespaceTrivia",
                                                    "text": " "
                                                }
                                            ]
                                        },
                                        "equalsValueClause": {
                                            "kind": "EqualsValueClause",
                                            "fullStart": 730,
                                            "fullEnd": 734,
                                            "start": 730,
                                            "end": 734,
                                            "fullWidth": 4,
                                            "width": 4,
                                            "equalsToken": {
                                                "kind": "EqualsToken",
                                                "fullStart": 730,
                                                "fullEnd": 732,
                                                "start": 730,
                                                "end": 731,
                                                "fullWidth": 2,
                                                "width": 1,
                                                "text": "=",
                                                "value": "=",
                                                "valueText": "=",
                                                "hasTrailingTrivia": true,
                                                "trailingTrivia": [
                                                    {
                                                        "kind": "WhitespaceTrivia",
                                                        "text": " "
                                                    }
                                                ]
                                            },
                                            "value": {
                                                "kind": "ArrayLiteralExpression",
                                                "fullStart": 732,
                                                "fullEnd": 734,
                                                "start": 732,
                                                "end": 734,
                                                "fullWidth": 2,
                                                "width": 2,
                                                "openBracketToken": {
                                                    "kind": "OpenBracketToken",
                                                    "fullStart": 732,
                                                    "fullEnd": 733,
                                                    "start": 732,
                                                    "end": 733,
                                                    "fullWidth": 1,
                                                    "width": 1,
                                                    "text": "[",
                                                    "value": "[",
                                                    "valueText": "["
                                                },
                                                "expressions": [],
                                                "closeBracketToken": {
                                                    "kind": "CloseBracketToken",
                                                    "fullStart": 733,
                                                    "fullEnd": 734,
                                                    "start": 733,
                                                    "end": 734,
                                                    "fullWidth": 1,
                                                    "width": 1,
                                                    "text": "]",
                                                    "value": "]",
                                                    "valueText": "]"
                                                }
                                            }
                                        }
                                    }
                                ]
                            },
                            "semicolonToken": {
                                "kind": "SemicolonToken",
                                "fullStart": 734,
                                "fullEnd": 737,
                                "start": 734,
                                "end": 735,
                                "fullWidth": 3,
                                "width": 1,
                                "text": ";",
                                "value": ";",
                                "valueText": ";",
                                "hasTrailingTrivia": true,
                                "hasTrailingNewLine": true,
                                "trailingTrivia": [
                                    {
                                        "kind": "NewLineTrivia",
                                        "text": "\r\n"
                                    }
                                ]
                            }
                        },
                        {
                            "kind": "ExpressionStatement",
                            "fullStart": 737,
                            "fullEnd": 808,
                            "start": 747,
                            "end": 806,
                            "fullWidth": 71,
                            "width": 59,
                            "expression": {
                                "kind": "InvocationExpression",
                                "fullStart": 737,
                                "fullEnd": 805,
                                "start": 747,
                                "end": 805,
                                "fullWidth": 68,
                                "width": 58,
                                "expression": {
                                    "kind": "MemberAccessExpression",
                                    "fullStart": 737,
                                    "fullEnd": 768,
                                    "start": 747,
                                    "end": 768,
                                    "fullWidth": 31,
                                    "width": 21,
                                    "expression": {
                                        "kind": "IdentifierName",
                                        "fullStart": 737,
                                        "fullEnd": 753,
                                        "start": 747,
                                        "end": 753,
                                        "fullWidth": 16,
                                        "width": 6,
                                        "text": "Object",
                                        "value": "Object",
                                        "valueText": "Object",
                                        "hasLeadingTrivia": true,
                                        "hasLeadingNewLine": true,
                                        "leadingTrivia": [
                                            {
                                                "kind": "NewLineTrivia",
                                                "text": "\r\n"
                                            },
                                            {
                                                "kind": "WhitespaceTrivia",
                                                "text": "        "
                                            }
                                        ]
                                    },
                                    "dotToken": {
                                        "kind": "DotToken",
                                        "fullStart": 753,
                                        "fullEnd": 754,
                                        "start": 753,
                                        "end": 754,
                                        "fullWidth": 1,
                                        "width": 1,
                                        "text": ".",
                                        "value": ".",
                                        "valueText": "."
                                    },
                                    "name": {
                                        "kind": "IdentifierName",
                                        "fullStart": 754,
                                        "fullEnd": 768,
                                        "start": 754,
                                        "end": 768,
                                        "fullWidth": 14,
                                        "width": 14,
                                        "text": "defineProperty",
                                        "value": "defineProperty",
                                        "valueText": "defineProperty"
                                    }
                                },
                                "argumentList": {
                                    "kind": "ArgumentList",
                                    "fullStart": 768,
                                    "fullEnd": 805,
                                    "start": 768,
                                    "end": 805,
                                    "fullWidth": 37,
                                    "width": 37,
                                    "openParenToken": {
                                        "kind": "OpenParenToken",
                                        "fullStart": 768,
                                        "fullEnd": 769,
                                        "start": 768,
                                        "end": 769,
                                        "fullWidth": 1,
                                        "width": 1,
                                        "text": "(",
                                        "value": "(",
                                        "valueText": "("
                                    },
                                    "arguments": [
                                        {
                                            "kind": "IdentifierName",
                                            "fullStart": 769,
                                            "fullEnd": 775,
                                            "start": 769,
                                            "end": 775,
                                            "fullWidth": 6,
                                            "width": 6,
                                            "text": "arrObj",
                                            "value": "arrObj",
                                            "valueText": "arrObj"
                                        },
                                        {
                                            "kind": "CommaToken",
                                            "fullStart": 775,
                                            "fullEnd": 777,
                                            "start": 775,
                                            "end": 776,
                                            "fullWidth": 2,
                                            "width": 1,
                                            "text": ",",
                                            "value": ",",
                                            "valueText": ",",
                                            "hasTrailingTrivia": true,
                                            "trailingTrivia": [
                                                {
                                                    "kind": "WhitespaceTrivia",
                                                    "text": " "
                                                }
                                            ]
                                        },
                                        {
                                            "kind": "StringLiteral",
                                            "fullStart": 777,
                                            "fullEnd": 780,
                                            "start": 777,
                                            "end": 780,
                                            "fullWidth": 3,
                                            "width": 3,
                                            "text": "\"0\"",
                                            "value": "0",
                                            "valueText": "0"
                                        },
                                        {
                                            "kind": "CommaToken",
                                            "fullStart": 780,
                                            "fullEnd": 782,
                                            "start": 780,
                                            "end": 781,
                                            "fullWidth": 2,
                                            "width": 1,
                                            "text": ",",
                                            "value": ",",
                                            "valueText": ",",
                                            "hasTrailingTrivia": true,
                                            "trailingTrivia": [
                                                {
                                                    "kind": "WhitespaceTrivia",
                                                    "text": " "
                                                }
                                            ]
                                        },
                                        {
                                            "kind": "ObjectLiteralExpression",
                                            "fullStart": 782,
                                            "fullEnd": 804,
                                            "start": 782,
                                            "end": 804,
                                            "fullWidth": 22,
                                            "width": 22,
                                            "openBraceToken": {
                                                "kind": "OpenBraceToken",
                                                "fullStart": 782,
                                                "fullEnd": 784,
                                                "start": 782,
                                                "end": 783,
                                                "fullWidth": 2,
                                                "width": 1,
                                                "text": "{",
                                                "value": "{",
                                                "valueText": "{",
                                                "hasTrailingTrivia": true,
                                                "trailingTrivia": [
                                                    {
                                                        "kind": "WhitespaceTrivia",
                                                        "text": " "
                                                    }
                                                ]
                                            },
                                            "propertyAssignments": [
                                                {
                                                    "kind": "SimplePropertyAssignment",
                                                    "fullStart": 784,
                                                    "fullEnd": 803,
                                                    "start": 784,
                                                    "end": 802,
                                                    "fullWidth": 19,
                                                    "width": 18,
                                                    "propertyName": {
                                                        "kind": "IdentifierName",
                                                        "fullStart": 784,
                                                        "fullEnd": 796,
                                                        "start": 784,
                                                        "end": 796,
                                                        "fullWidth": 12,
                                                        "width": 12,
                                                        "text": "configurable",
                                                        "value": "configurable",
                                                        "valueText": "configurable"
                                                    },
                                                    "colonToken": {
                                                        "kind": "ColonToken",
                                                        "fullStart": 796,
                                                        "fullEnd": 798,
                                                        "start": 796,
                                                        "end": 797,
                                                        "fullWidth": 2,
                                                        "width": 1,
                                                        "text": ":",
                                                        "value": ":",
                                                        "valueText": ":",
                                                        "hasTrailingTrivia": true,
                                                        "trailingTrivia": [
                                                            {
                                                                "kind": "WhitespaceTrivia",
                                                                "text": " "
                                                            }
                                                        ]
                                                    },
                                                    "expression": {
                                                        "kind": "TrueKeyword",
                                                        "fullStart": 798,
                                                        "fullEnd": 803,
                                                        "start": 798,
                                                        "end": 802,
                                                        "fullWidth": 5,
                                                        "width": 4,
                                                        "text": "true",
                                                        "value": true,
                                                        "valueText": "true",
                                                        "hasTrailingTrivia": true,
                                                        "trailingTrivia": [
                                                            {
                                                                "kind": "WhitespaceTrivia",
                                                                "text": " "
                                                            }
                                                        ]
                                                    }
                                                }
                                            ],
                                            "closeBraceToken": {
                                                "kind": "CloseBraceToken",
                                                "fullStart": 803,
                                                "fullEnd": 804,
                                                "start": 803,
                                                "end": 804,
                                                "fullWidth": 1,
                                                "width": 1,
                                                "text": "}",
                                                "value": "}",
                                                "valueText": "}"
                                            }
                                        }
                                    ],
                                    "closeParenToken": {
                                        "kind": "CloseParenToken",
                                        "fullStart": 804,
                                        "fullEnd": 805,
                                        "start": 804,
                                        "end": 805,
                                        "fullWidth": 1,
                                        "width": 1,
                                        "text": ")",
                                        "value": ")",
                                        "valueText": ")"
                                    }
                                }
                            },
                            "semicolonToken": {
                                "kind": "SemicolonToken",
                                "fullStart": 805,
                                "fullEnd": 808,
                                "start": 805,
                                "end": 806,
                                "fullWidth": 3,
                                "width": 1,
                                "text": ";",
                                "value": ";",
                                "valueText": ";",
                                "hasTrailingTrivia": true,
                                "hasTrailingNewLine": true,
                                "trailingTrivia": [
                                    {
                                        "kind": "NewLineTrivia",
                                        "text": "\r\n"
                                    }
                                ]
                            }
                        },
                        {
                            "kind": "ExpressionStatement",
                            "fullStart": 808,
                            "fullEnd": 880,
                            "start": 818,
                            "end": 878,
                            "fullWidth": 72,
                            "width": 60,
                            "expression": {
                                "kind": "InvocationExpression",
                                "fullStart": 808,
                                "fullEnd": 877,
                                "start": 818,
                                "end": 877,
                                "fullWidth": 69,
                                "width": 59,
                                "expression": {
                                    "kind": "MemberAccessExpression",
                                    "fullStart": 808,
                                    "fullEnd": 839,
                                    "start": 818,
                                    "end": 839,
                                    "fullWidth": 31,
                                    "width": 21,
                                    "expression": {
                                        "kind": "IdentifierName",
                                        "fullStart": 808,
                                        "fullEnd": 824,
                                        "start": 818,
                                        "end": 824,
                                        "fullWidth": 16,
                                        "width": 6,
                                        "text": "Object",
                                        "value": "Object",
                                        "valueText": "Object",
                                        "hasLeadingTrivia": true,
                                        "hasLeadingNewLine": true,
                                        "leadingTrivia": [
                                            {
                                                "kind": "NewLineTrivia",
                                                "text": "\r\n"
                                            },
                                            {
                                                "kind": "WhitespaceTrivia",
                                                "text": "        "
                                            }
                                        ]
                                    },
                                    "dotToken": {
                                        "kind": "DotToken",
                                        "fullStart": 824,
                                        "fullEnd": 825,
                                        "start": 824,
                                        "end": 825,
                                        "fullWidth": 1,
                                        "width": 1,
                                        "text": ".",
                                        "value": ".",
                                        "valueText": "."
                                    },
                                    "name": {
                                        "kind": "IdentifierName",
                                        "fullStart": 825,
                                        "fullEnd": 839,
                                        "start": 825,
                                        "end": 839,
                                        "fullWidth": 14,
                                        "width": 14,
                                        "text": "defineProperty",
                                        "value": "defineProperty",
                                        "valueText": "defineProperty"
                                    }
                                },
                                "argumentList": {
                                    "kind": "ArgumentList",
                                    "fullStart": 839,
                                    "fullEnd": 877,
                                    "start": 839,
                                    "end": 877,
                                    "fullWidth": 38,
                                    "width": 38,
                                    "openParenToken": {
                                        "kind": "OpenParenToken",
                                        "fullStart": 839,
                                        "fullEnd": 840,
                                        "start": 839,
                                        "end": 840,
                                        "fullWidth": 1,
                                        "width": 1,
                                        "text": "(",
                                        "value": "(",
                                        "valueText": "("
                                    },
                                    "arguments": [
                                        {
                                            "kind": "IdentifierName",
                                            "fullStart": 840,
                                            "fullEnd": 846,
                                            "start": 840,
                                            "end": 846,
                                            "fullWidth": 6,
                                            "width": 6,
                                            "text": "arrObj",
                                            "value": "arrObj",
                                            "valueText": "arrObj"
                                        },
                                        {
                                            "kind": "CommaToken",
                                            "fullStart": 846,
                                            "fullEnd": 848,
                                            "start": 846,
                                            "end": 847,
                                            "fullWidth": 2,
                                            "width": 1,
                                            "text": ",",
                                            "value": ",",
                                            "valueText": ",",
                                            "hasTrailingTrivia": true,
                                            "trailingTrivia": [
                                                {
                                                    "kind": "WhitespaceTrivia",
                                                    "text": " "
                                                }
                                            ]
                                        },
                                        {
                                            "kind": "StringLiteral",
                                            "fullStart": 848,
                                            "fullEnd": 851,
                                            "start": 848,
                                            "end": 851,
                                            "fullWidth": 3,
                                            "width": 3,
                                            "text": "\"0\"",
                                            "value": "0",
                                            "valueText": "0"
                                        },
                                        {
                                            "kind": "CommaToken",
                                            "fullStart": 851,
                                            "fullEnd": 853,
                                            "start": 851,
                                            "end": 852,
                                            "fullWidth": 2,
                                            "width": 1,
                                            "text": ",",
                                            "value": ",",
                                            "valueText": ",",
                                            "hasTrailingTrivia": true,
                                            "trailingTrivia": [
                                                {
                                                    "kind": "WhitespaceTrivia",
                                                    "text": " "
                                                }
                                            ]
                                        },
                                        {
                                            "kind": "ObjectLiteralExpression",
                                            "fullStart": 853,
                                            "fullEnd": 876,
                                            "start": 853,
                                            "end": 876,
                                            "fullWidth": 23,
                                            "width": 23,
                                            "openBraceToken": {
                                                "kind": "OpenBraceToken",
                                                "fullStart": 853,
                                                "fullEnd": 855,
                                                "start": 853,
                                                "end": 854,
                                                "fullWidth": 2,
                                                "width": 1,
                                                "text": "{",
                                                "value": "{",
                                                "valueText": "{",
                                                "hasTrailingTrivia": true,
                                                "trailingTrivia": [
                                                    {
                                                        "kind": "WhitespaceTrivia",
                                                        "text": " "
                                                    }
                                                ]
                                            },
                                            "propertyAssignments": [
                                                {
                                                    "kind": "SimplePropertyAssignment",
                                                    "fullStart": 855,
                                                    "fullEnd": 875,
                                                    "start": 855,
                                                    "end": 874,
                                                    "fullWidth": 20,
                                                    "width": 19,
                                                    "propertyName": {
                                                        "kind": "IdentifierName",
                                                        "fullStart": 855,
                                                        "fullEnd": 867,
                                                        "start": 855,
                                                        "end": 867,
                                                        "fullWidth": 12,
                                                        "width": 12,
                                                        "text": "configurable",
                                                        "value": "configurable",
                                                        "valueText": "configurable"
                                                    },
                                                    "colonToken": {
                                                        "kind": "ColonToken",
                                                        "fullStart": 867,
                                                        "fullEnd": 869,
                                                        "start": 867,
                                                        "end": 868,
                                                        "fullWidth": 2,
                                                        "width": 1,
                                                        "text": ":",
                                                        "value": ":",
                                                        "valueText": ":",
                                                        "hasTrailingTrivia": true,
                                                        "trailingTrivia": [
                                                            {
                                                                "kind": "WhitespaceTrivia",
                                                                "text": " "
                                                            }
                                                        ]
                                                    },
                                                    "expression": {
                                                        "kind": "FalseKeyword",
                                                        "fullStart": 869,
                                                        "fullEnd": 875,
                                                        "start": 869,
                                                        "end": 874,
                                                        "fullWidth": 6,
                                                        "width": 5,
                                                        "text": "false",
                                                        "value": false,
                                                        "valueText": "false",
                                                        "hasTrailingTrivia": true,
                                                        "trailingTrivia": [
                                                            {
                                                                "kind": "WhitespaceTrivia",
                                                                "text": " "
                                                            }
                                                        ]
                                                    }
                                                }
                                            ],
                                            "closeBraceToken": {
                                                "kind": "CloseBraceToken",
                                                "fullStart": 875,
                                                "fullEnd": 876,
                                                "start": 875,
                                                "end": 876,
                                                "fullWidth": 1,
                                                "width": 1,
                                                "text": "}",
                                                "value": "}",
                                                "valueText": "}"
                                            }
                                        }
                                    ],
                                    "closeParenToken": {
                                        "kind": "CloseParenToken",
                                        "fullStart": 876,
                                        "fullEnd": 877,
                                        "start": 876,
                                        "end": 877,
                                        "fullWidth": 1,
                                        "width": 1,
                                        "text": ")",
                                        "value": ")",
                                        "valueText": ")"
                                    }
                                }
                            },
                            "semicolonToken": {
                                "kind": "SemicolonToken",
                                "fullStart": 877,
                                "fullEnd": 880,
                                "start": 877,
                                "end": 878,
                                "fullWidth": 3,
                                "width": 1,
                                "text": ";",
                                "value": ";",
                                "valueText": ";",
                                "hasTrailingTrivia": true,
                                "hasTrailingNewLine": true,
                                "trailingTrivia": [
                                    {
                                        "kind": "NewLineTrivia",
                                        "text": "\r\n"
                                    }
                                ]
                            }
                        },
                        {
                            "kind": "ReturnStatement",
                            "fullStart": 880,
                            "fullEnd": 975,
                            "start": 888,
                            "end": 973,
                            "fullWidth": 95,
                            "width": 85,
                            "returnKeyword": {
                                "kind": "ReturnKeyword",
                                "fullStart": 880,
                                "fullEnd": 895,
                                "start": 888,
                                "end": 894,
                                "fullWidth": 15,
                                "width": 6,
                                "text": "return",
                                "value": "return",
                                "valueText": "return",
                                "hasLeadingTrivia": true,
                                "hasTrailingTrivia": true,
                                "leadingTrivia": [
                                    {
                                        "kind": "WhitespaceTrivia",
                                        "text": "        "
                                    }
                                ],
                                "trailingTrivia": [
                                    {
                                        "kind": "WhitespaceTrivia",
                                        "text": " "
                                    }
                                ]
                            },
                            "expression": {
                                "kind": "InvocationExpression",
                                "fullStart": 895,
                                "fullEnd": 972,
                                "start": 895,
                                "end": 972,
                                "fullWidth": 77,
                                "width": 77,
                                "expression": {
                                    "kind": "IdentifierName",
                                    "fullStart": 895,
                                    "fullEnd": 927,
                                    "start": 895,
                                    "end": 927,
                                    "fullWidth": 32,
                                    "width": 32,
                                    "text": "dataPropertyAttributesAreCorrect",
                                    "value": "dataPropertyAttributesAreCorrect",
                                    "valueText": "dataPropertyAttributesAreCorrect"
                                },
                                "argumentList": {
                                    "kind": "ArgumentList",
                                    "fullStart": 927,
                                    "fullEnd": 972,
                                    "start": 927,
                                    "end": 972,
                                    "fullWidth": 45,
                                    "width": 45,
                                    "openParenToken": {
                                        "kind": "OpenParenToken",
                                        "fullStart": 927,
                                        "fullEnd": 928,
                                        "start": 927,
                                        "end": 928,
                                        "fullWidth": 1,
                                        "width": 1,
                                        "text": "(",
                                        "value": "(",
                                        "valueText": "("
                                    },
                                    "arguments": [
                                        {
                                            "kind": "IdentifierName",
                                            "fullStart": 928,
                                            "fullEnd": 934,
                                            "start": 928,
                                            "end": 934,
                                            "fullWidth": 6,
                                            "width": 6,
                                            "text": "arrObj",
                                            "value": "arrObj",
                                            "valueText": "arrObj"
                                        },
                                        {
                                            "kind": "CommaToken",
                                            "fullStart": 934,
                                            "fullEnd": 936,
                                            "start": 934,
                                            "end": 935,
                                            "fullWidth": 2,
                                            "width": 1,
                                            "text": ",",
                                            "value": ",",
                                            "valueText": ",",
                                            "hasTrailingTrivia": true,
                                            "trailingTrivia": [
                                                {
                                                    "kind": "WhitespaceTrivia",
                                                    "text": " "
                                                }
                                            ]
                                        },
                                        {
                                            "kind": "StringLiteral",
                                            "fullStart": 936,
                                            "fullEnd": 939,
                                            "start": 936,
                                            "end": 939,
                                            "fullWidth": 3,
                                            "width": 3,
                                            "text": "\"0\"",
                                            "value": "0",
                                            "valueText": "0"
                                        },
                                        {
                                            "kind": "CommaToken",
                                            "fullStart": 939,
                                            "fullEnd": 941,
                                            "start": 939,
                                            "end": 940,
                                            "fullWidth": 2,
                                            "width": 1,
                                            "text": ",",
                                            "value": ",",
                                            "valueText": ",",
                                            "hasTrailingTrivia": true,
                                            "trailingTrivia": [
                                                {
                                                    "kind": "WhitespaceTrivia",
                                                    "text": " "
                                                }
                                            ]
                                        },
                                        {
                                            "kind": "IdentifierName",
                                            "fullStart": 941,
                                            "fullEnd": 950,
                                            "start": 941,
                                            "end": 950,
                                            "fullWidth": 9,
                                            "width": 9,
                                            "text": "undefined",
                                            "value": "undefined",
                                            "valueText": "undefined"
                                        },
                                        {
                                            "kind": "CommaToken",
                                            "fullStart": 950,
                                            "fullEnd": 952,
                                            "start": 950,
                                            "end": 951,
                                            "fullWidth": 2,
                                            "width": 1,
                                            "text": ",",
                                            "value": ",",
                                            "valueText": ",",
                                            "hasTrailingTrivia": true,
                                            "trailingTrivia": [
                                                {
                                                    "kind": "WhitespaceTrivia",
                                                    "text": " "
                                                }
                                            ]
                                        },
                                        {
                                            "kind": "FalseKeyword",
                                            "fullStart": 952,
                                            "fullEnd": 957,
                                            "start": 952,
                                            "end": 957,
                                            "fullWidth": 5,
                                            "width": 5,
                                            "text": "false",
                                            "value": false,
                                            "valueText": "false"
                                        },
                                        {
                                            "kind": "CommaToken",
                                            "fullStart": 957,
                                            "fullEnd": 959,
                                            "start": 957,
                                            "end": 958,
                                            "fullWidth": 2,
                                            "width": 1,
                                            "text": ",",
                                            "value": ",",
                                            "valueText": ",",
                                            "hasTrailingTrivia": true,
                                            "trailingTrivia": [
                                                {
                                                    "kind": "WhitespaceTrivia",
                                                    "text": " "
                                                }
                                            ]
                                        },
                                        {
                                            "kind": "FalseKeyword",
                                            "fullStart": 959,
                                            "fullEnd": 964,
                                            "start": 959,
                                            "end": 964,
                                            "fullWidth": 5,
                                            "width": 5,
                                            "text": "false",
                                            "value": false,
                                            "valueText": "false"
                                        },
                                        {
                                            "kind": "CommaToken",
                                            "fullStart": 964,
                                            "fullEnd": 966,
                                            "start": 964,
                                            "end": 965,
                                            "fullWidth": 2,
                                            "width": 1,
                                            "text": ",",
                                            "value": ",",
                                            "valueText": ",",
                                            "hasTrailingTrivia": true,
                                            "trailingTrivia": [
                                                {
                                                    "kind": "WhitespaceTrivia",
                                                    "text": " "
                                                }
                                            ]
                                        },
                                        {
                                            "kind": "FalseKeyword",
                                            "fullStart": 966,
                                            "fullEnd": 971,
                                            "start": 966,
                                            "end": 971,
                                            "fullWidth": 5,
                                            "width": 5,
                                            "text": "false",
                                            "value": false,
                                            "valueText": "false"
                                        }
                                    ],
                                    "closeParenToken": {
                                        "kind": "CloseParenToken",
                                        "fullStart": 971,
                                        "fullEnd": 972,
                                        "start": 971,
                                        "end": 972,
                                        "fullWidth": 1,
                                        "width": 1,
                                        "text": ")",
                                        "value": ")",
                                        "valueText": ")"
                                    }
                                }
                            },
                            "semicolonToken": {
                                "kind": "SemicolonToken",
                                "fullStart": 972,
                                "fullEnd": 975,
                                "start": 972,
                                "end": 973,
                                "fullWidth": 3,
                                "width": 1,
                                "text": ";",
                                "value": ";",
                                "valueText": ";",
                                "hasTrailingTrivia": true,
                                "hasTrailingNewLine": true,
                                "trailingTrivia": [
                                    {
                                        "kind": "NewLineTrivia",
                                        "text": "\r\n"
                                    }
                                ]
                            }
                        }
                    ],
                    "closeBraceToken": {
                        "kind": "CloseBraceToken",
                        "fullStart": 975,
                        "fullEnd": 982,
                        "start": 979,
                        "end": 980,
                        "fullWidth": 7,
                        "width": 1,
                        "text": "}",
                        "value": "}",
                        "valueText": "}",
                        "hasLeadingTrivia": true,
                        "hasTrailingTrivia": true,
                        "hasTrailingNewLine": true,
                        "leadingTrivia": [
                            {
                                "kind": "WhitespaceTrivia",
                                "text": "    "
                            }
                        ],
                        "trailingTrivia": [
                            {
                                "kind": "NewLineTrivia",
                                "text": "\r\n"
                            }
                        ]
                    }
                }
            },
            {
                "kind": "ExpressionStatement",
                "fullStart": 982,
                "fullEnd": 1006,
                "start": 982,
                "end": 1004,
                "fullWidth": 24,
                "width": 22,
                "expression": {
                    "kind": "InvocationExpression",
                    "fullStart": 982,
                    "fullEnd": 1003,
                    "start": 982,
                    "end": 1003,
                    "fullWidth": 21,
                    "width": 21,
                    "expression": {
                        "kind": "IdentifierName",
                        "fullStart": 982,
                        "fullEnd": 993,
                        "start": 982,
                        "end": 993,
                        "fullWidth": 11,
                        "width": 11,
                        "text": "runTestCase",
                        "value": "runTestCase",
                        "valueText": "runTestCase"
                    },
                    "argumentList": {
                        "kind": "ArgumentList",
                        "fullStart": 993,
                        "fullEnd": 1003,
                        "start": 993,
                        "end": 1003,
                        "fullWidth": 10,
                        "width": 10,
                        "openParenToken": {
                            "kind": "OpenParenToken",
                            "fullStart": 993,
                            "fullEnd": 994,
                            "start": 993,
                            "end": 994,
                            "fullWidth": 1,
                            "width": 1,
                            "text": "(",
                            "value": "(",
                            "valueText": "("
                        },
                        "arguments": [
                            {
                                "kind": "IdentifierName",
                                "fullStart": 994,
                                "fullEnd": 1002,
                                "start": 994,
                                "end": 1002,
                                "fullWidth": 8,
                                "width": 8,
                                "text": "testcase",
                                "value": "testcase",
                                "valueText": "testcase"
                            }
                        ],
                        "closeParenToken": {
                            "kind": "CloseParenToken",
                            "fullStart": 1002,
                            "fullEnd": 1003,
                            "start": 1002,
                            "end": 1003,
                            "fullWidth": 1,
                            "width": 1,
                            "text": ")",
                            "value": ")",
                            "valueText": ")"
                        }
                    }
                },
                "semicolonToken": {
                    "kind": "SemicolonToken",
                    "fullStart": 1003,
                    "fullEnd": 1006,
                    "start": 1003,
                    "end": 1004,
                    "fullWidth": 3,
                    "width": 1,
                    "text": ";",
                    "value": ";",
                    "valueText": ";",
                    "hasTrailingTrivia": true,
                    "hasTrailingNewLine": true,
                    "trailingTrivia": [
                        {
                            "kind": "NewLineTrivia",
                            "text": "\r\n"
                        }
                    ]
                }
            }
        ],
        "endOfFileToken": {
            "kind": "EndOfFileToken",
            "fullStart": 1006,
            "fullEnd": 1006,
            "start": 1006,
            "end": 1006,
            "fullWidth": 0,
            "width": 0,
            "text": ""
        }
    },
    "lineMap": {
        "lineStarts": [
            0,
            67,
            152,
            232,
            308,
            380,
            385,
            439,
            679,
            684,
            686,
            688,
            711,
            737,
            739,
            808,
            810,
            880,
            975,
            982,
            1006
        ],
        "length": 1006
    }
}<|MERGE_RESOLUTION|>--- conflicted
+++ resolved
@@ -245,12 +245,8 @@
                                         "start": 723,
                                         "end": 734,
                                         "fullWidth": 11,
-<<<<<<< HEAD
                                         "width": 11,
-                                        "identifier": {
-=======
                                         "propertyName": {
->>>>>>> 85e84683
                                             "kind": "IdentifierName",
                                             "fullStart": 723,
                                             "fullEnd": 730,
