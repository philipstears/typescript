--- conflicted
+++ resolved
@@ -247,12 +247,8 @@
                                         "start": 597,
                                         "end": 607,
                                         "fullWidth": 10,
-<<<<<<< HEAD
                                         "width": 10,
-                                        "identifier": {
-=======
                                         "propertyName": {
->>>>>>> 85e84683
                                             "kind": "IdentifierName",
                                             "fullStart": 597,
                                             "fullEnd": 603,
@@ -984,12 +980,8 @@
                                         "start": 801,
                                         "end": 822,
                                         "fullWidth": 21,
-<<<<<<< HEAD
                                         "width": 21,
-                                        "identifier": {
-=======
                                         "propertyName": {
->>>>>>> 85e84683
                                             "kind": "IdentifierName",
                                             "fullStart": 801,
                                             "fullEnd": 805,
@@ -1363,12 +1355,8 @@
                                         "start": 871,
                                         "end": 888,
                                         "fullWidth": 17,
-<<<<<<< HEAD
                                         "width": 17,
-                                        "identifier": {
-=======
                                         "propertyName": {
->>>>>>> 85e84683
                                             "kind": "IdentifierName",
                                             "fullStart": 871,
                                             "fullEnd": 877,
@@ -1569,12 +1557,8 @@
                                         "start": 905,
                                         "end": 947,
                                         "fullWidth": 42,
-<<<<<<< HEAD
                                         "width": 42,
-                                        "identifier": {
-=======
                                         "propertyName": {
->>>>>>> 85e84683
                                             "kind": "IdentifierName",
                                             "fullStart": 905,
                                             "fullEnd": 912,
@@ -1832,12 +1816,8 @@
                                         "start": 969,
                                         "end": 970,
                                         "fullWidth": 2,
-<<<<<<< HEAD
                                         "width": 1,
-                                        "identifier": {
-=======
                                         "propertyName": {
->>>>>>> 85e84683
                                             "kind": "IdentifierName",
                                             "fullStart": 969,
                                             "fullEnd": 971,
