{
    "isDeclaration": false,
    "languageVersion": "EcmaScript5",
    "parseOptions": {
        "allowAutomaticSemicolonInsertion": true
    },
    "sourceUnit": {
        "kind": "SourceUnit",
        "fullStart": 0,
        "fullEnd": 1250,
        "start": 580,
        "end": 1250,
        "fullWidth": 1250,
        "width": 670,
        "isIncrementallyUnusable": true,
        "moduleElements": [
            {
                "kind": "FunctionDeclaration",
                "fullStart": 0,
                "fullEnd": 1226,
                "start": 580,
                "end": 1224,
                "fullWidth": 1226,
                "width": 644,
                "isIncrementallyUnusable": true,
                "modifiers": [],
                "functionKeyword": {
                    "kind": "FunctionKeyword",
                    "fullStart": 0,
                    "fullEnd": 589,
                    "start": 580,
                    "end": 588,
                    "fullWidth": 589,
                    "width": 8,
                    "text": "function",
                    "value": "function",
                    "valueText": "function",
                    "hasLeadingTrivia": true,
                    "hasLeadingComment": true,
                    "hasLeadingNewLine": true,
                    "hasTrailingTrivia": true,
                    "leadingTrivia": [
                        {
                            "kind": "SingleLineCommentTrivia",
                            "text": "/// Copyright (c) 2012 Ecma International.  All rights reserved. "
                        },
                        {
                            "kind": "NewLineTrivia",
                            "text": "\r\n"
                        },
                        {
                            "kind": "SingleLineCommentTrivia",
                            "text": "/// Ecma International makes this code available under the terms and conditions set"
                        },
                        {
                            "kind": "NewLineTrivia",
                            "text": "\r\n"
                        },
                        {
                            "kind": "SingleLineCommentTrivia",
                            "text": "/// forth on http://hg.ecmascript.org/tests/test262/raw-file/tip/LICENSE (the "
                        },
                        {
                            "kind": "NewLineTrivia",
                            "text": "\r\n"
                        },
                        {
                            "kind": "SingleLineCommentTrivia",
                            "text": "/// \"Use Terms\").   Any redistribution of this code must retain the above "
                        },
                        {
                            "kind": "NewLineTrivia",
                            "text": "\r\n"
                        },
                        {
                            "kind": "SingleLineCommentTrivia",
                            "text": "/// copyright and this notice and otherwise comply with the Use Terms."
                        },
                        {
                            "kind": "NewLineTrivia",
                            "text": "\r\n"
                        },
                        {
                            "kind": "MultiLineCommentTrivia",
                            "text": "/**\r\n * @path ch15/15.2/15.2.3/15.2.3.4/15.2.3.4-4-41.js\r\n * @description Object.getOwnPropertyNames - inherited accessor property of String object 'O' is not pushed into the returned array\r\n */"
                        },
                        {
                            "kind": "NewLineTrivia",
                            "text": "\r\n"
                        },
                        {
                            "kind": "NewLineTrivia",
                            "text": "\r\n"
                        },
                        {
                            "kind": "NewLineTrivia",
                            "text": "\r\n"
                        }
                    ],
                    "trailingTrivia": [
                        {
                            "kind": "WhitespaceTrivia",
                            "text": " "
                        }
                    ]
                },
                "identifier": {
                    "kind": "IdentifierName",
                    "fullStart": 589,
                    "fullEnd": 597,
                    "start": 589,
                    "end": 597,
                    "fullWidth": 8,
                    "width": 8,
                    "text": "testcase",
                    "value": "testcase",
                    "valueText": "testcase"
                },
                "callSignature": {
                    "kind": "CallSignature",
                    "fullStart": 597,
                    "fullEnd": 600,
                    "start": 597,
                    "end": 599,
                    "fullWidth": 3,
                    "width": 2,
                    "parameterList": {
                        "kind": "ParameterList",
                        "fullStart": 597,
                        "fullEnd": 600,
                        "start": 597,
                        "end": 599,
                        "fullWidth": 3,
                        "width": 2,
                        "openParenToken": {
                            "kind": "OpenParenToken",
                            "fullStart": 597,
                            "fullEnd": 598,
                            "start": 597,
                            "end": 598,
                            "fullWidth": 1,
                            "width": 1,
                            "text": "(",
                            "value": "(",
                            "valueText": "("
                        },
                        "parameters": [],
                        "closeParenToken": {
                            "kind": "CloseParenToken",
                            "fullStart": 598,
                            "fullEnd": 600,
                            "start": 598,
                            "end": 599,
                            "fullWidth": 2,
                            "width": 1,
                            "text": ")",
                            "value": ")",
                            "valueText": ")",
                            "hasTrailingTrivia": true,
                            "trailingTrivia": [
                                {
                                    "kind": "WhitespaceTrivia",
                                    "text": " "
                                }
                            ]
                        }
                    }
                },
                "block": {
                    "kind": "Block",
                    "fullStart": 600,
                    "fullEnd": 1226,
                    "start": 600,
                    "end": 1224,
                    "fullWidth": 626,
                    "width": 624,
                    "isIncrementallyUnusable": true,
                    "openBraceToken": {
                        "kind": "OpenBraceToken",
                        "fullStart": 600,
                        "fullEnd": 603,
                        "start": 600,
                        "end": 601,
                        "fullWidth": 3,
                        "width": 1,
                        "text": "{",
                        "value": "{",
                        "valueText": "{",
                        "hasTrailingTrivia": true,
                        "hasTrailingNewLine": true,
                        "trailingTrivia": [
                            {
                                "kind": "NewLineTrivia",
                                "text": "\r\n"
                            }
                        ]
                    },
                    "statements": [
                        {
                            "kind": "TryStatement",
                            "fullStart": 603,
                            "fullEnd": 1219,
                            "start": 611,
                            "end": 1217,
                            "fullWidth": 616,
                            "width": 606,
                            "isIncrementallyUnusable": true,
                            "tryKeyword": {
                                "kind": "TryKeyword",
                                "fullStart": 603,
                                "fullEnd": 615,
                                "start": 611,
                                "end": 614,
                                "fullWidth": 12,
                                "width": 3,
                                "text": "try",
                                "value": "try",
                                "valueText": "try",
                                "hasLeadingTrivia": true,
                                "hasTrailingTrivia": true,
                                "leadingTrivia": [
                                    {
                                        "kind": "WhitespaceTrivia",
                                        "text": "        "
                                    }
                                ],
                                "trailingTrivia": [
                                    {
                                        "kind": "WhitespaceTrivia",
                                        "text": " "
                                    }
                                ]
                            },
                            "block": {
                                "kind": "Block",
                                "fullStart": 615,
                                "fullEnd": 1145,
                                "start": 615,
                                "end": 1144,
                                "fullWidth": 530,
                                "width": 529,
                                "isIncrementallyUnusable": true,
                                "openBraceToken": {
                                    "kind": "OpenBraceToken",
                                    "fullStart": 615,
                                    "fullEnd": 618,
                                    "start": 615,
                                    "end": 616,
                                    "fullWidth": 3,
                                    "width": 1,
                                    "text": "{",
                                    "value": "{",
                                    "valueText": "{",
                                    "hasTrailingTrivia": true,
                                    "hasTrailingNewLine": true,
                                    "trailingTrivia": [
                                        {
                                            "kind": "NewLineTrivia",
                                            "text": "\r\n"
                                        }
                                    ]
                                },
                                "statements": [
                                    {
                                        "kind": "VariableStatement",
                                        "fullStart": 618,
                                        "fullEnd": 660,
                                        "start": 630,
                                        "end": 658,
                                        "fullWidth": 42,
                                        "width": 28,
                                        "modifiers": [],
                                        "variableDeclaration": {
                                            "kind": "VariableDeclaration",
                                            "fullStart": 618,
                                            "fullEnd": 657,
                                            "start": 630,
                                            "end": 657,
                                            "fullWidth": 39,
                                            "width": 27,
                                            "varKeyword": {
                                                "kind": "VarKeyword",
                                                "fullStart": 618,
                                                "fullEnd": 634,
                                                "start": 630,
                                                "end": 633,
                                                "fullWidth": 16,
                                                "width": 3,
                                                "text": "var",
                                                "value": "var",
                                                "valueText": "var",
                                                "hasLeadingTrivia": true,
                                                "hasTrailingTrivia": true,
                                                "leadingTrivia": [
                                                    {
                                                        "kind": "WhitespaceTrivia",
                                                        "text": "            "
                                                    }
                                                ],
                                                "trailingTrivia": [
                                                    {
                                                        "kind": "WhitespaceTrivia",
                                                        "text": " "
                                                    }
                                                ]
                                            },
                                            "variableDeclarators": [
                                                {
                                                    "kind": "VariableDeclarator",
                                                    "fullStart": 634,
                                                    "fullEnd": 657,
                                                    "start": 634,
                                                    "end": 657,
                                                    "fullWidth": 23,
<<<<<<< HEAD
                                                    "width": 23,
                                                    "identifier": {
=======
                                                    "propertyName": {
>>>>>>> 85e84683
                                                        "kind": "IdentifierName",
                                                        "fullStart": 634,
                                                        "fullEnd": 638,
                                                        "start": 634,
                                                        "end": 637,
                                                        "fullWidth": 4,
                                                        "width": 3,
                                                        "text": "str",
                                                        "value": "str",
                                                        "valueText": "str",
                                                        "hasTrailingTrivia": true,
                                                        "trailingTrivia": [
                                                            {
                                                                "kind": "WhitespaceTrivia",
                                                                "text": " "
                                                            }
                                                        ]
                                                    },
                                                    "equalsValueClause": {
                                                        "kind": "EqualsValueClause",
                                                        "fullStart": 638,
                                                        "fullEnd": 657,
                                                        "start": 638,
                                                        "end": 657,
                                                        "fullWidth": 19,
                                                        "width": 19,
                                                        "equalsToken": {
                                                            "kind": "EqualsToken",
                                                            "fullStart": 638,
                                                            "fullEnd": 640,
                                                            "start": 638,
                                                            "end": 639,
                                                            "fullWidth": 2,
                                                            "width": 1,
                                                            "text": "=",
                                                            "value": "=",
                                                            "valueText": "=",
                                                            "hasTrailingTrivia": true,
                                                            "trailingTrivia": [
                                                                {
                                                                    "kind": "WhitespaceTrivia",
                                                                    "text": " "
                                                                }
                                                            ]
                                                        },
                                                        "value": {
                                                            "kind": "ObjectCreationExpression",
                                                            "fullStart": 640,
                                                            "fullEnd": 657,
                                                            "start": 640,
                                                            "end": 657,
                                                            "fullWidth": 17,
                                                            "width": 17,
                                                            "newKeyword": {
                                                                "kind": "NewKeyword",
                                                                "fullStart": 640,
                                                                "fullEnd": 644,
                                                                "start": 640,
                                                                "end": 643,
                                                                "fullWidth": 4,
                                                                "width": 3,
                                                                "text": "new",
                                                                "value": "new",
                                                                "valueText": "new",
                                                                "hasTrailingTrivia": true,
                                                                "trailingTrivia": [
                                                                    {
                                                                        "kind": "WhitespaceTrivia",
                                                                        "text": " "
                                                                    }
                                                                ]
                                                            },
                                                            "expression": {
                                                                "kind": "IdentifierName",
                                                                "fullStart": 644,
                                                                "fullEnd": 650,
                                                                "start": 644,
                                                                "end": 650,
                                                                "fullWidth": 6,
                                                                "width": 6,
                                                                "text": "String",
                                                                "value": "String",
                                                                "valueText": "String"
                                                            },
                                                            "argumentList": {
                                                                "kind": "ArgumentList",
                                                                "fullStart": 650,
                                                                "fullEnd": 657,
                                                                "start": 650,
                                                                "end": 657,
                                                                "fullWidth": 7,
                                                                "width": 7,
                                                                "openParenToken": {
                                                                    "kind": "OpenParenToken",
                                                                    "fullStart": 650,
                                                                    "fullEnd": 651,
                                                                    "start": 650,
                                                                    "end": 651,
                                                                    "fullWidth": 1,
                                                                    "width": 1,
                                                                    "text": "(",
                                                                    "value": "(",
                                                                    "valueText": "("
                                                                },
                                                                "arguments": [
                                                                    {
                                                                        "kind": "StringLiteral",
                                                                        "fullStart": 651,
                                                                        "fullEnd": 656,
                                                                        "start": 651,
                                                                        "end": 656,
                                                                        "fullWidth": 5,
                                                                        "width": 5,
                                                                        "text": "\"abc\"",
                                                                        "value": "abc",
                                                                        "valueText": "abc"
                                                                    }
                                                                ],
                                                                "closeParenToken": {
                                                                    "kind": "CloseParenToken",
                                                                    "fullStart": 656,
                                                                    "fullEnd": 657,
                                                                    "start": 656,
                                                                    "end": 657,
                                                                    "fullWidth": 1,
                                                                    "width": 1,
                                                                    "text": ")",
                                                                    "value": ")",
                                                                    "valueText": ")"
                                                                }
                                                            }
                                                        }
                                                    }
                                                }
                                            ]
                                        },
                                        "semicolonToken": {
                                            "kind": "SemicolonToken",
                                            "fullStart": 657,
                                            "fullEnd": 660,
                                            "start": 657,
                                            "end": 658,
                                            "fullWidth": 3,
                                            "width": 1,
                                            "text": ";",
                                            "value": ";",
                                            "valueText": ";",
                                            "hasTrailingTrivia": true,
                                            "hasTrailingNewLine": true,
                                            "trailingTrivia": [
                                                {
                                                    "kind": "NewLineTrivia",
                                                    "text": "\r\n"
                                                }
                                            ]
                                        }
                                    },
                                    {
                                        "kind": "ExpressionStatement",
                                        "fullStart": 660,
                                        "fullEnd": 886,
                                        "start": 674,
                                        "end": 884,
                                        "fullWidth": 226,
                                        "width": 210,
                                        "isIncrementallyUnusable": true,
                                        "expression": {
                                            "kind": "InvocationExpression",
                                            "fullStart": 660,
                                            "fullEnd": 883,
                                            "start": 674,
                                            "end": 883,
                                            "fullWidth": 223,
                                            "width": 209,
                                            "isIncrementallyUnusable": true,
                                            "expression": {
                                                "kind": "MemberAccessExpression",
                                                "fullStart": 660,
                                                "fullEnd": 695,
                                                "start": 674,
                                                "end": 695,
                                                "fullWidth": 35,
                                                "width": 21,
                                                "expression": {
                                                    "kind": "IdentifierName",
                                                    "fullStart": 660,
                                                    "fullEnd": 680,
                                                    "start": 674,
                                                    "end": 680,
                                                    "fullWidth": 20,
                                                    "width": 6,
                                                    "text": "Object",
                                                    "value": "Object",
                                                    "valueText": "Object",
                                                    "hasLeadingTrivia": true,
                                                    "hasLeadingNewLine": true,
                                                    "leadingTrivia": [
                                                        {
                                                            "kind": "NewLineTrivia",
                                                            "text": "\r\n"
                                                        },
                                                        {
                                                            "kind": "WhitespaceTrivia",
                                                            "text": "            "
                                                        }
                                                    ]
                                                },
                                                "dotToken": {
                                                    "kind": "DotToken",
                                                    "fullStart": 680,
                                                    "fullEnd": 681,
                                                    "start": 680,
                                                    "end": 681,
                                                    "fullWidth": 1,
                                                    "width": 1,
                                                    "text": ".",
                                                    "value": ".",
                                                    "valueText": "."
                                                },
                                                "name": {
                                                    "kind": "IdentifierName",
                                                    "fullStart": 681,
                                                    "fullEnd": 695,
                                                    "start": 681,
                                                    "end": 695,
                                                    "fullWidth": 14,
                                                    "width": 14,
                                                    "text": "defineProperty",
                                                    "value": "defineProperty",
                                                    "valueText": "defineProperty"
                                                }
                                            },
                                            "argumentList": {
                                                "kind": "ArgumentList",
                                                "fullStart": 695,
                                                "fullEnd": 883,
                                                "start": 695,
                                                "end": 883,
                                                "fullWidth": 188,
                                                "width": 188,
                                                "isIncrementallyUnusable": true,
                                                "openParenToken": {
                                                    "kind": "OpenParenToken",
                                                    "fullStart": 695,
                                                    "fullEnd": 696,
                                                    "start": 695,
                                                    "end": 696,
                                                    "fullWidth": 1,
                                                    "width": 1,
                                                    "text": "(",
                                                    "value": "(",
                                                    "valueText": "("
                                                },
                                                "arguments": [
                                                    {
                                                        "kind": "MemberAccessExpression",
                                                        "fullStart": 696,
                                                        "fullEnd": 712,
                                                        "start": 696,
                                                        "end": 712,
                                                        "fullWidth": 16,
                                                        "width": 16,
                                                        "expression": {
                                                            "kind": "IdentifierName",
                                                            "fullStart": 696,
                                                            "fullEnd": 702,
                                                            "start": 696,
                                                            "end": 702,
                                                            "fullWidth": 6,
                                                            "width": 6,
                                                            "text": "String",
                                                            "value": "String",
                                                            "valueText": "String"
                                                        },
                                                        "dotToken": {
                                                            "kind": "DotToken",
                                                            "fullStart": 702,
                                                            "fullEnd": 703,
                                                            "start": 702,
                                                            "end": 703,
                                                            "fullWidth": 1,
                                                            "width": 1,
                                                            "text": ".",
                                                            "value": ".",
                                                            "valueText": "."
                                                        },
                                                        "name": {
                                                            "kind": "IdentifierName",
                                                            "fullStart": 703,
                                                            "fullEnd": 712,
                                                            "start": 703,
                                                            "end": 712,
                                                            "fullWidth": 9,
                                                            "width": 9,
                                                            "text": "prototype",
                                                            "value": "prototype",
                                                            "valueText": "prototype"
                                                        }
                                                    },
                                                    {
                                                        "kind": "CommaToken",
                                                        "fullStart": 712,
                                                        "fullEnd": 714,
                                                        "start": 712,
                                                        "end": 713,
                                                        "fullWidth": 2,
                                                        "width": 1,
                                                        "text": ",",
                                                        "value": ",",
                                                        "valueText": ",",
                                                        "hasTrailingTrivia": true,
                                                        "trailingTrivia": [
                                                            {
                                                                "kind": "WhitespaceTrivia",
                                                                "text": " "
                                                            }
                                                        ]
                                                    },
                                                    {
                                                        "kind": "StringLiteral",
                                                        "fullStart": 714,
                                                        "fullEnd": 729,
                                                        "start": 714,
                                                        "end": 729,
                                                        "fullWidth": 15,
                                                        "width": 15,
                                                        "text": "\"protoProperty\"",
                                                        "value": "protoProperty",
                                                        "valueText": "protoProperty"
                                                    },
                                                    {
                                                        "kind": "CommaToken",
                                                        "fullStart": 729,
                                                        "fullEnd": 731,
                                                        "start": 729,
                                                        "end": 730,
                                                        "fullWidth": 2,
                                                        "width": 1,
                                                        "text": ",",
                                                        "value": ",",
                                                        "valueText": ",",
                                                        "hasTrailingTrivia": true,
                                                        "trailingTrivia": [
                                                            {
                                                                "kind": "WhitespaceTrivia",
                                                                "text": " "
                                                            }
                                                        ]
                                                    },
                                                    {
                                                        "kind": "ObjectLiteralExpression",
                                                        "fullStart": 731,
                                                        "fullEnd": 882,
                                                        "start": 731,
                                                        "end": 882,
                                                        "fullWidth": 151,
                                                        "width": 151,
                                                        "isIncrementallyUnusable": true,
                                                        "openBraceToken": {
                                                            "kind": "OpenBraceToken",
                                                            "fullStart": 731,
                                                            "fullEnd": 734,
                                                            "start": 731,
                                                            "end": 732,
                                                            "fullWidth": 3,
                                                            "width": 1,
                                                            "text": "{",
                                                            "value": "{",
                                                            "valueText": "{",
                                                            "hasTrailingTrivia": true,
                                                            "hasTrailingNewLine": true,
                                                            "trailingTrivia": [
                                                                {
                                                                    "kind": "NewLineTrivia",
                                                                    "text": "\r\n"
                                                                }
                                                            ]
                                                        },
                                                        "propertyAssignments": [
                                                            {
                                                                "kind": "SimplePropertyAssignment",
                                                                "fullStart": 734,
                                                                "fullEnd": 830,
                                                                "start": 750,
                                                                "end": 830,
                                                                "fullWidth": 96,
                                                                "width": 80,
                                                                "isIncrementallyUnusable": true,
                                                                "propertyName": {
                                                                    "kind": "IdentifierName",
                                                                    "fullStart": 734,
                                                                    "fullEnd": 753,
                                                                    "start": 750,
                                                                    "end": 753,
                                                                    "fullWidth": 19,
                                                                    "width": 3,
                                                                    "text": "get",
                                                                    "value": "get",
                                                                    "valueText": "get",
                                                                    "hasLeadingTrivia": true,
                                                                    "leadingTrivia": [
                                                                        {
                                                                            "kind": "WhitespaceTrivia",
                                                                            "text": "                "
                                                                        }
                                                                    ]
                                                                },
                                                                "colonToken": {
                                                                    "kind": "ColonToken",
                                                                    "fullStart": 753,
                                                                    "fullEnd": 755,
                                                                    "start": 753,
                                                                    "end": 754,
                                                                    "fullWidth": 2,
                                                                    "width": 1,
                                                                    "text": ":",
                                                                    "value": ":",
                                                                    "valueText": ":",
                                                                    "hasTrailingTrivia": true,
                                                                    "trailingTrivia": [
                                                                        {
                                                                            "kind": "WhitespaceTrivia",
                                                                            "text": " "
                                                                        }
                                                                    ]
                                                                },
                                                                "expression": {
                                                                    "kind": "FunctionExpression",
                                                                    "fullStart": 755,
                                                                    "fullEnd": 830,
                                                                    "start": 755,
                                                                    "end": 830,
                                                                    "fullWidth": 75,
                                                                    "width": 75,
                                                                    "functionKeyword": {
                                                                        "kind": "FunctionKeyword",
                                                                        "fullStart": 755,
                                                                        "fullEnd": 764,
                                                                        "start": 755,
                                                                        "end": 763,
                                                                        "fullWidth": 9,
                                                                        "width": 8,
                                                                        "text": "function",
                                                                        "value": "function",
                                                                        "valueText": "function",
                                                                        "hasTrailingTrivia": true,
                                                                        "trailingTrivia": [
                                                                            {
                                                                                "kind": "WhitespaceTrivia",
                                                                                "text": " "
                                                                            }
                                                                        ]
                                                                    },
                                                                    "callSignature": {
                                                                        "kind": "CallSignature",
                                                                        "fullStart": 764,
                                                                        "fullEnd": 767,
                                                                        "start": 764,
                                                                        "end": 766,
                                                                        "fullWidth": 3,
                                                                        "width": 2,
                                                                        "parameterList": {
                                                                            "kind": "ParameterList",
                                                                            "fullStart": 764,
                                                                            "fullEnd": 767,
                                                                            "start": 764,
                                                                            "end": 766,
                                                                            "fullWidth": 3,
                                                                            "width": 2,
                                                                            "openParenToken": {
                                                                                "kind": "OpenParenToken",
                                                                                "fullStart": 764,
                                                                                "fullEnd": 765,
                                                                                "start": 764,
                                                                                "end": 765,
                                                                                "fullWidth": 1,
                                                                                "width": 1,
                                                                                "text": "(",
                                                                                "value": "(",
                                                                                "valueText": "("
                                                                            },
                                                                            "parameters": [],
                                                                            "closeParenToken": {
                                                                                "kind": "CloseParenToken",
                                                                                "fullStart": 765,
                                                                                "fullEnd": 767,
                                                                                "start": 765,
                                                                                "end": 766,
                                                                                "fullWidth": 2,
                                                                                "width": 1,
                                                                                "text": ")",
                                                                                "value": ")",
                                                                                "valueText": ")",
                                                                                "hasTrailingTrivia": true,
                                                                                "trailingTrivia": [
                                                                                    {
                                                                                        "kind": "WhitespaceTrivia",
                                                                                        "text": " "
                                                                                    }
                                                                                ]
                                                                            }
                                                                        }
                                                                    },
                                                                    "block": {
                                                                        "kind": "Block",
                                                                        "fullStart": 767,
                                                                        "fullEnd": 830,
                                                                        "start": 767,
                                                                        "end": 830,
                                                                        "fullWidth": 63,
                                                                        "width": 63,
                                                                        "openBraceToken": {
                                                                            "kind": "OpenBraceToken",
                                                                            "fullStart": 767,
                                                                            "fullEnd": 770,
                                                                            "start": 767,
                                                                            "end": 768,
                                                                            "fullWidth": 3,
                                                                            "width": 1,
                                                                            "text": "{",
                                                                            "value": "{",
                                                                            "valueText": "{",
                                                                            "hasTrailingTrivia": true,
                                                                            "hasTrailingNewLine": true,
                                                                            "trailingTrivia": [
                                                                                {
                                                                                    "kind": "NewLineTrivia",
                                                                                    "text": "\r\n"
                                                                                }
                                                                            ]
                                                                        },
                                                                        "statements": [
                                                                            {
                                                                                "kind": "ReturnStatement",
                                                                                "fullStart": 770,
                                                                                "fullEnd": 813,
                                                                                "start": 790,
                                                                                "end": 811,
                                                                                "fullWidth": 43,
                                                                                "width": 21,
                                                                                "returnKeyword": {
                                                                                    "kind": "ReturnKeyword",
                                                                                    "fullStart": 770,
                                                                                    "fullEnd": 797,
                                                                                    "start": 790,
                                                                                    "end": 796,
                                                                                    "fullWidth": 27,
                                                                                    "width": 6,
                                                                                    "text": "return",
                                                                                    "value": "return",
                                                                                    "valueText": "return",
                                                                                    "hasLeadingTrivia": true,
                                                                                    "hasTrailingTrivia": true,
                                                                                    "leadingTrivia": [
                                                                                        {
                                                                                            "kind": "WhitespaceTrivia",
                                                                                            "text": "                    "
                                                                                        }
                                                                                    ],
                                                                                    "trailingTrivia": [
                                                                                        {
                                                                                            "kind": "WhitespaceTrivia",
                                                                                            "text": " "
                                                                                        }
                                                                                    ]
                                                                                },
                                                                                "expression": {
                                                                                    "kind": "StringLiteral",
                                                                                    "fullStart": 797,
                                                                                    "fullEnd": 810,
                                                                                    "start": 797,
                                                                                    "end": 810,
                                                                                    "fullWidth": 13,
                                                                                    "width": 13,
                                                                                    "text": "\"protoString\"",
                                                                                    "value": "protoString",
                                                                                    "valueText": "protoString"
                                                                                },
                                                                                "semicolonToken": {
                                                                                    "kind": "SemicolonToken",
                                                                                    "fullStart": 810,
                                                                                    "fullEnd": 813,
                                                                                    "start": 810,
                                                                                    "end": 811,
                                                                                    "fullWidth": 3,
                                                                                    "width": 1,
                                                                                    "text": ";",
                                                                                    "value": ";",
                                                                                    "valueText": ";",
                                                                                    "hasTrailingTrivia": true,
                                                                                    "hasTrailingNewLine": true,
                                                                                    "trailingTrivia": [
                                                                                        {
                                                                                            "kind": "NewLineTrivia",
                                                                                            "text": "\r\n"
                                                                                        }
                                                                                    ]
                                                                                }
                                                                            }
                                                                        ],
                                                                        "closeBraceToken": {
                                                                            "kind": "CloseBraceToken",
                                                                            "fullStart": 813,
                                                                            "fullEnd": 830,
                                                                            "start": 829,
                                                                            "end": 830,
                                                                            "fullWidth": 17,
                                                                            "width": 1,
                                                                            "text": "}",
                                                                            "value": "}",
                                                                            "valueText": "}",
                                                                            "hasLeadingTrivia": true,
                                                                            "leadingTrivia": [
                                                                                {
                                                                                    "kind": "WhitespaceTrivia",
                                                                                    "text": "                "
                                                                                }
                                                                            ]
                                                                        }
                                                                    }
                                                                }
                                                            },
                                                            {
                                                                "kind": "CommaToken",
                                                                "fullStart": 830,
                                                                "fullEnd": 833,
                                                                "start": 830,
                                                                "end": 831,
                                                                "fullWidth": 3,
                                                                "width": 1,
                                                                "text": ",",
                                                                "value": ",",
                                                                "valueText": ",",
                                                                "hasTrailingTrivia": true,
                                                                "hasTrailingNewLine": true,
                                                                "trailingTrivia": [
                                                                    {
                                                                        "kind": "NewLineTrivia",
                                                                        "text": "\r\n"
                                                                    }
                                                                ]
                                                            },
                                                            {
                                                                "kind": "SimplePropertyAssignment",
                                                                "fullStart": 833,
                                                                "fullEnd": 869,
                                                                "start": 849,
                                                                "end": 867,
                                                                "fullWidth": 36,
                                                                "width": 18,
                                                                "propertyName": {
                                                                    "kind": "IdentifierName",
                                                                    "fullStart": 833,
                                                                    "fullEnd": 861,
                                                                    "start": 849,
                                                                    "end": 861,
                                                                    "fullWidth": 28,
                                                                    "width": 12,
                                                                    "text": "configurable",
                                                                    "value": "configurable",
                                                                    "valueText": "configurable",
                                                                    "hasLeadingTrivia": true,
                                                                    "leadingTrivia": [
                                                                        {
                                                                            "kind": "WhitespaceTrivia",
                                                                            "text": "                "
                                                                        }
                                                                    ]
                                                                },
                                                                "colonToken": {
                                                                    "kind": "ColonToken",
                                                                    "fullStart": 861,
                                                                    "fullEnd": 863,
                                                                    "start": 861,
                                                                    "end": 862,
                                                                    "fullWidth": 2,
                                                                    "width": 1,
                                                                    "text": ":",
                                                                    "value": ":",
                                                                    "valueText": ":",
                                                                    "hasTrailingTrivia": true,
                                                                    "trailingTrivia": [
                                                                        {
                                                                            "kind": "WhitespaceTrivia",
                                                                            "text": " "
                                                                        }
                                                                    ]
                                                                },
                                                                "expression": {
                                                                    "kind": "TrueKeyword",
                                                                    "fullStart": 863,
                                                                    "fullEnd": 869,
                                                                    "start": 863,
                                                                    "end": 867,
                                                                    "fullWidth": 6,
                                                                    "width": 4,
                                                                    "text": "true",
                                                                    "value": true,
                                                                    "valueText": "true",
                                                                    "hasTrailingTrivia": true,
                                                                    "hasTrailingNewLine": true,
                                                                    "trailingTrivia": [
                                                                        {
                                                                            "kind": "NewLineTrivia",
                                                                            "text": "\r\n"
                                                                        }
                                                                    ]
                                                                }
                                                            }
                                                        ],
                                                        "closeBraceToken": {
                                                            "kind": "CloseBraceToken",
                                                            "fullStart": 869,
                                                            "fullEnd": 882,
                                                            "start": 881,
                                                            "end": 882,
                                                            "fullWidth": 13,
                                                            "width": 1,
                                                            "text": "}",
                                                            "value": "}",
                                                            "valueText": "}",
                                                            "hasLeadingTrivia": true,
                                                            "leadingTrivia": [
                                                                {
                                                                    "kind": "WhitespaceTrivia",
                                                                    "text": "            "
                                                                }
                                                            ]
                                                        }
                                                    }
                                                ],
                                                "closeParenToken": {
                                                    "kind": "CloseParenToken",
                                                    "fullStart": 882,
                                                    "fullEnd": 883,
                                                    "start": 882,
                                                    "end": 883,
                                                    "fullWidth": 1,
                                                    "width": 1,
                                                    "text": ")",
                                                    "value": ")",
                                                    "valueText": ")"
                                                }
                                            }
                                        },
                                        "semicolonToken": {
                                            "kind": "SemicolonToken",
                                            "fullStart": 883,
                                            "fullEnd": 886,
                                            "start": 883,
                                            "end": 884,
                                            "fullWidth": 3,
                                            "width": 1,
                                            "text": ";",
                                            "value": ";",
                                            "valueText": ";",
                                            "hasTrailingTrivia": true,
                                            "hasTrailingNewLine": true,
                                            "trailingTrivia": [
                                                {
                                                    "kind": "NewLineTrivia",
                                                    "text": "\r\n"
                                                }
                                            ]
                                        }
                                    },
                                    {
                                        "kind": "VariableStatement",
                                        "fullStart": 886,
                                        "fullEnd": 947,
                                        "start": 900,
                                        "end": 945,
                                        "fullWidth": 61,
                                        "width": 45,
                                        "modifiers": [],
                                        "variableDeclaration": {
                                            "kind": "VariableDeclaration",
                                            "fullStart": 886,
                                            "fullEnd": 944,
                                            "start": 900,
                                            "end": 944,
                                            "fullWidth": 58,
                                            "width": 44,
                                            "varKeyword": {
                                                "kind": "VarKeyword",
                                                "fullStart": 886,
                                                "fullEnd": 904,
                                                "start": 900,
                                                "end": 903,
                                                "fullWidth": 18,
                                                "width": 3,
                                                "text": "var",
                                                "value": "var",
                                                "valueText": "var",
                                                "hasLeadingTrivia": true,
                                                "hasLeadingNewLine": true,
                                                "hasTrailingTrivia": true,
                                                "leadingTrivia": [
                                                    {
                                                        "kind": "NewLineTrivia",
                                                        "text": "\r\n"
                                                    },
                                                    {
                                                        "kind": "WhitespaceTrivia",
                                                        "text": "            "
                                                    }
                                                ],
                                                "trailingTrivia": [
                                                    {
                                                        "kind": "WhitespaceTrivia",
                                                        "text": " "
                                                    }
                                                ]
                                            },
                                            "variableDeclarators": [
                                                {
                                                    "kind": "VariableDeclarator",
                                                    "fullStart": 904,
                                                    "fullEnd": 944,
                                                    "start": 904,
                                                    "end": 944,
                                                    "fullWidth": 40,
<<<<<<< HEAD
                                                    "width": 40,
                                                    "identifier": {
=======
                                                    "propertyName": {
>>>>>>> 85e84683
                                                        "kind": "IdentifierName",
                                                        "fullStart": 904,
                                                        "fullEnd": 911,
                                                        "start": 904,
                                                        "end": 910,
                                                        "fullWidth": 7,
                                                        "width": 6,
                                                        "text": "result",
                                                        "value": "result",
                                                        "valueText": "result",
                                                        "hasTrailingTrivia": true,
                                                        "trailingTrivia": [
                                                            {
                                                                "kind": "WhitespaceTrivia",
                                                                "text": " "
                                                            }
                                                        ]
                                                    },
                                                    "equalsValueClause": {
                                                        "kind": "EqualsValueClause",
                                                        "fullStart": 911,
                                                        "fullEnd": 944,
                                                        "start": 911,
                                                        "end": 944,
                                                        "fullWidth": 33,
                                                        "width": 33,
                                                        "equalsToken": {
                                                            "kind": "EqualsToken",
                                                            "fullStart": 911,
                                                            "fullEnd": 913,
                                                            "start": 911,
                                                            "end": 912,
                                                            "fullWidth": 2,
                                                            "width": 1,
                                                            "text": "=",
                                                            "value": "=",
                                                            "valueText": "=",
                                                            "hasTrailingTrivia": true,
                                                            "trailingTrivia": [
                                                                {
                                                                    "kind": "WhitespaceTrivia",
                                                                    "text": " "
                                                                }
                                                            ]
                                                        },
                                                        "value": {
                                                            "kind": "InvocationExpression",
                                                            "fullStart": 913,
                                                            "fullEnd": 944,
                                                            "start": 913,
                                                            "end": 944,
                                                            "fullWidth": 31,
                                                            "width": 31,
                                                            "expression": {
                                                                "kind": "MemberAccessExpression",
                                                                "fullStart": 913,
                                                                "fullEnd": 939,
                                                                "start": 913,
                                                                "end": 939,
                                                                "fullWidth": 26,
                                                                "width": 26,
                                                                "expression": {
                                                                    "kind": "IdentifierName",
                                                                    "fullStart": 913,
                                                                    "fullEnd": 919,
                                                                    "start": 913,
                                                                    "end": 919,
                                                                    "fullWidth": 6,
                                                                    "width": 6,
                                                                    "text": "Object",
                                                                    "value": "Object",
                                                                    "valueText": "Object"
                                                                },
                                                                "dotToken": {
                                                                    "kind": "DotToken",
                                                                    "fullStart": 919,
                                                                    "fullEnd": 920,
                                                                    "start": 919,
                                                                    "end": 920,
                                                                    "fullWidth": 1,
                                                                    "width": 1,
                                                                    "text": ".",
                                                                    "value": ".",
                                                                    "valueText": "."
                                                                },
                                                                "name": {
                                                                    "kind": "IdentifierName",
                                                                    "fullStart": 920,
                                                                    "fullEnd": 939,
                                                                    "start": 920,
                                                                    "end": 939,
                                                                    "fullWidth": 19,
                                                                    "width": 19,
                                                                    "text": "getOwnPropertyNames",
                                                                    "value": "getOwnPropertyNames",
                                                                    "valueText": "getOwnPropertyNames"
                                                                }
                                                            },
                                                            "argumentList": {
                                                                "kind": "ArgumentList",
                                                                "fullStart": 939,
                                                                "fullEnd": 944,
                                                                "start": 939,
                                                                "end": 944,
                                                                "fullWidth": 5,
                                                                "width": 5,
                                                                "openParenToken": {
                                                                    "kind": "OpenParenToken",
                                                                    "fullStart": 939,
                                                                    "fullEnd": 940,
                                                                    "start": 939,
                                                                    "end": 940,
                                                                    "fullWidth": 1,
                                                                    "width": 1,
                                                                    "text": "(",
                                                                    "value": "(",
                                                                    "valueText": "("
                                                                },
                                                                "arguments": [
                                                                    {
                                                                        "kind": "IdentifierName",
                                                                        "fullStart": 940,
                                                                        "fullEnd": 943,
                                                                        "start": 940,
                                                                        "end": 943,
                                                                        "fullWidth": 3,
                                                                        "width": 3,
                                                                        "text": "str",
                                                                        "value": "str",
                                                                        "valueText": "str"
                                                                    }
                                                                ],
                                                                "closeParenToken": {
                                                                    "kind": "CloseParenToken",
                                                                    "fullStart": 943,
                                                                    "fullEnd": 944,
                                                                    "start": 943,
                                                                    "end": 944,
                                                                    "fullWidth": 1,
                                                                    "width": 1,
                                                                    "text": ")",
                                                                    "value": ")",
                                                                    "valueText": ")"
                                                                }
                                                            }
                                                        }
                                                    }
                                                }
                                            ]
                                        },
                                        "semicolonToken": {
                                            "kind": "SemicolonToken",
                                            "fullStart": 944,
                                            "fullEnd": 947,
                                            "start": 944,
                                            "end": 945,
                                            "fullWidth": 3,
                                            "width": 1,
                                            "text": ";",
                                            "value": ";",
                                            "valueText": ";",
                                            "hasTrailingTrivia": true,
                                            "hasTrailingNewLine": true,
                                            "trailingTrivia": [
                                                {
                                                    "kind": "NewLineTrivia",
                                                    "text": "\r\n"
                                                }
                                            ]
                                        }
                                    },
                                    {
                                        "kind": "ForInStatement",
                                        "fullStart": 947,
                                        "fullEnd": 1109,
                                        "start": 961,
                                        "end": 1107,
                                        "fullWidth": 162,
                                        "width": 146,
                                        "forKeyword": {
                                            "kind": "ForKeyword",
                                            "fullStart": 947,
                                            "fullEnd": 965,
                                            "start": 961,
                                            "end": 964,
                                            "fullWidth": 18,
                                            "width": 3,
                                            "text": "for",
                                            "value": "for",
                                            "valueText": "for",
                                            "hasLeadingTrivia": true,
                                            "hasLeadingNewLine": true,
                                            "hasTrailingTrivia": true,
                                            "leadingTrivia": [
                                                {
                                                    "kind": "NewLineTrivia",
                                                    "text": "\r\n"
                                                },
                                                {
                                                    "kind": "WhitespaceTrivia",
                                                    "text": "            "
                                                }
                                            ],
                                            "trailingTrivia": [
                                                {
                                                    "kind": "WhitespaceTrivia",
                                                    "text": " "
                                                }
                                            ]
                                        },
                                        "openParenToken": {
                                            "kind": "OpenParenToken",
                                            "fullStart": 965,
                                            "fullEnd": 966,
                                            "start": 965,
                                            "end": 966,
                                            "fullWidth": 1,
                                            "width": 1,
                                            "text": "(",
                                            "value": "(",
                                            "valueText": "("
                                        },
                                        "variableDeclaration": {
                                            "kind": "VariableDeclaration",
                                            "fullStart": 966,
                                            "fullEnd": 972,
                                            "start": 966,
                                            "end": 971,
                                            "fullWidth": 6,
                                            "width": 5,
                                            "varKeyword": {
                                                "kind": "VarKeyword",
                                                "fullStart": 966,
                                                "fullEnd": 970,
                                                "start": 966,
                                                "end": 969,
                                                "fullWidth": 4,
                                                "width": 3,
                                                "text": "var",
                                                "value": "var",
                                                "valueText": "var",
                                                "hasTrailingTrivia": true,
                                                "trailingTrivia": [
                                                    {
                                                        "kind": "WhitespaceTrivia",
                                                        "text": " "
                                                    }
                                                ]
                                            },
                                            "variableDeclarators": [
                                                {
                                                    "kind": "VariableDeclarator",
                                                    "fullStart": 970,
                                                    "fullEnd": 972,
                                                    "start": 970,
                                                    "end": 971,
                                                    "fullWidth": 2,
<<<<<<< HEAD
                                                    "width": 1,
                                                    "identifier": {
=======
                                                    "propertyName": {
>>>>>>> 85e84683
                                                        "kind": "IdentifierName",
                                                        "fullStart": 970,
                                                        "fullEnd": 972,
                                                        "start": 970,
                                                        "end": 971,
                                                        "fullWidth": 2,
                                                        "width": 1,
                                                        "text": "p",
                                                        "value": "p",
                                                        "valueText": "p",
                                                        "hasTrailingTrivia": true,
                                                        "trailingTrivia": [
                                                            {
                                                                "kind": "WhitespaceTrivia",
                                                                "text": " "
                                                            }
                                                        ]
                                                    }
                                                }
                                            ]
                                        },
                                        "inKeyword": {
                                            "kind": "InKeyword",
                                            "fullStart": 972,
                                            "fullEnd": 975,
                                            "start": 972,
                                            "end": 974,
                                            "fullWidth": 3,
                                            "width": 2,
                                            "text": "in",
                                            "value": "in",
                                            "valueText": "in",
                                            "hasTrailingTrivia": true,
                                            "trailingTrivia": [
                                                {
                                                    "kind": "WhitespaceTrivia",
                                                    "text": " "
                                                }
                                            ]
                                        },
                                        "expression": {
                                            "kind": "IdentifierName",
                                            "fullStart": 975,
                                            "fullEnd": 981,
                                            "start": 975,
                                            "end": 981,
                                            "fullWidth": 6,
                                            "width": 6,
                                            "text": "result",
                                            "value": "result",
                                            "valueText": "result"
                                        },
                                        "closeParenToken": {
                                            "kind": "CloseParenToken",
                                            "fullStart": 981,
                                            "fullEnd": 983,
                                            "start": 981,
                                            "end": 982,
                                            "fullWidth": 2,
                                            "width": 1,
                                            "text": ")",
                                            "value": ")",
                                            "valueText": ")",
                                            "hasTrailingTrivia": true,
                                            "trailingTrivia": [
                                                {
                                                    "kind": "WhitespaceTrivia",
                                                    "text": " "
                                                }
                                            ]
                                        },
                                        "statement": {
                                            "kind": "Block",
                                            "fullStart": 983,
                                            "fullEnd": 1109,
                                            "start": 983,
                                            "end": 1107,
                                            "fullWidth": 126,
                                            "width": 124,
                                            "openBraceToken": {
                                                "kind": "OpenBraceToken",
                                                "fullStart": 983,
                                                "fullEnd": 986,
                                                "start": 983,
                                                "end": 984,
                                                "fullWidth": 3,
                                                "width": 1,
                                                "text": "{",
                                                "value": "{",
                                                "valueText": "{",
                                                "hasTrailingTrivia": true,
                                                "hasTrailingNewLine": true,
                                                "trailingTrivia": [
                                                    {
                                                        "kind": "NewLineTrivia",
                                                        "text": "\r\n"
                                                    }
                                                ]
                                            },
                                            "statements": [
                                                {
                                                    "kind": "IfStatement",
                                                    "fullStart": 986,
                                                    "fullEnd": 1094,
                                                    "start": 1002,
                                                    "end": 1092,
                                                    "fullWidth": 108,
                                                    "width": 90,
                                                    "ifKeyword": {
                                                        "kind": "IfKeyword",
                                                        "fullStart": 986,
                                                        "fullEnd": 1005,
                                                        "start": 1002,
                                                        "end": 1004,
                                                        "fullWidth": 19,
                                                        "width": 2,
                                                        "text": "if",
                                                        "value": "if",
                                                        "valueText": "if",
                                                        "hasLeadingTrivia": true,
                                                        "hasTrailingTrivia": true,
                                                        "leadingTrivia": [
                                                            {
                                                                "kind": "WhitespaceTrivia",
                                                                "text": "                "
                                                            }
                                                        ],
                                                        "trailingTrivia": [
                                                            {
                                                                "kind": "WhitespaceTrivia",
                                                                "text": " "
                                                            }
                                                        ]
                                                    },
                                                    "openParenToken": {
                                                        "kind": "OpenParenToken",
                                                        "fullStart": 1005,
                                                        "fullEnd": 1006,
                                                        "start": 1005,
                                                        "end": 1006,
                                                        "fullWidth": 1,
                                                        "width": 1,
                                                        "text": "(",
                                                        "value": "(",
                                                        "valueText": "("
                                                    },
                                                    "condition": {
                                                        "kind": "EqualsExpression",
                                                        "fullStart": 1006,
                                                        "fullEnd": 1035,
                                                        "start": 1006,
                                                        "end": 1035,
                                                        "fullWidth": 29,
                                                        "width": 29,
                                                        "left": {
                                                            "kind": "ElementAccessExpression",
                                                            "fullStart": 1006,
                                                            "fullEnd": 1016,
                                                            "start": 1006,
                                                            "end": 1015,
                                                            "fullWidth": 10,
                                                            "width": 9,
                                                            "expression": {
                                                                "kind": "IdentifierName",
                                                                "fullStart": 1006,
                                                                "fullEnd": 1012,
                                                                "start": 1006,
                                                                "end": 1012,
                                                                "fullWidth": 6,
                                                                "width": 6,
                                                                "text": "result",
                                                                "value": "result",
                                                                "valueText": "result"
                                                            },
                                                            "openBracketToken": {
                                                                "kind": "OpenBracketToken",
                                                                "fullStart": 1012,
                                                                "fullEnd": 1013,
                                                                "start": 1012,
                                                                "end": 1013,
                                                                "fullWidth": 1,
                                                                "width": 1,
                                                                "text": "[",
                                                                "value": "[",
                                                                "valueText": "["
                                                            },
                                                            "argumentExpression": {
                                                                "kind": "IdentifierName",
                                                                "fullStart": 1013,
                                                                "fullEnd": 1014,
                                                                "start": 1013,
                                                                "end": 1014,
                                                                "fullWidth": 1,
                                                                "width": 1,
                                                                "text": "p",
                                                                "value": "p",
                                                                "valueText": "p"
                                                            },
                                                            "closeBracketToken": {
                                                                "kind": "CloseBracketToken",
                                                                "fullStart": 1014,
                                                                "fullEnd": 1016,
                                                                "start": 1014,
                                                                "end": 1015,
                                                                "fullWidth": 2,
                                                                "width": 1,
                                                                "text": "]",
                                                                "value": "]",
                                                                "valueText": "]",
                                                                "hasTrailingTrivia": true,
                                                                "trailingTrivia": [
                                                                    {
                                                                        "kind": "WhitespaceTrivia",
                                                                        "text": " "
                                                                    }
                                                                ]
                                                            }
                                                        },
                                                        "operatorToken": {
                                                            "kind": "EqualsEqualsEqualsToken",
                                                            "fullStart": 1016,
                                                            "fullEnd": 1020,
                                                            "start": 1016,
                                                            "end": 1019,
                                                            "fullWidth": 4,
                                                            "width": 3,
                                                            "text": "===",
                                                            "value": "===",
                                                            "valueText": "===",
                                                            "hasTrailingTrivia": true,
                                                            "trailingTrivia": [
                                                                {
                                                                    "kind": "WhitespaceTrivia",
                                                                    "text": " "
                                                                }
                                                            ]
                                                        },
                                                        "right": {
                                                            "kind": "StringLiteral",
                                                            "fullStart": 1020,
                                                            "fullEnd": 1035,
                                                            "start": 1020,
                                                            "end": 1035,
                                                            "fullWidth": 15,
                                                            "width": 15,
                                                            "text": "\"protoProperty\"",
                                                            "value": "protoProperty",
                                                            "valueText": "protoProperty"
                                                        }
                                                    },
                                                    "closeParenToken": {
                                                        "kind": "CloseParenToken",
                                                        "fullStart": 1035,
                                                        "fullEnd": 1037,
                                                        "start": 1035,
                                                        "end": 1036,
                                                        "fullWidth": 2,
                                                        "width": 1,
                                                        "text": ")",
                                                        "value": ")",
                                                        "valueText": ")",
                                                        "hasTrailingTrivia": true,
                                                        "trailingTrivia": [
                                                            {
                                                                "kind": "WhitespaceTrivia",
                                                                "text": " "
                                                            }
                                                        ]
                                                    },
                                                    "statement": {
                                                        "kind": "Block",
                                                        "fullStart": 1037,
                                                        "fullEnd": 1094,
                                                        "start": 1037,
                                                        "end": 1092,
                                                        "fullWidth": 57,
                                                        "width": 55,
                                                        "openBraceToken": {
                                                            "kind": "OpenBraceToken",
                                                            "fullStart": 1037,
                                                            "fullEnd": 1040,
                                                            "start": 1037,
                                                            "end": 1038,
                                                            "fullWidth": 3,
                                                            "width": 1,
                                                            "text": "{",
                                                            "value": "{",
                                                            "valueText": "{",
                                                            "hasTrailingTrivia": true,
                                                            "hasTrailingNewLine": true,
                                                            "trailingTrivia": [
                                                                {
                                                                    "kind": "NewLineTrivia",
                                                                    "text": "\r\n"
                                                                }
                                                            ]
                                                        },
                                                        "statements": [
                                                            {
                                                                "kind": "ReturnStatement",
                                                                "fullStart": 1040,
                                                                "fullEnd": 1075,
                                                                "start": 1060,
                                                                "end": 1073,
                                                                "fullWidth": 35,
                                                                "width": 13,
                                                                "returnKeyword": {
                                                                    "kind": "ReturnKeyword",
                                                                    "fullStart": 1040,
                                                                    "fullEnd": 1067,
                                                                    "start": 1060,
                                                                    "end": 1066,
                                                                    "fullWidth": 27,
                                                                    "width": 6,
                                                                    "text": "return",
                                                                    "value": "return",
                                                                    "valueText": "return",
                                                                    "hasLeadingTrivia": true,
                                                                    "hasTrailingTrivia": true,
                                                                    "leadingTrivia": [
                                                                        {
                                                                            "kind": "WhitespaceTrivia",
                                                                            "text": "                    "
                                                                        }
                                                                    ],
                                                                    "trailingTrivia": [
                                                                        {
                                                                            "kind": "WhitespaceTrivia",
                                                                            "text": " "
                                                                        }
                                                                    ]
                                                                },
                                                                "expression": {
                                                                    "kind": "FalseKeyword",
                                                                    "fullStart": 1067,
                                                                    "fullEnd": 1072,
                                                                    "start": 1067,
                                                                    "end": 1072,
                                                                    "fullWidth": 5,
                                                                    "width": 5,
                                                                    "text": "false",
                                                                    "value": false,
                                                                    "valueText": "false"
                                                                },
                                                                "semicolonToken": {
                                                                    "kind": "SemicolonToken",
                                                                    "fullStart": 1072,
                                                                    "fullEnd": 1075,
                                                                    "start": 1072,
                                                                    "end": 1073,
                                                                    "fullWidth": 3,
                                                                    "width": 1,
                                                                    "text": ";",
                                                                    "value": ";",
                                                                    "valueText": ";",
                                                                    "hasTrailingTrivia": true,
                                                                    "hasTrailingNewLine": true,
                                                                    "trailingTrivia": [
                                                                        {
                                                                            "kind": "NewLineTrivia",
                                                                            "text": "\r\n"
                                                                        }
                                                                    ]
                                                                }
                                                            }
                                                        ],
                                                        "closeBraceToken": {
                                                            "kind": "CloseBraceToken",
                                                            "fullStart": 1075,
                                                            "fullEnd": 1094,
                                                            "start": 1091,
                                                            "end": 1092,
                                                            "fullWidth": 19,
                                                            "width": 1,
                                                            "text": "}",
                                                            "value": "}",
                                                            "valueText": "}",
                                                            "hasLeadingTrivia": true,
                                                            "hasTrailingTrivia": true,
                                                            "hasTrailingNewLine": true,
                                                            "leadingTrivia": [
                                                                {
                                                                    "kind": "WhitespaceTrivia",
                                                                    "text": "                "
                                                                }
                                                            ],
                                                            "trailingTrivia": [
                                                                {
                                                                    "kind": "NewLineTrivia",
                                                                    "text": "\r\n"
                                                                }
                                                            ]
                                                        }
                                                    }
                                                }
                                            ],
                                            "closeBraceToken": {
                                                "kind": "CloseBraceToken",
                                                "fullStart": 1094,
                                                "fullEnd": 1109,
                                                "start": 1106,
                                                "end": 1107,
                                                "fullWidth": 15,
                                                "width": 1,
                                                "text": "}",
                                                "value": "}",
                                                "valueText": "}",
                                                "hasLeadingTrivia": true,
                                                "hasTrailingTrivia": true,
                                                "hasTrailingNewLine": true,
                                                "leadingTrivia": [
                                                    {
                                                        "kind": "WhitespaceTrivia",
                                                        "text": "            "
                                                    }
                                                ],
                                                "trailingTrivia": [
                                                    {
                                                        "kind": "NewLineTrivia",
                                                        "text": "\r\n"
                                                    }
                                                ]
                                            }
                                        }
                                    },
                                    {
                                        "kind": "ReturnStatement",
                                        "fullStart": 1109,
                                        "fullEnd": 1135,
                                        "start": 1121,
                                        "end": 1133,
                                        "fullWidth": 26,
                                        "width": 12,
                                        "returnKeyword": {
                                            "kind": "ReturnKeyword",
                                            "fullStart": 1109,
                                            "fullEnd": 1128,
                                            "start": 1121,
                                            "end": 1127,
                                            "fullWidth": 19,
                                            "width": 6,
                                            "text": "return",
                                            "value": "return",
                                            "valueText": "return",
                                            "hasLeadingTrivia": true,
                                            "hasTrailingTrivia": true,
                                            "leadingTrivia": [
                                                {
                                                    "kind": "WhitespaceTrivia",
                                                    "text": "            "
                                                }
                                            ],
                                            "trailingTrivia": [
                                                {
                                                    "kind": "WhitespaceTrivia",
                                                    "text": " "
                                                }
                                            ]
                                        },
                                        "expression": {
                                            "kind": "TrueKeyword",
                                            "fullStart": 1128,
                                            "fullEnd": 1132,
                                            "start": 1128,
                                            "end": 1132,
                                            "fullWidth": 4,
                                            "width": 4,
                                            "text": "true",
                                            "value": true,
                                            "valueText": "true"
                                        },
                                        "semicolonToken": {
                                            "kind": "SemicolonToken",
                                            "fullStart": 1132,
                                            "fullEnd": 1135,
                                            "start": 1132,
                                            "end": 1133,
                                            "fullWidth": 3,
                                            "width": 1,
                                            "text": ";",
                                            "value": ";",
                                            "valueText": ";",
                                            "hasTrailingTrivia": true,
                                            "hasTrailingNewLine": true,
                                            "trailingTrivia": [
                                                {
                                                    "kind": "NewLineTrivia",
                                                    "text": "\r\n"
                                                }
                                            ]
                                        }
                                    }
                                ],
                                "closeBraceToken": {
                                    "kind": "CloseBraceToken",
                                    "fullStart": 1135,
                                    "fullEnd": 1145,
                                    "start": 1143,
                                    "end": 1144,
                                    "fullWidth": 10,
                                    "width": 1,
                                    "text": "}",
                                    "value": "}",
                                    "valueText": "}",
                                    "hasLeadingTrivia": true,
                                    "hasTrailingTrivia": true,
                                    "leadingTrivia": [
                                        {
                                            "kind": "WhitespaceTrivia",
                                            "text": "        "
                                        }
                                    ],
                                    "trailingTrivia": [
                                        {
                                            "kind": "WhitespaceTrivia",
                                            "text": " "
                                        }
                                    ]
                                }
                            },
                            "finallyClause": {
                                "kind": "FinallyClause",
                                "fullStart": 1145,
                                "fullEnd": 1219,
                                "start": 1145,
                                "end": 1217,
                                "fullWidth": 74,
                                "width": 72,
                                "finallyKeyword": {
                                    "kind": "FinallyKeyword",
                                    "fullStart": 1145,
                                    "fullEnd": 1153,
                                    "start": 1145,
                                    "end": 1152,
                                    "fullWidth": 8,
                                    "width": 7,
                                    "text": "finally",
                                    "value": "finally",
                                    "valueText": "finally",
                                    "hasTrailingTrivia": true,
                                    "trailingTrivia": [
                                        {
                                            "kind": "WhitespaceTrivia",
                                            "text": " "
                                        }
                                    ]
                                },
                                "block": {
                                    "kind": "Block",
                                    "fullStart": 1153,
                                    "fullEnd": 1219,
                                    "start": 1153,
                                    "end": 1217,
                                    "fullWidth": 66,
                                    "width": 64,
                                    "openBraceToken": {
                                        "kind": "OpenBraceToken",
                                        "fullStart": 1153,
                                        "fullEnd": 1156,
                                        "start": 1153,
                                        "end": 1154,
                                        "fullWidth": 3,
                                        "width": 1,
                                        "text": "{",
                                        "value": "{",
                                        "valueText": "{",
                                        "hasTrailingTrivia": true,
                                        "hasTrailingNewLine": true,
                                        "trailingTrivia": [
                                            {
                                                "kind": "NewLineTrivia",
                                                "text": "\r\n"
                                            }
                                        ]
                                    },
                                    "statements": [
                                        {
                                            "kind": "ExpressionStatement",
                                            "fullStart": 1156,
                                            "fullEnd": 1208,
                                            "start": 1168,
                                            "end": 1206,
                                            "fullWidth": 52,
                                            "width": 38,
                                            "expression": {
                                                "kind": "DeleteExpression",
                                                "fullStart": 1156,
                                                "fullEnd": 1205,
                                                "start": 1168,
                                                "end": 1205,
                                                "fullWidth": 49,
                                                "width": 37,
                                                "deleteKeyword": {
                                                    "kind": "DeleteKeyword",
                                                    "fullStart": 1156,
                                                    "fullEnd": 1175,
                                                    "start": 1168,
                                                    "end": 1174,
                                                    "fullWidth": 19,
                                                    "width": 6,
                                                    "text": "delete",
                                                    "value": "delete",
                                                    "valueText": "delete",
                                                    "hasLeadingTrivia": true,
                                                    "hasTrailingTrivia": true,
                                                    "leadingTrivia": [
                                                        {
                                                            "kind": "WhitespaceTrivia",
                                                            "text": "            "
                                                        }
                                                    ],
                                                    "trailingTrivia": [
                                                        {
                                                            "kind": "WhitespaceTrivia",
                                                            "text": " "
                                                        }
                                                    ]
                                                },
                                                "expression": {
                                                    "kind": "MemberAccessExpression",
                                                    "fullStart": 1175,
                                                    "fullEnd": 1205,
                                                    "start": 1175,
                                                    "end": 1205,
                                                    "fullWidth": 30,
                                                    "width": 30,
                                                    "expression": {
                                                        "kind": "MemberAccessExpression",
                                                        "fullStart": 1175,
                                                        "fullEnd": 1191,
                                                        "start": 1175,
                                                        "end": 1191,
                                                        "fullWidth": 16,
                                                        "width": 16,
                                                        "expression": {
                                                            "kind": "IdentifierName",
                                                            "fullStart": 1175,
                                                            "fullEnd": 1181,
                                                            "start": 1175,
                                                            "end": 1181,
                                                            "fullWidth": 6,
                                                            "width": 6,
                                                            "text": "String",
                                                            "value": "String",
                                                            "valueText": "String"
                                                        },
                                                        "dotToken": {
                                                            "kind": "DotToken",
                                                            "fullStart": 1181,
                                                            "fullEnd": 1182,
                                                            "start": 1181,
                                                            "end": 1182,
                                                            "fullWidth": 1,
                                                            "width": 1,
                                                            "text": ".",
                                                            "value": ".",
                                                            "valueText": "."
                                                        },
                                                        "name": {
                                                            "kind": "IdentifierName",
                                                            "fullStart": 1182,
                                                            "fullEnd": 1191,
                                                            "start": 1182,
                                                            "end": 1191,
                                                            "fullWidth": 9,
                                                            "width": 9,
                                                            "text": "prototype",
                                                            "value": "prototype",
                                                            "valueText": "prototype"
                                                        }
                                                    },
                                                    "dotToken": {
                                                        "kind": "DotToken",
                                                        "fullStart": 1191,
                                                        "fullEnd": 1192,
                                                        "start": 1191,
                                                        "end": 1192,
                                                        "fullWidth": 1,
                                                        "width": 1,
                                                        "text": ".",
                                                        "value": ".",
                                                        "valueText": "."
                                                    },
                                                    "name": {
                                                        "kind": "IdentifierName",
                                                        "fullStart": 1192,
                                                        "fullEnd": 1205,
                                                        "start": 1192,
                                                        "end": 1205,
                                                        "fullWidth": 13,
                                                        "width": 13,
                                                        "text": "protoProperty",
                                                        "value": "protoProperty",
                                                        "valueText": "protoProperty"
                                                    }
                                                }
                                            },
                                            "semicolonToken": {
                                                "kind": "SemicolonToken",
                                                "fullStart": 1205,
                                                "fullEnd": 1208,
                                                "start": 1205,
                                                "end": 1206,
                                                "fullWidth": 3,
                                                "width": 1,
                                                "text": ";",
                                                "value": ";",
                                                "valueText": ";",
                                                "hasTrailingTrivia": true,
                                                "hasTrailingNewLine": true,
                                                "trailingTrivia": [
                                                    {
                                                        "kind": "NewLineTrivia",
                                                        "text": "\r\n"
                                                    }
                                                ]
                                            }
                                        }
                                    ],
                                    "closeBraceToken": {
                                        "kind": "CloseBraceToken",
                                        "fullStart": 1208,
                                        "fullEnd": 1219,
                                        "start": 1216,
                                        "end": 1217,
                                        "fullWidth": 11,
                                        "width": 1,
                                        "text": "}",
                                        "value": "}",
                                        "valueText": "}",
                                        "hasLeadingTrivia": true,
                                        "hasTrailingTrivia": true,
                                        "hasTrailingNewLine": true,
                                        "leadingTrivia": [
                                            {
                                                "kind": "WhitespaceTrivia",
                                                "text": "        "
                                            }
                                        ],
                                        "trailingTrivia": [
                                            {
                                                "kind": "NewLineTrivia",
                                                "text": "\r\n"
                                            }
                                        ]
                                    }
                                }
                            }
                        }
                    ],
                    "closeBraceToken": {
                        "kind": "CloseBraceToken",
                        "fullStart": 1219,
                        "fullEnd": 1226,
                        "start": 1223,
                        "end": 1224,
                        "fullWidth": 7,
                        "width": 1,
                        "text": "}",
                        "value": "}",
                        "valueText": "}",
                        "hasLeadingTrivia": true,
                        "hasTrailingTrivia": true,
                        "hasTrailingNewLine": true,
                        "leadingTrivia": [
                            {
                                "kind": "WhitespaceTrivia",
                                "text": "    "
                            }
                        ],
                        "trailingTrivia": [
                            {
                                "kind": "NewLineTrivia",
                                "text": "\r\n"
                            }
                        ]
                    }
                }
            },
            {
                "kind": "ExpressionStatement",
                "fullStart": 1226,
                "fullEnd": 1250,
                "start": 1226,
                "end": 1248,
                "fullWidth": 24,
                "width": 22,
                "expression": {
                    "kind": "InvocationExpression",
                    "fullStart": 1226,
                    "fullEnd": 1247,
                    "start": 1226,
                    "end": 1247,
                    "fullWidth": 21,
                    "width": 21,
                    "expression": {
                        "kind": "IdentifierName",
                        "fullStart": 1226,
                        "fullEnd": 1237,
                        "start": 1226,
                        "end": 1237,
                        "fullWidth": 11,
                        "width": 11,
                        "text": "runTestCase",
                        "value": "runTestCase",
                        "valueText": "runTestCase"
                    },
                    "argumentList": {
                        "kind": "ArgumentList",
                        "fullStart": 1237,
                        "fullEnd": 1247,
                        "start": 1237,
                        "end": 1247,
                        "fullWidth": 10,
                        "width": 10,
                        "openParenToken": {
                            "kind": "OpenParenToken",
                            "fullStart": 1237,
                            "fullEnd": 1238,
                            "start": 1237,
                            "end": 1238,
                            "fullWidth": 1,
                            "width": 1,
                            "text": "(",
                            "value": "(",
                            "valueText": "("
                        },
                        "arguments": [
                            {
                                "kind": "IdentifierName",
                                "fullStart": 1238,
                                "fullEnd": 1246,
                                "start": 1238,
                                "end": 1246,
                                "fullWidth": 8,
                                "width": 8,
                                "text": "testcase",
                                "value": "testcase",
                                "valueText": "testcase"
                            }
                        ],
                        "closeParenToken": {
                            "kind": "CloseParenToken",
                            "fullStart": 1246,
                            "fullEnd": 1247,
                            "start": 1246,
                            "end": 1247,
                            "fullWidth": 1,
                            "width": 1,
                            "text": ")",
                            "value": ")",
                            "valueText": ")"
                        }
                    }
                },
                "semicolonToken": {
                    "kind": "SemicolonToken",
                    "fullStart": 1247,
                    "fullEnd": 1250,
                    "start": 1247,
                    "end": 1248,
                    "fullWidth": 3,
                    "width": 1,
                    "text": ";",
                    "value": ";",
                    "valueText": ";",
                    "hasTrailingTrivia": true,
                    "hasTrailingNewLine": true,
                    "trailingTrivia": [
                        {
                            "kind": "NewLineTrivia",
                            "text": "\r\n"
                        }
                    ]
                }
            }
        ],
        "endOfFileToken": {
            "kind": "EndOfFileToken",
            "fullStart": 1250,
            "fullEnd": 1250,
            "start": 1250,
            "end": 1250,
            "fullWidth": 0,
            "width": 0,
            "text": ""
        }
    },
    "lineMap": {
        "lineStarts": [
            0,
            67,
            152,
            232,
            308,
            380,
            385,
            438,
            571,
            576,
            578,
            580,
            603,
            618,
            660,
            662,
            734,
            770,
            813,
            833,
            869,
            886,
            888,
            947,
            949,
            986,
            1040,
            1075,
            1094,
            1109,
            1135,
            1156,
            1208,
            1219,
            1226,
            1250
        ],
        "length": 1250
    }
}<|MERGE_RESOLUTION|>--- conflicted
+++ resolved
@@ -312,12 +312,8 @@
                                                     "start": 634,
                                                     "end": 657,
                                                     "fullWidth": 23,
-<<<<<<< HEAD
                                                     "width": 23,
-                                                    "identifier": {
-=======
                                                     "propertyName": {
->>>>>>> 85e84683
                                                         "kind": "IdentifierName",
                                                         "fullStart": 634,
                                                         "fullEnd": 638,
@@ -1140,12 +1136,8 @@
                                                     "start": 904,
                                                     "end": 944,
                                                     "fullWidth": 40,
-<<<<<<< HEAD
                                                     "width": 40,
-                                                    "identifier": {
-=======
                                                     "propertyName": {
->>>>>>> 85e84683
                                                         "kind": "IdentifierName",
                                                         "fullStart": 904,
                                                         "fullEnd": 911,
@@ -1403,12 +1395,8 @@
                                                     "start": 970,
                                                     "end": 971,
                                                     "fullWidth": 2,
-<<<<<<< HEAD
                                                     "width": 1,
-                                                    "identifier": {
-=======
                                                     "propertyName": {
->>>>>>> 85e84683
                                                         "kind": "IdentifierName",
                                                         "fullStart": 970,
                                                         "fullEnd": 972,
