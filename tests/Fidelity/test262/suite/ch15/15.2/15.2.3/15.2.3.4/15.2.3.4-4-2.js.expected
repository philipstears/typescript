{
    "isDeclaration": false,
    "languageVersion": "EcmaScript5",
    "parseOptions": {
        "allowAutomaticSemicolonInsertion": true
    },
    "sourceUnit": {
        "kind": "SourceUnit",
        "fullStart": 0,
        "fullEnd": 942,
        "start": 531,
        "end": 942,
        "fullWidth": 942,
        "width": 411,
        "isIncrementallyUnusable": true,
        "moduleElements": [
            {
                "kind": "FunctionDeclaration",
                "fullStart": 0,
                "fullEnd": 918,
                "start": 531,
                "end": 916,
                "fullWidth": 918,
                "width": 385,
                "modifiers": [],
                "functionKeyword": {
                    "kind": "FunctionKeyword",
                    "fullStart": 0,
                    "fullEnd": 540,
                    "start": 531,
                    "end": 539,
                    "fullWidth": 540,
                    "width": 8,
                    "text": "function",
                    "value": "function",
                    "valueText": "function",
                    "hasLeadingTrivia": true,
                    "hasLeadingComment": true,
                    "hasLeadingNewLine": true,
                    "hasTrailingTrivia": true,
                    "leadingTrivia": [
                        {
                            "kind": "SingleLineCommentTrivia",
                            "text": "/// Copyright (c) 2012 Ecma International.  All rights reserved. "
                        },
                        {
                            "kind": "NewLineTrivia",
                            "text": "\r\n"
                        },
                        {
                            "kind": "SingleLineCommentTrivia",
                            "text": "/// Ecma International makes this code available under the terms and conditions set"
                        },
                        {
                            "kind": "NewLineTrivia",
                            "text": "\r\n"
                        },
                        {
                            "kind": "SingleLineCommentTrivia",
                            "text": "/// forth on http://hg.ecmascript.org/tests/test262/raw-file/tip/LICENSE (the "
                        },
                        {
                            "kind": "NewLineTrivia",
                            "text": "\r\n"
                        },
                        {
                            "kind": "SingleLineCommentTrivia",
                            "text": "/// \"Use Terms\").   Any redistribution of this code must retain the above "
                        },
                        {
                            "kind": "NewLineTrivia",
                            "text": "\r\n"
                        },
                        {
                            "kind": "SingleLineCommentTrivia",
                            "text": "/// copyright and this notice and otherwise comply with the Use Terms."
                        },
                        {
                            "kind": "NewLineTrivia",
                            "text": "\r\n"
                        },
                        {
                            "kind": "MultiLineCommentTrivia",
                            "text": "/**\r\n * @path ch15/15.2/15.2.3/15.2.3.4/15.2.3.4-4-2.js\r\n * @description Object.getOwnPropertyNames returns array of property names (Object)\r\n */"
                        },
                        {
                            "kind": "NewLineTrivia",
                            "text": "\r\n"
                        },
                        {
                            "kind": "NewLineTrivia",
                            "text": "\r\n"
                        },
                        {
                            "kind": "NewLineTrivia",
                            "text": "\r\n"
                        }
                    ],
                    "trailingTrivia": [
                        {
                            "kind": "WhitespaceTrivia",
                            "text": " "
                        }
                    ]
                },
                "identifier": {
                    "kind": "IdentifierName",
                    "fullStart": 540,
                    "fullEnd": 548,
                    "start": 540,
                    "end": 548,
                    "fullWidth": 8,
                    "width": 8,
                    "text": "testcase",
                    "value": "testcase",
                    "valueText": "testcase"
                },
                "callSignature": {
                    "kind": "CallSignature",
                    "fullStart": 548,
                    "fullEnd": 551,
                    "start": 548,
                    "end": 550,
                    "fullWidth": 3,
                    "width": 2,
                    "parameterList": {
                        "kind": "ParameterList",
                        "fullStart": 548,
                        "fullEnd": 551,
                        "start": 548,
                        "end": 550,
                        "fullWidth": 3,
                        "width": 2,
                        "openParenToken": {
                            "kind": "OpenParenToken",
                            "fullStart": 548,
                            "fullEnd": 549,
                            "start": 548,
                            "end": 549,
                            "fullWidth": 1,
                            "width": 1,
                            "text": "(",
                            "value": "(",
                            "valueText": "("
                        },
                        "parameters": [],
                        "closeParenToken": {
                            "kind": "CloseParenToken",
                            "fullStart": 549,
                            "fullEnd": 551,
                            "start": 549,
                            "end": 550,
                            "fullWidth": 2,
                            "width": 1,
                            "text": ")",
                            "value": ")",
                            "valueText": ")",
                            "hasTrailingTrivia": true,
                            "trailingTrivia": [
                                {
                                    "kind": "WhitespaceTrivia",
                                    "text": " "
                                }
                            ]
                        }
                    }
                },
                "block": {
                    "kind": "Block",
                    "fullStart": 551,
                    "fullEnd": 918,
                    "start": 551,
                    "end": 916,
                    "fullWidth": 367,
                    "width": 365,
                    "openBraceToken": {
                        "kind": "OpenBraceToken",
                        "fullStart": 551,
                        "fullEnd": 554,
                        "start": 551,
                        "end": 552,
                        "fullWidth": 3,
                        "width": 1,
                        "text": "{",
                        "value": "{",
                        "valueText": "{",
                        "hasTrailingTrivia": true,
                        "hasTrailingNewLine": true,
                        "trailingTrivia": [
                            {
                                "kind": "NewLineTrivia",
                                "text": "\r\n"
                            }
                        ]
                    },
                    "statements": [
                        {
                            "kind": "VariableStatement",
                            "fullStart": 554,
                            "fullEnd": 606,
                            "start": 556,
                            "end": 604,
                            "fullWidth": 52,
                            "width": 48,
                            "modifiers": [],
                            "variableDeclaration": {
                                "kind": "VariableDeclaration",
                                "fullStart": 554,
                                "fullEnd": 603,
                                "start": 556,
                                "end": 603,
                                "fullWidth": 49,
                                "width": 47,
                                "varKeyword": {
                                    "kind": "VarKeyword",
                                    "fullStart": 554,
                                    "fullEnd": 560,
                                    "start": 556,
                                    "end": 559,
                                    "fullWidth": 6,
                                    "width": 3,
                                    "text": "var",
                                    "value": "var",
                                    "valueText": "var",
                                    "hasLeadingTrivia": true,
                                    "hasTrailingTrivia": true,
                                    "leadingTrivia": [
                                        {
                                            "kind": "WhitespaceTrivia",
                                            "text": "  "
                                        }
                                    ],
                                    "trailingTrivia": [
                                        {
                                            "kind": "WhitespaceTrivia",
                                            "text": " "
                                        }
                                    ]
                                },
                                "variableDeclarators": [
                                    {
                                        "kind": "VariableDeclarator",
                                        "fullStart": 560,
                                        "fullEnd": 603,
                                        "start": 560,
                                        "end": 603,
                                        "fullWidth": 43,
<<<<<<< HEAD
                                        "width": 43,
                                        "identifier": {
=======
                                        "propertyName": {
>>>>>>> 85e84683
                                            "kind": "IdentifierName",
                                            "fullStart": 560,
                                            "fullEnd": 567,
                                            "start": 560,
                                            "end": 566,
                                            "fullWidth": 7,
                                            "width": 6,
                                            "text": "result",
                                            "value": "result",
                                            "valueText": "result",
                                            "hasTrailingTrivia": true,
                                            "trailingTrivia": [
                                                {
                                                    "kind": "WhitespaceTrivia",
                                                    "text": " "
                                                }
                                            ]
                                        },
                                        "equalsValueClause": {
                                            "kind": "EqualsValueClause",
                                            "fullStart": 567,
                                            "fullEnd": 603,
                                            "start": 567,
                                            "end": 603,
                                            "fullWidth": 36,
                                            "width": 36,
                                            "equalsToken": {
                                                "kind": "EqualsToken",
                                                "fullStart": 567,
                                                "fullEnd": 569,
                                                "start": 567,
                                                "end": 568,
                                                "fullWidth": 2,
                                                "width": 1,
                                                "text": "=",
                                                "value": "=",
                                                "valueText": "=",
                                                "hasTrailingTrivia": true,
                                                "trailingTrivia": [
                                                    {
                                                        "kind": "WhitespaceTrivia",
                                                        "text": " "
                                                    }
                                                ]
                                            },
                                            "value": {
                                                "kind": "InvocationExpression",
                                                "fullStart": 569,
                                                "fullEnd": 603,
                                                "start": 569,
                                                "end": 603,
                                                "fullWidth": 34,
                                                "width": 34,
                                                "expression": {
                                                    "kind": "MemberAccessExpression",
                                                    "fullStart": 569,
                                                    "fullEnd": 595,
                                                    "start": 569,
                                                    "end": 595,
                                                    "fullWidth": 26,
                                                    "width": 26,
                                                    "expression": {
                                                        "kind": "IdentifierName",
                                                        "fullStart": 569,
                                                        "fullEnd": 575,
                                                        "start": 569,
                                                        "end": 575,
                                                        "fullWidth": 6,
                                                        "width": 6,
                                                        "text": "Object",
                                                        "value": "Object",
                                                        "valueText": "Object"
                                                    },
                                                    "dotToken": {
                                                        "kind": "DotToken",
                                                        "fullStart": 575,
                                                        "fullEnd": 576,
                                                        "start": 575,
                                                        "end": 576,
                                                        "fullWidth": 1,
                                                        "width": 1,
                                                        "text": ".",
                                                        "value": ".",
                                                        "valueText": "."
                                                    },
                                                    "name": {
                                                        "kind": "IdentifierName",
                                                        "fullStart": 576,
                                                        "fullEnd": 595,
                                                        "start": 576,
                                                        "end": 595,
                                                        "fullWidth": 19,
                                                        "width": 19,
                                                        "text": "getOwnPropertyNames",
                                                        "value": "getOwnPropertyNames",
                                                        "valueText": "getOwnPropertyNames"
                                                    }
                                                },
                                                "argumentList": {
                                                    "kind": "ArgumentList",
                                                    "fullStart": 595,
                                                    "fullEnd": 603,
                                                    "start": 595,
                                                    "end": 603,
                                                    "fullWidth": 8,
                                                    "width": 8,
                                                    "openParenToken": {
                                                        "kind": "OpenParenToken",
                                                        "fullStart": 595,
                                                        "fullEnd": 596,
                                                        "start": 595,
                                                        "end": 596,
                                                        "fullWidth": 1,
                                                        "width": 1,
                                                        "text": "(",
                                                        "value": "(",
                                                        "valueText": "("
                                                    },
                                                    "arguments": [
                                                        {
                                                            "kind": "IdentifierName",
                                                            "fullStart": 596,
                                                            "fullEnd": 602,
                                                            "start": 596,
                                                            "end": 602,
                                                            "fullWidth": 6,
                                                            "width": 6,
                                                            "text": "Object",
                                                            "value": "Object",
                                                            "valueText": "Object"
                                                        }
                                                    ],
                                                    "closeParenToken": {
                                                        "kind": "CloseParenToken",
                                                        "fullStart": 602,
                                                        "fullEnd": 603,
                                                        "start": 602,
                                                        "end": 603,
                                                        "fullWidth": 1,
                                                        "width": 1,
                                                        "text": ")",
                                                        "value": ")",
                                                        "valueText": ")"
                                                    }
                                                }
                                            }
                                        }
                                    }
                                ]
                            },
                            "semicolonToken": {
                                "kind": "SemicolonToken",
                                "fullStart": 603,
                                "fullEnd": 606,
                                "start": 603,
                                "end": 604,
                                "fullWidth": 3,
                                "width": 1,
                                "text": ";",
                                "value": ";",
                                "valueText": ";",
                                "hasTrailingTrivia": true,
                                "hasTrailingNewLine": true,
                                "trailingTrivia": [
                                    {
                                        "kind": "NewLineTrivia",
                                        "text": "\r\n"
                                    }
                                ]
                            }
                        },
                        {
                            "kind": "VariableStatement",
                            "fullStart": 606,
                            "fullEnd": 854,
                            "start": 608,
                            "end": 852,
                            "fullWidth": 248,
                            "width": 244,
                            "modifiers": [],
                            "variableDeclaration": {
                                "kind": "VariableDeclaration",
                                "fullStart": 606,
                                "fullEnd": 851,
                                "start": 608,
                                "end": 851,
                                "fullWidth": 245,
                                "width": 243,
                                "varKeyword": {
                                    "kind": "VarKeyword",
                                    "fullStart": 606,
                                    "fullEnd": 612,
                                    "start": 608,
                                    "end": 611,
                                    "fullWidth": 6,
                                    "width": 3,
                                    "text": "var",
                                    "value": "var",
                                    "valueText": "var",
                                    "hasLeadingTrivia": true,
                                    "hasTrailingTrivia": true,
                                    "leadingTrivia": [
                                        {
                                            "kind": "WhitespaceTrivia",
                                            "text": "  "
                                        }
                                    ],
                                    "trailingTrivia": [
                                        {
                                            "kind": "WhitespaceTrivia",
                                            "text": " "
                                        }
                                    ]
                                },
                                "variableDeclarators": [
                                    {
                                        "kind": "VariableDeclarator",
                                        "fullStart": 612,
                                        "fullEnd": 851,
                                        "start": 612,
                                        "end": 851,
                                        "fullWidth": 239,
<<<<<<< HEAD
                                        "width": 239,
                                        "identifier": {
=======
                                        "propertyName": {
>>>>>>> 85e84683
                                            "kind": "IdentifierName",
                                            "fullStart": 612,
                                            "fullEnd": 622,
                                            "start": 612,
                                            "end": 621,
                                            "fullWidth": 10,
                                            "width": 9,
                                            "text": "expResult",
                                            "value": "expResult",
                                            "valueText": "expResult",
                                            "hasTrailingTrivia": true,
                                            "trailingTrivia": [
                                                {
                                                    "kind": "WhitespaceTrivia",
                                                    "text": " "
                                                }
                                            ]
                                        },
                                        "equalsValueClause": {
                                            "kind": "EqualsValueClause",
                                            "fullStart": 622,
                                            "fullEnd": 851,
                                            "start": 622,
                                            "end": 851,
                                            "fullWidth": 229,
                                            "width": 229,
                                            "equalsToken": {
                                                "kind": "EqualsToken",
                                                "fullStart": 622,
                                                "fullEnd": 624,
                                                "start": 622,
                                                "end": 623,
                                                "fullWidth": 2,
                                                "width": 1,
                                                "text": "=",
                                                "value": "=",
                                                "valueText": "=",
                                                "hasTrailingTrivia": true,
                                                "trailingTrivia": [
                                                    {
                                                        "kind": "WhitespaceTrivia",
                                                        "text": " "
                                                    }
                                                ]
                                            },
                                            "value": {
                                                "kind": "ArrayLiteralExpression",
                                                "fullStart": 624,
                                                "fullEnd": 851,
                                                "start": 624,
                                                "end": 851,
                                                "fullWidth": 227,
                                                "width": 227,
                                                "openBracketToken": {
                                                    "kind": "OpenBracketToken",
                                                    "fullStart": 624,
                                                    "fullEnd": 625,
                                                    "start": 624,
                                                    "end": 625,
                                                    "fullWidth": 1,
                                                    "width": 1,
                                                    "text": "[",
                                                    "value": "[",
                                                    "valueText": "["
                                                },
                                                "expressions": [
                                                    {
                                                        "kind": "StringLiteral",
                                                        "fullStart": 625,
                                                        "fullEnd": 641,
                                                        "start": 625,
                                                        "end": 641,
                                                        "fullWidth": 16,
                                                        "width": 16,
                                                        "text": "\"getPrototypeOf\"",
                                                        "value": "getPrototypeOf",
                                                        "valueText": "getPrototypeOf"
                                                    },
                                                    {
                                                        "kind": "CommaToken",
                                                        "fullStart": 641,
                                                        "fullEnd": 643,
                                                        "start": 641,
                                                        "end": 642,
                                                        "fullWidth": 2,
                                                        "width": 1,
                                                        "text": ",",
                                                        "value": ",",
                                                        "valueText": ",",
                                                        "hasTrailingTrivia": true,
                                                        "trailingTrivia": [
                                                            {
                                                                "kind": "WhitespaceTrivia",
                                                                "text": " "
                                                            }
                                                        ]
                                                    },
                                                    {
                                                        "kind": "StringLiteral",
                                                        "fullStart": 643,
                                                        "fullEnd": 669,
                                                        "start": 643,
                                                        "end": 669,
                                                        "fullWidth": 26,
                                                        "width": 26,
                                                        "text": "\"getOwnPropertyDescriptor\"",
                                                        "value": "getOwnPropertyDescriptor",
                                                        "valueText": "getOwnPropertyDescriptor"
                                                    },
                                                    {
                                                        "kind": "CommaToken",
                                                        "fullStart": 669,
                                                        "fullEnd": 671,
                                                        "start": 669,
                                                        "end": 670,
                                                        "fullWidth": 2,
                                                        "width": 1,
                                                        "text": ",",
                                                        "value": ",",
                                                        "valueText": ",",
                                                        "hasTrailingTrivia": true,
                                                        "trailingTrivia": [
                                                            {
                                                                "kind": "WhitespaceTrivia",
                                                                "text": " "
                                                            }
                                                        ]
                                                    },
                                                    {
                                                        "kind": "StringLiteral",
                                                        "fullStart": 671,
                                                        "fullEnd": 692,
                                                        "start": 671,
                                                        "end": 692,
                                                        "fullWidth": 21,
                                                        "width": 21,
                                                        "text": "\"getOwnPropertyNames\"",
                                                        "value": "getOwnPropertyNames",
                                                        "valueText": "getOwnPropertyNames"
                                                    },
                                                    {
                                                        "kind": "CommaToken",
                                                        "fullStart": 692,
                                                        "fullEnd": 694,
                                                        "start": 692,
                                                        "end": 693,
                                                        "fullWidth": 2,
                                                        "width": 1,
                                                        "text": ",",
                                                        "value": ",",
                                                        "valueText": ",",
                                                        "hasTrailingTrivia": true,
                                                        "trailingTrivia": [
                                                            {
                                                                "kind": "WhitespaceTrivia",
                                                                "text": " "
                                                            }
                                                        ]
                                                    },
                                                    {
                                                        "kind": "StringLiteral",
                                                        "fullStart": 694,
                                                        "fullEnd": 702,
                                                        "start": 694,
                                                        "end": 702,
                                                        "fullWidth": 8,
                                                        "width": 8,
                                                        "text": "\"create\"",
                                                        "value": "create",
                                                        "valueText": "create"
                                                    },
                                                    {
                                                        "kind": "CommaToken",
                                                        "fullStart": 702,
                                                        "fullEnd": 704,
                                                        "start": 702,
                                                        "end": 703,
                                                        "fullWidth": 2,
                                                        "width": 1,
                                                        "text": ",",
                                                        "value": ",",
                                                        "valueText": ",",
                                                        "hasTrailingTrivia": true,
                                                        "trailingTrivia": [
                                                            {
                                                                "kind": "WhitespaceTrivia",
                                                                "text": " "
                                                            }
                                                        ]
                                                    },
                                                    {
                                                        "kind": "StringLiteral",
                                                        "fullStart": 704,
                                                        "fullEnd": 720,
                                                        "start": 704,
                                                        "end": 720,
                                                        "fullWidth": 16,
                                                        "width": 16,
                                                        "text": "\"defineProperty\"",
                                                        "value": "defineProperty",
                                                        "valueText": "defineProperty"
                                                    },
                                                    {
                                                        "kind": "CommaToken",
                                                        "fullStart": 720,
                                                        "fullEnd": 722,
                                                        "start": 720,
                                                        "end": 721,
                                                        "fullWidth": 2,
                                                        "width": 1,
                                                        "text": ",",
                                                        "value": ",",
                                                        "valueText": ",",
                                                        "hasTrailingTrivia": true,
                                                        "trailingTrivia": [
                                                            {
                                                                "kind": "WhitespaceTrivia",
                                                                "text": " "
                                                            }
                                                        ]
                                                    },
                                                    {
                                                        "kind": "StringLiteral",
                                                        "fullStart": 722,
                                                        "fullEnd": 740,
                                                        "start": 722,
                                                        "end": 740,
                                                        "fullWidth": 18,
                                                        "width": 18,
                                                        "text": "\"defineProperties\"",
                                                        "value": "defineProperties",
                                                        "valueText": "defineProperties"
                                                    },
                                                    {
                                                        "kind": "CommaToken",
                                                        "fullStart": 740,
                                                        "fullEnd": 742,
                                                        "start": 740,
                                                        "end": 741,
                                                        "fullWidth": 2,
                                                        "width": 1,
                                                        "text": ",",
                                                        "value": ",",
                                                        "valueText": ",",
                                                        "hasTrailingTrivia": true,
                                                        "trailingTrivia": [
                                                            {
                                                                "kind": "WhitespaceTrivia",
                                                                "text": " "
                                                            }
                                                        ]
                                                    },
                                                    {
                                                        "kind": "StringLiteral",
                                                        "fullStart": 742,
                                                        "fullEnd": 748,
                                                        "start": 742,
                                                        "end": 748,
                                                        "fullWidth": 6,
                                                        "width": 6,
                                                        "text": "\"seal\"",
                                                        "value": "seal",
                                                        "valueText": "seal"
                                                    },
                                                    {
                                                        "kind": "CommaToken",
                                                        "fullStart": 748,
                                                        "fullEnd": 750,
                                                        "start": 748,
                                                        "end": 749,
                                                        "fullWidth": 2,
                                                        "width": 1,
                                                        "text": ",",
                                                        "value": ",",
                                                        "valueText": ",",
                                                        "hasTrailingTrivia": true,
                                                        "trailingTrivia": [
                                                            {
                                                                "kind": "WhitespaceTrivia",
                                                                "text": " "
                                                            }
                                                        ]
                                                    },
                                                    {
                                                        "kind": "StringLiteral",
                                                        "fullStart": 750,
                                                        "fullEnd": 758,
                                                        "start": 750,
                                                        "end": 758,
                                                        "fullWidth": 8,
                                                        "width": 8,
                                                        "text": "\"freeze\"",
                                                        "value": "freeze",
                                                        "valueText": "freeze"
                                                    },
                                                    {
                                                        "kind": "CommaToken",
                                                        "fullStart": 758,
                                                        "fullEnd": 760,
                                                        "start": 758,
                                                        "end": 759,
                                                        "fullWidth": 2,
                                                        "width": 1,
                                                        "text": ",",
                                                        "value": ",",
                                                        "valueText": ",",
                                                        "hasTrailingTrivia": true,
                                                        "trailingTrivia": [
                                                            {
                                                                "kind": "WhitespaceTrivia",
                                                                "text": " "
                                                            }
                                                        ]
                                                    },
                                                    {
                                                        "kind": "StringLiteral",
                                                        "fullStart": 760,
                                                        "fullEnd": 779,
                                                        "start": 760,
                                                        "end": 779,
                                                        "fullWidth": 19,
                                                        "width": 19,
                                                        "text": "\"preventExtensions\"",
                                                        "value": "preventExtensions",
                                                        "valueText": "preventExtensions"
                                                    },
                                                    {
                                                        "kind": "CommaToken",
                                                        "fullStart": 779,
                                                        "fullEnd": 781,
                                                        "start": 779,
                                                        "end": 780,
                                                        "fullWidth": 2,
                                                        "width": 1,
                                                        "text": ",",
                                                        "value": ",",
                                                        "valueText": ",",
                                                        "hasTrailingTrivia": true,
                                                        "trailingTrivia": [
                                                            {
                                                                "kind": "WhitespaceTrivia",
                                                                "text": " "
                                                            }
                                                        ]
                                                    },
                                                    {
                                                        "kind": "StringLiteral",
                                                        "fullStart": 781,
                                                        "fullEnd": 791,
                                                        "start": 781,
                                                        "end": 791,
                                                        "fullWidth": 10,
                                                        "width": 10,
                                                        "text": "\"isSealed\"",
                                                        "value": "isSealed",
                                                        "valueText": "isSealed"
                                                    },
                                                    {
                                                        "kind": "CommaToken",
                                                        "fullStart": 791,
                                                        "fullEnd": 793,
                                                        "start": 791,
                                                        "end": 792,
                                                        "fullWidth": 2,
                                                        "width": 1,
                                                        "text": ",",
                                                        "value": ",",
                                                        "valueText": ",",
                                                        "hasTrailingTrivia": true,
                                                        "trailingTrivia": [
                                                            {
                                                                "kind": "WhitespaceTrivia",
                                                                "text": " "
                                                            }
                                                        ]
                                                    },
                                                    {
                                                        "kind": "StringLiteral",
                                                        "fullStart": 793,
                                                        "fullEnd": 803,
                                                        "start": 793,
                                                        "end": 803,
                                                        "fullWidth": 10,
                                                        "width": 10,
                                                        "text": "\"isFrozen\"",
                                                        "value": "isFrozen",
                                                        "valueText": "isFrozen"
                                                    },
                                                    {
                                                        "kind": "CommaToken",
                                                        "fullStart": 803,
                                                        "fullEnd": 805,
                                                        "start": 803,
                                                        "end": 804,
                                                        "fullWidth": 2,
                                                        "width": 1,
                                                        "text": ",",
                                                        "value": ",",
                                                        "valueText": ",",
                                                        "hasTrailingTrivia": true,
                                                        "trailingTrivia": [
                                                            {
                                                                "kind": "WhitespaceTrivia",
                                                                "text": " "
                                                            }
                                                        ]
                                                    },
                                                    {
                                                        "kind": "StringLiteral",
                                                        "fullStart": 805,
                                                        "fullEnd": 819,
                                                        "start": 805,
                                                        "end": 819,
                                                        "fullWidth": 14,
                                                        "width": 14,
                                                        "text": "\"isExtensible\"",
                                                        "value": "isExtensible",
                                                        "valueText": "isExtensible"
                                                    },
                                                    {
                                                        "kind": "CommaToken",
                                                        "fullStart": 819,
                                                        "fullEnd": 821,
                                                        "start": 819,
                                                        "end": 820,
                                                        "fullWidth": 2,
                                                        "width": 1,
                                                        "text": ",",
                                                        "value": ",",
                                                        "valueText": ",",
                                                        "hasTrailingTrivia": true,
                                                        "trailingTrivia": [
                                                            {
                                                                "kind": "WhitespaceTrivia",
                                                                "text": " "
                                                            }
                                                        ]
                                                    },
                                                    {
                                                        "kind": "StringLiteral",
                                                        "fullStart": 821,
                                                        "fullEnd": 827,
                                                        "start": 821,
                                                        "end": 827,
                                                        "fullWidth": 6,
                                                        "width": 6,
                                                        "text": "\"keys\"",
                                                        "value": "keys",
                                                        "valueText": "keys"
                                                    },
                                                    {
                                                        "kind": "CommaToken",
                                                        "fullStart": 827,
                                                        "fullEnd": 829,
                                                        "start": 827,
                                                        "end": 828,
                                                        "fullWidth": 2,
                                                        "width": 1,
                                                        "text": ",",
                                                        "value": ",",
                                                        "valueText": ",",
                                                        "hasTrailingTrivia": true,
                                                        "trailingTrivia": [
                                                            {
                                                                "kind": "WhitespaceTrivia",
                                                                "text": " "
                                                            }
                                                        ]
                                                    },
                                                    {
                                                        "kind": "StringLiteral",
                                                        "fullStart": 829,
                                                        "fullEnd": 840,
                                                        "start": 829,
                                                        "end": 840,
                                                        "fullWidth": 11,
                                                        "width": 11,
                                                        "text": "\"prototype\"",
                                                        "value": "prototype",
                                                        "valueText": "prototype"
                                                    },
                                                    {
                                                        "kind": "CommaToken",
                                                        "fullStart": 840,
                                                        "fullEnd": 842,
                                                        "start": 840,
                                                        "end": 841,
                                                        "fullWidth": 2,
                                                        "width": 1,
                                                        "text": ",",
                                                        "value": ",",
                                                        "valueText": ",",
                                                        "hasTrailingTrivia": true,
                                                        "trailingTrivia": [
                                                            {
                                                                "kind": "WhitespaceTrivia",
                                                                "text": " "
                                                            }
                                                        ]
                                                    },
                                                    {
                                                        "kind": "StringLiteral",
                                                        "fullStart": 842,
                                                        "fullEnd": 850,
                                                        "start": 842,
                                                        "end": 850,
                                                        "fullWidth": 8,
                                                        "width": 8,
                                                        "text": "\"length\"",
                                                        "value": "length",
                                                        "valueText": "length"
                                                    }
                                                ],
                                                "closeBracketToken": {
                                                    "kind": "CloseBracketToken",
                                                    "fullStart": 850,
                                                    "fullEnd": 851,
                                                    "start": 850,
                                                    "end": 851,
                                                    "fullWidth": 1,
                                                    "width": 1,
                                                    "text": "]",
                                                    "value": "]",
                                                    "valueText": "]"
                                                }
                                            }
                                        }
                                    }
                                ]
                            },
                            "semicolonToken": {
                                "kind": "SemicolonToken",
                                "fullStart": 851,
                                "fullEnd": 854,
                                "start": 851,
                                "end": 852,
                                "fullWidth": 3,
                                "width": 1,
                                "text": ";",
                                "value": ";",
                                "valueText": ";",
                                "hasTrailingTrivia": true,
                                "hasTrailingNewLine": true,
                                "trailingTrivia": [
                                    {
                                        "kind": "NewLineTrivia",
                                        "text": "\r\n"
                                    }
                                ]
                            }
                        },
                        {
                            "kind": "VariableStatement",
                            "fullStart": 854,
                            "fullEnd": 868,
                            "start": 856,
                            "end": 866,
                            "fullWidth": 14,
                            "width": 10,
                            "modifiers": [],
                            "variableDeclaration": {
                                "kind": "VariableDeclaration",
                                "fullStart": 854,
                                "fullEnd": 865,
                                "start": 856,
                                "end": 865,
                                "fullWidth": 11,
                                "width": 9,
                                "varKeyword": {
                                    "kind": "VarKeyword",
                                    "fullStart": 854,
                                    "fullEnd": 860,
                                    "start": 856,
                                    "end": 859,
                                    "fullWidth": 6,
                                    "width": 3,
                                    "text": "var",
                                    "value": "var",
                                    "valueText": "var",
                                    "hasLeadingTrivia": true,
                                    "hasTrailingTrivia": true,
                                    "leadingTrivia": [
                                        {
                                            "kind": "WhitespaceTrivia",
                                            "text": "  "
                                        }
                                    ],
                                    "trailingTrivia": [
                                        {
                                            "kind": "WhitespaceTrivia",
                                            "text": " "
                                        }
                                    ]
                                },
                                "variableDeclarators": [
                                    {
                                        "kind": "VariableDeclarator",
                                        "fullStart": 860,
                                        "fullEnd": 865,
                                        "start": 860,
                                        "end": 865,
                                        "fullWidth": 5,
<<<<<<< HEAD
                                        "width": 5,
                                        "identifier": {
=======
                                        "propertyName": {
>>>>>>> 85e84683
                                            "kind": "IdentifierName",
                                            "fullStart": 860,
                                            "fullEnd": 865,
                                            "start": 860,
                                            "end": 865,
                                            "fullWidth": 5,
                                            "width": 5,
                                            "text": "found",
                                            "value": "found",
                                            "valueText": "found"
                                        }
                                    }
                                ]
                            },
                            "semicolonToken": {
                                "kind": "SemicolonToken",
                                "fullStart": 865,
                                "fullEnd": 868,
                                "start": 865,
                                "end": 866,
                                "fullWidth": 3,
                                "width": 1,
                                "text": ";",
                                "value": ";",
                                "valueText": ";",
                                "hasTrailingTrivia": true,
                                "hasTrailingNewLine": true,
                                "trailingTrivia": [
                                    {
                                        "kind": "NewLineTrivia",
                                        "text": "\r\n"
                                    }
                                ]
                            }
                        },
                        {
                            "kind": "ReturnStatement",
                            "fullStart": 868,
                            "fullEnd": 914,
                            "start": 872,
                            "end": 912,
                            "fullWidth": 46,
                            "width": 40,
                            "returnKeyword": {
                                "kind": "ReturnKeyword",
                                "fullStart": 868,
                                "fullEnd": 879,
                                "start": 872,
                                "end": 878,
                                "fullWidth": 11,
                                "width": 6,
                                "text": "return",
                                "value": "return",
                                "valueText": "return",
                                "hasLeadingTrivia": true,
                                "hasLeadingNewLine": true,
                                "hasTrailingTrivia": true,
                                "leadingTrivia": [
                                    {
                                        "kind": "NewLineTrivia",
                                        "text": "\r\n"
                                    },
                                    {
                                        "kind": "WhitespaceTrivia",
                                        "text": "  "
                                    }
                                ],
                                "trailingTrivia": [
                                    {
                                        "kind": "WhitespaceTrivia",
                                        "text": " "
                                    }
                                ]
                            },
                            "expression": {
                                "kind": "InvocationExpression",
                                "fullStart": 879,
                                "fullEnd": 911,
                                "start": 879,
                                "end": 911,
                                "fullWidth": 32,
                                "width": 32,
                                "expression": {
                                    "kind": "IdentifierName",
                                    "fullStart": 879,
                                    "fullEnd": 892,
                                    "start": 879,
                                    "end": 892,
                                    "fullWidth": 13,
                                    "width": 13,
                                    "text": "arrayContains",
                                    "value": "arrayContains",
                                    "valueText": "arrayContains"
                                },
                                "argumentList": {
                                    "kind": "ArgumentList",
                                    "fullStart": 892,
                                    "fullEnd": 911,
                                    "start": 892,
                                    "end": 911,
                                    "fullWidth": 19,
                                    "width": 19,
                                    "openParenToken": {
                                        "kind": "OpenParenToken",
                                        "fullStart": 892,
                                        "fullEnd": 893,
                                        "start": 892,
                                        "end": 893,
                                        "fullWidth": 1,
                                        "width": 1,
                                        "text": "(",
                                        "value": "(",
                                        "valueText": "("
                                    },
                                    "arguments": [
                                        {
                                            "kind": "IdentifierName",
                                            "fullStart": 893,
                                            "fullEnd": 899,
                                            "start": 893,
                                            "end": 899,
                                            "fullWidth": 6,
                                            "width": 6,
                                            "text": "result",
                                            "value": "result",
                                            "valueText": "result"
                                        },
                                        {
                                            "kind": "CommaToken",
                                            "fullStart": 899,
                                            "fullEnd": 901,
                                            "start": 899,
                                            "end": 900,
                                            "fullWidth": 2,
                                            "width": 1,
                                            "text": ",",
                                            "value": ",",
                                            "valueText": ",",
                                            "hasTrailingTrivia": true,
                                            "trailingTrivia": [
                                                {
                                                    "kind": "WhitespaceTrivia",
                                                    "text": " "
                                                }
                                            ]
                                        },
                                        {
                                            "kind": "IdentifierName",
                                            "fullStart": 901,
                                            "fullEnd": 910,
                                            "start": 901,
                                            "end": 910,
                                            "fullWidth": 9,
                                            "width": 9,
                                            "text": "expResult",
                                            "value": "expResult",
                                            "valueText": "expResult"
                                        }
                                    ],
                                    "closeParenToken": {
                                        "kind": "CloseParenToken",
                                        "fullStart": 910,
                                        "fullEnd": 911,
                                        "start": 910,
                                        "end": 911,
                                        "fullWidth": 1,
                                        "width": 1,
                                        "text": ")",
                                        "value": ")",
                                        "valueText": ")"
                                    }
                                }
                            },
                            "semicolonToken": {
                                "kind": "SemicolonToken",
                                "fullStart": 911,
                                "fullEnd": 914,
                                "start": 911,
                                "end": 912,
                                "fullWidth": 3,
                                "width": 1,
                                "text": ";",
                                "value": ";",
                                "valueText": ";",
                                "hasTrailingTrivia": true,
                                "hasTrailingNewLine": true,
                                "trailingTrivia": [
                                    {
                                        "kind": "NewLineTrivia",
                                        "text": "\r\n"
                                    }
                                ]
                            }
                        }
                    ],
                    "closeBraceToken": {
                        "kind": "CloseBraceToken",
                        "fullStart": 914,
                        "fullEnd": 918,
                        "start": 915,
                        "end": 916,
                        "fullWidth": 4,
                        "width": 1,
                        "text": "}",
                        "value": "}",
                        "valueText": "}",
                        "hasLeadingTrivia": true,
                        "hasTrailingTrivia": true,
                        "hasTrailingNewLine": true,
                        "leadingTrivia": [
                            {
                                "kind": "WhitespaceTrivia",
                                "text": " "
                            }
                        ],
                        "trailingTrivia": [
                            {
                                "kind": "NewLineTrivia",
                                "text": "\r\n"
                            }
                        ]
                    }
                }
            },
            {
                "kind": "ExpressionStatement",
                "fullStart": 918,
                "fullEnd": 942,
                "start": 918,
                "end": 940,
                "fullWidth": 24,
                "width": 22,
                "expression": {
                    "kind": "InvocationExpression",
                    "fullStart": 918,
                    "fullEnd": 939,
                    "start": 918,
                    "end": 939,
                    "fullWidth": 21,
                    "width": 21,
                    "expression": {
                        "kind": "IdentifierName",
                        "fullStart": 918,
                        "fullEnd": 929,
                        "start": 918,
                        "end": 929,
                        "fullWidth": 11,
                        "width": 11,
                        "text": "runTestCase",
                        "value": "runTestCase",
                        "valueText": "runTestCase"
                    },
                    "argumentList": {
                        "kind": "ArgumentList",
                        "fullStart": 929,
                        "fullEnd": 939,
                        "start": 929,
                        "end": 939,
                        "fullWidth": 10,
                        "width": 10,
                        "openParenToken": {
                            "kind": "OpenParenToken",
                            "fullStart": 929,
                            "fullEnd": 930,
                            "start": 929,
                            "end": 930,
                            "fullWidth": 1,
                            "width": 1,
                            "text": "(",
                            "value": "(",
                            "valueText": "("
                        },
                        "arguments": [
                            {
                                "kind": "IdentifierName",
                                "fullStart": 930,
                                "fullEnd": 938,
                                "start": 930,
                                "end": 938,
                                "fullWidth": 8,
                                "width": 8,
                                "text": "testcase",
                                "value": "testcase",
                                "valueText": "testcase"
                            }
                        ],
                        "closeParenToken": {
                            "kind": "CloseParenToken",
                            "fullStart": 938,
                            "fullEnd": 939,
                            "start": 938,
                            "end": 939,
                            "fullWidth": 1,
                            "width": 1,
                            "text": ")",
                            "value": ")",
                            "valueText": ")"
                        }
                    }
                },
                "semicolonToken": {
                    "kind": "SemicolonToken",
                    "fullStart": 939,
                    "fullEnd": 942,
                    "start": 939,
                    "end": 940,
                    "fullWidth": 3,
                    "width": 1,
                    "text": ";",
                    "value": ";",
                    "valueText": ";",
                    "hasTrailingTrivia": true,
                    "hasTrailingNewLine": true,
                    "trailingTrivia": [
                        {
                            "kind": "NewLineTrivia",
                            "text": "\r\n"
                        }
                    ]
                }
            }
        ],
        "endOfFileToken": {
            "kind": "EndOfFileToken",
            "fullStart": 942,
            "fullEnd": 942,
            "start": 942,
            "end": 942,
            "fullWidth": 0,
            "width": 0,
            "text": ""
        }
    },
    "lineMap": {
        "lineStarts": [
            0,
            67,
            152,
            232,
            308,
            380,
            385,
            437,
            522,
            527,
            529,
            531,
            554,
            606,
            854,
            868,
            870,
            914,
            918,
            942
        ],
        "length": 942
    }
}<|MERGE_RESOLUTION|>--- conflicted
+++ resolved
@@ -245,12 +245,8 @@
                                         "start": 560,
                                         "end": 603,
                                         "fullWidth": 43,
-<<<<<<< HEAD
                                         "width": 43,
-                                        "identifier": {
-=======
                                         "propertyName": {
->>>>>>> 85e84683
                                             "kind": "IdentifierName",
                                             "fullStart": 560,
                                             "fullEnd": 567,
@@ -473,12 +469,8 @@
                                         "start": 612,
                                         "end": 851,
                                         "fullWidth": 239,
-<<<<<<< HEAD
                                         "width": 239,
-                                        "identifier": {
-=======
                                         "propertyName": {
->>>>>>> 85e84683
                                             "kind": "IdentifierName",
                                             "fullStart": 612,
                                             "fullEnd": 622,
@@ -1081,12 +1073,8 @@
                                         "start": 860,
                                         "end": 865,
                                         "fullWidth": 5,
-<<<<<<< HEAD
                                         "width": 5,
-                                        "identifier": {
-=======
                                         "propertyName": {
->>>>>>> 85e84683
                                             "kind": "IdentifierName",
                                             "fullStart": 860,
                                             "fullEnd": 865,
