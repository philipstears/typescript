--- conflicted
+++ resolved
@@ -245,12 +245,8 @@
                                         "start": 597,
                                         "end": 605,
                                         "fullWidth": 8,
-<<<<<<< HEAD
                                         "width": 8,
-                                        "identifier": {
-=======
                                         "propertyName": {
->>>>>>> 85e84683
                                             "kind": "IdentifierName",
                                             "fullStart": 597,
                                             "fullEnd": 601,
@@ -878,12 +874,8 @@
                                         "start": 784,
                                         "end": 824,
                                         "fullWidth": 40,
-<<<<<<< HEAD
                                         "width": 40,
-                                        "identifier": {
-=======
                                         "propertyName": {
->>>>>>> 85e84683
                                             "kind": "IdentifierName",
                                             "fullStart": 784,
                                             "fullEnd": 791,
