--- conflicted
+++ resolved
@@ -245,12 +245,8 @@
                                         "start": 577,
                                         "end": 598,
                                         "fullWidth": 21,
-<<<<<<< HEAD
                                         "width": 21,
-                                        "identifier": {
-=======
                                         "propertyName": {
->>>>>>> 85e84683
                                             "kind": "IdentifierName",
                                             "fullStart": 577,
                                             "fullEnd": 581,
@@ -478,12 +474,8 @@
                                         "start": 615,
                                         "end": 652,
                                         "fullWidth": 37,
-<<<<<<< HEAD
                                         "width": 37,
-                                        "identifier": {
-=======
                                         "propertyName": {
->>>>>>> 85e84683
                                             "kind": "IdentifierName",
                                             "fullStart": 615,
                                             "fullEnd": 619,
