--- conflicted
+++ resolved
@@ -247,12 +247,8 @@
                                         "start": 605,
                                         "end": 679,
                                         "fullWidth": 74,
-<<<<<<< HEAD
                                         "width": 74,
-                                        "identifier": {
-=======
                                         "propertyName": {
->>>>>>> 85e84683
                                             "kind": "IdentifierName",
                                             "fullStart": 605,
                                             "fullEnd": 610,
