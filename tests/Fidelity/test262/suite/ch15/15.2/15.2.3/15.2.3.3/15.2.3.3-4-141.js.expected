--- conflicted
+++ resolved
@@ -245,12 +245,8 @@
                                         "start": 597,
                                         "end": 663,
                                         "fullWidth": 66,
-<<<<<<< HEAD
                                         "width": 66,
-                                        "identifier": {
-=======
                                         "propertyName": {
->>>>>>> 85e84683
                                             "kind": "IdentifierName",
                                             "fullStart": 597,
                                             "fullEnd": 602,
