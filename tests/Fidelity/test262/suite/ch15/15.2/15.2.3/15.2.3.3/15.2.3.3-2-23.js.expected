--- conflicted
+++ resolved
@@ -245,12 +245,8 @@
                                         "start": 605,
                                         "end": 624,
                                         "fullWidth": 19,
-<<<<<<< HEAD
                                         "width": 19,
-                                        "identifier": {
-=======
                                         "propertyName": {
->>>>>>> 85e84683
                                             "kind": "IdentifierName",
                                             "fullStart": 605,
                                             "fullEnd": 609,
@@ -478,12 +474,8 @@
                                         "start": 641,
                                         "end": 695,
                                         "fullWidth": 54,
-<<<<<<< HEAD
                                         "width": 54,
-                                        "identifier": {
-=======
                                         "propertyName": {
->>>>>>> 85e84683
                                             "kind": "IdentifierName",
                                             "fullStart": 641,
                                             "fullEnd": 646,
