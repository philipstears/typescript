{
    "isDeclaration": false,
    "languageVersion": "EcmaScript5",
    "parseOptions": {
        "allowAutomaticSemicolonInsertion": true
    },
    "sourceUnit": {
        "kind": "SourceUnit",
        "fullStart": 0,
        "fullEnd": 934,
        "start": 581,
        "end": 934,
        "fullWidth": 934,
        "width": 353,
        "isIncrementallyUnusable": true,
        "moduleElements": [
            {
                "kind": "FunctionDeclaration",
                "fullStart": 0,
                "fullEnd": 910,
                "start": 581,
                "end": 908,
                "fullWidth": 910,
                "width": 327,
                "modifiers": [],
                "functionKeyword": {
                    "kind": "FunctionKeyword",
                    "fullStart": 0,
                    "fullEnd": 590,
                    "start": 581,
                    "end": 589,
                    "fullWidth": 590,
                    "width": 8,
                    "text": "function",
                    "value": "function",
                    "valueText": "function",
                    "hasLeadingTrivia": true,
                    "hasLeadingComment": true,
                    "hasLeadingNewLine": true,
                    "hasTrailingTrivia": true,
                    "leadingTrivia": [
                        {
                            "kind": "SingleLineCommentTrivia",
                            "text": "/// Copyright (c) 2012 Ecma International.  All rights reserved. "
                        },
                        {
                            "kind": "NewLineTrivia",
                            "text": "\r\n"
                        },
                        {
                            "kind": "SingleLineCommentTrivia",
                            "text": "/// Ecma International makes this code available under the terms and conditions set"
                        },
                        {
                            "kind": "NewLineTrivia",
                            "text": "\r\n"
                        },
                        {
                            "kind": "SingleLineCommentTrivia",
                            "text": "/// forth on http://hg.ecmascript.org/tests/test262/raw-file/tip/LICENSE (the "
                        },
                        {
                            "kind": "NewLineTrivia",
                            "text": "\r\n"
                        },
                        {
                            "kind": "SingleLineCommentTrivia",
                            "text": "/// \"Use Terms\").   Any redistribution of this code must retain the above "
                        },
                        {
                            "kind": "NewLineTrivia",
                            "text": "\r\n"
                        },
                        {
                            "kind": "SingleLineCommentTrivia",
                            "text": "/// copyright and this notice and otherwise comply with the Use Terms."
                        },
                        {
                            "kind": "NewLineTrivia",
                            "text": "\r\n"
                        },
                        {
                            "kind": "MultiLineCommentTrivia",
                            "text": "/**\r\n * @path ch15/15.2/15.2.3/15.2.3.3/15.2.3.3-4-213.js\r\n * @description Object.getOwnPropertyDescriptor returns data desc (all false) for properties on built-ins (RegExp.prototype.global)\r\n */"
                        },
                        {
                            "kind": "NewLineTrivia",
                            "text": "\r\n"
                        },
                        {
                            "kind": "NewLineTrivia",
                            "text": "\r\n"
                        },
                        {
                            "kind": "NewLineTrivia",
                            "text": "\r\n"
                        }
                    ],
                    "trailingTrivia": [
                        {
                            "kind": "WhitespaceTrivia",
                            "text": " "
                        }
                    ]
                },
                "identifier": {
                    "kind": "IdentifierName",
                    "fullStart": 590,
                    "fullEnd": 598,
                    "start": 590,
                    "end": 598,
                    "fullWidth": 8,
                    "width": 8,
                    "text": "testcase",
                    "value": "testcase",
                    "valueText": "testcase"
                },
                "callSignature": {
                    "kind": "CallSignature",
                    "fullStart": 598,
                    "fullEnd": 601,
                    "start": 598,
                    "end": 600,
                    "fullWidth": 3,
                    "width": 2,
                    "parameterList": {
                        "kind": "ParameterList",
                        "fullStart": 598,
                        "fullEnd": 601,
                        "start": 598,
                        "end": 600,
                        "fullWidth": 3,
                        "width": 2,
                        "openParenToken": {
                            "kind": "OpenParenToken",
                            "fullStart": 598,
                            "fullEnd": 599,
                            "start": 598,
                            "end": 599,
                            "fullWidth": 1,
                            "width": 1,
                            "text": "(",
                            "value": "(",
                            "valueText": "("
                        },
                        "parameters": [],
                        "closeParenToken": {
                            "kind": "CloseParenToken",
                            "fullStart": 599,
                            "fullEnd": 601,
                            "start": 599,
                            "end": 600,
                            "fullWidth": 2,
                            "width": 1,
                            "text": ")",
                            "value": ")",
                            "valueText": ")",
                            "hasTrailingTrivia": true,
                            "trailingTrivia": [
                                {
                                    "kind": "WhitespaceTrivia",
                                    "text": " "
                                }
                            ]
                        }
                    }
                },
                "block": {
                    "kind": "Block",
                    "fullStart": 601,
                    "fullEnd": 910,
                    "start": 601,
                    "end": 908,
                    "fullWidth": 309,
                    "width": 307,
                    "openBraceToken": {
                        "kind": "OpenBraceToken",
                        "fullStart": 601,
                        "fullEnd": 604,
                        "start": 601,
                        "end": 602,
                        "fullWidth": 3,
                        "width": 1,
                        "text": "{",
                        "value": "{",
                        "valueText": "{",
                        "hasTrailingTrivia": true,
                        "hasTrailingNewLine": true,
                        "trailingTrivia": [
                            {
                                "kind": "NewLineTrivia",
                                "text": "\r\n"
                            }
                        ]
                    },
                    "statements": [
                        {
                            "kind": "VariableStatement",
                            "fullStart": 604,
                            "fullEnd": 679,
                            "start": 606,
                            "end": 677,
                            "fullWidth": 75,
                            "width": 71,
                            "modifiers": [],
                            "variableDeclaration": {
                                "kind": "VariableDeclaration",
                                "fullStart": 604,
                                "fullEnd": 676,
                                "start": 606,
                                "end": 676,
                                "fullWidth": 72,
                                "width": 70,
                                "varKeyword": {
                                    "kind": "VarKeyword",
                                    "fullStart": 604,
                                    "fullEnd": 610,
                                    "start": 606,
                                    "end": 609,
                                    "fullWidth": 6,
                                    "width": 3,
                                    "text": "var",
                                    "value": "var",
                                    "valueText": "var",
                                    "hasLeadingTrivia": true,
                                    "hasTrailingTrivia": true,
                                    "leadingTrivia": [
                                        {
                                            "kind": "WhitespaceTrivia",
                                            "text": "  "
                                        }
                                    ],
                                    "trailingTrivia": [
                                        {
                                            "kind": "WhitespaceTrivia",
                                            "text": " "
                                        }
                                    ]
                                },
                                "variableDeclarators": [
                                    {
                                        "kind": "VariableDeclarator",
                                        "fullStart": 610,
                                        "fullEnd": 676,
                                        "start": 610,
                                        "end": 676,
                                        "fullWidth": 66,
<<<<<<< HEAD
                                        "width": 66,
                                        "identifier": {
=======
                                        "propertyName": {
>>>>>>> 85e84683
                                            "kind": "IdentifierName",
                                            "fullStart": 610,
                                            "fullEnd": 615,
                                            "start": 610,
                                            "end": 614,
                                            "fullWidth": 5,
                                            "width": 4,
                                            "text": "desc",
                                            "value": "desc",
                                            "valueText": "desc",
                                            "hasTrailingTrivia": true,
                                            "trailingTrivia": [
                                                {
                                                    "kind": "WhitespaceTrivia",
                                                    "text": " "
                                                }
                                            ]
                                        },
                                        "equalsValueClause": {
                                            "kind": "EqualsValueClause",
                                            "fullStart": 615,
                                            "fullEnd": 676,
                                            "start": 615,
                                            "end": 676,
                                            "fullWidth": 61,
                                            "width": 61,
                                            "equalsToken": {
                                                "kind": "EqualsToken",
                                                "fullStart": 615,
                                                "fullEnd": 617,
                                                "start": 615,
                                                "end": 616,
                                                "fullWidth": 2,
                                                "width": 1,
                                                "text": "=",
                                                "value": "=",
                                                "valueText": "=",
                                                "hasTrailingTrivia": true,
                                                "trailingTrivia": [
                                                    {
                                                        "kind": "WhitespaceTrivia",
                                                        "text": " "
                                                    }
                                                ]
                                            },
                                            "value": {
                                                "kind": "InvocationExpression",
                                                "fullStart": 617,
                                                "fullEnd": 676,
                                                "start": 617,
                                                "end": 676,
                                                "fullWidth": 59,
                                                "width": 59,
                                                "expression": {
                                                    "kind": "MemberAccessExpression",
                                                    "fullStart": 617,
                                                    "fullEnd": 648,
                                                    "start": 617,
                                                    "end": 648,
                                                    "fullWidth": 31,
                                                    "width": 31,
                                                    "expression": {
                                                        "kind": "IdentifierName",
                                                        "fullStart": 617,
                                                        "fullEnd": 623,
                                                        "start": 617,
                                                        "end": 623,
                                                        "fullWidth": 6,
                                                        "width": 6,
                                                        "text": "Object",
                                                        "value": "Object",
                                                        "valueText": "Object"
                                                    },
                                                    "dotToken": {
                                                        "kind": "DotToken",
                                                        "fullStart": 623,
                                                        "fullEnd": 624,
                                                        "start": 623,
                                                        "end": 624,
                                                        "fullWidth": 1,
                                                        "width": 1,
                                                        "text": ".",
                                                        "value": ".",
                                                        "valueText": "."
                                                    },
                                                    "name": {
                                                        "kind": "IdentifierName",
                                                        "fullStart": 624,
                                                        "fullEnd": 648,
                                                        "start": 624,
                                                        "end": 648,
                                                        "fullWidth": 24,
                                                        "width": 24,
                                                        "text": "getOwnPropertyDescriptor",
                                                        "value": "getOwnPropertyDescriptor",
                                                        "valueText": "getOwnPropertyDescriptor"
                                                    }
                                                },
                                                "argumentList": {
                                                    "kind": "ArgumentList",
                                                    "fullStart": 648,
                                                    "fullEnd": 676,
                                                    "start": 648,
                                                    "end": 676,
                                                    "fullWidth": 28,
                                                    "width": 28,
                                                    "openParenToken": {
                                                        "kind": "OpenParenToken",
                                                        "fullStart": 648,
                                                        "fullEnd": 649,
                                                        "start": 648,
                                                        "end": 649,
                                                        "fullWidth": 1,
                                                        "width": 1,
                                                        "text": "(",
                                                        "value": "(",
                                                        "valueText": "("
                                                    },
                                                    "arguments": [
                                                        {
                                                            "kind": "MemberAccessExpression",
                                                            "fullStart": 649,
                                                            "fullEnd": 665,
                                                            "start": 649,
                                                            "end": 665,
                                                            "fullWidth": 16,
                                                            "width": 16,
                                                            "expression": {
                                                                "kind": "IdentifierName",
                                                                "fullStart": 649,
                                                                "fullEnd": 655,
                                                                "start": 649,
                                                                "end": 655,
                                                                "fullWidth": 6,
                                                                "width": 6,
                                                                "text": "RegExp",
                                                                "value": "RegExp",
                                                                "valueText": "RegExp"
                                                            },
                                                            "dotToken": {
                                                                "kind": "DotToken",
                                                                "fullStart": 655,
                                                                "fullEnd": 656,
                                                                "start": 655,
                                                                "end": 656,
                                                                "fullWidth": 1,
                                                                "width": 1,
                                                                "text": ".",
                                                                "value": ".",
                                                                "valueText": "."
                                                            },
                                                            "name": {
                                                                "kind": "IdentifierName",
                                                                "fullStart": 656,
                                                                "fullEnd": 665,
                                                                "start": 656,
                                                                "end": 665,
                                                                "fullWidth": 9,
                                                                "width": 9,
                                                                "text": "prototype",
                                                                "value": "prototype",
                                                                "valueText": "prototype"
                                                            }
                                                        },
                                                        {
                                                            "kind": "CommaToken",
                                                            "fullStart": 665,
                                                            "fullEnd": 667,
                                                            "start": 665,
                                                            "end": 666,
                                                            "fullWidth": 2,
                                                            "width": 1,
                                                            "text": ",",
                                                            "value": ",",
                                                            "valueText": ",",
                                                            "hasTrailingTrivia": true,
                                                            "trailingTrivia": [
                                                                {
                                                                    "kind": "WhitespaceTrivia",
                                                                    "text": " "
                                                                }
                                                            ]
                                                        },
                                                        {
                                                            "kind": "StringLiteral",
                                                            "fullStart": 667,
                                                            "fullEnd": 675,
                                                            "start": 667,
                                                            "end": 675,
                                                            "fullWidth": 8,
                                                            "width": 8,
                                                            "text": "\"global\"",
                                                            "value": "global",
                                                            "valueText": "global"
                                                        }
                                                    ],
                                                    "closeParenToken": {
                                                        "kind": "CloseParenToken",
                                                        "fullStart": 675,
                                                        "fullEnd": 676,
                                                        "start": 675,
                                                        "end": 676,
                                                        "fullWidth": 1,
                                                        "width": 1,
                                                        "text": ")",
                                                        "value": ")",
                                                        "valueText": ")"
                                                    }
                                                }
                                            }
                                        }
                                    }
                                ]
                            },
                            "semicolonToken": {
                                "kind": "SemicolonToken",
                                "fullStart": 676,
                                "fullEnd": 679,
                                "start": 676,
                                "end": 677,
                                "fullWidth": 3,
                                "width": 1,
                                "text": ";",
                                "value": ";",
                                "valueText": ";",
                                "hasTrailingTrivia": true,
                                "hasTrailingNewLine": true,
                                "trailingTrivia": [
                                    {
                                        "kind": "NewLineTrivia",
                                        "text": "\r\n"
                                    }
                                ]
                            }
                        },
                        {
                            "kind": "IfStatement",
                            "fullStart": 679,
                            "fullEnd": 906,
                            "start": 683,
                            "end": 904,
                            "fullWidth": 227,
                            "width": 221,
                            "ifKeyword": {
                                "kind": "IfKeyword",
                                "fullStart": 679,
                                "fullEnd": 686,
                                "start": 683,
                                "end": 685,
                                "fullWidth": 7,
                                "width": 2,
                                "text": "if",
                                "value": "if",
                                "valueText": "if",
                                "hasLeadingTrivia": true,
                                "hasLeadingNewLine": true,
                                "hasTrailingTrivia": true,
                                "leadingTrivia": [
                                    {
                                        "kind": "NewLineTrivia",
                                        "text": "\r\n"
                                    },
                                    {
                                        "kind": "WhitespaceTrivia",
                                        "text": "  "
                                    }
                                ],
                                "trailingTrivia": [
                                    {
                                        "kind": "WhitespaceTrivia",
                                        "text": " "
                                    }
                                ]
                            },
                            "openParenToken": {
                                "kind": "OpenParenToken",
                                "fullStart": 686,
                                "fullEnd": 687,
                                "start": 686,
                                "end": 687,
                                "fullWidth": 1,
                                "width": 1,
                                "text": "(",
                                "value": "(",
                                "valueText": "("
                            },
                            "condition": {
                                "kind": "LogicalAndExpression",
                                "fullStart": 687,
                                "fullEnd": 878,
                                "start": 687,
                                "end": 878,
                                "fullWidth": 191,
                                "width": 191,
                                "left": {
                                    "kind": "LogicalAndExpression",
                                    "fullStart": 687,
                                    "fullEnd": 832,
                                    "start": 687,
                                    "end": 831,
                                    "fullWidth": 145,
                                    "width": 144,
                                    "left": {
                                        "kind": "LogicalAndExpression",
                                        "fullStart": 687,
                                        "fullEnd": 785,
                                        "start": 687,
                                        "end": 784,
                                        "fullWidth": 98,
                                        "width": 97,
                                        "left": {
                                            "kind": "LogicalAndExpression",
                                            "fullStart": 687,
                                            "fullEnd": 747,
                                            "start": 687,
                                            "end": 746,
                                            "fullWidth": 60,
                                            "width": 59,
                                            "left": {
                                                "kind": "EqualsExpression",
                                                "fullStart": 687,
                                                "fullEnd": 711,
                                                "start": 687,
                                                "end": 710,
                                                "fullWidth": 24,
                                                "width": 23,
                                                "left": {
                                                    "kind": "MemberAccessExpression",
                                                    "fullStart": 687,
                                                    "fullEnd": 701,
                                                    "start": 687,
                                                    "end": 700,
                                                    "fullWidth": 14,
                                                    "width": 13,
                                                    "expression": {
                                                        "kind": "IdentifierName",
                                                        "fullStart": 687,
                                                        "fullEnd": 691,
                                                        "start": 687,
                                                        "end": 691,
                                                        "fullWidth": 4,
                                                        "width": 4,
                                                        "text": "desc",
                                                        "value": "desc",
                                                        "valueText": "desc"
                                                    },
                                                    "dotToken": {
                                                        "kind": "DotToken",
                                                        "fullStart": 691,
                                                        "fullEnd": 692,
                                                        "start": 691,
                                                        "end": 692,
                                                        "fullWidth": 1,
                                                        "width": 1,
                                                        "text": ".",
                                                        "value": ".",
                                                        "valueText": "."
                                                    },
                                                    "name": {
                                                        "kind": "IdentifierName",
                                                        "fullStart": 692,
                                                        "fullEnd": 701,
                                                        "start": 692,
                                                        "end": 700,
                                                        "fullWidth": 9,
                                                        "width": 8,
                                                        "text": "writable",
                                                        "value": "writable",
                                                        "valueText": "writable",
                                                        "hasTrailingTrivia": true,
                                                        "trailingTrivia": [
                                                            {
                                                                "kind": "WhitespaceTrivia",
                                                                "text": " "
                                                            }
                                                        ]
                                                    }
                                                },
                                                "operatorToken": {
                                                    "kind": "EqualsEqualsEqualsToken",
                                                    "fullStart": 701,
                                                    "fullEnd": 705,
                                                    "start": 701,
                                                    "end": 704,
                                                    "fullWidth": 4,
                                                    "width": 3,
                                                    "text": "===",
                                                    "value": "===",
                                                    "valueText": "===",
                                                    "hasTrailingTrivia": true,
                                                    "trailingTrivia": [
                                                        {
                                                            "kind": "WhitespaceTrivia",
                                                            "text": " "
                                                        }
                                                    ]
                                                },
                                                "right": {
                                                    "kind": "FalseKeyword",
                                                    "fullStart": 705,
                                                    "fullEnd": 711,
                                                    "start": 705,
                                                    "end": 710,
                                                    "fullWidth": 6,
                                                    "width": 5,
                                                    "text": "false",
                                                    "value": false,
                                                    "valueText": "false",
                                                    "hasTrailingTrivia": true,
                                                    "trailingTrivia": [
                                                        {
                                                            "kind": "WhitespaceTrivia",
                                                            "text": " "
                                                        }
                                                    ]
                                                }
                                            },
                                            "operatorToken": {
                                                "kind": "AmpersandAmpersandToken",
                                                "fullStart": 711,
                                                "fullEnd": 715,
                                                "start": 711,
                                                "end": 713,
                                                "fullWidth": 4,
                                                "width": 2,
                                                "text": "&&",
                                                "value": "&&",
                                                "valueText": "&&",
                                                "hasTrailingTrivia": true,
                                                "hasTrailingNewLine": true,
                                                "trailingTrivia": [
                                                    {
                                                        "kind": "NewLineTrivia",
                                                        "text": "\r\n"
                                                    }
                                                ]
                                            },
                                            "right": {
                                                "kind": "EqualsExpression",
                                                "fullStart": 715,
                                                "fullEnd": 747,
                                                "start": 721,
                                                "end": 746,
                                                "fullWidth": 32,
                                                "width": 25,
                                                "left": {
                                                    "kind": "MemberAccessExpression",
                                                    "fullStart": 715,
                                                    "fullEnd": 737,
                                                    "start": 721,
                                                    "end": 736,
                                                    "fullWidth": 22,
                                                    "width": 15,
                                                    "expression": {
                                                        "kind": "IdentifierName",
                                                        "fullStart": 715,
                                                        "fullEnd": 725,
                                                        "start": 721,
                                                        "end": 725,
                                                        "fullWidth": 10,
                                                        "width": 4,
                                                        "text": "desc",
                                                        "value": "desc",
                                                        "valueText": "desc",
                                                        "hasLeadingTrivia": true,
                                                        "leadingTrivia": [
                                                            {
                                                                "kind": "WhitespaceTrivia",
                                                                "text": "      "
                                                            }
                                                        ]
                                                    },
                                                    "dotToken": {
                                                        "kind": "DotToken",
                                                        "fullStart": 725,
                                                        "fullEnd": 726,
                                                        "start": 725,
                                                        "end": 726,
                                                        "fullWidth": 1,
                                                        "width": 1,
                                                        "text": ".",
                                                        "value": ".",
                                                        "valueText": "."
                                                    },
                                                    "name": {
                                                        "kind": "IdentifierName",
                                                        "fullStart": 726,
                                                        "fullEnd": 737,
                                                        "start": 726,
                                                        "end": 736,
                                                        "fullWidth": 11,
                                                        "width": 10,
                                                        "text": "enumerable",
                                                        "value": "enumerable",
                                                        "valueText": "enumerable",
                                                        "hasTrailingTrivia": true,
                                                        "trailingTrivia": [
                                                            {
                                                                "kind": "WhitespaceTrivia",
                                                                "text": " "
                                                            }
                                                        ]
                                                    }
                                                },
                                                "operatorToken": {
                                                    "kind": "EqualsEqualsEqualsToken",
                                                    "fullStart": 737,
                                                    "fullEnd": 741,
                                                    "start": 737,
                                                    "end": 740,
                                                    "fullWidth": 4,
                                                    "width": 3,
                                                    "text": "===",
                                                    "value": "===",
                                                    "valueText": "===",
                                                    "hasTrailingTrivia": true,
                                                    "trailingTrivia": [
                                                        {
                                                            "kind": "WhitespaceTrivia",
                                                            "text": " "
                                                        }
                                                    ]
                                                },
                                                "right": {
                                                    "kind": "FalseKeyword",
                                                    "fullStart": 741,
                                                    "fullEnd": 747,
                                                    "start": 741,
                                                    "end": 746,
                                                    "fullWidth": 6,
                                                    "width": 5,
                                                    "text": "false",
                                                    "value": false,
                                                    "valueText": "false",
                                                    "hasTrailingTrivia": true,
                                                    "trailingTrivia": [
                                                        {
                                                            "kind": "WhitespaceTrivia",
                                                            "text": " "
                                                        }
                                                    ]
                                                }
                                            }
                                        },
                                        "operatorToken": {
                                            "kind": "AmpersandAmpersandToken",
                                            "fullStart": 747,
                                            "fullEnd": 751,
                                            "start": 747,
                                            "end": 749,
                                            "fullWidth": 4,
                                            "width": 2,
                                            "text": "&&",
                                            "value": "&&",
                                            "valueText": "&&",
                                            "hasTrailingTrivia": true,
                                            "hasTrailingNewLine": true,
                                            "trailingTrivia": [
                                                {
                                                    "kind": "NewLineTrivia",
                                                    "text": "\r\n"
                                                }
                                            ]
                                        },
                                        "right": {
                                            "kind": "EqualsExpression",
                                            "fullStart": 751,
                                            "fullEnd": 785,
                                            "start": 757,
                                            "end": 784,
                                            "fullWidth": 34,
                                            "width": 27,
                                            "left": {
                                                "kind": "MemberAccessExpression",
                                                "fullStart": 751,
                                                "fullEnd": 775,
                                                "start": 757,
                                                "end": 774,
                                                "fullWidth": 24,
                                                "width": 17,
                                                "expression": {
                                                    "kind": "IdentifierName",
                                                    "fullStart": 751,
                                                    "fullEnd": 761,
                                                    "start": 757,
                                                    "end": 761,
                                                    "fullWidth": 10,
                                                    "width": 4,
                                                    "text": "desc",
                                                    "value": "desc",
                                                    "valueText": "desc",
                                                    "hasLeadingTrivia": true,
                                                    "leadingTrivia": [
                                                        {
                                                            "kind": "WhitespaceTrivia",
                                                            "text": "      "
                                                        }
                                                    ]
                                                },
                                                "dotToken": {
                                                    "kind": "DotToken",
                                                    "fullStart": 761,
                                                    "fullEnd": 762,
                                                    "start": 761,
                                                    "end": 762,
                                                    "fullWidth": 1,
                                                    "width": 1,
                                                    "text": ".",
                                                    "value": ".",
                                                    "valueText": "."
                                                },
                                                "name": {
                                                    "kind": "IdentifierName",
                                                    "fullStart": 762,
                                                    "fullEnd": 775,
                                                    "start": 762,
                                                    "end": 774,
                                                    "fullWidth": 13,
                                                    "width": 12,
                                                    "text": "configurable",
                                                    "value": "configurable",
                                                    "valueText": "configurable",
                                                    "hasTrailingTrivia": true,
                                                    "trailingTrivia": [
                                                        {
                                                            "kind": "WhitespaceTrivia",
                                                            "text": " "
                                                        }
                                                    ]
                                                }
                                            },
                                            "operatorToken": {
                                                "kind": "EqualsEqualsEqualsToken",
                                                "fullStart": 775,
                                                "fullEnd": 779,
                                                "start": 775,
                                                "end": 778,
                                                "fullWidth": 4,
                                                "width": 3,
                                                "text": "===",
                                                "value": "===",
                                                "valueText": "===",
                                                "hasTrailingTrivia": true,
                                                "trailingTrivia": [
                                                    {
                                                        "kind": "WhitespaceTrivia",
                                                        "text": " "
                                                    }
                                                ]
                                            },
                                            "right": {
                                                "kind": "FalseKeyword",
                                                "fullStart": 779,
                                                "fullEnd": 785,
                                                "start": 779,
                                                "end": 784,
                                                "fullWidth": 6,
                                                "width": 5,
                                                "text": "false",
                                                "value": false,
                                                "valueText": "false",
                                                "hasTrailingTrivia": true,
                                                "trailingTrivia": [
                                                    {
                                                        "kind": "WhitespaceTrivia",
                                                        "text": " "
                                                    }
                                                ]
                                            }
                                        }
                                    },
                                    "operatorToken": {
                                        "kind": "AmpersandAmpersandToken",
                                        "fullStart": 785,
                                        "fullEnd": 789,
                                        "start": 785,
                                        "end": 787,
                                        "fullWidth": 4,
                                        "width": 2,
                                        "text": "&&",
                                        "value": "&&",
                                        "valueText": "&&",
                                        "hasTrailingTrivia": true,
                                        "hasTrailingNewLine": true,
                                        "trailingTrivia": [
                                            {
                                                "kind": "NewLineTrivia",
                                                "text": "\r\n"
                                            }
                                        ]
                                    },
                                    "right": {
                                        "kind": "EqualsExpression",
                                        "fullStart": 789,
                                        "fullEnd": 832,
                                        "start": 795,
                                        "end": 831,
                                        "fullWidth": 43,
                                        "width": 36,
                                        "left": {
                                            "kind": "InvocationExpression",
                                            "fullStart": 789,
                                            "fullEnd": 822,
                                            "start": 795,
                                            "end": 821,
                                            "fullWidth": 33,
                                            "width": 26,
                                            "expression": {
                                                "kind": "MemberAccessExpression",
                                                "fullStart": 789,
                                                "fullEnd": 814,
                                                "start": 795,
                                                "end": 814,
                                                "fullWidth": 25,
                                                "width": 19,
                                                "expression": {
                                                    "kind": "IdentifierName",
                                                    "fullStart": 789,
                                                    "fullEnd": 799,
                                                    "start": 795,
                                                    "end": 799,
                                                    "fullWidth": 10,
                                                    "width": 4,
                                                    "text": "desc",
                                                    "value": "desc",
                                                    "valueText": "desc",
                                                    "hasLeadingTrivia": true,
                                                    "leadingTrivia": [
                                                        {
                                                            "kind": "WhitespaceTrivia",
                                                            "text": "      "
                                                        }
                                                    ]
                                                },
                                                "dotToken": {
                                                    "kind": "DotToken",
                                                    "fullStart": 799,
                                                    "fullEnd": 800,
                                                    "start": 799,
                                                    "end": 800,
                                                    "fullWidth": 1,
                                                    "width": 1,
                                                    "text": ".",
                                                    "value": ".",
                                                    "valueText": "."
                                                },
                                                "name": {
                                                    "kind": "IdentifierName",
                                                    "fullStart": 800,
                                                    "fullEnd": 814,
                                                    "start": 800,
                                                    "end": 814,
                                                    "fullWidth": 14,
                                                    "width": 14,
                                                    "text": "hasOwnProperty",
                                                    "value": "hasOwnProperty",
                                                    "valueText": "hasOwnProperty"
                                                }
                                            },
                                            "argumentList": {
                                                "kind": "ArgumentList",
                                                "fullStart": 814,
                                                "fullEnd": 822,
                                                "start": 814,
                                                "end": 821,
                                                "fullWidth": 8,
                                                "width": 7,
                                                "openParenToken": {
                                                    "kind": "OpenParenToken",
                                                    "fullStart": 814,
                                                    "fullEnd": 815,
                                                    "start": 814,
                                                    "end": 815,
                                                    "fullWidth": 1,
                                                    "width": 1,
                                                    "text": "(",
                                                    "value": "(",
                                                    "valueText": "("
                                                },
                                                "arguments": [
                                                    {
                                                        "kind": "StringLiteral",
                                                        "fullStart": 815,
                                                        "fullEnd": 820,
                                                        "start": 815,
                                                        "end": 820,
                                                        "fullWidth": 5,
                                                        "width": 5,
                                                        "text": "'get'",
                                                        "value": "get",
                                                        "valueText": "get"
                                                    }
                                                ],
                                                "closeParenToken": {
                                                    "kind": "CloseParenToken",
                                                    "fullStart": 820,
                                                    "fullEnd": 822,
                                                    "start": 820,
                                                    "end": 821,
                                                    "fullWidth": 2,
                                                    "width": 1,
                                                    "text": ")",
                                                    "value": ")",
                                                    "valueText": ")",
                                                    "hasTrailingTrivia": true,
                                                    "trailingTrivia": [
                                                        {
                                                            "kind": "WhitespaceTrivia",
                                                            "text": " "
                                                        }
                                                    ]
                                                }
                                            }
                                        },
                                        "operatorToken": {
                                            "kind": "EqualsEqualsEqualsToken",
                                            "fullStart": 822,
                                            "fullEnd": 826,
                                            "start": 822,
                                            "end": 825,
                                            "fullWidth": 4,
                                            "width": 3,
                                            "text": "===",
                                            "value": "===",
                                            "valueText": "===",
                                            "hasTrailingTrivia": true,
                                            "trailingTrivia": [
                                                {
                                                    "kind": "WhitespaceTrivia",
                                                    "text": " "
                                                }
                                            ]
                                        },
                                        "right": {
                                            "kind": "FalseKeyword",
                                            "fullStart": 826,
                                            "fullEnd": 832,
                                            "start": 826,
                                            "end": 831,
                                            "fullWidth": 6,
                                            "width": 5,
                                            "text": "false",
                                            "value": false,
                                            "valueText": "false",
                                            "hasTrailingTrivia": true,
                                            "trailingTrivia": [
                                                {
                                                    "kind": "WhitespaceTrivia",
                                                    "text": " "
                                                }
                                            ]
                                        }
                                    }
                                },
                                "operatorToken": {
                                    "kind": "AmpersandAmpersandToken",
                                    "fullStart": 832,
                                    "fullEnd": 836,
                                    "start": 832,
                                    "end": 834,
                                    "fullWidth": 4,
                                    "width": 2,
                                    "text": "&&",
                                    "value": "&&",
                                    "valueText": "&&",
                                    "hasTrailingTrivia": true,
                                    "hasTrailingNewLine": true,
                                    "trailingTrivia": [
                                        {
                                            "kind": "NewLineTrivia",
                                            "text": "\r\n"
                                        }
                                    ]
                                },
                                "right": {
                                    "kind": "EqualsExpression",
                                    "fullStart": 836,
                                    "fullEnd": 878,
                                    "start": 842,
                                    "end": 878,
                                    "fullWidth": 42,
                                    "width": 36,
                                    "left": {
                                        "kind": "InvocationExpression",
                                        "fullStart": 836,
                                        "fullEnd": 869,
                                        "start": 842,
                                        "end": 868,
                                        "fullWidth": 33,
                                        "width": 26,
                                        "expression": {
                                            "kind": "MemberAccessExpression",
                                            "fullStart": 836,
                                            "fullEnd": 861,
                                            "start": 842,
                                            "end": 861,
                                            "fullWidth": 25,
                                            "width": 19,
                                            "expression": {
                                                "kind": "IdentifierName",
                                                "fullStart": 836,
                                                "fullEnd": 846,
                                                "start": 842,
                                                "end": 846,
                                                "fullWidth": 10,
                                                "width": 4,
                                                "text": "desc",
                                                "value": "desc",
                                                "valueText": "desc",
                                                "hasLeadingTrivia": true,
                                                "leadingTrivia": [
                                                    {
                                                        "kind": "WhitespaceTrivia",
                                                        "text": "      "
                                                    }
                                                ]
                                            },
                                            "dotToken": {
                                                "kind": "DotToken",
                                                "fullStart": 846,
                                                "fullEnd": 847,
                                                "start": 846,
                                                "end": 847,
                                                "fullWidth": 1,
                                                "width": 1,
                                                "text": ".",
                                                "value": ".",
                                                "valueText": "."
                                            },
                                            "name": {
                                                "kind": "IdentifierName",
                                                "fullStart": 847,
                                                "fullEnd": 861,
                                                "start": 847,
                                                "end": 861,
                                                "fullWidth": 14,
                                                "width": 14,
                                                "text": "hasOwnProperty",
                                                "value": "hasOwnProperty",
                                                "valueText": "hasOwnProperty"
                                            }
                                        },
                                        "argumentList": {
                                            "kind": "ArgumentList",
                                            "fullStart": 861,
                                            "fullEnd": 869,
                                            "start": 861,
                                            "end": 868,
                                            "fullWidth": 8,
                                            "width": 7,
                                            "openParenToken": {
                                                "kind": "OpenParenToken",
                                                "fullStart": 861,
                                                "fullEnd": 862,
                                                "start": 861,
                                                "end": 862,
                                                "fullWidth": 1,
                                                "width": 1,
                                                "text": "(",
                                                "value": "(",
                                                "valueText": "("
                                            },
                                            "arguments": [
                                                {
                                                    "kind": "StringLiteral",
                                                    "fullStart": 862,
                                                    "fullEnd": 867,
                                                    "start": 862,
                                                    "end": 867,
                                                    "fullWidth": 5,
                                                    "width": 5,
                                                    "text": "'set'",
                                                    "value": "set",
                                                    "valueText": "set"
                                                }
                                            ],
                                            "closeParenToken": {
                                                "kind": "CloseParenToken",
                                                "fullStart": 867,
                                                "fullEnd": 869,
                                                "start": 867,
                                                "end": 868,
                                                "fullWidth": 2,
                                                "width": 1,
                                                "text": ")",
                                                "value": ")",
                                                "valueText": ")",
                                                "hasTrailingTrivia": true,
                                                "trailingTrivia": [
                                                    {
                                                        "kind": "WhitespaceTrivia",
                                                        "text": " "
                                                    }
                                                ]
                                            }
                                        }
                                    },
                                    "operatorToken": {
                                        "kind": "EqualsEqualsEqualsToken",
                                        "fullStart": 869,
                                        "fullEnd": 873,
                                        "start": 869,
                                        "end": 872,
                                        "fullWidth": 4,
                                        "width": 3,
                                        "text": "===",
                                        "value": "===",
                                        "valueText": "===",
                                        "hasTrailingTrivia": true,
                                        "trailingTrivia": [
                                            {
                                                "kind": "WhitespaceTrivia",
                                                "text": " "
                                            }
                                        ]
                                    },
                                    "right": {
                                        "kind": "FalseKeyword",
                                        "fullStart": 873,
                                        "fullEnd": 878,
                                        "start": 873,
                                        "end": 878,
                                        "fullWidth": 5,
                                        "width": 5,
                                        "text": "false",
                                        "value": false,
                                        "valueText": "false"
                                    }
                                }
                            },
                            "closeParenToken": {
                                "kind": "CloseParenToken",
                                "fullStart": 878,
                                "fullEnd": 880,
                                "start": 878,
                                "end": 879,
                                "fullWidth": 2,
                                "width": 1,
                                "text": ")",
                                "value": ")",
                                "valueText": ")",
                                "hasTrailingTrivia": true,
                                "trailingTrivia": [
                                    {
                                        "kind": "WhitespaceTrivia",
                                        "text": " "
                                    }
                                ]
                            },
                            "statement": {
                                "kind": "Block",
                                "fullStart": 880,
                                "fullEnd": 906,
                                "start": 880,
                                "end": 904,
                                "fullWidth": 26,
                                "width": 24,
                                "openBraceToken": {
                                    "kind": "OpenBraceToken",
                                    "fullStart": 880,
                                    "fullEnd": 883,
                                    "start": 880,
                                    "end": 881,
                                    "fullWidth": 3,
                                    "width": 1,
                                    "text": "{",
                                    "value": "{",
                                    "valueText": "{",
                                    "hasTrailingTrivia": true,
                                    "hasTrailingNewLine": true,
                                    "trailingTrivia": [
                                        {
                                            "kind": "NewLineTrivia",
                                            "text": "\r\n"
                                        }
                                    ]
                                },
                                "statements": [
                                    {
                                        "kind": "ReturnStatement",
                                        "fullStart": 883,
                                        "fullEnd": 901,
                                        "start": 887,
                                        "end": 899,
                                        "fullWidth": 18,
                                        "width": 12,
                                        "returnKeyword": {
                                            "kind": "ReturnKeyword",
                                            "fullStart": 883,
                                            "fullEnd": 894,
                                            "start": 887,
                                            "end": 893,
                                            "fullWidth": 11,
                                            "width": 6,
                                            "text": "return",
                                            "value": "return",
                                            "valueText": "return",
                                            "hasLeadingTrivia": true,
                                            "hasTrailingTrivia": true,
                                            "leadingTrivia": [
                                                {
                                                    "kind": "WhitespaceTrivia",
                                                    "text": "    "
                                                }
                                            ],
                                            "trailingTrivia": [
                                                {
                                                    "kind": "WhitespaceTrivia",
                                                    "text": " "
                                                }
                                            ]
                                        },
                                        "expression": {
                                            "kind": "TrueKeyword",
                                            "fullStart": 894,
                                            "fullEnd": 898,
                                            "start": 894,
                                            "end": 898,
                                            "fullWidth": 4,
                                            "width": 4,
                                            "text": "true",
                                            "value": true,
                                            "valueText": "true"
                                        },
                                        "semicolonToken": {
                                            "kind": "SemicolonToken",
                                            "fullStart": 898,
                                            "fullEnd": 901,
                                            "start": 898,
                                            "end": 899,
                                            "fullWidth": 3,
                                            "width": 1,
                                            "text": ";",
                                            "value": ";",
                                            "valueText": ";",
                                            "hasTrailingTrivia": true,
                                            "hasTrailingNewLine": true,
                                            "trailingTrivia": [
                                                {
                                                    "kind": "NewLineTrivia",
                                                    "text": "\r\n"
                                                }
                                            ]
                                        }
                                    }
                                ],
                                "closeBraceToken": {
                                    "kind": "CloseBraceToken",
                                    "fullStart": 901,
                                    "fullEnd": 906,
                                    "start": 903,
                                    "end": 904,
                                    "fullWidth": 5,
                                    "width": 1,
                                    "text": "}",
                                    "value": "}",
                                    "valueText": "}",
                                    "hasLeadingTrivia": true,
                                    "hasTrailingTrivia": true,
                                    "hasTrailingNewLine": true,
                                    "leadingTrivia": [
                                        {
                                            "kind": "WhitespaceTrivia",
                                            "text": "  "
                                        }
                                    ],
                                    "trailingTrivia": [
                                        {
                                            "kind": "NewLineTrivia",
                                            "text": "\r\n"
                                        }
                                    ]
                                }
                            }
                        }
                    ],
                    "closeBraceToken": {
                        "kind": "CloseBraceToken",
                        "fullStart": 906,
                        "fullEnd": 910,
                        "start": 907,
                        "end": 908,
                        "fullWidth": 4,
                        "width": 1,
                        "text": "}",
                        "value": "}",
                        "valueText": "}",
                        "hasLeadingTrivia": true,
                        "hasTrailingTrivia": true,
                        "hasTrailingNewLine": true,
                        "leadingTrivia": [
                            {
                                "kind": "WhitespaceTrivia",
                                "text": " "
                            }
                        ],
                        "trailingTrivia": [
                            {
                                "kind": "NewLineTrivia",
                                "text": "\r\n"
                            }
                        ]
                    }
                }
            },
            {
                "kind": "ExpressionStatement",
                "fullStart": 910,
                "fullEnd": 934,
                "start": 910,
                "end": 932,
                "fullWidth": 24,
                "width": 22,
                "expression": {
                    "kind": "InvocationExpression",
                    "fullStart": 910,
                    "fullEnd": 931,
                    "start": 910,
                    "end": 931,
                    "fullWidth": 21,
                    "width": 21,
                    "expression": {
                        "kind": "IdentifierName",
                        "fullStart": 910,
                        "fullEnd": 921,
                        "start": 910,
                        "end": 921,
                        "fullWidth": 11,
                        "width": 11,
                        "text": "runTestCase",
                        "value": "runTestCase",
                        "valueText": "runTestCase"
                    },
                    "argumentList": {
                        "kind": "ArgumentList",
                        "fullStart": 921,
                        "fullEnd": 931,
                        "start": 921,
                        "end": 931,
                        "fullWidth": 10,
                        "width": 10,
                        "openParenToken": {
                            "kind": "OpenParenToken",
                            "fullStart": 921,
                            "fullEnd": 922,
                            "start": 921,
                            "end": 922,
                            "fullWidth": 1,
                            "width": 1,
                            "text": "(",
                            "value": "(",
                            "valueText": "("
                        },
                        "arguments": [
                            {
                                "kind": "IdentifierName",
                                "fullStart": 922,
                                "fullEnd": 930,
                                "start": 922,
                                "end": 930,
                                "fullWidth": 8,
                                "width": 8,
                                "text": "testcase",
                                "value": "testcase",
                                "valueText": "testcase"
                            }
                        ],
                        "closeParenToken": {
                            "kind": "CloseParenToken",
                            "fullStart": 930,
                            "fullEnd": 931,
                            "start": 930,
                            "end": 931,
                            "fullWidth": 1,
                            "width": 1,
                            "text": ")",
                            "value": ")",
                            "valueText": ")"
                        }
                    }
                },
                "semicolonToken": {
                    "kind": "SemicolonToken",
                    "fullStart": 931,
                    "fullEnd": 934,
                    "start": 931,
                    "end": 932,
                    "fullWidth": 3,
                    "width": 1,
                    "text": ";",
                    "value": ";",
                    "valueText": ";",
                    "hasTrailingTrivia": true,
                    "hasTrailingNewLine": true,
                    "trailingTrivia": [
                        {
                            "kind": "NewLineTrivia",
                            "text": "\r\n"
                        }
                    ]
                }
            }
        ],
        "endOfFileToken": {
            "kind": "EndOfFileToken",
            "fullStart": 934,
            "fullEnd": 934,
            "start": 934,
            "end": 934,
            "fullWidth": 0,
            "width": 0,
            "text": ""
        }
    },
    "lineMap": {
        "lineStarts": [
            0,
            67,
            152,
            232,
            308,
            380,
            385,
            439,
            572,
            577,
            579,
            581,
            604,
            679,
            681,
            715,
            751,
            789,
            836,
            883,
            901,
            906,
            910,
            934
        ],
        "length": 934
    }
}<|MERGE_RESOLUTION|>--- conflicted
+++ resolved
@@ -245,12 +245,8 @@
                                         "start": 610,
                                         "end": 676,
                                         "fullWidth": 66,
-<<<<<<< HEAD
                                         "width": 66,
-                                        "identifier": {
-=======
                                         "propertyName": {
->>>>>>> 85e84683
                                             "kind": "IdentifierName",
                                             "fullStart": 610,
                                             "fullEnd": 615,
