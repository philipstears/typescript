{
    "isDeclaration": false,
    "languageVersion": "EcmaScript5",
    "parseOptions": {
        "allowAutomaticSemicolonInsertion": true
    },
    "sourceUnit": {
        "kind": "SourceUnit",
        "fullStart": 0,
        "fullEnd": 1138,
        "start": 598,
        "end": 1138,
        "fullWidth": 1138,
        "width": 540,
        "isIncrementallyUnusable": true,
        "moduleElements": [
            {
                "kind": "FunctionDeclaration",
                "fullStart": 0,
                "fullEnd": 1114,
                "start": 598,
                "end": 1112,
                "fullWidth": 1114,
                "width": 514,
                "isIncrementallyUnusable": true,
                "modifiers": [],
                "functionKeyword": {
                    "kind": "FunctionKeyword",
                    "fullStart": 0,
                    "fullEnd": 607,
                    "start": 598,
                    "end": 606,
                    "fullWidth": 607,
                    "width": 8,
                    "text": "function",
                    "value": "function",
                    "valueText": "function",
                    "hasLeadingTrivia": true,
                    "hasLeadingComment": true,
                    "hasLeadingNewLine": true,
                    "hasTrailingTrivia": true,
                    "leadingTrivia": [
                        {
                            "kind": "SingleLineCommentTrivia",
                            "text": "/// Copyright (c) 2012 Ecma International.  All rights reserved. "
                        },
                        {
                            "kind": "NewLineTrivia",
                            "text": "\r\n"
                        },
                        {
                            "kind": "SingleLineCommentTrivia",
                            "text": "/// Ecma International makes this code available under the terms and conditions set"
                        },
                        {
                            "kind": "NewLineTrivia",
                            "text": "\r\n"
                        },
                        {
                            "kind": "SingleLineCommentTrivia",
                            "text": "/// forth on http://hg.ecmascript.org/tests/test262/raw-file/tip/LICENSE (the "
                        },
                        {
                            "kind": "NewLineTrivia",
                            "text": "\r\n"
                        },
                        {
                            "kind": "SingleLineCommentTrivia",
                            "text": "/// \"Use Terms\").   Any redistribution of this code must retain the above "
                        },
                        {
                            "kind": "NewLineTrivia",
                            "text": "\r\n"
                        },
                        {
                            "kind": "SingleLineCommentTrivia",
                            "text": "/// copyright and this notice and otherwise comply with the Use Terms."
                        },
                        {
                            "kind": "NewLineTrivia",
                            "text": "\r\n"
                        },
                        {
                            "kind": "MultiLineCommentTrivia",
                            "text": "/**\r\n * @path ch15/15.2/15.2.3/15.2.3.3/15.2.3.3-4-245.js\r\n * @description Object.getOwnPropertyDescriptor - ensure that 'set' property of returned object is data property with correct 'enumerable' attribute\r\n */"
                        },
                        {
                            "kind": "NewLineTrivia",
                            "text": "\r\n"
                        },
                        {
                            "kind": "NewLineTrivia",
                            "text": "\r\n"
                        },
                        {
                            "kind": "NewLineTrivia",
                            "text": "\r\n"
                        }
                    ],
                    "trailingTrivia": [
                        {
                            "kind": "WhitespaceTrivia",
                            "text": " "
                        }
                    ]
                },
                "identifier": {
                    "kind": "IdentifierName",
                    "fullStart": 607,
                    "fullEnd": 615,
                    "start": 607,
                    "end": 615,
                    "fullWidth": 8,
                    "width": 8,
                    "text": "testcase",
                    "value": "testcase",
                    "valueText": "testcase"
                },
                "callSignature": {
                    "kind": "CallSignature",
                    "fullStart": 615,
                    "fullEnd": 618,
                    "start": 615,
                    "end": 617,
                    "fullWidth": 3,
                    "width": 2,
                    "parameterList": {
                        "kind": "ParameterList",
                        "fullStart": 615,
                        "fullEnd": 618,
                        "start": 615,
                        "end": 617,
                        "fullWidth": 3,
                        "width": 2,
                        "openParenToken": {
                            "kind": "OpenParenToken",
                            "fullStart": 615,
                            "fullEnd": 616,
                            "start": 615,
                            "end": 616,
                            "fullWidth": 1,
                            "width": 1,
                            "text": "(",
                            "value": "(",
                            "valueText": "("
                        },
                        "parameters": [],
                        "closeParenToken": {
                            "kind": "CloseParenToken",
                            "fullStart": 616,
                            "fullEnd": 618,
                            "start": 616,
                            "end": 617,
                            "fullWidth": 2,
                            "width": 1,
                            "text": ")",
                            "value": ")",
                            "valueText": ")",
                            "hasTrailingTrivia": true,
                            "trailingTrivia": [
                                {
                                    "kind": "WhitespaceTrivia",
                                    "text": " "
                                }
                            ]
                        }
                    }
                },
                "block": {
                    "kind": "Block",
                    "fullStart": 618,
                    "fullEnd": 1114,
                    "start": 618,
                    "end": 1112,
                    "fullWidth": 496,
                    "width": 494,
                    "isIncrementallyUnusable": true,
                    "openBraceToken": {
                        "kind": "OpenBraceToken",
                        "fullStart": 618,
                        "fullEnd": 621,
                        "start": 618,
                        "end": 619,
                        "fullWidth": 3,
                        "width": 1,
                        "text": "{",
                        "value": "{",
                        "valueText": "{",
                        "hasTrailingTrivia": true,
                        "hasTrailingNewLine": true,
                        "trailingTrivia": [
                            {
                                "kind": "NewLineTrivia",
                                "text": "\r\n"
                            }
                        ]
                    },
                    "statements": [
                        {
                            "kind": "VariableStatement",
                            "fullStart": 621,
                            "fullEnd": 644,
                            "start": 629,
                            "end": 642,
                            "fullWidth": 23,
                            "width": 13,
                            "modifiers": [],
                            "variableDeclaration": {
                                "kind": "VariableDeclaration",
                                "fullStart": 621,
                                "fullEnd": 641,
                                "start": 629,
                                "end": 641,
                                "fullWidth": 20,
                                "width": 12,
                                "varKeyword": {
                                    "kind": "VarKeyword",
                                    "fullStart": 621,
                                    "fullEnd": 633,
                                    "start": 629,
                                    "end": 632,
                                    "fullWidth": 12,
                                    "width": 3,
                                    "text": "var",
                                    "value": "var",
                                    "valueText": "var",
                                    "hasLeadingTrivia": true,
                                    "hasTrailingTrivia": true,
                                    "leadingTrivia": [
                                        {
                                            "kind": "WhitespaceTrivia",
                                            "text": "        "
                                        }
                                    ],
                                    "trailingTrivia": [
                                        {
                                            "kind": "WhitespaceTrivia",
                                            "text": " "
                                        }
                                    ]
                                },
                                "variableDeclarators": [
                                    {
                                        "kind": "VariableDeclarator",
                                        "fullStart": 633,
                                        "fullEnd": 641,
                                        "start": 633,
                                        "end": 641,
                                        "fullWidth": 8,
<<<<<<< HEAD
                                        "width": 8,
                                        "identifier": {
=======
                                        "propertyName": {
>>>>>>> 85e84683
                                            "kind": "IdentifierName",
                                            "fullStart": 633,
                                            "fullEnd": 637,
                                            "start": 633,
                                            "end": 636,
                                            "fullWidth": 4,
                                            "width": 3,
                                            "text": "obj",
                                            "value": "obj",
                                            "valueText": "obj",
                                            "hasTrailingTrivia": true,
                                            "trailingTrivia": [
                                                {
                                                    "kind": "WhitespaceTrivia",
                                                    "text": " "
                                                }
                                            ]
                                        },
                                        "equalsValueClause": {
                                            "kind": "EqualsValueClause",
                                            "fullStart": 637,
                                            "fullEnd": 641,
                                            "start": 637,
                                            "end": 641,
                                            "fullWidth": 4,
                                            "width": 4,
                                            "equalsToken": {
                                                "kind": "EqualsToken",
                                                "fullStart": 637,
                                                "fullEnd": 639,
                                                "start": 637,
                                                "end": 638,
                                                "fullWidth": 2,
                                                "width": 1,
                                                "text": "=",
                                                "value": "=",
                                                "valueText": "=",
                                                "hasTrailingTrivia": true,
                                                "trailingTrivia": [
                                                    {
                                                        "kind": "WhitespaceTrivia",
                                                        "text": " "
                                                    }
                                                ]
                                            },
                                            "value": {
                                                "kind": "ObjectLiteralExpression",
                                                "fullStart": 639,
                                                "fullEnd": 641,
                                                "start": 639,
                                                "end": 641,
                                                "fullWidth": 2,
                                                "width": 2,
                                                "openBraceToken": {
                                                    "kind": "OpenBraceToken",
                                                    "fullStart": 639,
                                                    "fullEnd": 640,
                                                    "start": 639,
                                                    "end": 640,
                                                    "fullWidth": 1,
                                                    "width": 1,
                                                    "text": "{",
                                                    "value": "{",
                                                    "valueText": "{"
                                                },
                                                "propertyAssignments": [],
                                                "closeBraceToken": {
                                                    "kind": "CloseBraceToken",
                                                    "fullStart": 640,
                                                    "fullEnd": 641,
                                                    "start": 640,
                                                    "end": 641,
                                                    "fullWidth": 1,
                                                    "width": 1,
                                                    "text": "}",
                                                    "value": "}",
                                                    "valueText": "}"
                                                }
                                            }
                                        }
                                    }
                                ]
                            },
                            "semicolonToken": {
                                "kind": "SemicolonToken",
                                "fullStart": 641,
                                "fullEnd": 644,
                                "start": 641,
                                "end": 642,
                                "fullWidth": 3,
                                "width": 1,
                                "text": ";",
                                "value": ";",
                                "valueText": ";",
                                "hasTrailingTrivia": true,
                                "hasTrailingNewLine": true,
                                "trailingTrivia": [
                                    {
                                        "kind": "NewLineTrivia",
                                        "text": "\r\n"
                                    }
                                ]
                            }
                        },
                        {
                            "kind": "VariableStatement",
                            "fullStart": 644,
                            "fullEnd": 727,
                            "start": 652,
                            "end": 725,
                            "fullWidth": 83,
                            "width": 73,
                            "modifiers": [],
                            "variableDeclaration": {
                                "kind": "VariableDeclaration",
                                "fullStart": 644,
                                "fullEnd": 724,
                                "start": 652,
                                "end": 724,
                                "fullWidth": 80,
                                "width": 72,
                                "varKeyword": {
                                    "kind": "VarKeyword",
                                    "fullStart": 644,
                                    "fullEnd": 656,
                                    "start": 652,
                                    "end": 655,
                                    "fullWidth": 12,
                                    "width": 3,
                                    "text": "var",
                                    "value": "var",
                                    "valueText": "var",
                                    "hasLeadingTrivia": true,
                                    "hasTrailingTrivia": true,
                                    "leadingTrivia": [
                                        {
                                            "kind": "WhitespaceTrivia",
                                            "text": "        "
                                        }
                                    ],
                                    "trailingTrivia": [
                                        {
                                            "kind": "WhitespaceTrivia",
                                            "text": " "
                                        }
                                    ]
                                },
                                "variableDeclarators": [
                                    {
                                        "kind": "VariableDeclarator",
                                        "fullStart": 656,
                                        "fullEnd": 724,
                                        "start": 656,
                                        "end": 724,
                                        "fullWidth": 68,
<<<<<<< HEAD
                                        "width": 68,
                                        "identifier": {
=======
                                        "propertyName": {
>>>>>>> 85e84683
                                            "kind": "IdentifierName",
                                            "fullStart": 656,
                                            "fullEnd": 660,
                                            "start": 656,
                                            "end": 659,
                                            "fullWidth": 4,
                                            "width": 3,
                                            "text": "fun",
                                            "value": "fun",
                                            "valueText": "fun",
                                            "hasTrailingTrivia": true,
                                            "trailingTrivia": [
                                                {
                                                    "kind": "WhitespaceTrivia",
                                                    "text": " "
                                                }
                                            ]
                                        },
                                        "equalsValueClause": {
                                            "kind": "EqualsValueClause",
                                            "fullStart": 660,
                                            "fullEnd": 724,
                                            "start": 660,
                                            "end": 724,
                                            "fullWidth": 64,
                                            "width": 64,
                                            "equalsToken": {
                                                "kind": "EqualsToken",
                                                "fullStart": 660,
                                                "fullEnd": 662,
                                                "start": 660,
                                                "end": 661,
                                                "fullWidth": 2,
                                                "width": 1,
                                                "text": "=",
                                                "value": "=",
                                                "valueText": "=",
                                                "hasTrailingTrivia": true,
                                                "trailingTrivia": [
                                                    {
                                                        "kind": "WhitespaceTrivia",
                                                        "text": " "
                                                    }
                                                ]
                                            },
                                            "value": {
                                                "kind": "FunctionExpression",
                                                "fullStart": 662,
                                                "fullEnd": 724,
                                                "start": 662,
                                                "end": 724,
                                                "fullWidth": 62,
                                                "width": 62,
                                                "functionKeyword": {
                                                    "kind": "FunctionKeyword",
                                                    "fullStart": 662,
                                                    "fullEnd": 671,
                                                    "start": 662,
                                                    "end": 670,
                                                    "fullWidth": 9,
                                                    "width": 8,
                                                    "text": "function",
                                                    "value": "function",
                                                    "valueText": "function",
                                                    "hasTrailingTrivia": true,
                                                    "trailingTrivia": [
                                                        {
                                                            "kind": "WhitespaceTrivia",
                                                            "text": " "
                                                        }
                                                    ]
                                                },
                                                "callSignature": {
                                                    "kind": "CallSignature",
                                                    "fullStart": 671,
                                                    "fullEnd": 674,
                                                    "start": 671,
                                                    "end": 673,
                                                    "fullWidth": 3,
                                                    "width": 2,
                                                    "parameterList": {
                                                        "kind": "ParameterList",
                                                        "fullStart": 671,
                                                        "fullEnd": 674,
                                                        "start": 671,
                                                        "end": 673,
                                                        "fullWidth": 3,
                                                        "width": 2,
                                                        "openParenToken": {
                                                            "kind": "OpenParenToken",
                                                            "fullStart": 671,
                                                            "fullEnd": 672,
                                                            "start": 671,
                                                            "end": 672,
                                                            "fullWidth": 1,
                                                            "width": 1,
                                                            "text": "(",
                                                            "value": "(",
                                                            "valueText": "("
                                                        },
                                                        "parameters": [],
                                                        "closeParenToken": {
                                                            "kind": "CloseParenToken",
                                                            "fullStart": 672,
                                                            "fullEnd": 674,
                                                            "start": 672,
                                                            "end": 673,
                                                            "fullWidth": 2,
                                                            "width": 1,
                                                            "text": ")",
                                                            "value": ")",
                                                            "valueText": ")",
                                                            "hasTrailingTrivia": true,
                                                            "trailingTrivia": [
                                                                {
                                                                    "kind": "WhitespaceTrivia",
                                                                    "text": " "
                                                                }
                                                            ]
                                                        }
                                                    }
                                                },
                                                "block": {
                                                    "kind": "Block",
                                                    "fullStart": 674,
                                                    "fullEnd": 724,
                                                    "start": 674,
                                                    "end": 724,
                                                    "fullWidth": 50,
                                                    "width": 50,
                                                    "openBraceToken": {
                                                        "kind": "OpenBraceToken",
                                                        "fullStart": 674,
                                                        "fullEnd": 677,
                                                        "start": 674,
                                                        "end": 675,
                                                        "fullWidth": 3,
                                                        "width": 1,
                                                        "text": "{",
                                                        "value": "{",
                                                        "valueText": "{",
                                                        "hasTrailingTrivia": true,
                                                        "hasTrailingNewLine": true,
                                                        "trailingTrivia": [
                                                            {
                                                                "kind": "NewLineTrivia",
                                                                "text": "\r\n"
                                                            }
                                                        ]
                                                    },
                                                    "statements": [
                                                        {
                                                            "kind": "ReturnStatement",
                                                            "fullStart": 677,
                                                            "fullEnd": 715,
                                                            "start": 689,
                                                            "end": 713,
                                                            "fullWidth": 38,
                                                            "width": 24,
                                                            "returnKeyword": {
                                                                "kind": "ReturnKeyword",
                                                                "fullStart": 677,
                                                                "fullEnd": 696,
                                                                "start": 689,
                                                                "end": 695,
                                                                "fullWidth": 19,
                                                                "width": 6,
                                                                "text": "return",
                                                                "value": "return",
                                                                "valueText": "return",
                                                                "hasLeadingTrivia": true,
                                                                "hasTrailingTrivia": true,
                                                                "leadingTrivia": [
                                                                    {
                                                                        "kind": "WhitespaceTrivia",
                                                                        "text": "            "
                                                                    }
                                                                ],
                                                                "trailingTrivia": [
                                                                    {
                                                                        "kind": "WhitespaceTrivia",
                                                                        "text": " "
                                                                    }
                                                                ]
                                                            },
                                                            "expression": {
                                                                "kind": "StringLiteral",
                                                                "fullStart": 696,
                                                                "fullEnd": 712,
                                                                "start": 696,
                                                                "end": 712,
                                                                "fullWidth": 16,
                                                                "width": 16,
                                                                "text": "\"ownSetProperty\"",
                                                                "value": "ownSetProperty",
                                                                "valueText": "ownSetProperty"
                                                            },
                                                            "semicolonToken": {
                                                                "kind": "SemicolonToken",
                                                                "fullStart": 712,
                                                                "fullEnd": 715,
                                                                "start": 712,
                                                                "end": 713,
                                                                "fullWidth": 3,
                                                                "width": 1,
                                                                "text": ";",
                                                                "value": ";",
                                                                "valueText": ";",
                                                                "hasTrailingTrivia": true,
                                                                "hasTrailingNewLine": true,
                                                                "trailingTrivia": [
                                                                    {
                                                                        "kind": "NewLineTrivia",
                                                                        "text": "\r\n"
                                                                    }
                                                                ]
                                                            }
                                                        }
                                                    ],
                                                    "closeBraceToken": {
                                                        "kind": "CloseBraceToken",
                                                        "fullStart": 715,
                                                        "fullEnd": 724,
                                                        "start": 723,
                                                        "end": 724,
                                                        "fullWidth": 9,
                                                        "width": 1,
                                                        "text": "}",
                                                        "value": "}",
                                                        "valueText": "}",
                                                        "hasLeadingTrivia": true,
                                                        "leadingTrivia": [
                                                            {
                                                                "kind": "WhitespaceTrivia",
                                                                "text": "        "
                                                            }
                                                        ]
                                                    }
                                                }
                                            }
                                        }
                                    }
                                ]
                            },
                            "semicolonToken": {
                                "kind": "SemicolonToken",
                                "fullStart": 724,
                                "fullEnd": 727,
                                "start": 724,
                                "end": 725,
                                "fullWidth": 3,
                                "width": 1,
                                "text": ";",
                                "value": ";",
                                "valueText": ";",
                                "hasTrailingTrivia": true,
                                "hasTrailingNewLine": true,
                                "trailingTrivia": [
                                    {
                                        "kind": "NewLineTrivia",
                                        "text": "\r\n"
                                    }
                                ]
                            }
                        },
                        {
                            "kind": "ExpressionStatement",
                            "fullStart": 727,
                            "fullEnd": 845,
                            "start": 735,
                            "end": 843,
                            "fullWidth": 118,
                            "width": 108,
                            "isIncrementallyUnusable": true,
                            "expression": {
                                "kind": "InvocationExpression",
                                "fullStart": 727,
                                "fullEnd": 842,
                                "start": 735,
                                "end": 842,
                                "fullWidth": 115,
                                "width": 107,
                                "isIncrementallyUnusable": true,
                                "expression": {
                                    "kind": "MemberAccessExpression",
                                    "fullStart": 727,
                                    "fullEnd": 756,
                                    "start": 735,
                                    "end": 756,
                                    "fullWidth": 29,
                                    "width": 21,
                                    "expression": {
                                        "kind": "IdentifierName",
                                        "fullStart": 727,
                                        "fullEnd": 741,
                                        "start": 735,
                                        "end": 741,
                                        "fullWidth": 14,
                                        "width": 6,
                                        "text": "Object",
                                        "value": "Object",
                                        "valueText": "Object",
                                        "hasLeadingTrivia": true,
                                        "leadingTrivia": [
                                            {
                                                "kind": "WhitespaceTrivia",
                                                "text": "        "
                                            }
                                        ]
                                    },
                                    "dotToken": {
                                        "kind": "DotToken",
                                        "fullStart": 741,
                                        "fullEnd": 742,
                                        "start": 741,
                                        "end": 742,
                                        "fullWidth": 1,
                                        "width": 1,
                                        "text": ".",
                                        "value": ".",
                                        "valueText": "."
                                    },
                                    "name": {
                                        "kind": "IdentifierName",
                                        "fullStart": 742,
                                        "fullEnd": 756,
                                        "start": 742,
                                        "end": 756,
                                        "fullWidth": 14,
                                        "width": 14,
                                        "text": "defineProperty",
                                        "value": "defineProperty",
                                        "valueText": "defineProperty"
                                    }
                                },
                                "argumentList": {
                                    "kind": "ArgumentList",
                                    "fullStart": 756,
                                    "fullEnd": 842,
                                    "start": 756,
                                    "end": 842,
                                    "fullWidth": 86,
                                    "width": 86,
                                    "isIncrementallyUnusable": true,
                                    "openParenToken": {
                                        "kind": "OpenParenToken",
                                        "fullStart": 756,
                                        "fullEnd": 757,
                                        "start": 756,
                                        "end": 757,
                                        "fullWidth": 1,
                                        "width": 1,
                                        "text": "(",
                                        "value": "(",
                                        "valueText": "("
                                    },
                                    "arguments": [
                                        {
                                            "kind": "IdentifierName",
                                            "fullStart": 757,
                                            "fullEnd": 760,
                                            "start": 757,
                                            "end": 760,
                                            "fullWidth": 3,
                                            "width": 3,
                                            "text": "obj",
                                            "value": "obj",
                                            "valueText": "obj"
                                        },
                                        {
                                            "kind": "CommaToken",
                                            "fullStart": 760,
                                            "fullEnd": 762,
                                            "start": 760,
                                            "end": 761,
                                            "fullWidth": 2,
                                            "width": 1,
                                            "text": ",",
                                            "value": ",",
                                            "valueText": ",",
                                            "hasTrailingTrivia": true,
                                            "trailingTrivia": [
                                                {
                                                    "kind": "WhitespaceTrivia",
                                                    "text": " "
                                                }
                                            ]
                                        },
                                        {
                                            "kind": "StringLiteral",
                                            "fullStart": 762,
                                            "fullEnd": 772,
                                            "start": 762,
                                            "end": 772,
                                            "fullWidth": 10,
                                            "width": 10,
                                            "text": "\"property\"",
                                            "value": "property",
                                            "valueText": "property"
                                        },
                                        {
                                            "kind": "CommaToken",
                                            "fullStart": 772,
                                            "fullEnd": 774,
                                            "start": 772,
                                            "end": 773,
                                            "fullWidth": 2,
                                            "width": 1,
                                            "text": ",",
                                            "value": ",",
                                            "valueText": ",",
                                            "hasTrailingTrivia": true,
                                            "trailingTrivia": [
                                                {
                                                    "kind": "WhitespaceTrivia",
                                                    "text": " "
                                                }
                                            ]
                                        },
                                        {
                                            "kind": "ObjectLiteralExpression",
                                            "fullStart": 774,
                                            "fullEnd": 841,
                                            "start": 774,
                                            "end": 841,
                                            "fullWidth": 67,
                                            "width": 67,
                                            "isIncrementallyUnusable": true,
                                            "openBraceToken": {
                                                "kind": "OpenBraceToken",
                                                "fullStart": 774,
                                                "fullEnd": 777,
                                                "start": 774,
                                                "end": 775,
                                                "fullWidth": 3,
                                                "width": 1,
                                                "text": "{",
                                                "value": "{",
                                                "valueText": "{",
                                                "hasTrailingTrivia": true,
                                                "hasTrailingNewLine": true,
                                                "trailingTrivia": [
                                                    {
                                                        "kind": "NewLineTrivia",
                                                        "text": "\r\n"
                                                    }
                                                ]
                                            },
                                            "propertyAssignments": [
                                                {
                                                    "kind": "SimplePropertyAssignment",
                                                    "fullStart": 777,
                                                    "fullEnd": 797,
                                                    "start": 789,
                                                    "end": 797,
                                                    "fullWidth": 20,
                                                    "width": 8,
                                                    "isIncrementallyUnusable": true,
                                                    "propertyName": {
                                                        "kind": "IdentifierName",
                                                        "fullStart": 777,
                                                        "fullEnd": 792,
                                                        "start": 789,
                                                        "end": 792,
                                                        "fullWidth": 15,
                                                        "width": 3,
                                                        "text": "set",
                                                        "value": "set",
                                                        "valueText": "set",
                                                        "hasLeadingTrivia": true,
                                                        "leadingTrivia": [
                                                            {
                                                                "kind": "WhitespaceTrivia",
                                                                "text": "            "
                                                            }
                                                        ]
                                                    },
                                                    "colonToken": {
                                                        "kind": "ColonToken",
                                                        "fullStart": 792,
                                                        "fullEnd": 794,
                                                        "start": 792,
                                                        "end": 793,
                                                        "fullWidth": 2,
                                                        "width": 1,
                                                        "text": ":",
                                                        "value": ":",
                                                        "valueText": ":",
                                                        "hasTrailingTrivia": true,
                                                        "trailingTrivia": [
                                                            {
                                                                "kind": "WhitespaceTrivia",
                                                                "text": " "
                                                            }
                                                        ]
                                                    },
                                                    "expression": {
                                                        "kind": "IdentifierName",
                                                        "fullStart": 794,
                                                        "fullEnd": 797,
                                                        "start": 794,
                                                        "end": 797,
                                                        "fullWidth": 3,
                                                        "width": 3,
                                                        "text": "fun",
                                                        "value": "fun",
                                                        "valueText": "fun"
                                                    }
                                                },
                                                {
                                                    "kind": "CommaToken",
                                                    "fullStart": 797,
                                                    "fullEnd": 800,
                                                    "start": 797,
                                                    "end": 798,
                                                    "fullWidth": 3,
                                                    "width": 1,
                                                    "text": ",",
                                                    "value": ",",
                                                    "valueText": ",",
                                                    "hasTrailingTrivia": true,
                                                    "hasTrailingNewLine": true,
                                                    "trailingTrivia": [
                                                        {
                                                            "kind": "NewLineTrivia",
                                                            "text": "\r\n"
                                                        }
                                                    ]
                                                },
                                                {
                                                    "kind": "SimplePropertyAssignment",
                                                    "fullStart": 800,
                                                    "fullEnd": 832,
                                                    "start": 812,
                                                    "end": 830,
                                                    "fullWidth": 32,
                                                    "width": 18,
                                                    "propertyName": {
                                                        "kind": "IdentifierName",
                                                        "fullStart": 800,
                                                        "fullEnd": 824,
                                                        "start": 812,
                                                        "end": 824,
                                                        "fullWidth": 24,
                                                        "width": 12,
                                                        "text": "configurable",
                                                        "value": "configurable",
                                                        "valueText": "configurable",
                                                        "hasLeadingTrivia": true,
                                                        "leadingTrivia": [
                                                            {
                                                                "kind": "WhitespaceTrivia",
                                                                "text": "            "
                                                            }
                                                        ]
                                                    },
                                                    "colonToken": {
                                                        "kind": "ColonToken",
                                                        "fullStart": 824,
                                                        "fullEnd": 826,
                                                        "start": 824,
                                                        "end": 825,
                                                        "fullWidth": 2,
                                                        "width": 1,
                                                        "text": ":",
                                                        "value": ":",
                                                        "valueText": ":",
                                                        "hasTrailingTrivia": true,
                                                        "trailingTrivia": [
                                                            {
                                                                "kind": "WhitespaceTrivia",
                                                                "text": " "
                                                            }
                                                        ]
                                                    },
                                                    "expression": {
                                                        "kind": "TrueKeyword",
                                                        "fullStart": 826,
                                                        "fullEnd": 832,
                                                        "start": 826,
                                                        "end": 830,
                                                        "fullWidth": 6,
                                                        "width": 4,
                                                        "text": "true",
                                                        "value": true,
                                                        "valueText": "true",
                                                        "hasTrailingTrivia": true,
                                                        "hasTrailingNewLine": true,
                                                        "trailingTrivia": [
                                                            {
                                                                "kind": "NewLineTrivia",
                                                                "text": "\r\n"
                                                            }
                                                        ]
                                                    }
                                                }
                                            ],
                                            "closeBraceToken": {
                                                "kind": "CloseBraceToken",
                                                "fullStart": 832,
                                                "fullEnd": 841,
                                                "start": 840,
                                                "end": 841,
                                                "fullWidth": 9,
                                                "width": 1,
                                                "text": "}",
                                                "value": "}",
                                                "valueText": "}",
                                                "hasLeadingTrivia": true,
                                                "leadingTrivia": [
                                                    {
                                                        "kind": "WhitespaceTrivia",
                                                        "text": "        "
                                                    }
                                                ]
                                            }
                                        }
                                    ],
                                    "closeParenToken": {
                                        "kind": "CloseParenToken",
                                        "fullStart": 841,
                                        "fullEnd": 842,
                                        "start": 841,
                                        "end": 842,
                                        "fullWidth": 1,
                                        "width": 1,
                                        "text": ")",
                                        "value": ")",
                                        "valueText": ")"
                                    }
                                }
                            },
                            "semicolonToken": {
                                "kind": "SemicolonToken",
                                "fullStart": 842,
                                "fullEnd": 845,
                                "start": 842,
                                "end": 843,
                                "fullWidth": 3,
                                "width": 1,
                                "text": ";",
                                "value": ";",
                                "valueText": ";",
                                "hasTrailingTrivia": true,
                                "hasTrailingNewLine": true,
                                "trailingTrivia": [
                                    {
                                        "kind": "NewLineTrivia",
                                        "text": "\r\n"
                                    }
                                ]
                            }
                        },
                        {
                            "kind": "VariableStatement",
                            "fullStart": 845,
                            "fullEnd": 917,
                            "start": 855,
                            "end": 915,
                            "fullWidth": 72,
                            "width": 60,
                            "modifiers": [],
                            "variableDeclaration": {
                                "kind": "VariableDeclaration",
                                "fullStart": 845,
                                "fullEnd": 914,
                                "start": 855,
                                "end": 914,
                                "fullWidth": 69,
                                "width": 59,
                                "varKeyword": {
                                    "kind": "VarKeyword",
                                    "fullStart": 845,
                                    "fullEnd": 859,
                                    "start": 855,
                                    "end": 858,
                                    "fullWidth": 14,
                                    "width": 3,
                                    "text": "var",
                                    "value": "var",
                                    "valueText": "var",
                                    "hasLeadingTrivia": true,
                                    "hasLeadingNewLine": true,
                                    "hasTrailingTrivia": true,
                                    "leadingTrivia": [
                                        {
                                            "kind": "NewLineTrivia",
                                            "text": "\r\n"
                                        },
                                        {
                                            "kind": "WhitespaceTrivia",
                                            "text": "        "
                                        }
                                    ],
                                    "trailingTrivia": [
                                        {
                                            "kind": "WhitespaceTrivia",
                                            "text": " "
                                        }
                                    ]
                                },
                                "variableDeclarators": [
                                    {
                                        "kind": "VariableDeclarator",
                                        "fullStart": 859,
                                        "fullEnd": 914,
                                        "start": 859,
                                        "end": 914,
                                        "fullWidth": 55,
<<<<<<< HEAD
                                        "width": 55,
                                        "identifier": {
=======
                                        "propertyName": {
>>>>>>> 85e84683
                                            "kind": "IdentifierName",
                                            "fullStart": 859,
                                            "fullEnd": 864,
                                            "start": 859,
                                            "end": 863,
                                            "fullWidth": 5,
                                            "width": 4,
                                            "text": "desc",
                                            "value": "desc",
                                            "valueText": "desc",
                                            "hasTrailingTrivia": true,
                                            "trailingTrivia": [
                                                {
                                                    "kind": "WhitespaceTrivia",
                                                    "text": " "
                                                }
                                            ]
                                        },
                                        "equalsValueClause": {
                                            "kind": "EqualsValueClause",
                                            "fullStart": 864,
                                            "fullEnd": 914,
                                            "start": 864,
                                            "end": 914,
                                            "fullWidth": 50,
                                            "width": 50,
                                            "equalsToken": {
                                                "kind": "EqualsToken",
                                                "fullStart": 864,
                                                "fullEnd": 866,
                                                "start": 864,
                                                "end": 865,
                                                "fullWidth": 2,
                                                "width": 1,
                                                "text": "=",
                                                "value": "=",
                                                "valueText": "=",
                                                "hasTrailingTrivia": true,
                                                "trailingTrivia": [
                                                    {
                                                        "kind": "WhitespaceTrivia",
                                                        "text": " "
                                                    }
                                                ]
                                            },
                                            "value": {
                                                "kind": "InvocationExpression",
                                                "fullStart": 866,
                                                "fullEnd": 914,
                                                "start": 866,
                                                "end": 914,
                                                "fullWidth": 48,
                                                "width": 48,
                                                "expression": {
                                                    "kind": "MemberAccessExpression",
                                                    "fullStart": 866,
                                                    "fullEnd": 897,
                                                    "start": 866,
                                                    "end": 897,
                                                    "fullWidth": 31,
                                                    "width": 31,
                                                    "expression": {
                                                        "kind": "IdentifierName",
                                                        "fullStart": 866,
                                                        "fullEnd": 872,
                                                        "start": 866,
                                                        "end": 872,
                                                        "fullWidth": 6,
                                                        "width": 6,
                                                        "text": "Object",
                                                        "value": "Object",
                                                        "valueText": "Object"
                                                    },
                                                    "dotToken": {
                                                        "kind": "DotToken",
                                                        "fullStart": 872,
                                                        "fullEnd": 873,
                                                        "start": 872,
                                                        "end": 873,
                                                        "fullWidth": 1,
                                                        "width": 1,
                                                        "text": ".",
                                                        "value": ".",
                                                        "valueText": "."
                                                    },
                                                    "name": {
                                                        "kind": "IdentifierName",
                                                        "fullStart": 873,
                                                        "fullEnd": 897,
                                                        "start": 873,
                                                        "end": 897,
                                                        "fullWidth": 24,
                                                        "width": 24,
                                                        "text": "getOwnPropertyDescriptor",
                                                        "value": "getOwnPropertyDescriptor",
                                                        "valueText": "getOwnPropertyDescriptor"
                                                    }
                                                },
                                                "argumentList": {
                                                    "kind": "ArgumentList",
                                                    "fullStart": 897,
                                                    "fullEnd": 914,
                                                    "start": 897,
                                                    "end": 914,
                                                    "fullWidth": 17,
                                                    "width": 17,
                                                    "openParenToken": {
                                                        "kind": "OpenParenToken",
                                                        "fullStart": 897,
                                                        "fullEnd": 898,
                                                        "start": 897,
                                                        "end": 898,
                                                        "fullWidth": 1,
                                                        "width": 1,
                                                        "text": "(",
                                                        "value": "(",
                                                        "valueText": "("
                                                    },
                                                    "arguments": [
                                                        {
                                                            "kind": "IdentifierName",
                                                            "fullStart": 898,
                                                            "fullEnd": 901,
                                                            "start": 898,
                                                            "end": 901,
                                                            "fullWidth": 3,
                                                            "width": 3,
                                                            "text": "obj",
                                                            "value": "obj",
                                                            "valueText": "obj"
                                                        },
                                                        {
                                                            "kind": "CommaToken",
                                                            "fullStart": 901,
                                                            "fullEnd": 903,
                                                            "start": 901,
                                                            "end": 902,
                                                            "fullWidth": 2,
                                                            "width": 1,
                                                            "text": ",",
                                                            "value": ",",
                                                            "valueText": ",",
                                                            "hasTrailingTrivia": true,
                                                            "trailingTrivia": [
                                                                {
                                                                    "kind": "WhitespaceTrivia",
                                                                    "text": " "
                                                                }
                                                            ]
                                                        },
                                                        {
                                                            "kind": "StringLiteral",
                                                            "fullStart": 903,
                                                            "fullEnd": 913,
                                                            "start": 903,
                                                            "end": 913,
                                                            "fullWidth": 10,
                                                            "width": 10,
                                                            "text": "\"property\"",
                                                            "value": "property",
                                                            "valueText": "property"
                                                        }
                                                    ],
                                                    "closeParenToken": {
                                                        "kind": "CloseParenToken",
                                                        "fullStart": 913,
                                                        "fullEnd": 914,
                                                        "start": 913,
                                                        "end": 914,
                                                        "fullWidth": 1,
                                                        "width": 1,
                                                        "text": ")",
                                                        "value": ")",
                                                        "valueText": ")"
                                                    }
                                                }
                                            }
                                        }
                                    }
                                ]
                            },
                            "semicolonToken": {
                                "kind": "SemicolonToken",
                                "fullStart": 914,
                                "fullEnd": 917,
                                "start": 914,
                                "end": 915,
                                "fullWidth": 3,
                                "width": 1,
                                "text": ";",
                                "value": ";",
                                "valueText": ";",
                                "hasTrailingTrivia": true,
                                "hasTrailingNewLine": true,
                                "trailingTrivia": [
                                    {
                                        "kind": "NewLineTrivia",
                                        "text": "\r\n"
                                    }
                                ]
                            }
                        },
                        {
                            "kind": "VariableStatement",
                            "fullStart": 917,
                            "fullEnd": 948,
                            "start": 925,
                            "end": 946,
                            "fullWidth": 31,
                            "width": 21,
                            "modifiers": [],
                            "variableDeclaration": {
                                "kind": "VariableDeclaration",
                                "fullStart": 917,
                                "fullEnd": 945,
                                "start": 925,
                                "end": 945,
                                "fullWidth": 28,
                                "width": 20,
                                "varKeyword": {
                                    "kind": "VarKeyword",
                                    "fullStart": 917,
                                    "fullEnd": 929,
                                    "start": 925,
                                    "end": 928,
                                    "fullWidth": 12,
                                    "width": 3,
                                    "text": "var",
                                    "value": "var",
                                    "valueText": "var",
                                    "hasLeadingTrivia": true,
                                    "hasTrailingTrivia": true,
                                    "leadingTrivia": [
                                        {
                                            "kind": "WhitespaceTrivia",
                                            "text": "        "
                                        }
                                    ],
                                    "trailingTrivia": [
                                        {
                                            "kind": "WhitespaceTrivia",
                                            "text": " "
                                        }
                                    ]
                                },
                                "variableDeclarators": [
                                    {
                                        "kind": "VariableDeclarator",
                                        "fullStart": 929,
                                        "fullEnd": 945,
                                        "start": 929,
                                        "end": 945,
                                        "fullWidth": 16,
<<<<<<< HEAD
                                        "width": 16,
                                        "identifier": {
=======
                                        "propertyName": {
>>>>>>> 85e84683
                                            "kind": "IdentifierName",
                                            "fullStart": 929,
                                            "fullEnd": 938,
                                            "start": 929,
                                            "end": 937,
                                            "fullWidth": 9,
                                            "width": 8,
                                            "text": "accessed",
                                            "value": "accessed",
                                            "valueText": "accessed",
                                            "hasTrailingTrivia": true,
                                            "trailingTrivia": [
                                                {
                                                    "kind": "WhitespaceTrivia",
                                                    "text": " "
                                                }
                                            ]
                                        },
                                        "equalsValueClause": {
                                            "kind": "EqualsValueClause",
                                            "fullStart": 938,
                                            "fullEnd": 945,
                                            "start": 938,
                                            "end": 945,
                                            "fullWidth": 7,
                                            "width": 7,
                                            "equalsToken": {
                                                "kind": "EqualsToken",
                                                "fullStart": 938,
                                                "fullEnd": 940,
                                                "start": 938,
                                                "end": 939,
                                                "fullWidth": 2,
                                                "width": 1,
                                                "text": "=",
                                                "value": "=",
                                                "valueText": "=",
                                                "hasTrailingTrivia": true,
                                                "trailingTrivia": [
                                                    {
                                                        "kind": "WhitespaceTrivia",
                                                        "text": " "
                                                    }
                                                ]
                                            },
                                            "value": {
                                                "kind": "FalseKeyword",
                                                "fullStart": 940,
                                                "fullEnd": 945,
                                                "start": 940,
                                                "end": 945,
                                                "fullWidth": 5,
                                                "width": 5,
                                                "text": "false",
                                                "value": false,
                                                "valueText": "false"
                                            }
                                        }
                                    }
                                ]
                            },
                            "semicolonToken": {
                                "kind": "SemicolonToken",
                                "fullStart": 945,
                                "fullEnd": 948,
                                "start": 945,
                                "end": 946,
                                "fullWidth": 3,
                                "width": 1,
                                "text": ";",
                                "value": ";",
                                "valueText": ";",
                                "hasTrailingTrivia": true,
                                "hasTrailingNewLine": true,
                                "trailingTrivia": [
                                    {
                                        "kind": "NewLineTrivia",
                                        "text": "\r\n"
                                    }
                                ]
                            }
                        },
                        {
                            "kind": "ForInStatement",
                            "fullStart": 948,
                            "fullEnd": 1079,
                            "start": 958,
                            "end": 1077,
                            "fullWidth": 131,
                            "width": 119,
                            "forKeyword": {
                                "kind": "ForKeyword",
                                "fullStart": 948,
                                "fullEnd": 962,
                                "start": 958,
                                "end": 961,
                                "fullWidth": 14,
                                "width": 3,
                                "text": "for",
                                "value": "for",
                                "valueText": "for",
                                "hasLeadingTrivia": true,
                                "hasLeadingNewLine": true,
                                "hasTrailingTrivia": true,
                                "leadingTrivia": [
                                    {
                                        "kind": "NewLineTrivia",
                                        "text": "\r\n"
                                    },
                                    {
                                        "kind": "WhitespaceTrivia",
                                        "text": "        "
                                    }
                                ],
                                "trailingTrivia": [
                                    {
                                        "kind": "WhitespaceTrivia",
                                        "text": " "
                                    }
                                ]
                            },
                            "openParenToken": {
                                "kind": "OpenParenToken",
                                "fullStart": 962,
                                "fullEnd": 963,
                                "start": 962,
                                "end": 963,
                                "fullWidth": 1,
                                "width": 1,
                                "text": "(",
                                "value": "(",
                                "valueText": "("
                            },
                            "variableDeclaration": {
                                "kind": "VariableDeclaration",
                                "fullStart": 963,
                                "fullEnd": 972,
                                "start": 963,
                                "end": 971,
                                "fullWidth": 9,
                                "width": 8,
                                "varKeyword": {
                                    "kind": "VarKeyword",
                                    "fullStart": 963,
                                    "fullEnd": 967,
                                    "start": 963,
                                    "end": 966,
                                    "fullWidth": 4,
                                    "width": 3,
                                    "text": "var",
                                    "value": "var",
                                    "valueText": "var",
                                    "hasTrailingTrivia": true,
                                    "trailingTrivia": [
                                        {
                                            "kind": "WhitespaceTrivia",
                                            "text": " "
                                        }
                                    ]
                                },
                                "variableDeclarators": [
                                    {
                                        "kind": "VariableDeclarator",
                                        "fullStart": 967,
                                        "fullEnd": 972,
                                        "start": 967,
                                        "end": 971,
                                        "fullWidth": 5,
<<<<<<< HEAD
                                        "width": 4,
                                        "identifier": {
=======
                                        "propertyName": {
>>>>>>> 85e84683
                                            "kind": "IdentifierName",
                                            "fullStart": 967,
                                            "fullEnd": 972,
                                            "start": 967,
                                            "end": 971,
                                            "fullWidth": 5,
                                            "width": 4,
                                            "text": "prop",
                                            "value": "prop",
                                            "valueText": "prop",
                                            "hasTrailingTrivia": true,
                                            "trailingTrivia": [
                                                {
                                                    "kind": "WhitespaceTrivia",
                                                    "text": " "
                                                }
                                            ]
                                        }
                                    }
                                ]
                            },
                            "inKeyword": {
                                "kind": "InKeyword",
                                "fullStart": 972,
                                "fullEnd": 975,
                                "start": 972,
                                "end": 974,
                                "fullWidth": 3,
                                "width": 2,
                                "text": "in",
                                "value": "in",
                                "valueText": "in",
                                "hasTrailingTrivia": true,
                                "trailingTrivia": [
                                    {
                                        "kind": "WhitespaceTrivia",
                                        "text": " "
                                    }
                                ]
                            },
                            "expression": {
                                "kind": "IdentifierName",
                                "fullStart": 975,
                                "fullEnd": 979,
                                "start": 975,
                                "end": 979,
                                "fullWidth": 4,
                                "width": 4,
                                "text": "desc",
                                "value": "desc",
                                "valueText": "desc"
                            },
                            "closeParenToken": {
                                "kind": "CloseParenToken",
                                "fullStart": 979,
                                "fullEnd": 981,
                                "start": 979,
                                "end": 980,
                                "fullWidth": 2,
                                "width": 1,
                                "text": ")",
                                "value": ")",
                                "valueText": ")",
                                "hasTrailingTrivia": true,
                                "trailingTrivia": [
                                    {
                                        "kind": "WhitespaceTrivia",
                                        "text": " "
                                    }
                                ]
                            },
                            "statement": {
                                "kind": "Block",
                                "fullStart": 981,
                                "fullEnd": 1079,
                                "start": 981,
                                "end": 1077,
                                "fullWidth": 98,
                                "width": 96,
                                "openBraceToken": {
                                    "kind": "OpenBraceToken",
                                    "fullStart": 981,
                                    "fullEnd": 984,
                                    "start": 981,
                                    "end": 982,
                                    "fullWidth": 3,
                                    "width": 1,
                                    "text": "{",
                                    "value": "{",
                                    "valueText": "{",
                                    "hasTrailingTrivia": true,
                                    "hasTrailingNewLine": true,
                                    "trailingTrivia": [
                                        {
                                            "kind": "NewLineTrivia",
                                            "text": "\r\n"
                                        }
                                    ]
                                },
                                "statements": [
                                    {
                                        "kind": "IfStatement",
                                        "fullStart": 984,
                                        "fullEnd": 1068,
                                        "start": 996,
                                        "end": 1066,
                                        "fullWidth": 84,
                                        "width": 70,
                                        "ifKeyword": {
                                            "kind": "IfKeyword",
                                            "fullStart": 984,
                                            "fullEnd": 999,
                                            "start": 996,
                                            "end": 998,
                                            "fullWidth": 15,
                                            "width": 2,
                                            "text": "if",
                                            "value": "if",
                                            "valueText": "if",
                                            "hasLeadingTrivia": true,
                                            "hasTrailingTrivia": true,
                                            "leadingTrivia": [
                                                {
                                                    "kind": "WhitespaceTrivia",
                                                    "text": "            "
                                                }
                                            ],
                                            "trailingTrivia": [
                                                {
                                                    "kind": "WhitespaceTrivia",
                                                    "text": " "
                                                }
                                            ]
                                        },
                                        "openParenToken": {
                                            "kind": "OpenParenToken",
                                            "fullStart": 999,
                                            "fullEnd": 1000,
                                            "start": 999,
                                            "end": 1000,
                                            "fullWidth": 1,
                                            "width": 1,
                                            "text": "(",
                                            "value": "(",
                                            "valueText": "("
                                        },
                                        "condition": {
                                            "kind": "EqualsExpression",
                                            "fullStart": 1000,
                                            "fullEnd": 1014,
                                            "start": 1000,
                                            "end": 1014,
                                            "fullWidth": 14,
                                            "width": 14,
                                            "left": {
                                                "kind": "IdentifierName",
                                                "fullStart": 1000,
                                                "fullEnd": 1005,
                                                "start": 1000,
                                                "end": 1004,
                                                "fullWidth": 5,
                                                "width": 4,
                                                "text": "prop",
                                                "value": "prop",
                                                "valueText": "prop",
                                                "hasTrailingTrivia": true,
                                                "trailingTrivia": [
                                                    {
                                                        "kind": "WhitespaceTrivia",
                                                        "text": " "
                                                    }
                                                ]
                                            },
                                            "operatorToken": {
                                                "kind": "EqualsEqualsEqualsToken",
                                                "fullStart": 1005,
                                                "fullEnd": 1009,
                                                "start": 1005,
                                                "end": 1008,
                                                "fullWidth": 4,
                                                "width": 3,
                                                "text": "===",
                                                "value": "===",
                                                "valueText": "===",
                                                "hasTrailingTrivia": true,
                                                "trailingTrivia": [
                                                    {
                                                        "kind": "WhitespaceTrivia",
                                                        "text": " "
                                                    }
                                                ]
                                            },
                                            "right": {
                                                "kind": "StringLiteral",
                                                "fullStart": 1009,
                                                "fullEnd": 1014,
                                                "start": 1009,
                                                "end": 1014,
                                                "fullWidth": 5,
                                                "width": 5,
                                                "text": "\"set\"",
                                                "value": "set",
                                                "valueText": "set"
                                            }
                                        },
                                        "closeParenToken": {
                                            "kind": "CloseParenToken",
                                            "fullStart": 1014,
                                            "fullEnd": 1016,
                                            "start": 1014,
                                            "end": 1015,
                                            "fullWidth": 2,
                                            "width": 1,
                                            "text": ")",
                                            "value": ")",
                                            "valueText": ")",
                                            "hasTrailingTrivia": true,
                                            "trailingTrivia": [
                                                {
                                                    "kind": "WhitespaceTrivia",
                                                    "text": " "
                                                }
                                            ]
                                        },
                                        "statement": {
                                            "kind": "Block",
                                            "fullStart": 1016,
                                            "fullEnd": 1068,
                                            "start": 1016,
                                            "end": 1066,
                                            "fullWidth": 52,
                                            "width": 50,
                                            "openBraceToken": {
                                                "kind": "OpenBraceToken",
                                                "fullStart": 1016,
                                                "fullEnd": 1019,
                                                "start": 1016,
                                                "end": 1017,
                                                "fullWidth": 3,
                                                "width": 1,
                                                "text": "{",
                                                "value": "{",
                                                "valueText": "{",
                                                "hasTrailingTrivia": true,
                                                "hasTrailingNewLine": true,
                                                "trailingTrivia": [
                                                    {
                                                        "kind": "NewLineTrivia",
                                                        "text": "\r\n"
                                                    }
                                                ]
                                            },
                                            "statements": [
                                                {
                                                    "kind": "ExpressionStatement",
                                                    "fullStart": 1019,
                                                    "fullEnd": 1053,
                                                    "start": 1035,
                                                    "end": 1051,
                                                    "fullWidth": 34,
                                                    "width": 16,
                                                    "expression": {
                                                        "kind": "AssignmentExpression",
                                                        "fullStart": 1019,
                                                        "fullEnd": 1050,
                                                        "start": 1035,
                                                        "end": 1050,
                                                        "fullWidth": 31,
                                                        "width": 15,
                                                        "left": {
                                                            "kind": "IdentifierName",
                                                            "fullStart": 1019,
                                                            "fullEnd": 1044,
                                                            "start": 1035,
                                                            "end": 1043,
                                                            "fullWidth": 25,
                                                            "width": 8,
                                                            "text": "accessed",
                                                            "value": "accessed",
                                                            "valueText": "accessed",
                                                            "hasLeadingTrivia": true,
                                                            "hasTrailingTrivia": true,
                                                            "leadingTrivia": [
                                                                {
                                                                    "kind": "WhitespaceTrivia",
                                                                    "text": "                "
                                                                }
                                                            ],
                                                            "trailingTrivia": [
                                                                {
                                                                    "kind": "WhitespaceTrivia",
                                                                    "text": " "
                                                                }
                                                            ]
                                                        },
                                                        "operatorToken": {
                                                            "kind": "EqualsToken",
                                                            "fullStart": 1044,
                                                            "fullEnd": 1046,
                                                            "start": 1044,
                                                            "end": 1045,
                                                            "fullWidth": 2,
                                                            "width": 1,
                                                            "text": "=",
                                                            "value": "=",
                                                            "valueText": "=",
                                                            "hasTrailingTrivia": true,
                                                            "trailingTrivia": [
                                                                {
                                                                    "kind": "WhitespaceTrivia",
                                                                    "text": " "
                                                                }
                                                            ]
                                                        },
                                                        "right": {
                                                            "kind": "TrueKeyword",
                                                            "fullStart": 1046,
                                                            "fullEnd": 1050,
                                                            "start": 1046,
                                                            "end": 1050,
                                                            "fullWidth": 4,
                                                            "width": 4,
                                                            "text": "true",
                                                            "value": true,
                                                            "valueText": "true"
                                                        }
                                                    },
                                                    "semicolonToken": {
                                                        "kind": "SemicolonToken",
                                                        "fullStart": 1050,
                                                        "fullEnd": 1053,
                                                        "start": 1050,
                                                        "end": 1051,
                                                        "fullWidth": 3,
                                                        "width": 1,
                                                        "text": ";",
                                                        "value": ";",
                                                        "valueText": ";",
                                                        "hasTrailingTrivia": true,
                                                        "hasTrailingNewLine": true,
                                                        "trailingTrivia": [
                                                            {
                                                                "kind": "NewLineTrivia",
                                                                "text": "\r\n"
                                                            }
                                                        ]
                                                    }
                                                }
                                            ],
                                            "closeBraceToken": {
                                                "kind": "CloseBraceToken",
                                                "fullStart": 1053,
                                                "fullEnd": 1068,
                                                "start": 1065,
                                                "end": 1066,
                                                "fullWidth": 15,
                                                "width": 1,
                                                "text": "}",
                                                "value": "}",
                                                "valueText": "}",
                                                "hasLeadingTrivia": true,
                                                "hasTrailingTrivia": true,
                                                "hasTrailingNewLine": true,
                                                "leadingTrivia": [
                                                    {
                                                        "kind": "WhitespaceTrivia",
                                                        "text": "            "
                                                    }
                                                ],
                                                "trailingTrivia": [
                                                    {
                                                        "kind": "NewLineTrivia",
                                                        "text": "\r\n"
                                                    }
                                                ]
                                            }
                                        }
                                    }
                                ],
                                "closeBraceToken": {
                                    "kind": "CloseBraceToken",
                                    "fullStart": 1068,
                                    "fullEnd": 1079,
                                    "start": 1076,
                                    "end": 1077,
                                    "fullWidth": 11,
                                    "width": 1,
                                    "text": "}",
                                    "value": "}",
                                    "valueText": "}",
                                    "hasLeadingTrivia": true,
                                    "hasTrailingTrivia": true,
                                    "hasTrailingNewLine": true,
                                    "leadingTrivia": [
                                        {
                                            "kind": "WhitespaceTrivia",
                                            "text": "        "
                                        }
                                    ],
                                    "trailingTrivia": [
                                        {
                                            "kind": "NewLineTrivia",
                                            "text": "\r\n"
                                        }
                                    ]
                                }
                            }
                        },
                        {
                            "kind": "ReturnStatement",
                            "fullStart": 1079,
                            "fullEnd": 1107,
                            "start": 1089,
                            "end": 1105,
                            "fullWidth": 28,
                            "width": 16,
                            "returnKeyword": {
                                "kind": "ReturnKeyword",
                                "fullStart": 1079,
                                "fullEnd": 1096,
                                "start": 1089,
                                "end": 1095,
                                "fullWidth": 17,
                                "width": 6,
                                "text": "return",
                                "value": "return",
                                "valueText": "return",
                                "hasLeadingTrivia": true,
                                "hasLeadingNewLine": true,
                                "hasTrailingTrivia": true,
                                "leadingTrivia": [
                                    {
                                        "kind": "NewLineTrivia",
                                        "text": "\r\n"
                                    },
                                    {
                                        "kind": "WhitespaceTrivia",
                                        "text": "        "
                                    }
                                ],
                                "trailingTrivia": [
                                    {
                                        "kind": "WhitespaceTrivia",
                                        "text": " "
                                    }
                                ]
                            },
                            "expression": {
                                "kind": "IdentifierName",
                                "fullStart": 1096,
                                "fullEnd": 1104,
                                "start": 1096,
                                "end": 1104,
                                "fullWidth": 8,
                                "width": 8,
                                "text": "accessed",
                                "value": "accessed",
                                "valueText": "accessed"
                            },
                            "semicolonToken": {
                                "kind": "SemicolonToken",
                                "fullStart": 1104,
                                "fullEnd": 1107,
                                "start": 1104,
                                "end": 1105,
                                "fullWidth": 3,
                                "width": 1,
                                "text": ";",
                                "value": ";",
                                "valueText": ";",
                                "hasTrailingTrivia": true,
                                "hasTrailingNewLine": true,
                                "trailingTrivia": [
                                    {
                                        "kind": "NewLineTrivia",
                                        "text": "\r\n"
                                    }
                                ]
                            }
                        }
                    ],
                    "closeBraceToken": {
                        "kind": "CloseBraceToken",
                        "fullStart": 1107,
                        "fullEnd": 1114,
                        "start": 1111,
                        "end": 1112,
                        "fullWidth": 7,
                        "width": 1,
                        "text": "}",
                        "value": "}",
                        "valueText": "}",
                        "hasLeadingTrivia": true,
                        "hasTrailingTrivia": true,
                        "hasTrailingNewLine": true,
                        "leadingTrivia": [
                            {
                                "kind": "WhitespaceTrivia",
                                "text": "    "
                            }
                        ],
                        "trailingTrivia": [
                            {
                                "kind": "NewLineTrivia",
                                "text": "\r\n"
                            }
                        ]
                    }
                }
            },
            {
                "kind": "ExpressionStatement",
                "fullStart": 1114,
                "fullEnd": 1138,
                "start": 1114,
                "end": 1136,
                "fullWidth": 24,
                "width": 22,
                "expression": {
                    "kind": "InvocationExpression",
                    "fullStart": 1114,
                    "fullEnd": 1135,
                    "start": 1114,
                    "end": 1135,
                    "fullWidth": 21,
                    "width": 21,
                    "expression": {
                        "kind": "IdentifierName",
                        "fullStart": 1114,
                        "fullEnd": 1125,
                        "start": 1114,
                        "end": 1125,
                        "fullWidth": 11,
                        "width": 11,
                        "text": "runTestCase",
                        "value": "runTestCase",
                        "valueText": "runTestCase"
                    },
                    "argumentList": {
                        "kind": "ArgumentList",
                        "fullStart": 1125,
                        "fullEnd": 1135,
                        "start": 1125,
                        "end": 1135,
                        "fullWidth": 10,
                        "width": 10,
                        "openParenToken": {
                            "kind": "OpenParenToken",
                            "fullStart": 1125,
                            "fullEnd": 1126,
                            "start": 1125,
                            "end": 1126,
                            "fullWidth": 1,
                            "width": 1,
                            "text": "(",
                            "value": "(",
                            "valueText": "("
                        },
                        "arguments": [
                            {
                                "kind": "IdentifierName",
                                "fullStart": 1126,
                                "fullEnd": 1134,
                                "start": 1126,
                                "end": 1134,
                                "fullWidth": 8,
                                "width": 8,
                                "text": "testcase",
                                "value": "testcase",
                                "valueText": "testcase"
                            }
                        ],
                        "closeParenToken": {
                            "kind": "CloseParenToken",
                            "fullStart": 1134,
                            "fullEnd": 1135,
                            "start": 1134,
                            "end": 1135,
                            "fullWidth": 1,
                            "width": 1,
                            "text": ")",
                            "value": ")",
                            "valueText": ")"
                        }
                    }
                },
                "semicolonToken": {
                    "kind": "SemicolonToken",
                    "fullStart": 1135,
                    "fullEnd": 1138,
                    "start": 1135,
                    "end": 1136,
                    "fullWidth": 3,
                    "width": 1,
                    "text": ";",
                    "value": ";",
                    "valueText": ";",
                    "hasTrailingTrivia": true,
                    "hasTrailingNewLine": true,
                    "trailingTrivia": [
                        {
                            "kind": "NewLineTrivia",
                            "text": "\r\n"
                        }
                    ]
                }
            }
        ],
        "endOfFileToken": {
            "kind": "EndOfFileToken",
            "fullStart": 1138,
            "fullEnd": 1138,
            "start": 1138,
            "end": 1138,
            "fullWidth": 0,
            "width": 0,
            "text": ""
        }
    },
    "lineMap": {
        "lineStarts": [
            0,
            67,
            152,
            232,
            308,
            380,
            385,
            439,
            589,
            594,
            596,
            598,
            621,
            644,
            677,
            715,
            727,
            777,
            800,
            832,
            845,
            847,
            917,
            948,
            950,
            984,
            1019,
            1053,
            1068,
            1079,
            1081,
            1107,
            1114,
            1138
        ],
        "length": 1138
    }
}<|MERGE_RESOLUTION|>--- conflicted
+++ resolved
@@ -247,12 +247,8 @@
                                         "start": 633,
                                         "end": 641,
                                         "fullWidth": 8,
-<<<<<<< HEAD
                                         "width": 8,
-                                        "identifier": {
-=======
                                         "propertyName": {
->>>>>>> 85e84683
                                             "kind": "IdentifierName",
                                             "fullStart": 633,
                                             "fullEnd": 637,
@@ -408,12 +404,8 @@
                                         "start": 656,
                                         "end": 724,
                                         "fullWidth": 68,
-<<<<<<< HEAD
                                         "width": 68,
-                                        "identifier": {
-=======
                                         "propertyName": {
->>>>>>> 85e84683
                                             "kind": "IdentifierName",
                                             "fullStart": 656,
                                             "fullEnd": 660,
@@ -1123,12 +1115,8 @@
                                         "start": 859,
                                         "end": 914,
                                         "fullWidth": 55,
-<<<<<<< HEAD
                                         "width": 55,
-                                        "identifier": {
-=======
                                         "propertyName": {
->>>>>>> 85e84683
                                             "kind": "IdentifierName",
                                             "fullStart": 859,
                                             "fullEnd": 864,
@@ -1382,12 +1370,8 @@
                                         "start": 929,
                                         "end": 945,
                                         "fullWidth": 16,
-<<<<<<< HEAD
                                         "width": 16,
-                                        "identifier": {
-=======
                                         "propertyName": {
->>>>>>> 85e84683
                                             "kind": "IdentifierName",
                                             "fullStart": 929,
                                             "fullEnd": 938,
@@ -1556,12 +1540,8 @@
                                         "start": 967,
                                         "end": 971,
                                         "fullWidth": 5,
-<<<<<<< HEAD
                                         "width": 4,
-                                        "identifier": {
-=======
                                         "propertyName": {
->>>>>>> 85e84683
                                             "kind": "IdentifierName",
                                             "fullStart": 967,
                                             "fullEnd": 972,
