{
    "isDeclaration": false,
    "languageVersion": "EcmaScript5",
    "parseOptions": {
        "allowAutomaticSemicolonInsertion": true
    },
    "sourceUnit": {
        "kind": "SourceUnit",
        "fullStart": 0,
        "fullEnd": 865,
        "start": 565,
        "end": 865,
        "fullWidth": 865,
        "width": 300,
        "isIncrementallyUnusable": true,
        "moduleElements": [
            {
                "kind": "FunctionDeclaration",
                "fullStart": 0,
                "fullEnd": 841,
                "start": 565,
                "end": 839,
                "fullWidth": 841,
                "width": 274,
                "modifiers": [],
                "functionKeyword": {
                    "kind": "FunctionKeyword",
                    "fullStart": 0,
                    "fullEnd": 574,
                    "start": 565,
                    "end": 573,
                    "fullWidth": 574,
                    "width": 8,
                    "text": "function",
                    "value": "function",
                    "valueText": "function",
                    "hasLeadingTrivia": true,
                    "hasLeadingComment": true,
                    "hasLeadingNewLine": true,
                    "hasTrailingTrivia": true,
                    "leadingTrivia": [
                        {
                            "kind": "SingleLineCommentTrivia",
                            "text": "/// Copyright (c) 2012 Ecma International.  All rights reserved. "
                        },
                        {
                            "kind": "NewLineTrivia",
                            "text": "\r\n"
                        },
                        {
                            "kind": "SingleLineCommentTrivia",
                            "text": "/// Ecma International makes this code available under the terms and conditions set"
                        },
                        {
                            "kind": "NewLineTrivia",
                            "text": "\r\n"
                        },
                        {
                            "kind": "SingleLineCommentTrivia",
                            "text": "/// forth on http://hg.ecmascript.org/tests/test262/raw-file/tip/LICENSE (the "
                        },
                        {
                            "kind": "NewLineTrivia",
                            "text": "\r\n"
                        },
                        {
                            "kind": "SingleLineCommentTrivia",
                            "text": "/// \"Use Terms\").   Any redistribution of this code must retain the above "
                        },
                        {
                            "kind": "NewLineTrivia",
                            "text": "\r\n"
                        },
                        {
                            "kind": "SingleLineCommentTrivia",
                            "text": "/// copyright and this notice and otherwise comply with the Use Terms."
                        },
                        {
                            "kind": "NewLineTrivia",
                            "text": "\r\n"
                        },
                        {
                            "kind": "MultiLineCommentTrivia",
                            "text": "/**\r\n * @path ch15/15.2/15.2.3/15.2.3.3/15.2.3.3-4-82.js\r\n * @description Object.getOwnPropertyDescriptor returns data desc for functions on built-ins (String.prototype.trim)\r\n */"
                        },
                        {
                            "kind": "NewLineTrivia",
                            "text": "\r\n"
                        },
                        {
                            "kind": "NewLineTrivia",
                            "text": "\r\n"
                        },
                        {
                            "kind": "NewLineTrivia",
                            "text": "\r\n"
                        }
                    ],
                    "trailingTrivia": [
                        {
                            "kind": "WhitespaceTrivia",
                            "text": " "
                        }
                    ]
                },
                "identifier": {
                    "kind": "IdentifierName",
                    "fullStart": 574,
                    "fullEnd": 582,
                    "start": 574,
                    "end": 582,
                    "fullWidth": 8,
                    "width": 8,
                    "text": "testcase",
                    "value": "testcase",
                    "valueText": "testcase"
                },
                "callSignature": {
                    "kind": "CallSignature",
                    "fullStart": 582,
                    "fullEnd": 585,
                    "start": 582,
                    "end": 584,
                    "fullWidth": 3,
                    "width": 2,
                    "parameterList": {
                        "kind": "ParameterList",
                        "fullStart": 582,
                        "fullEnd": 585,
                        "start": 582,
                        "end": 584,
                        "fullWidth": 3,
                        "width": 2,
                        "openParenToken": {
                            "kind": "OpenParenToken",
                            "fullStart": 582,
                            "fullEnd": 583,
                            "start": 582,
                            "end": 583,
                            "fullWidth": 1,
                            "width": 1,
                            "text": "(",
                            "value": "(",
                            "valueText": "("
                        },
                        "parameters": [],
                        "closeParenToken": {
                            "kind": "CloseParenToken",
                            "fullStart": 583,
                            "fullEnd": 585,
                            "start": 583,
                            "end": 584,
                            "fullWidth": 2,
                            "width": 1,
                            "text": ")",
                            "value": ")",
                            "valueText": ")",
                            "hasTrailingTrivia": true,
                            "trailingTrivia": [
                                {
                                    "kind": "WhitespaceTrivia",
                                    "text": " "
                                }
                            ]
                        }
                    }
                },
                "block": {
                    "kind": "Block",
                    "fullStart": 585,
                    "fullEnd": 841,
                    "start": 585,
                    "end": 839,
                    "fullWidth": 256,
                    "width": 254,
                    "openBraceToken": {
                        "kind": "OpenBraceToken",
                        "fullStart": 585,
                        "fullEnd": 588,
                        "start": 585,
                        "end": 586,
                        "fullWidth": 3,
                        "width": 1,
                        "text": "{",
                        "value": "{",
                        "valueText": "{",
                        "hasTrailingTrivia": true,
                        "hasTrailingNewLine": true,
                        "trailingTrivia": [
                            {
                                "kind": "NewLineTrivia",
                                "text": "\r\n"
                            }
                        ]
                    },
                    "statements": [
                        {
                            "kind": "VariableStatement",
                            "fullStart": 588,
                            "fullEnd": 661,
                            "start": 590,
                            "end": 659,
                            "fullWidth": 73,
                            "width": 69,
                            "modifiers": [],
                            "variableDeclaration": {
                                "kind": "VariableDeclaration",
                                "fullStart": 588,
                                "fullEnd": 658,
                                "start": 590,
                                "end": 658,
                                "fullWidth": 70,
                                "width": 68,
                                "varKeyword": {
                                    "kind": "VarKeyword",
                                    "fullStart": 588,
                                    "fullEnd": 594,
                                    "start": 590,
                                    "end": 593,
                                    "fullWidth": 6,
                                    "width": 3,
                                    "text": "var",
                                    "value": "var",
                                    "valueText": "var",
                                    "hasLeadingTrivia": true,
                                    "hasTrailingTrivia": true,
                                    "leadingTrivia": [
                                        {
                                            "kind": "WhitespaceTrivia",
                                            "text": "  "
                                        }
                                    ],
                                    "trailingTrivia": [
                                        {
                                            "kind": "WhitespaceTrivia",
                                            "text": " "
                                        }
                                    ]
                                },
                                "variableDeclarators": [
                                    {
                                        "kind": "VariableDeclarator",
                                        "fullStart": 594,
                                        "fullEnd": 658,
                                        "start": 594,
                                        "end": 658,
                                        "fullWidth": 64,
<<<<<<< HEAD
                                        "width": 64,
                                        "identifier": {
=======
                                        "propertyName": {
>>>>>>> 85e84683
                                            "kind": "IdentifierName",
                                            "fullStart": 594,
                                            "fullEnd": 599,
                                            "start": 594,
                                            "end": 598,
                                            "fullWidth": 5,
                                            "width": 4,
                                            "text": "desc",
                                            "value": "desc",
                                            "valueText": "desc",
                                            "hasTrailingTrivia": true,
                                            "trailingTrivia": [
                                                {
                                                    "kind": "WhitespaceTrivia",
                                                    "text": " "
                                                }
                                            ]
                                        },
                                        "equalsValueClause": {
                                            "kind": "EqualsValueClause",
                                            "fullStart": 599,
                                            "fullEnd": 658,
                                            "start": 599,
                                            "end": 658,
                                            "fullWidth": 59,
                                            "width": 59,
                                            "equalsToken": {
                                                "kind": "EqualsToken",
                                                "fullStart": 599,
                                                "fullEnd": 601,
                                                "start": 599,
                                                "end": 600,
                                                "fullWidth": 2,
                                                "width": 1,
                                                "text": "=",
                                                "value": "=",
                                                "valueText": "=",
                                                "hasTrailingTrivia": true,
                                                "trailingTrivia": [
                                                    {
                                                        "kind": "WhitespaceTrivia",
                                                        "text": " "
                                                    }
                                                ]
                                            },
                                            "value": {
                                                "kind": "InvocationExpression",
                                                "fullStart": 601,
                                                "fullEnd": 658,
                                                "start": 601,
                                                "end": 658,
                                                "fullWidth": 57,
                                                "width": 57,
                                                "expression": {
                                                    "kind": "MemberAccessExpression",
                                                    "fullStart": 601,
                                                    "fullEnd": 632,
                                                    "start": 601,
                                                    "end": 632,
                                                    "fullWidth": 31,
                                                    "width": 31,
                                                    "expression": {
                                                        "kind": "IdentifierName",
                                                        "fullStart": 601,
                                                        "fullEnd": 607,
                                                        "start": 601,
                                                        "end": 607,
                                                        "fullWidth": 6,
                                                        "width": 6,
                                                        "text": "Object",
                                                        "value": "Object",
                                                        "valueText": "Object"
                                                    },
                                                    "dotToken": {
                                                        "kind": "DotToken",
                                                        "fullStart": 607,
                                                        "fullEnd": 608,
                                                        "start": 607,
                                                        "end": 608,
                                                        "fullWidth": 1,
                                                        "width": 1,
                                                        "text": ".",
                                                        "value": ".",
                                                        "valueText": "."
                                                    },
                                                    "name": {
                                                        "kind": "IdentifierName",
                                                        "fullStart": 608,
                                                        "fullEnd": 632,
                                                        "start": 608,
                                                        "end": 632,
                                                        "fullWidth": 24,
                                                        "width": 24,
                                                        "text": "getOwnPropertyDescriptor",
                                                        "value": "getOwnPropertyDescriptor",
                                                        "valueText": "getOwnPropertyDescriptor"
                                                    }
                                                },
                                                "argumentList": {
                                                    "kind": "ArgumentList",
                                                    "fullStart": 632,
                                                    "fullEnd": 658,
                                                    "start": 632,
                                                    "end": 658,
                                                    "fullWidth": 26,
                                                    "width": 26,
                                                    "openParenToken": {
                                                        "kind": "OpenParenToken",
                                                        "fullStart": 632,
                                                        "fullEnd": 633,
                                                        "start": 632,
                                                        "end": 633,
                                                        "fullWidth": 1,
                                                        "width": 1,
                                                        "text": "(",
                                                        "value": "(",
                                                        "valueText": "("
                                                    },
                                                    "arguments": [
                                                        {
                                                            "kind": "MemberAccessExpression",
                                                            "fullStart": 633,
                                                            "fullEnd": 649,
                                                            "start": 633,
                                                            "end": 649,
                                                            "fullWidth": 16,
                                                            "width": 16,
                                                            "expression": {
                                                                "kind": "IdentifierName",
                                                                "fullStart": 633,
                                                                "fullEnd": 639,
                                                                "start": 633,
                                                                "end": 639,
                                                                "fullWidth": 6,
                                                                "width": 6,
                                                                "text": "String",
                                                                "value": "String",
                                                                "valueText": "String"
                                                            },
                                                            "dotToken": {
                                                                "kind": "DotToken",
                                                                "fullStart": 639,
                                                                "fullEnd": 640,
                                                                "start": 639,
                                                                "end": 640,
                                                                "fullWidth": 1,
                                                                "width": 1,
                                                                "text": ".",
                                                                "value": ".",
                                                                "valueText": "."
                                                            },
                                                            "name": {
                                                                "kind": "IdentifierName",
                                                                "fullStart": 640,
                                                                "fullEnd": 649,
                                                                "start": 640,
                                                                "end": 649,
                                                                "fullWidth": 9,
                                                                "width": 9,
                                                                "text": "prototype",
                                                                "value": "prototype",
                                                                "valueText": "prototype"
                                                            }
                                                        },
                                                        {
                                                            "kind": "CommaToken",
                                                            "fullStart": 649,
                                                            "fullEnd": 651,
                                                            "start": 649,
                                                            "end": 650,
                                                            "fullWidth": 2,
                                                            "width": 1,
                                                            "text": ",",
                                                            "value": ",",
                                                            "valueText": ",",
                                                            "hasTrailingTrivia": true,
                                                            "trailingTrivia": [
                                                                {
                                                                    "kind": "WhitespaceTrivia",
                                                                    "text": " "
                                                                }
                                                            ]
                                                        },
                                                        {
                                                            "kind": "StringLiteral",
                                                            "fullStart": 651,
                                                            "fullEnd": 657,
                                                            "start": 651,
                                                            "end": 657,
                                                            "fullWidth": 6,
                                                            "width": 6,
                                                            "text": "\"trim\"",
                                                            "value": "trim",
                                                            "valueText": "trim"
                                                        }
                                                    ],
                                                    "closeParenToken": {
                                                        "kind": "CloseParenToken",
                                                        "fullStart": 657,
                                                        "fullEnd": 658,
                                                        "start": 657,
                                                        "end": 658,
                                                        "fullWidth": 1,
                                                        "width": 1,
                                                        "text": ")",
                                                        "value": ")",
                                                        "valueText": ")"
                                                    }
                                                }
                                            }
                                        }
                                    }
                                ]
                            },
                            "semicolonToken": {
                                "kind": "SemicolonToken",
                                "fullStart": 658,
                                "fullEnd": 661,
                                "start": 658,
                                "end": 659,
                                "fullWidth": 3,
                                "width": 1,
                                "text": ";",
                                "value": ";",
                                "valueText": ";",
                                "hasTrailingTrivia": true,
                                "hasTrailingNewLine": true,
                                "trailingTrivia": [
                                    {
                                        "kind": "NewLineTrivia",
                                        "text": "\r\n"
                                    }
                                ]
                            }
                        },
                        {
                            "kind": "IfStatement",
                            "fullStart": 661,
                            "fullEnd": 837,
                            "start": 663,
                            "end": 835,
                            "fullWidth": 176,
                            "width": 172,
                            "ifKeyword": {
                                "kind": "IfKeyword",
                                "fullStart": 661,
                                "fullEnd": 666,
                                "start": 663,
                                "end": 665,
                                "fullWidth": 5,
                                "width": 2,
                                "text": "if",
                                "value": "if",
                                "valueText": "if",
                                "hasLeadingTrivia": true,
                                "hasTrailingTrivia": true,
                                "leadingTrivia": [
                                    {
                                        "kind": "WhitespaceTrivia",
                                        "text": "  "
                                    }
                                ],
                                "trailingTrivia": [
                                    {
                                        "kind": "WhitespaceTrivia",
                                        "text": " "
                                    }
                                ]
                            },
                            "openParenToken": {
                                "kind": "OpenParenToken",
                                "fullStart": 666,
                                "fullEnd": 667,
                                "start": 666,
                                "end": 667,
                                "fullWidth": 1,
                                "width": 1,
                                "text": "(",
                                "value": "(",
                                "valueText": "("
                            },
                            "condition": {
                                "kind": "LogicalAndExpression",
                                "fullStart": 667,
                                "fullEnd": 809,
                                "start": 667,
                                "end": 809,
                                "fullWidth": 142,
                                "width": 142,
                                "left": {
                                    "kind": "LogicalAndExpression",
                                    "fullStart": 667,
                                    "fullEnd": 773,
                                    "start": 667,
                                    "end": 772,
                                    "fullWidth": 106,
                                    "width": 105,
                                    "left": {
                                        "kind": "LogicalAndExpression",
                                        "fullStart": 667,
                                        "fullEnd": 737,
                                        "start": 667,
                                        "end": 736,
                                        "fullWidth": 70,
                                        "width": 69,
                                        "left": {
                                            "kind": "EqualsExpression",
                                            "fullStart": 667,
                                            "fullEnd": 704,
                                            "start": 667,
                                            "end": 703,
                                            "fullWidth": 37,
                                            "width": 36,
                                            "left": {
                                                "kind": "MemberAccessExpression",
                                                "fullStart": 667,
                                                "fullEnd": 678,
                                                "start": 667,
                                                "end": 677,
                                                "fullWidth": 11,
                                                "width": 10,
                                                "expression": {
                                                    "kind": "IdentifierName",
                                                    "fullStart": 667,
                                                    "fullEnd": 671,
                                                    "start": 667,
                                                    "end": 671,
                                                    "fullWidth": 4,
                                                    "width": 4,
                                                    "text": "desc",
                                                    "value": "desc",
                                                    "valueText": "desc"
                                                },
                                                "dotToken": {
                                                    "kind": "DotToken",
                                                    "fullStart": 671,
                                                    "fullEnd": 672,
                                                    "start": 671,
                                                    "end": 672,
                                                    "fullWidth": 1,
                                                    "width": 1,
                                                    "text": ".",
                                                    "value": ".",
                                                    "valueText": "."
                                                },
                                                "name": {
                                                    "kind": "IdentifierName",
                                                    "fullStart": 672,
                                                    "fullEnd": 678,
                                                    "start": 672,
                                                    "end": 677,
                                                    "fullWidth": 6,
                                                    "width": 5,
                                                    "text": "value",
                                                    "value": "value",
                                                    "valueText": "value",
                                                    "hasTrailingTrivia": true,
                                                    "trailingTrivia": [
                                                        {
                                                            "kind": "WhitespaceTrivia",
                                                            "text": " "
                                                        }
                                                    ]
                                                }
                                            },
                                            "operatorToken": {
                                                "kind": "EqualsEqualsEqualsToken",
                                                "fullStart": 678,
                                                "fullEnd": 682,
                                                "start": 678,
                                                "end": 681,
                                                "fullWidth": 4,
                                                "width": 3,
                                                "text": "===",
                                                "value": "===",
                                                "valueText": "===",
                                                "hasTrailingTrivia": true,
                                                "trailingTrivia": [
                                                    {
                                                        "kind": "WhitespaceTrivia",
                                                        "text": " "
                                                    }
                                                ]
                                            },
                                            "right": {
                                                "kind": "MemberAccessExpression",
                                                "fullStart": 682,
                                                "fullEnd": 704,
                                                "start": 682,
                                                "end": 703,
                                                "fullWidth": 22,
                                                "width": 21,
                                                "expression": {
                                                    "kind": "MemberAccessExpression",
                                                    "fullStart": 682,
                                                    "fullEnd": 698,
                                                    "start": 682,
                                                    "end": 698,
                                                    "fullWidth": 16,
                                                    "width": 16,
                                                    "expression": {
                                                        "kind": "IdentifierName",
                                                        "fullStart": 682,
                                                        "fullEnd": 688,
                                                        "start": 682,
                                                        "end": 688,
                                                        "fullWidth": 6,
                                                        "width": 6,
                                                        "text": "String",
                                                        "value": "String",
                                                        "valueText": "String"
                                                    },
                                                    "dotToken": {
                                                        "kind": "DotToken",
                                                        "fullStart": 688,
                                                        "fullEnd": 689,
                                                        "start": 688,
                                                        "end": 689,
                                                        "fullWidth": 1,
                                                        "width": 1,
                                                        "text": ".",
                                                        "value": ".",
                                                        "valueText": "."
                                                    },
                                                    "name": {
                                                        "kind": "IdentifierName",
                                                        "fullStart": 689,
                                                        "fullEnd": 698,
                                                        "start": 689,
                                                        "end": 698,
                                                        "fullWidth": 9,
                                                        "width": 9,
                                                        "text": "prototype",
                                                        "value": "prototype",
                                                        "valueText": "prototype"
                                                    }
                                                },
                                                "dotToken": {
                                                    "kind": "DotToken",
                                                    "fullStart": 698,
                                                    "fullEnd": 699,
                                                    "start": 698,
                                                    "end": 699,
                                                    "fullWidth": 1,
                                                    "width": 1,
                                                    "text": ".",
                                                    "value": ".",
                                                    "valueText": "."
                                                },
                                                "name": {
                                                    "kind": "IdentifierName",
                                                    "fullStart": 699,
                                                    "fullEnd": 704,
                                                    "start": 699,
                                                    "end": 703,
                                                    "fullWidth": 5,
                                                    "width": 4,
                                                    "text": "trim",
                                                    "value": "trim",
                                                    "valueText": "trim",
                                                    "hasTrailingTrivia": true,
                                                    "trailingTrivia": [
                                                        {
                                                            "kind": "WhitespaceTrivia",
                                                            "text": " "
                                                        }
                                                    ]
                                                }
                                            }
                                        },
                                        "operatorToken": {
                                            "kind": "AmpersandAmpersandToken",
                                            "fullStart": 704,
                                            "fullEnd": 708,
                                            "start": 704,
                                            "end": 706,
                                            "fullWidth": 4,
                                            "width": 2,
                                            "text": "&&",
                                            "value": "&&",
                                            "valueText": "&&",
                                            "hasTrailingTrivia": true,
                                            "hasTrailingNewLine": true,
                                            "trailingTrivia": [
                                                {
                                                    "kind": "NewLineTrivia",
                                                    "text": "\r\n"
                                                }
                                            ]
                                        },
                                        "right": {
                                            "kind": "EqualsExpression",
                                            "fullStart": 708,
                                            "fullEnd": 737,
                                            "start": 714,
                                            "end": 736,
                                            "fullWidth": 29,
                                            "width": 22,
                                            "left": {
                                                "kind": "MemberAccessExpression",
                                                "fullStart": 708,
                                                "fullEnd": 728,
                                                "start": 714,
                                                "end": 727,
                                                "fullWidth": 20,
                                                "width": 13,
                                                "expression": {
                                                    "kind": "IdentifierName",
                                                    "fullStart": 708,
                                                    "fullEnd": 718,
                                                    "start": 714,
                                                    "end": 718,
                                                    "fullWidth": 10,
                                                    "width": 4,
                                                    "text": "desc",
                                                    "value": "desc",
                                                    "valueText": "desc",
                                                    "hasLeadingTrivia": true,
                                                    "leadingTrivia": [
                                                        {
                                                            "kind": "WhitespaceTrivia",
                                                            "text": "      "
                                                        }
                                                    ]
                                                },
                                                "dotToken": {
                                                    "kind": "DotToken",
                                                    "fullStart": 718,
                                                    "fullEnd": 719,
                                                    "start": 718,
                                                    "end": 719,
                                                    "fullWidth": 1,
                                                    "width": 1,
                                                    "text": ".",
                                                    "value": ".",
                                                    "valueText": "."
                                                },
                                                "name": {
                                                    "kind": "IdentifierName",
                                                    "fullStart": 719,
                                                    "fullEnd": 728,
                                                    "start": 719,
                                                    "end": 727,
                                                    "fullWidth": 9,
                                                    "width": 8,
                                                    "text": "writable",
                                                    "value": "writable",
                                                    "valueText": "writable",
                                                    "hasTrailingTrivia": true,
                                                    "trailingTrivia": [
                                                        {
                                                            "kind": "WhitespaceTrivia",
                                                            "text": " "
                                                        }
                                                    ]
                                                }
                                            },
                                            "operatorToken": {
                                                "kind": "EqualsEqualsEqualsToken",
                                                "fullStart": 728,
                                                "fullEnd": 732,
                                                "start": 728,
                                                "end": 731,
                                                "fullWidth": 4,
                                                "width": 3,
                                                "text": "===",
                                                "value": "===",
                                                "valueText": "===",
                                                "hasTrailingTrivia": true,
                                                "trailingTrivia": [
                                                    {
                                                        "kind": "WhitespaceTrivia",
                                                        "text": " "
                                                    }
                                                ]
                                            },
                                            "right": {
                                                "kind": "TrueKeyword",
                                                "fullStart": 732,
                                                "fullEnd": 737,
                                                "start": 732,
                                                "end": 736,
                                                "fullWidth": 5,
                                                "width": 4,
                                                "text": "true",
                                                "value": true,
                                                "valueText": "true",
                                                "hasTrailingTrivia": true,
                                                "trailingTrivia": [
                                                    {
                                                        "kind": "WhitespaceTrivia",
                                                        "text": " "
                                                    }
                                                ]
                                            }
                                        }
                                    },
                                    "operatorToken": {
                                        "kind": "AmpersandAmpersandToken",
                                        "fullStart": 737,
                                        "fullEnd": 741,
                                        "start": 737,
                                        "end": 739,
                                        "fullWidth": 4,
                                        "width": 2,
                                        "text": "&&",
                                        "value": "&&",
                                        "valueText": "&&",
                                        "hasTrailingTrivia": true,
                                        "hasTrailingNewLine": true,
                                        "trailingTrivia": [
                                            {
                                                "kind": "NewLineTrivia",
                                                "text": "\r\n"
                                            }
                                        ]
                                    },
                                    "right": {
                                        "kind": "EqualsExpression",
                                        "fullStart": 741,
                                        "fullEnd": 773,
                                        "start": 747,
                                        "end": 772,
                                        "fullWidth": 32,
                                        "width": 25,
                                        "left": {
                                            "kind": "MemberAccessExpression",
                                            "fullStart": 741,
                                            "fullEnd": 763,
                                            "start": 747,
                                            "end": 762,
                                            "fullWidth": 22,
                                            "width": 15,
                                            "expression": {
                                                "kind": "IdentifierName",
                                                "fullStart": 741,
                                                "fullEnd": 751,
                                                "start": 747,
                                                "end": 751,
                                                "fullWidth": 10,
                                                "width": 4,
                                                "text": "desc",
                                                "value": "desc",
                                                "valueText": "desc",
                                                "hasLeadingTrivia": true,
                                                "leadingTrivia": [
                                                    {
                                                        "kind": "WhitespaceTrivia",
                                                        "text": "      "
                                                    }
                                                ]
                                            },
                                            "dotToken": {
                                                "kind": "DotToken",
                                                "fullStart": 751,
                                                "fullEnd": 752,
                                                "start": 751,
                                                "end": 752,
                                                "fullWidth": 1,
                                                "width": 1,
                                                "text": ".",
                                                "value": ".",
                                                "valueText": "."
                                            },
                                            "name": {
                                                "kind": "IdentifierName",
                                                "fullStart": 752,
                                                "fullEnd": 763,
                                                "start": 752,
                                                "end": 762,
                                                "fullWidth": 11,
                                                "width": 10,
                                                "text": "enumerable",
                                                "value": "enumerable",
                                                "valueText": "enumerable",
                                                "hasTrailingTrivia": true,
                                                "trailingTrivia": [
                                                    {
                                                        "kind": "WhitespaceTrivia",
                                                        "text": " "
                                                    }
                                                ]
                                            }
                                        },
                                        "operatorToken": {
                                            "kind": "EqualsEqualsEqualsToken",
                                            "fullStart": 763,
                                            "fullEnd": 767,
                                            "start": 763,
                                            "end": 766,
                                            "fullWidth": 4,
                                            "width": 3,
                                            "text": "===",
                                            "value": "===",
                                            "valueText": "===",
                                            "hasTrailingTrivia": true,
                                            "trailingTrivia": [
                                                {
                                                    "kind": "WhitespaceTrivia",
                                                    "text": " "
                                                }
                                            ]
                                        },
                                        "right": {
                                            "kind": "FalseKeyword",
                                            "fullStart": 767,
                                            "fullEnd": 773,
                                            "start": 767,
                                            "end": 772,
                                            "fullWidth": 6,
                                            "width": 5,
                                            "text": "false",
                                            "value": false,
                                            "valueText": "false",
                                            "hasTrailingTrivia": true,
                                            "trailingTrivia": [
                                                {
                                                    "kind": "WhitespaceTrivia",
                                                    "text": " "
                                                }
                                            ]
                                        }
                                    }
                                },
                                "operatorToken": {
                                    "kind": "AmpersandAmpersandToken",
                                    "fullStart": 773,
                                    "fullEnd": 777,
                                    "start": 773,
                                    "end": 775,
                                    "fullWidth": 4,
                                    "width": 2,
                                    "text": "&&",
                                    "value": "&&",
                                    "valueText": "&&",
                                    "hasTrailingTrivia": true,
                                    "hasTrailingNewLine": true,
                                    "trailingTrivia": [
                                        {
                                            "kind": "NewLineTrivia",
                                            "text": "\r\n"
                                        }
                                    ]
                                },
                                "right": {
                                    "kind": "EqualsExpression",
                                    "fullStart": 777,
                                    "fullEnd": 809,
                                    "start": 783,
                                    "end": 809,
                                    "fullWidth": 32,
                                    "width": 26,
                                    "left": {
                                        "kind": "MemberAccessExpression",
                                        "fullStart": 777,
                                        "fullEnd": 801,
                                        "start": 783,
                                        "end": 800,
                                        "fullWidth": 24,
                                        "width": 17,
                                        "expression": {
                                            "kind": "IdentifierName",
                                            "fullStart": 777,
                                            "fullEnd": 787,
                                            "start": 783,
                                            "end": 787,
                                            "fullWidth": 10,
                                            "width": 4,
                                            "text": "desc",
                                            "value": "desc",
                                            "valueText": "desc",
                                            "hasLeadingTrivia": true,
                                            "leadingTrivia": [
                                                {
                                                    "kind": "WhitespaceTrivia",
                                                    "text": "      "
                                                }
                                            ]
                                        },
                                        "dotToken": {
                                            "kind": "DotToken",
                                            "fullStart": 787,
                                            "fullEnd": 788,
                                            "start": 787,
                                            "end": 788,
                                            "fullWidth": 1,
                                            "width": 1,
                                            "text": ".",
                                            "value": ".",
                                            "valueText": "."
                                        },
                                        "name": {
                                            "kind": "IdentifierName",
                                            "fullStart": 788,
                                            "fullEnd": 801,
                                            "start": 788,
                                            "end": 800,
                                            "fullWidth": 13,
                                            "width": 12,
                                            "text": "configurable",
                                            "value": "configurable",
                                            "valueText": "configurable",
                                            "hasTrailingTrivia": true,
                                            "trailingTrivia": [
                                                {
                                                    "kind": "WhitespaceTrivia",
                                                    "text": " "
                                                }
                                            ]
                                        }
                                    },
                                    "operatorToken": {
                                        "kind": "EqualsEqualsEqualsToken",
                                        "fullStart": 801,
                                        "fullEnd": 805,
                                        "start": 801,
                                        "end": 804,
                                        "fullWidth": 4,
                                        "width": 3,
                                        "text": "===",
                                        "value": "===",
                                        "valueText": "===",
                                        "hasTrailingTrivia": true,
                                        "trailingTrivia": [
                                            {
                                                "kind": "WhitespaceTrivia",
                                                "text": " "
                                            }
                                        ]
                                    },
                                    "right": {
                                        "kind": "TrueKeyword",
                                        "fullStart": 805,
                                        "fullEnd": 809,
                                        "start": 805,
                                        "end": 809,
                                        "fullWidth": 4,
                                        "width": 4,
                                        "text": "true",
                                        "value": true,
                                        "valueText": "true"
                                    }
                                }
                            },
                            "closeParenToken": {
                                "kind": "CloseParenToken",
                                "fullStart": 809,
                                "fullEnd": 811,
                                "start": 809,
                                "end": 810,
                                "fullWidth": 2,
                                "width": 1,
                                "text": ")",
                                "value": ")",
                                "valueText": ")",
                                "hasTrailingTrivia": true,
                                "trailingTrivia": [
                                    {
                                        "kind": "WhitespaceTrivia",
                                        "text": " "
                                    }
                                ]
                            },
                            "statement": {
                                "kind": "Block",
                                "fullStart": 811,
                                "fullEnd": 837,
                                "start": 811,
                                "end": 835,
                                "fullWidth": 26,
                                "width": 24,
                                "openBraceToken": {
                                    "kind": "OpenBraceToken",
                                    "fullStart": 811,
                                    "fullEnd": 814,
                                    "start": 811,
                                    "end": 812,
                                    "fullWidth": 3,
                                    "width": 1,
                                    "text": "{",
                                    "value": "{",
                                    "valueText": "{",
                                    "hasTrailingTrivia": true,
                                    "hasTrailingNewLine": true,
                                    "trailingTrivia": [
                                        {
                                            "kind": "NewLineTrivia",
                                            "text": "\r\n"
                                        }
                                    ]
                                },
                                "statements": [
                                    {
                                        "kind": "ReturnStatement",
                                        "fullStart": 814,
                                        "fullEnd": 832,
                                        "start": 818,
                                        "end": 830,
                                        "fullWidth": 18,
                                        "width": 12,
                                        "returnKeyword": {
                                            "kind": "ReturnKeyword",
                                            "fullStart": 814,
                                            "fullEnd": 825,
                                            "start": 818,
                                            "end": 824,
                                            "fullWidth": 11,
                                            "width": 6,
                                            "text": "return",
                                            "value": "return",
                                            "valueText": "return",
                                            "hasLeadingTrivia": true,
                                            "hasTrailingTrivia": true,
                                            "leadingTrivia": [
                                                {
                                                    "kind": "WhitespaceTrivia",
                                                    "text": "    "
                                                }
                                            ],
                                            "trailingTrivia": [
                                                {
                                                    "kind": "WhitespaceTrivia",
                                                    "text": " "
                                                }
                                            ]
                                        },
                                        "expression": {
                                            "kind": "TrueKeyword",
                                            "fullStart": 825,
                                            "fullEnd": 829,
                                            "start": 825,
                                            "end": 829,
                                            "fullWidth": 4,
                                            "width": 4,
                                            "text": "true",
                                            "value": true,
                                            "valueText": "true"
                                        },
                                        "semicolonToken": {
                                            "kind": "SemicolonToken",
                                            "fullStart": 829,
                                            "fullEnd": 832,
                                            "start": 829,
                                            "end": 830,
                                            "fullWidth": 3,
                                            "width": 1,
                                            "text": ";",
                                            "value": ";",
                                            "valueText": ";",
                                            "hasTrailingTrivia": true,
                                            "hasTrailingNewLine": true,
                                            "trailingTrivia": [
                                                {
                                                    "kind": "NewLineTrivia",
                                                    "text": "\r\n"
                                                }
                                            ]
                                        }
                                    }
                                ],
                                "closeBraceToken": {
                                    "kind": "CloseBraceToken",
                                    "fullStart": 832,
                                    "fullEnd": 837,
                                    "start": 834,
                                    "end": 835,
                                    "fullWidth": 5,
                                    "width": 1,
                                    "text": "}",
                                    "value": "}",
                                    "valueText": "}",
                                    "hasLeadingTrivia": true,
                                    "hasTrailingTrivia": true,
                                    "hasTrailingNewLine": true,
                                    "leadingTrivia": [
                                        {
                                            "kind": "WhitespaceTrivia",
                                            "text": "  "
                                        }
                                    ],
                                    "trailingTrivia": [
                                        {
                                            "kind": "NewLineTrivia",
                                            "text": "\r\n"
                                        }
                                    ]
                                }
                            }
                        }
                    ],
                    "closeBraceToken": {
                        "kind": "CloseBraceToken",
                        "fullStart": 837,
                        "fullEnd": 841,
                        "start": 838,
                        "end": 839,
                        "fullWidth": 4,
                        "width": 1,
                        "text": "}",
                        "value": "}",
                        "valueText": "}",
                        "hasLeadingTrivia": true,
                        "hasTrailingTrivia": true,
                        "hasTrailingNewLine": true,
                        "leadingTrivia": [
                            {
                                "kind": "WhitespaceTrivia",
                                "text": " "
                            }
                        ],
                        "trailingTrivia": [
                            {
                                "kind": "NewLineTrivia",
                                "text": "\r\n"
                            }
                        ]
                    }
                }
            },
            {
                "kind": "ExpressionStatement",
                "fullStart": 841,
                "fullEnd": 865,
                "start": 841,
                "end": 863,
                "fullWidth": 24,
                "width": 22,
                "expression": {
                    "kind": "InvocationExpression",
                    "fullStart": 841,
                    "fullEnd": 862,
                    "start": 841,
                    "end": 862,
                    "fullWidth": 21,
                    "width": 21,
                    "expression": {
                        "kind": "IdentifierName",
                        "fullStart": 841,
                        "fullEnd": 852,
                        "start": 841,
                        "end": 852,
                        "fullWidth": 11,
                        "width": 11,
                        "text": "runTestCase",
                        "value": "runTestCase",
                        "valueText": "runTestCase"
                    },
                    "argumentList": {
                        "kind": "ArgumentList",
                        "fullStart": 852,
                        "fullEnd": 862,
                        "start": 852,
                        "end": 862,
                        "fullWidth": 10,
                        "width": 10,
                        "openParenToken": {
                            "kind": "OpenParenToken",
                            "fullStart": 852,
                            "fullEnd": 853,
                            "start": 852,
                            "end": 853,
                            "fullWidth": 1,
                            "width": 1,
                            "text": "(",
                            "value": "(",
                            "valueText": "("
                        },
                        "arguments": [
                            {
                                "kind": "IdentifierName",
                                "fullStart": 853,
                                "fullEnd": 861,
                                "start": 853,
                                "end": 861,
                                "fullWidth": 8,
                                "width": 8,
                                "text": "testcase",
                                "value": "testcase",
                                "valueText": "testcase"
                            }
                        ],
                        "closeParenToken": {
                            "kind": "CloseParenToken",
                            "fullStart": 861,
                            "fullEnd": 862,
                            "start": 861,
                            "end": 862,
                            "fullWidth": 1,
                            "width": 1,
                            "text": ")",
                            "value": ")",
                            "valueText": ")"
                        }
                    }
                },
                "semicolonToken": {
                    "kind": "SemicolonToken",
                    "fullStart": 862,
                    "fullEnd": 865,
                    "start": 862,
                    "end": 863,
                    "fullWidth": 3,
                    "width": 1,
                    "text": ";",
                    "value": ";",
                    "valueText": ";",
                    "hasTrailingTrivia": true,
                    "hasTrailingNewLine": true,
                    "trailingTrivia": [
                        {
                            "kind": "NewLineTrivia",
                            "text": "\r\n"
                        }
                    ]
                }
            }
        ],
        "endOfFileToken": {
            "kind": "EndOfFileToken",
            "fullStart": 865,
            "fullEnd": 865,
            "start": 865,
            "end": 865,
            "fullWidth": 0,
            "width": 0,
            "text": ""
        }
    },
    "lineMap": {
        "lineStarts": [
            0,
            67,
            152,
            232,
            308,
            380,
            385,
            438,
            556,
            561,
            563,
            565,
            588,
            661,
            708,
            741,
            777,
            814,
            832,
            837,
            841,
            865
        ],
        "length": 865
    }
}<|MERGE_RESOLUTION|>--- conflicted
+++ resolved
@@ -245,12 +245,8 @@
                                         "start": 594,
                                         "end": 658,
                                         "fullWidth": 64,
-<<<<<<< HEAD
                                         "width": 64,
-                                        "identifier": {
-=======
                                         "propertyName": {
->>>>>>> 85e84683
                                             "kind": "IdentifierName",
                                             "fullStart": 594,
                                             "fullEnd": 599,
