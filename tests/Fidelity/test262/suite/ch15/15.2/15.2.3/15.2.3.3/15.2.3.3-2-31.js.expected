--- conflicted
+++ resolved
@@ -245,12 +245,8 @@
                                         "start": 607,
                                         "end": 633,
                                         "fullWidth": 26,
-<<<<<<< HEAD
                                         "width": 26,
-                                        "identifier": {
-=======
                                         "propertyName": {
->>>>>>> 85e84683
                                             "kind": "IdentifierName",
                                             "fullStart": 607,
                                             "fullEnd": 611,
@@ -478,12 +474,8 @@
                                         "start": 650,
                                         "end": 706,
                                         "fullWidth": 56,
-<<<<<<< HEAD
                                         "width": 56,
-                                        "identifier": {
-=======
                                         "propertyName": {
->>>>>>> 85e84683
                                             "kind": "IdentifierName",
                                             "fullStart": 650,
                                             "fullEnd": 655,
