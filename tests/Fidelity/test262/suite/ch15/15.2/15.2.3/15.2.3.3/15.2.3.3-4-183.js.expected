--- conflicted
+++ resolved
@@ -245,12 +245,8 @@
                                         "start": 614,
                                         "end": 677,
                                         "fullWidth": 63,
-<<<<<<< HEAD
                                         "width": 63,
-                                        "identifier": {
-=======
                                         "propertyName": {
->>>>>>> 85e84683
                                             "kind": "IdentifierName",
                                             "fullStart": 614,
                                             "fullEnd": 619,
