{
    "isDeclaration": false,
    "languageVersion": "EcmaScript5",
    "parseOptions": {
        "allowAutomaticSemicolonInsertion": true
    },
    "sourceUnit": {
        "kind": "SourceUnit",
        "fullStart": 0,
        "fullEnd": 1222,
        "start": 629,
        "end": 1222,
        "fullWidth": 1222,
        "width": 593,
        "isIncrementallyUnusable": true,
        "moduleElements": [
            {
                "kind": "FunctionDeclaration",
                "fullStart": 0,
                "fullEnd": 1198,
                "start": 629,
                "end": 1196,
                "fullWidth": 1198,
                "width": 567,
                "modifiers": [],
                "functionKeyword": {
                    "kind": "FunctionKeyword",
                    "fullStart": 0,
                    "fullEnd": 638,
                    "start": 629,
                    "end": 637,
                    "fullWidth": 638,
                    "width": 8,
                    "text": "function",
                    "value": "function",
                    "valueText": "function",
                    "hasLeadingTrivia": true,
                    "hasLeadingComment": true,
                    "hasLeadingNewLine": true,
                    "hasTrailingTrivia": true,
                    "leadingTrivia": [
                        {
                            "kind": "SingleLineCommentTrivia",
                            "text": "/// Copyright (c) 2012 Ecma International.  All rights reserved. "
                        },
                        {
                            "kind": "NewLineTrivia",
                            "text": "\r\n"
                        },
                        {
                            "kind": "SingleLineCommentTrivia",
                            "text": "/// Ecma International makes this code available under the terms and conditions set"
                        },
                        {
                            "kind": "NewLineTrivia",
                            "text": "\r\n"
                        },
                        {
                            "kind": "SingleLineCommentTrivia",
                            "text": "/// forth on http://hg.ecmascript.org/tests/test262/raw-file/tip/LICENSE (the "
                        },
                        {
                            "kind": "NewLineTrivia",
                            "text": "\r\n"
                        },
                        {
                            "kind": "SingleLineCommentTrivia",
                            "text": "/// \"Use Terms\").   Any redistribution of this code must retain the above "
                        },
                        {
                            "kind": "NewLineTrivia",
                            "text": "\r\n"
                        },
                        {
                            "kind": "SingleLineCommentTrivia",
                            "text": "/// copyright and this notice and otherwise comply with the Use Terms."
                        },
                        {
                            "kind": "NewLineTrivia",
                            "text": "\r\n"
                        },
                        {
                            "kind": "MultiLineCommentTrivia",
                            "text": "/**\r\n * @path ch15/15.2/15.2.3/15.2.3.3/15.2.3.3-2-44.js\r\n * @description Object.getOwnPropertyDescriptor - argument 'P' is an object that has an own toString method that returns an object and toValue method that returns a primitive value\r\n */"
                        },
                        {
                            "kind": "NewLineTrivia",
                            "text": "\r\n"
                        },
                        {
                            "kind": "NewLineTrivia",
                            "text": "\r\n"
                        },
                        {
                            "kind": "NewLineTrivia",
                            "text": "\r\n"
                        }
                    ],
                    "trailingTrivia": [
                        {
                            "kind": "WhitespaceTrivia",
                            "text": " "
                        }
                    ]
                },
                "identifier": {
                    "kind": "IdentifierName",
                    "fullStart": 638,
                    "fullEnd": 646,
                    "start": 638,
                    "end": 646,
                    "fullWidth": 8,
                    "width": 8,
                    "text": "testcase",
                    "value": "testcase",
                    "valueText": "testcase"
                },
                "callSignature": {
                    "kind": "CallSignature",
                    "fullStart": 646,
                    "fullEnd": 649,
                    "start": 646,
                    "end": 648,
                    "fullWidth": 3,
                    "width": 2,
                    "parameterList": {
                        "kind": "ParameterList",
                        "fullStart": 646,
                        "fullEnd": 649,
                        "start": 646,
                        "end": 648,
                        "fullWidth": 3,
                        "width": 2,
                        "openParenToken": {
                            "kind": "OpenParenToken",
                            "fullStart": 646,
                            "fullEnd": 647,
                            "start": 646,
                            "end": 647,
                            "fullWidth": 1,
                            "width": 1,
                            "text": "(",
                            "value": "(",
                            "valueText": "("
                        },
                        "parameters": [],
                        "closeParenToken": {
                            "kind": "CloseParenToken",
                            "fullStart": 647,
                            "fullEnd": 649,
                            "start": 647,
                            "end": 648,
                            "fullWidth": 2,
                            "width": 1,
                            "text": ")",
                            "value": ")",
                            "valueText": ")",
                            "hasTrailingTrivia": true,
                            "trailingTrivia": [
                                {
                                    "kind": "WhitespaceTrivia",
                                    "text": " "
                                }
                            ]
                        }
                    }
                },
                "block": {
                    "kind": "Block",
                    "fullStart": 649,
                    "fullEnd": 1198,
                    "start": 649,
                    "end": 1196,
                    "fullWidth": 549,
                    "width": 547,
                    "openBraceToken": {
                        "kind": "OpenBraceToken",
                        "fullStart": 649,
                        "fullEnd": 652,
                        "start": 649,
                        "end": 650,
                        "fullWidth": 3,
                        "width": 1,
                        "text": "{",
                        "value": "{",
                        "valueText": "{",
                        "hasTrailingTrivia": true,
                        "hasTrailingNewLine": true,
                        "trailingTrivia": [
                            {
                                "kind": "NewLineTrivia",
                                "text": "\r\n"
                            }
                        ]
                    },
                    "statements": [
                        {
                            "kind": "VariableStatement",
                            "fullStart": 652,
                            "fullEnd": 685,
                            "start": 660,
                            "end": 683,
                            "fullWidth": 33,
                            "width": 23,
                            "modifiers": [],
                            "variableDeclaration": {
                                "kind": "VariableDeclaration",
                                "fullStart": 652,
                                "fullEnd": 682,
                                "start": 660,
                                "end": 682,
                                "fullWidth": 30,
                                "width": 22,
                                "varKeyword": {
                                    "kind": "VarKeyword",
                                    "fullStart": 652,
                                    "fullEnd": 664,
                                    "start": 660,
                                    "end": 663,
                                    "fullWidth": 12,
                                    "width": 3,
                                    "text": "var",
                                    "value": "var",
                                    "valueText": "var",
                                    "hasLeadingTrivia": true,
                                    "hasTrailingTrivia": true,
                                    "leadingTrivia": [
                                        {
                                            "kind": "WhitespaceTrivia",
                                            "text": "        "
                                        }
                                    ],
                                    "trailingTrivia": [
                                        {
                                            "kind": "WhitespaceTrivia",
                                            "text": " "
                                        }
                                    ]
                                },
                                "variableDeclarators": [
                                    {
                                        "kind": "VariableDeclarator",
                                        "fullStart": 664,
                                        "fullEnd": 682,
                                        "start": 664,
                                        "end": 682,
                                        "fullWidth": 18,
<<<<<<< HEAD
                                        "width": 18,
                                        "identifier": {
=======
                                        "propertyName": {
>>>>>>> 85e84683
                                            "kind": "IdentifierName",
                                            "fullStart": 664,
                                            "fullEnd": 668,
                                            "start": 664,
                                            "end": 667,
                                            "fullWidth": 4,
                                            "width": 3,
                                            "text": "obj",
                                            "value": "obj",
                                            "valueText": "obj",
                                            "hasTrailingTrivia": true,
                                            "trailingTrivia": [
                                                {
                                                    "kind": "WhitespaceTrivia",
                                                    "text": " "
                                                }
                                            ]
                                        },
                                        "equalsValueClause": {
                                            "kind": "EqualsValueClause",
                                            "fullStart": 668,
                                            "fullEnd": 682,
                                            "start": 668,
                                            "end": 682,
                                            "fullWidth": 14,
                                            "width": 14,
                                            "equalsToken": {
                                                "kind": "EqualsToken",
                                                "fullStart": 668,
                                                "fullEnd": 670,
                                                "start": 668,
                                                "end": 669,
                                                "fullWidth": 2,
                                                "width": 1,
                                                "text": "=",
                                                "value": "=",
                                                "valueText": "=",
                                                "hasTrailingTrivia": true,
                                                "trailingTrivia": [
                                                    {
                                                        "kind": "WhitespaceTrivia",
                                                        "text": " "
                                                    }
                                                ]
                                            },
                                            "value": {
                                                "kind": "ObjectLiteralExpression",
                                                "fullStart": 670,
                                                "fullEnd": 682,
                                                "start": 670,
                                                "end": 682,
                                                "fullWidth": 12,
                                                "width": 12,
                                                "openBraceToken": {
                                                    "kind": "OpenBraceToken",
                                                    "fullStart": 670,
                                                    "fullEnd": 672,
                                                    "start": 670,
                                                    "end": 671,
                                                    "fullWidth": 2,
                                                    "width": 1,
                                                    "text": "{",
                                                    "value": "{",
                                                    "valueText": "{",
                                                    "hasTrailingTrivia": true,
                                                    "trailingTrivia": [
                                                        {
                                                            "kind": "WhitespaceTrivia",
                                                            "text": " "
                                                        }
                                                    ]
                                                },
                                                "propertyAssignments": [
                                                    {
                                                        "kind": "SimplePropertyAssignment",
                                                        "fullStart": 672,
                                                        "fullEnd": 681,
                                                        "start": 672,
                                                        "end": 680,
                                                        "fullWidth": 9,
                                                        "width": 8,
                                                        "propertyName": {
                                                            "kind": "StringLiteral",
                                                            "fullStart": 672,
                                                            "fullEnd": 677,
                                                            "start": 672,
                                                            "end": 677,
                                                            "fullWidth": 5,
                                                            "width": 5,
                                                            "text": "\"abc\"",
                                                            "value": "abc",
                                                            "valueText": "abc"
                                                        },
                                                        "colonToken": {
                                                            "kind": "ColonToken",
                                                            "fullStart": 677,
                                                            "fullEnd": 679,
                                                            "start": 677,
                                                            "end": 678,
                                                            "fullWidth": 2,
                                                            "width": 1,
                                                            "text": ":",
                                                            "value": ":",
                                                            "valueText": ":",
                                                            "hasTrailingTrivia": true,
                                                            "trailingTrivia": [
                                                                {
                                                                    "kind": "WhitespaceTrivia",
                                                                    "text": " "
                                                                }
                                                            ]
                                                        },
                                                        "expression": {
                                                            "kind": "NumericLiteral",
                                                            "fullStart": 679,
                                                            "fullEnd": 681,
                                                            "start": 679,
                                                            "end": 680,
                                                            "fullWidth": 2,
                                                            "width": 1,
                                                            "text": "1",
                                                            "value": 1,
                                                            "valueText": "1",
                                                            "hasTrailingTrivia": true,
                                                            "trailingTrivia": [
                                                                {
                                                                    "kind": "WhitespaceTrivia",
                                                                    "text": " "
                                                                }
                                                            ]
                                                        }
                                                    }
                                                ],
                                                "closeBraceToken": {
                                                    "kind": "CloseBraceToken",
                                                    "fullStart": 681,
                                                    "fullEnd": 682,
                                                    "start": 681,
                                                    "end": 682,
                                                    "fullWidth": 1,
                                                    "width": 1,
                                                    "text": "}",
                                                    "value": "}",
                                                    "valueText": "}"
                                                }
                                            }
                                        }
                                    }
                                ]
                            },
                            "semicolonToken": {
                                "kind": "SemicolonToken",
                                "fullStart": 682,
                                "fullEnd": 685,
                                "start": 682,
                                "end": 683,
                                "fullWidth": 3,
                                "width": 1,
                                "text": ";",
                                "value": ";",
                                "valueText": ";",
                                "hasTrailingTrivia": true,
                                "hasTrailingNewLine": true,
                                "trailingTrivia": [
                                    {
                                        "kind": "NewLineTrivia",
                                        "text": "\r\n"
                                    }
                                ]
                            }
                        },
                        {
                            "kind": "VariableStatement",
                            "fullStart": 685,
                            "fullEnd": 723,
                            "start": 693,
                            "end": 721,
                            "fullWidth": 38,
                            "width": 28,
                            "modifiers": [],
                            "variableDeclaration": {
                                "kind": "VariableDeclaration",
                                "fullStart": 685,
                                "fullEnd": 720,
                                "start": 693,
                                "end": 720,
                                "fullWidth": 35,
                                "width": 27,
                                "varKeyword": {
                                    "kind": "VarKeyword",
                                    "fullStart": 685,
                                    "fullEnd": 697,
                                    "start": 693,
                                    "end": 696,
                                    "fullWidth": 12,
                                    "width": 3,
                                    "text": "var",
                                    "value": "var",
                                    "valueText": "var",
                                    "hasLeadingTrivia": true,
                                    "hasTrailingTrivia": true,
                                    "leadingTrivia": [
                                        {
                                            "kind": "WhitespaceTrivia",
                                            "text": "        "
                                        }
                                    ],
                                    "trailingTrivia": [
                                        {
                                            "kind": "WhitespaceTrivia",
                                            "text": " "
                                        }
                                    ]
                                },
                                "variableDeclarators": [
                                    {
                                        "kind": "VariableDeclarator",
                                        "fullStart": 697,
                                        "fullEnd": 720,
                                        "start": 697,
                                        "end": 720,
                                        "fullWidth": 23,
<<<<<<< HEAD
                                        "width": 23,
                                        "identifier": {
=======
                                        "propertyName": {
>>>>>>> 85e84683
                                            "kind": "IdentifierName",
                                            "fullStart": 697,
                                            "fullEnd": 713,
                                            "start": 697,
                                            "end": 712,
                                            "fullWidth": 16,
                                            "width": 15,
                                            "text": "valueOfAccessed",
                                            "value": "valueOfAccessed",
                                            "valueText": "valueOfAccessed",
                                            "hasTrailingTrivia": true,
                                            "trailingTrivia": [
                                                {
                                                    "kind": "WhitespaceTrivia",
                                                    "text": " "
                                                }
                                            ]
                                        },
                                        "equalsValueClause": {
                                            "kind": "EqualsValueClause",
                                            "fullStart": 713,
                                            "fullEnd": 720,
                                            "start": 713,
                                            "end": 720,
                                            "fullWidth": 7,
                                            "width": 7,
                                            "equalsToken": {
                                                "kind": "EqualsToken",
                                                "fullStart": 713,
                                                "fullEnd": 715,
                                                "start": 713,
                                                "end": 714,
                                                "fullWidth": 2,
                                                "width": 1,
                                                "text": "=",
                                                "value": "=",
                                                "valueText": "=",
                                                "hasTrailingTrivia": true,
                                                "trailingTrivia": [
                                                    {
                                                        "kind": "WhitespaceTrivia",
                                                        "text": " "
                                                    }
                                                ]
                                            },
                                            "value": {
                                                "kind": "FalseKeyword",
                                                "fullStart": 715,
                                                "fullEnd": 720,
                                                "start": 715,
                                                "end": 720,
                                                "fullWidth": 5,
                                                "width": 5,
                                                "text": "false",
                                                "value": false,
                                                "valueText": "false"
                                            }
                                        }
                                    }
                                ]
                            },
                            "semicolonToken": {
                                "kind": "SemicolonToken",
                                "fullStart": 720,
                                "fullEnd": 723,
                                "start": 720,
                                "end": 721,
                                "fullWidth": 3,
                                "width": 1,
                                "text": ";",
                                "value": ";",
                                "valueText": ";",
                                "hasTrailingTrivia": true,
                                "hasTrailingNewLine": true,
                                "trailingTrivia": [
                                    {
                                        "kind": "NewLineTrivia",
                                        "text": "\r\n"
                                    }
                                ]
                            }
                        },
                        {
                            "kind": "VariableStatement",
                            "fullStart": 723,
                            "fullEnd": 762,
                            "start": 731,
                            "end": 760,
                            "fullWidth": 39,
                            "width": 29,
                            "modifiers": [],
                            "variableDeclaration": {
                                "kind": "VariableDeclaration",
                                "fullStart": 723,
                                "fullEnd": 759,
                                "start": 731,
                                "end": 759,
                                "fullWidth": 36,
                                "width": 28,
                                "varKeyword": {
                                    "kind": "VarKeyword",
                                    "fullStart": 723,
                                    "fullEnd": 735,
                                    "start": 731,
                                    "end": 734,
                                    "fullWidth": 12,
                                    "width": 3,
                                    "text": "var",
                                    "value": "var",
                                    "valueText": "var",
                                    "hasLeadingTrivia": true,
                                    "hasTrailingTrivia": true,
                                    "leadingTrivia": [
                                        {
                                            "kind": "WhitespaceTrivia",
                                            "text": "        "
                                        }
                                    ],
                                    "trailingTrivia": [
                                        {
                                            "kind": "WhitespaceTrivia",
                                            "text": " "
                                        }
                                    ]
                                },
                                "variableDeclarators": [
                                    {
                                        "kind": "VariableDeclarator",
                                        "fullStart": 735,
                                        "fullEnd": 759,
                                        "start": 735,
                                        "end": 759,
                                        "fullWidth": 24,
<<<<<<< HEAD
                                        "width": 24,
                                        "identifier": {
=======
                                        "propertyName": {
>>>>>>> 85e84683
                                            "kind": "IdentifierName",
                                            "fullStart": 735,
                                            "fullEnd": 752,
                                            "start": 735,
                                            "end": 751,
                                            "fullWidth": 17,
                                            "width": 16,
                                            "text": "toStringAccessed",
                                            "value": "toStringAccessed",
                                            "valueText": "toStringAccessed",
                                            "hasTrailingTrivia": true,
                                            "trailingTrivia": [
                                                {
                                                    "kind": "WhitespaceTrivia",
                                                    "text": " "
                                                }
                                            ]
                                        },
                                        "equalsValueClause": {
                                            "kind": "EqualsValueClause",
                                            "fullStart": 752,
                                            "fullEnd": 759,
                                            "start": 752,
                                            "end": 759,
                                            "fullWidth": 7,
                                            "width": 7,
                                            "equalsToken": {
                                                "kind": "EqualsToken",
                                                "fullStart": 752,
                                                "fullEnd": 754,
                                                "start": 752,
                                                "end": 753,
                                                "fullWidth": 2,
                                                "width": 1,
                                                "text": "=",
                                                "value": "=",
                                                "valueText": "=",
                                                "hasTrailingTrivia": true,
                                                "trailingTrivia": [
                                                    {
                                                        "kind": "WhitespaceTrivia",
                                                        "text": " "
                                                    }
                                                ]
                                            },
                                            "value": {
                                                "kind": "FalseKeyword",
                                                "fullStart": 754,
                                                "fullEnd": 759,
                                                "start": 754,
                                                "end": 759,
                                                "fullWidth": 5,
                                                "width": 5,
                                                "text": "false",
                                                "value": false,
                                                "valueText": "false"
                                            }
                                        }
                                    }
                                ]
                            },
                            "semicolonToken": {
                                "kind": "SemicolonToken",
                                "fullStart": 759,
                                "fullEnd": 762,
                                "start": 759,
                                "end": 760,
                                "fullWidth": 3,
                                "width": 1,
                                "text": ";",
                                "value": ";",
                                "valueText": ";",
                                "hasTrailingTrivia": true,
                                "hasTrailingNewLine": true,
                                "trailingTrivia": [
                                    {
                                        "kind": "NewLineTrivia",
                                        "text": "\r\n"
                                    }
                                ]
                            }
                        },
                        {
                            "kind": "VariableStatement",
                            "fullStart": 762,
                            "fullEnd": 1047,
                            "start": 772,
                            "end": 1045,
                            "fullWidth": 285,
                            "width": 273,
                            "modifiers": [],
                            "variableDeclaration": {
                                "kind": "VariableDeclaration",
                                "fullStart": 762,
                                "fullEnd": 1044,
                                "start": 772,
                                "end": 1044,
                                "fullWidth": 282,
                                "width": 272,
                                "varKeyword": {
                                    "kind": "VarKeyword",
                                    "fullStart": 762,
                                    "fullEnd": 776,
                                    "start": 772,
                                    "end": 775,
                                    "fullWidth": 14,
                                    "width": 3,
                                    "text": "var",
                                    "value": "var",
                                    "valueText": "var",
                                    "hasLeadingTrivia": true,
                                    "hasLeadingNewLine": true,
                                    "hasTrailingTrivia": true,
                                    "leadingTrivia": [
                                        {
                                            "kind": "NewLineTrivia",
                                            "text": "\r\n"
                                        },
                                        {
                                            "kind": "WhitespaceTrivia",
                                            "text": "        "
                                        }
                                    ],
                                    "trailingTrivia": [
                                        {
                                            "kind": "WhitespaceTrivia",
                                            "text": " "
                                        }
                                    ]
                                },
                                "variableDeclarators": [
                                    {
                                        "kind": "VariableDeclarator",
                                        "fullStart": 776,
                                        "fullEnd": 1044,
                                        "start": 776,
                                        "end": 1044,
                                        "fullWidth": 268,
<<<<<<< HEAD
                                        "width": 268,
                                        "identifier": {
=======
                                        "propertyName": {
>>>>>>> 85e84683
                                            "kind": "IdentifierName",
                                            "fullStart": 776,
                                            "fullEnd": 784,
                                            "start": 776,
                                            "end": 783,
                                            "fullWidth": 8,
                                            "width": 7,
                                            "text": "ownProp",
                                            "value": "ownProp",
                                            "valueText": "ownProp",
                                            "hasTrailingTrivia": true,
                                            "trailingTrivia": [
                                                {
                                                    "kind": "WhitespaceTrivia",
                                                    "text": " "
                                                }
                                            ]
                                        },
                                        "equalsValueClause": {
                                            "kind": "EqualsValueClause",
                                            "fullStart": 784,
                                            "fullEnd": 1044,
                                            "start": 784,
                                            "end": 1044,
                                            "fullWidth": 260,
                                            "width": 260,
                                            "equalsToken": {
                                                "kind": "EqualsToken",
                                                "fullStart": 784,
                                                "fullEnd": 786,
                                                "start": 784,
                                                "end": 785,
                                                "fullWidth": 2,
                                                "width": 1,
                                                "text": "=",
                                                "value": "=",
                                                "valueText": "=",
                                                "hasTrailingTrivia": true,
                                                "trailingTrivia": [
                                                    {
                                                        "kind": "WhitespaceTrivia",
                                                        "text": " "
                                                    }
                                                ]
                                            },
                                            "value": {
                                                "kind": "ObjectLiteralExpression",
                                                "fullStart": 786,
                                                "fullEnd": 1044,
                                                "start": 786,
                                                "end": 1044,
                                                "fullWidth": 258,
                                                "width": 258,
                                                "openBraceToken": {
                                                    "kind": "OpenBraceToken",
                                                    "fullStart": 786,
                                                    "fullEnd": 789,
                                                    "start": 786,
                                                    "end": 787,
                                                    "fullWidth": 3,
                                                    "width": 1,
                                                    "text": "{",
                                                    "value": "{",
                                                    "valueText": "{",
                                                    "hasTrailingTrivia": true,
                                                    "hasTrailingNewLine": true,
                                                    "trailingTrivia": [
                                                        {
                                                            "kind": "NewLineTrivia",
                                                            "text": "\r\n"
                                                        }
                                                    ]
                                                },
                                                "propertyAssignments": [
                                                    {
                                                        "kind": "SimplePropertyAssignment",
                                                        "fullStart": 789,
                                                        "fullEnd": 909,
                                                        "start": 801,
                                                        "end": 909,
                                                        "fullWidth": 120,
                                                        "width": 108,
                                                        "propertyName": {
                                                            "kind": "IdentifierName",
                                                            "fullStart": 789,
                                                            "fullEnd": 809,
                                                            "start": 801,
                                                            "end": 809,
                                                            "fullWidth": 20,
                                                            "width": 8,
                                                            "text": "toString",
                                                            "value": "toString",
                                                            "valueText": "toString",
                                                            "hasLeadingTrivia": true,
                                                            "leadingTrivia": [
                                                                {
                                                                    "kind": "WhitespaceTrivia",
                                                                    "text": "            "
                                                                }
                                                            ]
                                                        },
                                                        "colonToken": {
                                                            "kind": "ColonToken",
                                                            "fullStart": 809,
                                                            "fullEnd": 811,
                                                            "start": 809,
                                                            "end": 810,
                                                            "fullWidth": 2,
                                                            "width": 1,
                                                            "text": ":",
                                                            "value": ":",
                                                            "valueText": ":",
                                                            "hasTrailingTrivia": true,
                                                            "trailingTrivia": [
                                                                {
                                                                    "kind": "WhitespaceTrivia",
                                                                    "text": " "
                                                                }
                                                            ]
                                                        },
                                                        "expression": {
                                                            "kind": "FunctionExpression",
                                                            "fullStart": 811,
                                                            "fullEnd": 909,
                                                            "start": 811,
                                                            "end": 909,
                                                            "fullWidth": 98,
                                                            "width": 98,
                                                            "functionKeyword": {
                                                                "kind": "FunctionKeyword",
                                                                "fullStart": 811,
                                                                "fullEnd": 820,
                                                                "start": 811,
                                                                "end": 819,
                                                                "fullWidth": 9,
                                                                "width": 8,
                                                                "text": "function",
                                                                "value": "function",
                                                                "valueText": "function",
                                                                "hasTrailingTrivia": true,
                                                                "trailingTrivia": [
                                                                    {
                                                                        "kind": "WhitespaceTrivia",
                                                                        "text": " "
                                                                    }
                                                                ]
                                                            },
                                                            "callSignature": {
                                                                "kind": "CallSignature",
                                                                "fullStart": 820,
                                                                "fullEnd": 823,
                                                                "start": 820,
                                                                "end": 822,
                                                                "fullWidth": 3,
                                                                "width": 2,
                                                                "parameterList": {
                                                                    "kind": "ParameterList",
                                                                    "fullStart": 820,
                                                                    "fullEnd": 823,
                                                                    "start": 820,
                                                                    "end": 822,
                                                                    "fullWidth": 3,
                                                                    "width": 2,
                                                                    "openParenToken": {
                                                                        "kind": "OpenParenToken",
                                                                        "fullStart": 820,
                                                                        "fullEnd": 821,
                                                                        "start": 820,
                                                                        "end": 821,
                                                                        "fullWidth": 1,
                                                                        "width": 1,
                                                                        "text": "(",
                                                                        "value": "(",
                                                                        "valueText": "("
                                                                    },
                                                                    "parameters": [],
                                                                    "closeParenToken": {
                                                                        "kind": "CloseParenToken",
                                                                        "fullStart": 821,
                                                                        "fullEnd": 823,
                                                                        "start": 821,
                                                                        "end": 822,
                                                                        "fullWidth": 2,
                                                                        "width": 1,
                                                                        "text": ")",
                                                                        "value": ")",
                                                                        "valueText": ")",
                                                                        "hasTrailingTrivia": true,
                                                                        "trailingTrivia": [
                                                                            {
                                                                                "kind": "WhitespaceTrivia",
                                                                                "text": " "
                                                                            }
                                                                        ]
                                                                    }
                                                                }
                                                            },
                                                            "block": {
                                                                "kind": "Block",
                                                                "fullStart": 823,
                                                                "fullEnd": 909,
                                                                "start": 823,
                                                                "end": 909,
                                                                "fullWidth": 86,
                                                                "width": 86,
                                                                "openBraceToken": {
                                                                    "kind": "OpenBraceToken",
                                                                    "fullStart": 823,
                                                                    "fullEnd": 826,
                                                                    "start": 823,
                                                                    "end": 824,
                                                                    "fullWidth": 3,
                                                                    "width": 1,
                                                                    "text": "{",
                                                                    "value": "{",
                                                                    "valueText": "{",
                                                                    "hasTrailingTrivia": true,
                                                                    "hasTrailingNewLine": true,
                                                                    "trailingTrivia": [
                                                                        {
                                                                            "kind": "NewLineTrivia",
                                                                            "text": "\r\n"
                                                                        }
                                                                    ]
                                                                },
                                                                "statements": [
                                                                    {
                                                                        "kind": "ExpressionStatement",
                                                                        "fullStart": 826,
                                                                        "fullEnd": 868,
                                                                        "start": 842,
                                                                        "end": 866,
                                                                        "fullWidth": 42,
                                                                        "width": 24,
                                                                        "expression": {
                                                                            "kind": "AssignmentExpression",
                                                                            "fullStart": 826,
                                                                            "fullEnd": 865,
                                                                            "start": 842,
                                                                            "end": 865,
                                                                            "fullWidth": 39,
                                                                            "width": 23,
                                                                            "left": {
                                                                                "kind": "IdentifierName",
                                                                                "fullStart": 826,
                                                                                "fullEnd": 859,
                                                                                "start": 842,
                                                                                "end": 858,
                                                                                "fullWidth": 33,
                                                                                "width": 16,
                                                                                "text": "toStringAccessed",
                                                                                "value": "toStringAccessed",
                                                                                "valueText": "toStringAccessed",
                                                                                "hasLeadingTrivia": true,
                                                                                "hasTrailingTrivia": true,
                                                                                "leadingTrivia": [
                                                                                    {
                                                                                        "kind": "WhitespaceTrivia",
                                                                                        "text": "                "
                                                                                    }
                                                                                ],
                                                                                "trailingTrivia": [
                                                                                    {
                                                                                        "kind": "WhitespaceTrivia",
                                                                                        "text": " "
                                                                                    }
                                                                                ]
                                                                            },
                                                                            "operatorToken": {
                                                                                "kind": "EqualsToken",
                                                                                "fullStart": 859,
                                                                                "fullEnd": 861,
                                                                                "start": 859,
                                                                                "end": 860,
                                                                                "fullWidth": 2,
                                                                                "width": 1,
                                                                                "text": "=",
                                                                                "value": "=",
                                                                                "valueText": "=",
                                                                                "hasTrailingTrivia": true,
                                                                                "trailingTrivia": [
                                                                                    {
                                                                                        "kind": "WhitespaceTrivia",
                                                                                        "text": " "
                                                                                    }
                                                                                ]
                                                                            },
                                                                            "right": {
                                                                                "kind": "TrueKeyword",
                                                                                "fullStart": 861,
                                                                                "fullEnd": 865,
                                                                                "start": 861,
                                                                                "end": 865,
                                                                                "fullWidth": 4,
                                                                                "width": 4,
                                                                                "text": "true",
                                                                                "value": true,
                                                                                "valueText": "true"
                                                                            }
                                                                        },
                                                                        "semicolonToken": {
                                                                            "kind": "SemicolonToken",
                                                                            "fullStart": 865,
                                                                            "fullEnd": 868,
                                                                            "start": 865,
                                                                            "end": 866,
                                                                            "fullWidth": 3,
                                                                            "width": 1,
                                                                            "text": ";",
                                                                            "value": ";",
                                                                            "valueText": ";",
                                                                            "hasTrailingTrivia": true,
                                                                            "hasTrailingNewLine": true,
                                                                            "trailingTrivia": [
                                                                                {
                                                                                    "kind": "NewLineTrivia",
                                                                                    "text": "\r\n"
                                                                                }
                                                                            ]
                                                                        }
                                                                    },
                                                                    {
                                                                        "kind": "ReturnStatement",
                                                                        "fullStart": 868,
                                                                        "fullEnd": 896,
                                                                        "start": 884,
                                                                        "end": 894,
                                                                        "fullWidth": 28,
                                                                        "width": 10,
                                                                        "returnKeyword": {
                                                                            "kind": "ReturnKeyword",
                                                                            "fullStart": 868,
                                                                            "fullEnd": 891,
                                                                            "start": 884,
                                                                            "end": 890,
                                                                            "fullWidth": 23,
                                                                            "width": 6,
                                                                            "text": "return",
                                                                            "value": "return",
                                                                            "valueText": "return",
                                                                            "hasLeadingTrivia": true,
                                                                            "hasTrailingTrivia": true,
                                                                            "leadingTrivia": [
                                                                                {
                                                                                    "kind": "WhitespaceTrivia",
                                                                                    "text": "                "
                                                                                }
                                                                            ],
                                                                            "trailingTrivia": [
                                                                                {
                                                                                    "kind": "WhitespaceTrivia",
                                                                                    "text": " "
                                                                                }
                                                                            ]
                                                                        },
                                                                        "expression": {
                                                                            "kind": "ObjectLiteralExpression",
                                                                            "fullStart": 891,
                                                                            "fullEnd": 893,
                                                                            "start": 891,
                                                                            "end": 893,
                                                                            "fullWidth": 2,
                                                                            "width": 2,
                                                                            "openBraceToken": {
                                                                                "kind": "OpenBraceToken",
                                                                                "fullStart": 891,
                                                                                "fullEnd": 892,
                                                                                "start": 891,
                                                                                "end": 892,
                                                                                "fullWidth": 1,
                                                                                "width": 1,
                                                                                "text": "{",
                                                                                "value": "{",
                                                                                "valueText": "{"
                                                                            },
                                                                            "propertyAssignments": [],
                                                                            "closeBraceToken": {
                                                                                "kind": "CloseBraceToken",
                                                                                "fullStart": 892,
                                                                                "fullEnd": 893,
                                                                                "start": 892,
                                                                                "end": 893,
                                                                                "fullWidth": 1,
                                                                                "width": 1,
                                                                                "text": "}",
                                                                                "value": "}",
                                                                                "valueText": "}"
                                                                            }
                                                                        },
                                                                        "semicolonToken": {
                                                                            "kind": "SemicolonToken",
                                                                            "fullStart": 893,
                                                                            "fullEnd": 896,
                                                                            "start": 893,
                                                                            "end": 894,
                                                                            "fullWidth": 3,
                                                                            "width": 1,
                                                                            "text": ";",
                                                                            "value": ";",
                                                                            "valueText": ";",
                                                                            "hasTrailingTrivia": true,
                                                                            "hasTrailingNewLine": true,
                                                                            "trailingTrivia": [
                                                                                {
                                                                                    "kind": "NewLineTrivia",
                                                                                    "text": "\r\n"
                                                                                }
                                                                            ]
                                                                        }
                                                                    }
                                                                ],
                                                                "closeBraceToken": {
                                                                    "kind": "CloseBraceToken",
                                                                    "fullStart": 896,
                                                                    "fullEnd": 909,
                                                                    "start": 908,
                                                                    "end": 909,
                                                                    "fullWidth": 13,
                                                                    "width": 1,
                                                                    "text": "}",
                                                                    "value": "}",
                                                                    "valueText": "}",
                                                                    "hasLeadingTrivia": true,
                                                                    "leadingTrivia": [
                                                                        {
                                                                            "kind": "WhitespaceTrivia",
                                                                            "text": "            "
                                                                        }
                                                                    ]
                                                                }
                                                            }
                                                        }
                                                    },
                                                    {
                                                        "kind": "CommaToken",
                                                        "fullStart": 909,
                                                        "fullEnd": 912,
                                                        "start": 909,
                                                        "end": 910,
                                                        "fullWidth": 3,
                                                        "width": 1,
                                                        "text": ",",
                                                        "value": ",",
                                                        "valueText": ",",
                                                        "hasTrailingTrivia": true,
                                                        "hasTrailingNewLine": true,
                                                        "trailingTrivia": [
                                                            {
                                                                "kind": "NewLineTrivia",
                                                                "text": "\r\n"
                                                            }
                                                        ]
                                                    },
                                                    {
                                                        "kind": "SimplePropertyAssignment",
                                                        "fullStart": 912,
                                                        "fullEnd": 1035,
                                                        "start": 924,
                                                        "end": 1033,
                                                        "fullWidth": 123,
                                                        "width": 109,
                                                        "propertyName": {
                                                            "kind": "IdentifierName",
                                                            "fullStart": 912,
                                                            "fullEnd": 931,
                                                            "start": 924,
                                                            "end": 931,
                                                            "fullWidth": 19,
                                                            "width": 7,
                                                            "text": "valueOf",
                                                            "value": "valueOf",
                                                            "valueText": "valueOf",
                                                            "hasLeadingTrivia": true,
                                                            "leadingTrivia": [
                                                                {
                                                                    "kind": "WhitespaceTrivia",
                                                                    "text": "            "
                                                                }
                                                            ]
                                                        },
                                                        "colonToken": {
                                                            "kind": "ColonToken",
                                                            "fullStart": 931,
                                                            "fullEnd": 933,
                                                            "start": 931,
                                                            "end": 932,
                                                            "fullWidth": 2,
                                                            "width": 1,
                                                            "text": ":",
                                                            "value": ":",
                                                            "valueText": ":",
                                                            "hasTrailingTrivia": true,
                                                            "trailingTrivia": [
                                                                {
                                                                    "kind": "WhitespaceTrivia",
                                                                    "text": " "
                                                                }
                                                            ]
                                                        },
                                                        "expression": {
                                                            "kind": "FunctionExpression",
                                                            "fullStart": 933,
                                                            "fullEnd": 1035,
                                                            "start": 933,
                                                            "end": 1033,
                                                            "fullWidth": 102,
                                                            "width": 100,
                                                            "functionKeyword": {
                                                                "kind": "FunctionKeyword",
                                                                "fullStart": 933,
                                                                "fullEnd": 942,
                                                                "start": 933,
                                                                "end": 941,
                                                                "fullWidth": 9,
                                                                "width": 8,
                                                                "text": "function",
                                                                "value": "function",
                                                                "valueText": "function",
                                                                "hasTrailingTrivia": true,
                                                                "trailingTrivia": [
                                                                    {
                                                                        "kind": "WhitespaceTrivia",
                                                                        "text": " "
                                                                    }
                                                                ]
                                                            },
                                                            "callSignature": {
                                                                "kind": "CallSignature",
                                                                "fullStart": 942,
                                                                "fullEnd": 945,
                                                                "start": 942,
                                                                "end": 944,
                                                                "fullWidth": 3,
                                                                "width": 2,
                                                                "parameterList": {
                                                                    "kind": "ParameterList",
                                                                    "fullStart": 942,
                                                                    "fullEnd": 945,
                                                                    "start": 942,
                                                                    "end": 944,
                                                                    "fullWidth": 3,
                                                                    "width": 2,
                                                                    "openParenToken": {
                                                                        "kind": "OpenParenToken",
                                                                        "fullStart": 942,
                                                                        "fullEnd": 943,
                                                                        "start": 942,
                                                                        "end": 943,
                                                                        "fullWidth": 1,
                                                                        "width": 1,
                                                                        "text": "(",
                                                                        "value": "(",
                                                                        "valueText": "("
                                                                    },
                                                                    "parameters": [],
                                                                    "closeParenToken": {
                                                                        "kind": "CloseParenToken",
                                                                        "fullStart": 943,
                                                                        "fullEnd": 945,
                                                                        "start": 943,
                                                                        "end": 944,
                                                                        "fullWidth": 2,
                                                                        "width": 1,
                                                                        "text": ")",
                                                                        "value": ")",
                                                                        "valueText": ")",
                                                                        "hasTrailingTrivia": true,
                                                                        "trailingTrivia": [
                                                                            {
                                                                                "kind": "WhitespaceTrivia",
                                                                                "text": " "
                                                                            }
                                                                        ]
                                                                    }
                                                                }
                                                            },
                                                            "block": {
                                                                "kind": "Block",
                                                                "fullStart": 945,
                                                                "fullEnd": 1035,
                                                                "start": 945,
                                                                "end": 1033,
                                                                "fullWidth": 90,
                                                                "width": 88,
                                                                "openBraceToken": {
                                                                    "kind": "OpenBraceToken",
                                                                    "fullStart": 945,
                                                                    "fullEnd": 948,
                                                                    "start": 945,
                                                                    "end": 946,
                                                                    "fullWidth": 3,
                                                                    "width": 1,
                                                                    "text": "{",
                                                                    "value": "{",
                                                                    "valueText": "{",
                                                                    "hasTrailingTrivia": true,
                                                                    "hasTrailingNewLine": true,
                                                                    "trailingTrivia": [
                                                                        {
                                                                            "kind": "NewLineTrivia",
                                                                            "text": "\r\n"
                                                                        }
                                                                    ]
                                                                },
                                                                "statements": [
                                                                    {
                                                                        "kind": "ExpressionStatement",
                                                                        "fullStart": 948,
                                                                        "fullEnd": 989,
                                                                        "start": 964,
                                                                        "end": 987,
                                                                        "fullWidth": 41,
                                                                        "width": 23,
                                                                        "expression": {
                                                                            "kind": "AssignmentExpression",
                                                                            "fullStart": 948,
                                                                            "fullEnd": 986,
                                                                            "start": 964,
                                                                            "end": 986,
                                                                            "fullWidth": 38,
                                                                            "width": 22,
                                                                            "left": {
                                                                                "kind": "IdentifierName",
                                                                                "fullStart": 948,
                                                                                "fullEnd": 980,
                                                                                "start": 964,
                                                                                "end": 979,
                                                                                "fullWidth": 32,
                                                                                "width": 15,
                                                                                "text": "valueOfAccessed",
                                                                                "value": "valueOfAccessed",
                                                                                "valueText": "valueOfAccessed",
                                                                                "hasLeadingTrivia": true,
                                                                                "hasTrailingTrivia": true,
                                                                                "leadingTrivia": [
                                                                                    {
                                                                                        "kind": "WhitespaceTrivia",
                                                                                        "text": "                "
                                                                                    }
                                                                                ],
                                                                                "trailingTrivia": [
                                                                                    {
                                                                                        "kind": "WhitespaceTrivia",
                                                                                        "text": " "
                                                                                    }
                                                                                ]
                                                                            },
                                                                            "operatorToken": {
                                                                                "kind": "EqualsToken",
                                                                                "fullStart": 980,
                                                                                "fullEnd": 982,
                                                                                "start": 980,
                                                                                "end": 981,
                                                                                "fullWidth": 2,
                                                                                "width": 1,
                                                                                "text": "=",
                                                                                "value": "=",
                                                                                "valueText": "=",
                                                                                "hasTrailingTrivia": true,
                                                                                "trailingTrivia": [
                                                                                    {
                                                                                        "kind": "WhitespaceTrivia",
                                                                                        "text": " "
                                                                                    }
                                                                                ]
                                                                            },
                                                                            "right": {
                                                                                "kind": "TrueKeyword",
                                                                                "fullStart": 982,
                                                                                "fullEnd": 986,
                                                                                "start": 982,
                                                                                "end": 986,
                                                                                "fullWidth": 4,
                                                                                "width": 4,
                                                                                "text": "true",
                                                                                "value": true,
                                                                                "valueText": "true"
                                                                            }
                                                                        },
                                                                        "semicolonToken": {
                                                                            "kind": "SemicolonToken",
                                                                            "fullStart": 986,
                                                                            "fullEnd": 989,
                                                                            "start": 986,
                                                                            "end": 987,
                                                                            "fullWidth": 3,
                                                                            "width": 1,
                                                                            "text": ";",
                                                                            "value": ";",
                                                                            "valueText": ";",
                                                                            "hasTrailingTrivia": true,
                                                                            "hasTrailingNewLine": true,
                                                                            "trailingTrivia": [
                                                                                {
                                                                                    "kind": "NewLineTrivia",
                                                                                    "text": "\r\n"
                                                                                }
                                                                            ]
                                                                        }
                                                                    },
                                                                    {
                                                                        "kind": "ReturnStatement",
                                                                        "fullStart": 989,
                                                                        "fullEnd": 1020,
                                                                        "start": 1005,
                                                                        "end": 1018,
                                                                        "fullWidth": 31,
                                                                        "width": 13,
                                                                        "returnKeyword": {
                                                                            "kind": "ReturnKeyword",
                                                                            "fullStart": 989,
                                                                            "fullEnd": 1012,
                                                                            "start": 1005,
                                                                            "end": 1011,
                                                                            "fullWidth": 23,
                                                                            "width": 6,
                                                                            "text": "return",
                                                                            "value": "return",
                                                                            "valueText": "return",
                                                                            "hasLeadingTrivia": true,
                                                                            "hasTrailingTrivia": true,
                                                                            "leadingTrivia": [
                                                                                {
                                                                                    "kind": "WhitespaceTrivia",
                                                                                    "text": "                "
                                                                                }
                                                                            ],
                                                                            "trailingTrivia": [
                                                                                {
                                                                                    "kind": "WhitespaceTrivia",
                                                                                    "text": " "
                                                                                }
                                                                            ]
                                                                        },
                                                                        "expression": {
                                                                            "kind": "StringLiteral",
                                                                            "fullStart": 1012,
                                                                            "fullEnd": 1017,
                                                                            "start": 1012,
                                                                            "end": 1017,
                                                                            "fullWidth": 5,
                                                                            "width": 5,
                                                                            "text": "\"abc\"",
                                                                            "value": "abc",
                                                                            "valueText": "abc"
                                                                        },
                                                                        "semicolonToken": {
                                                                            "kind": "SemicolonToken",
                                                                            "fullStart": 1017,
                                                                            "fullEnd": 1020,
                                                                            "start": 1017,
                                                                            "end": 1018,
                                                                            "fullWidth": 3,
                                                                            "width": 1,
                                                                            "text": ";",
                                                                            "value": ";",
                                                                            "valueText": ";",
                                                                            "hasTrailingTrivia": true,
                                                                            "hasTrailingNewLine": true,
                                                                            "trailingTrivia": [
                                                                                {
                                                                                    "kind": "NewLineTrivia",
                                                                                    "text": "\r\n"
                                                                                }
                                                                            ]
                                                                        }
                                                                    }
                                                                ],
                                                                "closeBraceToken": {
                                                                    "kind": "CloseBraceToken",
                                                                    "fullStart": 1020,
                                                                    "fullEnd": 1035,
                                                                    "start": 1032,
                                                                    "end": 1033,
                                                                    "fullWidth": 15,
                                                                    "width": 1,
                                                                    "text": "}",
                                                                    "value": "}",
                                                                    "valueText": "}",
                                                                    "hasLeadingTrivia": true,
                                                                    "hasTrailingTrivia": true,
                                                                    "hasTrailingNewLine": true,
                                                                    "leadingTrivia": [
                                                                        {
                                                                            "kind": "WhitespaceTrivia",
                                                                            "text": "            "
                                                                        }
                                                                    ],
                                                                    "trailingTrivia": [
                                                                        {
                                                                            "kind": "NewLineTrivia",
                                                                            "text": "\r\n"
                                                                        }
                                                                    ]
                                                                }
                                                            }
                                                        }
                                                    }
                                                ],
                                                "closeBraceToken": {
                                                    "kind": "CloseBraceToken",
                                                    "fullStart": 1035,
                                                    "fullEnd": 1044,
                                                    "start": 1043,
                                                    "end": 1044,
                                                    "fullWidth": 9,
                                                    "width": 1,
                                                    "text": "}",
                                                    "value": "}",
                                                    "valueText": "}",
                                                    "hasLeadingTrivia": true,
                                                    "leadingTrivia": [
                                                        {
                                                            "kind": "WhitespaceTrivia",
                                                            "text": "        "
                                                        }
                                                    ]
                                                }
                                            }
                                        }
                                    }
                                ]
                            },
                            "semicolonToken": {
                                "kind": "SemicolonToken",
                                "fullStart": 1044,
                                "fullEnd": 1047,
                                "start": 1044,
                                "end": 1045,
                                "fullWidth": 3,
                                "width": 1,
                                "text": ";",
                                "value": ";",
                                "valueText": ";",
                                "hasTrailingTrivia": true,
                                "hasTrailingNewLine": true,
                                "trailingTrivia": [
                                    {
                                        "kind": "NewLineTrivia",
                                        "text": "\r\n"
                                    }
                                ]
                            }
                        },
                        {
                            "kind": "VariableStatement",
                            "fullStart": 1047,
                            "fullEnd": 1116,
                            "start": 1057,
                            "end": 1114,
                            "fullWidth": 69,
                            "width": 57,
                            "modifiers": [],
                            "variableDeclaration": {
                                "kind": "VariableDeclaration",
                                "fullStart": 1047,
                                "fullEnd": 1113,
                                "start": 1057,
                                "end": 1113,
                                "fullWidth": 66,
                                "width": 56,
                                "varKeyword": {
                                    "kind": "VarKeyword",
                                    "fullStart": 1047,
                                    "fullEnd": 1061,
                                    "start": 1057,
                                    "end": 1060,
                                    "fullWidth": 14,
                                    "width": 3,
                                    "text": "var",
                                    "value": "var",
                                    "valueText": "var",
                                    "hasLeadingTrivia": true,
                                    "hasLeadingNewLine": true,
                                    "hasTrailingTrivia": true,
                                    "leadingTrivia": [
                                        {
                                            "kind": "NewLineTrivia",
                                            "text": "\r\n"
                                        },
                                        {
                                            "kind": "WhitespaceTrivia",
                                            "text": "        "
                                        }
                                    ],
                                    "trailingTrivia": [
                                        {
                                            "kind": "WhitespaceTrivia",
                                            "text": " "
                                        }
                                    ]
                                },
                                "variableDeclarators": [
                                    {
                                        "kind": "VariableDeclarator",
                                        "fullStart": 1061,
                                        "fullEnd": 1113,
                                        "start": 1061,
                                        "end": 1113,
                                        "fullWidth": 52,
<<<<<<< HEAD
                                        "width": 52,
                                        "identifier": {
=======
                                        "propertyName": {
>>>>>>> 85e84683
                                            "kind": "IdentifierName",
                                            "fullStart": 1061,
                                            "fullEnd": 1066,
                                            "start": 1061,
                                            "end": 1065,
                                            "fullWidth": 5,
                                            "width": 4,
                                            "text": "desc",
                                            "value": "desc",
                                            "valueText": "desc",
                                            "hasTrailingTrivia": true,
                                            "trailingTrivia": [
                                                {
                                                    "kind": "WhitespaceTrivia",
                                                    "text": " "
                                                }
                                            ]
                                        },
                                        "equalsValueClause": {
                                            "kind": "EqualsValueClause",
                                            "fullStart": 1066,
                                            "fullEnd": 1113,
                                            "start": 1066,
                                            "end": 1113,
                                            "fullWidth": 47,
                                            "width": 47,
                                            "equalsToken": {
                                                "kind": "EqualsToken",
                                                "fullStart": 1066,
                                                "fullEnd": 1068,
                                                "start": 1066,
                                                "end": 1067,
                                                "fullWidth": 2,
                                                "width": 1,
                                                "text": "=",
                                                "value": "=",
                                                "valueText": "=",
                                                "hasTrailingTrivia": true,
                                                "trailingTrivia": [
                                                    {
                                                        "kind": "WhitespaceTrivia",
                                                        "text": " "
                                                    }
                                                ]
                                            },
                                            "value": {
                                                "kind": "InvocationExpression",
                                                "fullStart": 1068,
                                                "fullEnd": 1113,
                                                "start": 1068,
                                                "end": 1113,
                                                "fullWidth": 45,
                                                "width": 45,
                                                "expression": {
                                                    "kind": "MemberAccessExpression",
                                                    "fullStart": 1068,
                                                    "fullEnd": 1099,
                                                    "start": 1068,
                                                    "end": 1099,
                                                    "fullWidth": 31,
                                                    "width": 31,
                                                    "expression": {
                                                        "kind": "IdentifierName",
                                                        "fullStart": 1068,
                                                        "fullEnd": 1074,
                                                        "start": 1068,
                                                        "end": 1074,
                                                        "fullWidth": 6,
                                                        "width": 6,
                                                        "text": "Object",
                                                        "value": "Object",
                                                        "valueText": "Object"
                                                    },
                                                    "dotToken": {
                                                        "kind": "DotToken",
                                                        "fullStart": 1074,
                                                        "fullEnd": 1075,
                                                        "start": 1074,
                                                        "end": 1075,
                                                        "fullWidth": 1,
                                                        "width": 1,
                                                        "text": ".",
                                                        "value": ".",
                                                        "valueText": "."
                                                    },
                                                    "name": {
                                                        "kind": "IdentifierName",
                                                        "fullStart": 1075,
                                                        "fullEnd": 1099,
                                                        "start": 1075,
                                                        "end": 1099,
                                                        "fullWidth": 24,
                                                        "width": 24,
                                                        "text": "getOwnPropertyDescriptor",
                                                        "value": "getOwnPropertyDescriptor",
                                                        "valueText": "getOwnPropertyDescriptor"
                                                    }
                                                },
                                                "argumentList": {
                                                    "kind": "ArgumentList",
                                                    "fullStart": 1099,
                                                    "fullEnd": 1113,
                                                    "start": 1099,
                                                    "end": 1113,
                                                    "fullWidth": 14,
                                                    "width": 14,
                                                    "openParenToken": {
                                                        "kind": "OpenParenToken",
                                                        "fullStart": 1099,
                                                        "fullEnd": 1100,
                                                        "start": 1099,
                                                        "end": 1100,
                                                        "fullWidth": 1,
                                                        "width": 1,
                                                        "text": "(",
                                                        "value": "(",
                                                        "valueText": "("
                                                    },
                                                    "arguments": [
                                                        {
                                                            "kind": "IdentifierName",
                                                            "fullStart": 1100,
                                                            "fullEnd": 1103,
                                                            "start": 1100,
                                                            "end": 1103,
                                                            "fullWidth": 3,
                                                            "width": 3,
                                                            "text": "obj",
                                                            "value": "obj",
                                                            "valueText": "obj"
                                                        },
                                                        {
                                                            "kind": "CommaToken",
                                                            "fullStart": 1103,
                                                            "fullEnd": 1105,
                                                            "start": 1103,
                                                            "end": 1104,
                                                            "fullWidth": 2,
                                                            "width": 1,
                                                            "text": ",",
                                                            "value": ",",
                                                            "valueText": ",",
                                                            "hasTrailingTrivia": true,
                                                            "trailingTrivia": [
                                                                {
                                                                    "kind": "WhitespaceTrivia",
                                                                    "text": " "
                                                                }
                                                            ]
                                                        },
                                                        {
                                                            "kind": "IdentifierName",
                                                            "fullStart": 1105,
                                                            "fullEnd": 1112,
                                                            "start": 1105,
                                                            "end": 1112,
                                                            "fullWidth": 7,
                                                            "width": 7,
                                                            "text": "ownProp",
                                                            "value": "ownProp",
                                                            "valueText": "ownProp"
                                                        }
                                                    ],
                                                    "closeParenToken": {
                                                        "kind": "CloseParenToken",
                                                        "fullStart": 1112,
                                                        "fullEnd": 1113,
                                                        "start": 1112,
                                                        "end": 1113,
                                                        "fullWidth": 1,
                                                        "width": 1,
                                                        "text": ")",
                                                        "value": ")",
                                                        "valueText": ")"
                                                    }
                                                }
                                            }
                                        }
                                    }
                                ]
                            },
                            "semicolonToken": {
                                "kind": "SemicolonToken",
                                "fullStart": 1113,
                                "fullEnd": 1116,
                                "start": 1113,
                                "end": 1114,
                                "fullWidth": 3,
                                "width": 1,
                                "text": ";",
                                "value": ";",
                                "valueText": ";",
                                "hasTrailingTrivia": true,
                                "hasTrailingNewLine": true,
                                "trailingTrivia": [
                                    {
                                        "kind": "NewLineTrivia",
                                        "text": "\r\n"
                                    }
                                ]
                            }
                        },
                        {
                            "kind": "ReturnStatement",
                            "fullStart": 1116,
                            "fullEnd": 1191,
                            "start": 1126,
                            "end": 1189,
                            "fullWidth": 75,
                            "width": 63,
                            "returnKeyword": {
                                "kind": "ReturnKeyword",
                                "fullStart": 1116,
                                "fullEnd": 1133,
                                "start": 1126,
                                "end": 1132,
                                "fullWidth": 17,
                                "width": 6,
                                "text": "return",
                                "value": "return",
                                "valueText": "return",
                                "hasLeadingTrivia": true,
                                "hasLeadingNewLine": true,
                                "hasTrailingTrivia": true,
                                "leadingTrivia": [
                                    {
                                        "kind": "NewLineTrivia",
                                        "text": "\r\n"
                                    },
                                    {
                                        "kind": "WhitespaceTrivia",
                                        "text": "        "
                                    }
                                ],
                                "trailingTrivia": [
                                    {
                                        "kind": "WhitespaceTrivia",
                                        "text": " "
                                    }
                                ]
                            },
                            "expression": {
                                "kind": "LogicalAndExpression",
                                "fullStart": 1133,
                                "fullEnd": 1188,
                                "start": 1133,
                                "end": 1188,
                                "fullWidth": 55,
                                "width": 55,
                                "left": {
                                    "kind": "LogicalAndExpression",
                                    "fullStart": 1133,
                                    "fullEnd": 1169,
                                    "start": 1133,
                                    "end": 1168,
                                    "fullWidth": 36,
                                    "width": 35,
                                    "left": {
                                        "kind": "EqualsExpression",
                                        "fullStart": 1133,
                                        "fullEnd": 1150,
                                        "start": 1133,
                                        "end": 1149,
                                        "fullWidth": 17,
                                        "width": 16,
                                        "left": {
                                            "kind": "MemberAccessExpression",
                                            "fullStart": 1133,
                                            "fullEnd": 1144,
                                            "start": 1133,
                                            "end": 1143,
                                            "fullWidth": 11,
                                            "width": 10,
                                            "expression": {
                                                "kind": "IdentifierName",
                                                "fullStart": 1133,
                                                "fullEnd": 1137,
                                                "start": 1133,
                                                "end": 1137,
                                                "fullWidth": 4,
                                                "width": 4,
                                                "text": "desc",
                                                "value": "desc",
                                                "valueText": "desc"
                                            },
                                            "dotToken": {
                                                "kind": "DotToken",
                                                "fullStart": 1137,
                                                "fullEnd": 1138,
                                                "start": 1137,
                                                "end": 1138,
                                                "fullWidth": 1,
                                                "width": 1,
                                                "text": ".",
                                                "value": ".",
                                                "valueText": "."
                                            },
                                            "name": {
                                                "kind": "IdentifierName",
                                                "fullStart": 1138,
                                                "fullEnd": 1144,
                                                "start": 1138,
                                                "end": 1143,
                                                "fullWidth": 6,
                                                "width": 5,
                                                "text": "value",
                                                "value": "value",
                                                "valueText": "value",
                                                "hasTrailingTrivia": true,
                                                "trailingTrivia": [
                                                    {
                                                        "kind": "WhitespaceTrivia",
                                                        "text": " "
                                                    }
                                                ]
                                            }
                                        },
                                        "operatorToken": {
                                            "kind": "EqualsEqualsEqualsToken",
                                            "fullStart": 1144,
                                            "fullEnd": 1148,
                                            "start": 1144,
                                            "end": 1147,
                                            "fullWidth": 4,
                                            "width": 3,
                                            "text": "===",
                                            "value": "===",
                                            "valueText": "===",
                                            "hasTrailingTrivia": true,
                                            "trailingTrivia": [
                                                {
                                                    "kind": "WhitespaceTrivia",
                                                    "text": " "
                                                }
                                            ]
                                        },
                                        "right": {
                                            "kind": "NumericLiteral",
                                            "fullStart": 1148,
                                            "fullEnd": 1150,
                                            "start": 1148,
                                            "end": 1149,
                                            "fullWidth": 2,
                                            "width": 1,
                                            "text": "1",
                                            "value": 1,
                                            "valueText": "1",
                                            "hasTrailingTrivia": true,
                                            "trailingTrivia": [
                                                {
                                                    "kind": "WhitespaceTrivia",
                                                    "text": " "
                                                }
                                            ]
                                        }
                                    },
                                    "operatorToken": {
                                        "kind": "AmpersandAmpersandToken",
                                        "fullStart": 1150,
                                        "fullEnd": 1153,
                                        "start": 1150,
                                        "end": 1152,
                                        "fullWidth": 3,
                                        "width": 2,
                                        "text": "&&",
                                        "value": "&&",
                                        "valueText": "&&",
                                        "hasTrailingTrivia": true,
                                        "trailingTrivia": [
                                            {
                                                "kind": "WhitespaceTrivia",
                                                "text": " "
                                            }
                                        ]
                                    },
                                    "right": {
                                        "kind": "IdentifierName",
                                        "fullStart": 1153,
                                        "fullEnd": 1169,
                                        "start": 1153,
                                        "end": 1168,
                                        "fullWidth": 16,
                                        "width": 15,
                                        "text": "valueOfAccessed",
                                        "value": "valueOfAccessed",
                                        "valueText": "valueOfAccessed",
                                        "hasTrailingTrivia": true,
                                        "trailingTrivia": [
                                            {
                                                "kind": "WhitespaceTrivia",
                                                "text": " "
                                            }
                                        ]
                                    }
                                },
                                "operatorToken": {
                                    "kind": "AmpersandAmpersandToken",
                                    "fullStart": 1169,
                                    "fullEnd": 1172,
                                    "start": 1169,
                                    "end": 1171,
                                    "fullWidth": 3,
                                    "width": 2,
                                    "text": "&&",
                                    "value": "&&",
                                    "valueText": "&&",
                                    "hasTrailingTrivia": true,
                                    "trailingTrivia": [
                                        {
                                            "kind": "WhitespaceTrivia",
                                            "text": " "
                                        }
                                    ]
                                },
                                "right": {
                                    "kind": "IdentifierName",
                                    "fullStart": 1172,
                                    "fullEnd": 1188,
                                    "start": 1172,
                                    "end": 1188,
                                    "fullWidth": 16,
                                    "width": 16,
                                    "text": "toStringAccessed",
                                    "value": "toStringAccessed",
                                    "valueText": "toStringAccessed"
                                }
                            },
                            "semicolonToken": {
                                "kind": "SemicolonToken",
                                "fullStart": 1188,
                                "fullEnd": 1191,
                                "start": 1188,
                                "end": 1189,
                                "fullWidth": 3,
                                "width": 1,
                                "text": ";",
                                "value": ";",
                                "valueText": ";",
                                "hasTrailingTrivia": true,
                                "hasTrailingNewLine": true,
                                "trailingTrivia": [
                                    {
                                        "kind": "NewLineTrivia",
                                        "text": "\r\n"
                                    }
                                ]
                            }
                        }
                    ],
                    "closeBraceToken": {
                        "kind": "CloseBraceToken",
                        "fullStart": 1191,
                        "fullEnd": 1198,
                        "start": 1195,
                        "end": 1196,
                        "fullWidth": 7,
                        "width": 1,
                        "text": "}",
                        "value": "}",
                        "valueText": "}",
                        "hasLeadingTrivia": true,
                        "hasTrailingTrivia": true,
                        "hasTrailingNewLine": true,
                        "leadingTrivia": [
                            {
                                "kind": "WhitespaceTrivia",
                                "text": "    "
                            }
                        ],
                        "trailingTrivia": [
                            {
                                "kind": "NewLineTrivia",
                                "text": "\r\n"
                            }
                        ]
                    }
                }
            },
            {
                "kind": "ExpressionStatement",
                "fullStart": 1198,
                "fullEnd": 1222,
                "start": 1198,
                "end": 1220,
                "fullWidth": 24,
                "width": 22,
                "expression": {
                    "kind": "InvocationExpression",
                    "fullStart": 1198,
                    "fullEnd": 1219,
                    "start": 1198,
                    "end": 1219,
                    "fullWidth": 21,
                    "width": 21,
                    "expression": {
                        "kind": "IdentifierName",
                        "fullStart": 1198,
                        "fullEnd": 1209,
                        "start": 1198,
                        "end": 1209,
                        "fullWidth": 11,
                        "width": 11,
                        "text": "runTestCase",
                        "value": "runTestCase",
                        "valueText": "runTestCase"
                    },
                    "argumentList": {
                        "kind": "ArgumentList",
                        "fullStart": 1209,
                        "fullEnd": 1219,
                        "start": 1209,
                        "end": 1219,
                        "fullWidth": 10,
                        "width": 10,
                        "openParenToken": {
                            "kind": "OpenParenToken",
                            "fullStart": 1209,
                            "fullEnd": 1210,
                            "start": 1209,
                            "end": 1210,
                            "fullWidth": 1,
                            "width": 1,
                            "text": "(",
                            "value": "(",
                            "valueText": "("
                        },
                        "arguments": [
                            {
                                "kind": "IdentifierName",
                                "fullStart": 1210,
                                "fullEnd": 1218,
                                "start": 1210,
                                "end": 1218,
                                "fullWidth": 8,
                                "width": 8,
                                "text": "testcase",
                                "value": "testcase",
                                "valueText": "testcase"
                            }
                        ],
                        "closeParenToken": {
                            "kind": "CloseParenToken",
                            "fullStart": 1218,
                            "fullEnd": 1219,
                            "start": 1218,
                            "end": 1219,
                            "fullWidth": 1,
                            "width": 1,
                            "text": ")",
                            "value": ")",
                            "valueText": ")"
                        }
                    }
                },
                "semicolonToken": {
                    "kind": "SemicolonToken",
                    "fullStart": 1219,
                    "fullEnd": 1222,
                    "start": 1219,
                    "end": 1220,
                    "fullWidth": 3,
                    "width": 1,
                    "text": ";",
                    "value": ";",
                    "valueText": ";",
                    "hasTrailingTrivia": true,
                    "hasTrailingNewLine": true,
                    "trailingTrivia": [
                        {
                            "kind": "NewLineTrivia",
                            "text": "\r\n"
                        }
                    ]
                }
            }
        ],
        "endOfFileToken": {
            "kind": "EndOfFileToken",
            "fullStart": 1222,
            "fullEnd": 1222,
            "start": 1222,
            "end": 1222,
            "fullWidth": 0,
            "width": 0,
            "text": ""
        }
    },
    "lineMap": {
        "lineStarts": [
            0,
            67,
            152,
            232,
            308,
            380,
            385,
            438,
            620,
            625,
            627,
            629,
            652,
            685,
            723,
            762,
            764,
            789,
            826,
            868,
            896,
            912,
            948,
            989,
            1020,
            1035,
            1047,
            1049,
            1116,
            1118,
            1191,
            1198,
            1222
        ],
        "length": 1222
    }
}<|MERGE_RESOLUTION|>--- conflicted
+++ resolved
@@ -245,12 +245,8 @@
                                         "start": 664,
                                         "end": 682,
                                         "fullWidth": 18,
-<<<<<<< HEAD
                                         "width": 18,
-                                        "identifier": {
-=======
                                         "propertyName": {
->>>>>>> 85e84683
                                             "kind": "IdentifierName",
                                             "fullStart": 664,
                                             "fullEnd": 668,
@@ -473,12 +469,8 @@
                                         "start": 697,
                                         "end": 720,
                                         "fullWidth": 23,
-<<<<<<< HEAD
                                         "width": 23,
-                                        "identifier": {
-=======
                                         "propertyName": {
->>>>>>> 85e84683
                                             "kind": "IdentifierName",
                                             "fullStart": 697,
                                             "fullEnd": 713,
@@ -612,12 +604,8 @@
                                         "start": 735,
                                         "end": 759,
                                         "fullWidth": 24,
-<<<<<<< HEAD
                                         "width": 24,
-                                        "identifier": {
-=======
                                         "propertyName": {
->>>>>>> 85e84683
                                             "kind": "IdentifierName",
                                             "fullStart": 735,
                                             "fullEnd": 752,
@@ -756,12 +744,8 @@
                                         "start": 776,
                                         "end": 1044,
                                         "fullWidth": 268,
-<<<<<<< HEAD
                                         "width": 268,
-                                        "identifier": {
-=======
                                         "propertyName": {
->>>>>>> 85e84683
                                             "kind": "IdentifierName",
                                             "fullStart": 776,
                                             "fullEnd": 784,
@@ -1662,12 +1646,8 @@
                                         "start": 1061,
                                         "end": 1113,
                                         "fullWidth": 52,
-<<<<<<< HEAD
                                         "width": 52,
-                                        "identifier": {
-=======
                                         "propertyName": {
->>>>>>> 85e84683
                                             "kind": "IdentifierName",
                                             "fullStart": 1061,
                                             "fullEnd": 1066,
