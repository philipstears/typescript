{
    "isDeclaration": false,
    "languageVersion": "EcmaScript5",
    "parseOptions": {
        "allowAutomaticSemicolonInsertion": true
    },
    "sourceUnit": {
        "kind": "SourceUnit",
        "fullStart": 0,
        "fullEnd": 920,
        "start": 574,
        "end": 920,
        "fullWidth": 920,
        "width": 346,
        "isIncrementallyUnusable": true,
        "moduleElements": [
            {
                "kind": "FunctionDeclaration",
                "fullStart": 0,
                "fullEnd": 896,
                "start": 574,
                "end": 894,
                "fullWidth": 896,
                "width": 320,
                "modifiers": [],
                "functionKeyword": {
                    "kind": "FunctionKeyword",
                    "fullStart": 0,
                    "fullEnd": 583,
                    "start": 574,
                    "end": 582,
                    "fullWidth": 583,
                    "width": 8,
                    "text": "function",
                    "value": "function",
                    "valueText": "function",
                    "hasLeadingTrivia": true,
                    "hasLeadingComment": true,
                    "hasLeadingNewLine": true,
                    "hasTrailingTrivia": true,
                    "leadingTrivia": [
                        {
                            "kind": "SingleLineCommentTrivia",
                            "text": "/// Copyright (c) 2012 Ecma International.  All rights reserved. "
                        },
                        {
                            "kind": "NewLineTrivia",
                            "text": "\r\n"
                        },
                        {
                            "kind": "SingleLineCommentTrivia",
                            "text": "/// Ecma International makes this code available under the terms and conditions set"
                        },
                        {
                            "kind": "NewLineTrivia",
                            "text": "\r\n"
                        },
                        {
                            "kind": "SingleLineCommentTrivia",
                            "text": "/// forth on http://hg.ecmascript.org/tests/test262/raw-file/tip/LICENSE (the "
                        },
                        {
                            "kind": "NewLineTrivia",
                            "text": "\r\n"
                        },
                        {
                            "kind": "SingleLineCommentTrivia",
                            "text": "/// \"Use Terms\").   Any redistribution of this code must retain the above "
                        },
                        {
                            "kind": "NewLineTrivia",
                            "text": "\r\n"
                        },
                        {
                            "kind": "SingleLineCommentTrivia",
                            "text": "/// copyright and this notice and otherwise comply with the Use Terms."
                        },
                        {
                            "kind": "NewLineTrivia",
                            "text": "\r\n"
                        },
                        {
                            "kind": "MultiLineCommentTrivia",
                            "text": "/**\r\n * @path ch15/15.2/15.2.3/15.2.3.3/15.2.3.3-4-196.js\r\n * @description Object.getOwnPropertyDescriptor returns data desc (all false) for properties on built-ins (Number.MAX_VALUE)\r\n */"
                        },
                        {
                            "kind": "NewLineTrivia",
                            "text": "\r\n"
                        },
                        {
                            "kind": "NewLineTrivia",
                            "text": "\r\n"
                        },
                        {
                            "kind": "NewLineTrivia",
                            "text": "\r\n"
                        }
                    ],
                    "trailingTrivia": [
                        {
                            "kind": "WhitespaceTrivia",
                            "text": " "
                        }
                    ]
                },
                "identifier": {
                    "kind": "IdentifierName",
                    "fullStart": 583,
                    "fullEnd": 591,
                    "start": 583,
                    "end": 591,
                    "fullWidth": 8,
                    "width": 8,
                    "text": "testcase",
                    "value": "testcase",
                    "valueText": "testcase"
                },
                "callSignature": {
                    "kind": "CallSignature",
                    "fullStart": 591,
                    "fullEnd": 594,
                    "start": 591,
                    "end": 593,
                    "fullWidth": 3,
                    "width": 2,
                    "parameterList": {
                        "kind": "ParameterList",
                        "fullStart": 591,
                        "fullEnd": 594,
                        "start": 591,
                        "end": 593,
                        "fullWidth": 3,
                        "width": 2,
                        "openParenToken": {
                            "kind": "OpenParenToken",
                            "fullStart": 591,
                            "fullEnd": 592,
                            "start": 591,
                            "end": 592,
                            "fullWidth": 1,
                            "width": 1,
                            "text": "(",
                            "value": "(",
                            "valueText": "("
                        },
                        "parameters": [],
                        "closeParenToken": {
                            "kind": "CloseParenToken",
                            "fullStart": 592,
                            "fullEnd": 594,
                            "start": 592,
                            "end": 593,
                            "fullWidth": 2,
                            "width": 1,
                            "text": ")",
                            "value": ")",
                            "valueText": ")",
                            "hasTrailingTrivia": true,
                            "trailingTrivia": [
                                {
                                    "kind": "WhitespaceTrivia",
                                    "text": " "
                                }
                            ]
                        }
                    }
                },
                "block": {
                    "kind": "Block",
                    "fullStart": 594,
                    "fullEnd": 896,
                    "start": 594,
                    "end": 894,
                    "fullWidth": 302,
                    "width": 300,
                    "openBraceToken": {
                        "kind": "OpenBraceToken",
                        "fullStart": 594,
                        "fullEnd": 597,
                        "start": 594,
                        "end": 595,
                        "fullWidth": 3,
                        "width": 1,
                        "text": "{",
                        "value": "{",
                        "valueText": "{",
                        "hasTrailingTrivia": true,
                        "hasTrailingNewLine": true,
                        "trailingTrivia": [
                            {
                                "kind": "NewLineTrivia",
                                "text": "\r\n"
                            }
                        ]
                    },
                    "statements": [
                        {
                            "kind": "VariableStatement",
                            "fullStart": 597,
                            "fullEnd": 665,
                            "start": 599,
                            "end": 663,
                            "fullWidth": 68,
                            "width": 64,
                            "modifiers": [],
                            "variableDeclaration": {
                                "kind": "VariableDeclaration",
                                "fullStart": 597,
                                "fullEnd": 662,
                                "start": 599,
                                "end": 662,
                                "fullWidth": 65,
                                "width": 63,
                                "varKeyword": {
                                    "kind": "VarKeyword",
                                    "fullStart": 597,
                                    "fullEnd": 603,
                                    "start": 599,
                                    "end": 602,
                                    "fullWidth": 6,
                                    "width": 3,
                                    "text": "var",
                                    "value": "var",
                                    "valueText": "var",
                                    "hasLeadingTrivia": true,
                                    "hasTrailingTrivia": true,
                                    "leadingTrivia": [
                                        {
                                            "kind": "WhitespaceTrivia",
                                            "text": "  "
                                        }
                                    ],
                                    "trailingTrivia": [
                                        {
                                            "kind": "WhitespaceTrivia",
                                            "text": " "
                                        }
                                    ]
                                },
                                "variableDeclarators": [
                                    {
                                        "kind": "VariableDeclarator",
                                        "fullStart": 603,
                                        "fullEnd": 662,
                                        "start": 603,
                                        "end": 662,
                                        "fullWidth": 59,
<<<<<<< HEAD
                                        "width": 59,
                                        "identifier": {
=======
                                        "propertyName": {
>>>>>>> 85e84683
                                            "kind": "IdentifierName",
                                            "fullStart": 603,
                                            "fullEnd": 608,
                                            "start": 603,
                                            "end": 607,
                                            "fullWidth": 5,
                                            "width": 4,
                                            "text": "desc",
                                            "value": "desc",
                                            "valueText": "desc",
                                            "hasTrailingTrivia": true,
                                            "trailingTrivia": [
                                                {
                                                    "kind": "WhitespaceTrivia",
                                                    "text": " "
                                                }
                                            ]
                                        },
                                        "equalsValueClause": {
                                            "kind": "EqualsValueClause",
                                            "fullStart": 608,
                                            "fullEnd": 662,
                                            "start": 608,
                                            "end": 662,
                                            "fullWidth": 54,
                                            "width": 54,
                                            "equalsToken": {
                                                "kind": "EqualsToken",
                                                "fullStart": 608,
                                                "fullEnd": 610,
                                                "start": 608,
                                                "end": 609,
                                                "fullWidth": 2,
                                                "width": 1,
                                                "text": "=",
                                                "value": "=",
                                                "valueText": "=",
                                                "hasTrailingTrivia": true,
                                                "trailingTrivia": [
                                                    {
                                                        "kind": "WhitespaceTrivia",
                                                        "text": " "
                                                    }
                                                ]
                                            },
                                            "value": {
                                                "kind": "InvocationExpression",
                                                "fullStart": 610,
                                                "fullEnd": 662,
                                                "start": 610,
                                                "end": 662,
                                                "fullWidth": 52,
                                                "width": 52,
                                                "expression": {
                                                    "kind": "MemberAccessExpression",
                                                    "fullStart": 610,
                                                    "fullEnd": 641,
                                                    "start": 610,
                                                    "end": 641,
                                                    "fullWidth": 31,
                                                    "width": 31,
                                                    "expression": {
                                                        "kind": "IdentifierName",
                                                        "fullStart": 610,
                                                        "fullEnd": 616,
                                                        "start": 610,
                                                        "end": 616,
                                                        "fullWidth": 6,
                                                        "width": 6,
                                                        "text": "Object",
                                                        "value": "Object",
                                                        "valueText": "Object"
                                                    },
                                                    "dotToken": {
                                                        "kind": "DotToken",
                                                        "fullStart": 616,
                                                        "fullEnd": 617,
                                                        "start": 616,
                                                        "end": 617,
                                                        "fullWidth": 1,
                                                        "width": 1,
                                                        "text": ".",
                                                        "value": ".",
                                                        "valueText": "."
                                                    },
                                                    "name": {
                                                        "kind": "IdentifierName",
                                                        "fullStart": 617,
                                                        "fullEnd": 641,
                                                        "start": 617,
                                                        "end": 641,
                                                        "fullWidth": 24,
                                                        "width": 24,
                                                        "text": "getOwnPropertyDescriptor",
                                                        "value": "getOwnPropertyDescriptor",
                                                        "valueText": "getOwnPropertyDescriptor"
                                                    }
                                                },
                                                "argumentList": {
                                                    "kind": "ArgumentList",
                                                    "fullStart": 641,
                                                    "fullEnd": 662,
                                                    "start": 641,
                                                    "end": 662,
                                                    "fullWidth": 21,
                                                    "width": 21,
                                                    "openParenToken": {
                                                        "kind": "OpenParenToken",
                                                        "fullStart": 641,
                                                        "fullEnd": 642,
                                                        "start": 641,
                                                        "end": 642,
                                                        "fullWidth": 1,
                                                        "width": 1,
                                                        "text": "(",
                                                        "value": "(",
                                                        "valueText": "("
                                                    },
                                                    "arguments": [
                                                        {
                                                            "kind": "IdentifierName",
                                                            "fullStart": 642,
                                                            "fullEnd": 648,
                                                            "start": 642,
                                                            "end": 648,
                                                            "fullWidth": 6,
                                                            "width": 6,
                                                            "text": "Number",
                                                            "value": "Number",
                                                            "valueText": "Number"
                                                        },
                                                        {
                                                            "kind": "CommaToken",
                                                            "fullStart": 648,
                                                            "fullEnd": 650,
                                                            "start": 648,
                                                            "end": 649,
                                                            "fullWidth": 2,
                                                            "width": 1,
                                                            "text": ",",
                                                            "value": ",",
                                                            "valueText": ",",
                                                            "hasTrailingTrivia": true,
                                                            "trailingTrivia": [
                                                                {
                                                                    "kind": "WhitespaceTrivia",
                                                                    "text": " "
                                                                }
                                                            ]
                                                        },
                                                        {
                                                            "kind": "StringLiteral",
                                                            "fullStart": 650,
                                                            "fullEnd": 661,
                                                            "start": 650,
                                                            "end": 661,
                                                            "fullWidth": 11,
                                                            "width": 11,
                                                            "text": "\"MAX_VALUE\"",
                                                            "value": "MAX_VALUE",
                                                            "valueText": "MAX_VALUE"
                                                        }
                                                    ],
                                                    "closeParenToken": {
                                                        "kind": "CloseParenToken",
                                                        "fullStart": 661,
                                                        "fullEnd": 662,
                                                        "start": 661,
                                                        "end": 662,
                                                        "fullWidth": 1,
                                                        "width": 1,
                                                        "text": ")",
                                                        "value": ")",
                                                        "valueText": ")"
                                                    }
                                                }
                                            }
                                        }
                                    }
                                ]
                            },
                            "semicolonToken": {
                                "kind": "SemicolonToken",
                                "fullStart": 662,
                                "fullEnd": 665,
                                "start": 662,
                                "end": 663,
                                "fullWidth": 3,
                                "width": 1,
                                "text": ";",
                                "value": ";",
                                "valueText": ";",
                                "hasTrailingTrivia": true,
                                "hasTrailingNewLine": true,
                                "trailingTrivia": [
                                    {
                                        "kind": "NewLineTrivia",
                                        "text": "\r\n"
                                    }
                                ]
                            }
                        },
                        {
                            "kind": "IfStatement",
                            "fullStart": 665,
                            "fullEnd": 892,
                            "start": 669,
                            "end": 890,
                            "fullWidth": 227,
                            "width": 221,
                            "ifKeyword": {
                                "kind": "IfKeyword",
                                "fullStart": 665,
                                "fullEnd": 672,
                                "start": 669,
                                "end": 671,
                                "fullWidth": 7,
                                "width": 2,
                                "text": "if",
                                "value": "if",
                                "valueText": "if",
                                "hasLeadingTrivia": true,
                                "hasLeadingNewLine": true,
                                "hasTrailingTrivia": true,
                                "leadingTrivia": [
                                    {
                                        "kind": "NewLineTrivia",
                                        "text": "\r\n"
                                    },
                                    {
                                        "kind": "WhitespaceTrivia",
                                        "text": "  "
                                    }
                                ],
                                "trailingTrivia": [
                                    {
                                        "kind": "WhitespaceTrivia",
                                        "text": " "
                                    }
                                ]
                            },
                            "openParenToken": {
                                "kind": "OpenParenToken",
                                "fullStart": 672,
                                "fullEnd": 673,
                                "start": 672,
                                "end": 673,
                                "fullWidth": 1,
                                "width": 1,
                                "text": "(",
                                "value": "(",
                                "valueText": "("
                            },
                            "condition": {
                                "kind": "LogicalAndExpression",
                                "fullStart": 673,
                                "fullEnd": 864,
                                "start": 673,
                                "end": 864,
                                "fullWidth": 191,
                                "width": 191,
                                "left": {
                                    "kind": "LogicalAndExpression",
                                    "fullStart": 673,
                                    "fullEnd": 818,
                                    "start": 673,
                                    "end": 817,
                                    "fullWidth": 145,
                                    "width": 144,
                                    "left": {
                                        "kind": "LogicalAndExpression",
                                        "fullStart": 673,
                                        "fullEnd": 771,
                                        "start": 673,
                                        "end": 770,
                                        "fullWidth": 98,
                                        "width": 97,
                                        "left": {
                                            "kind": "LogicalAndExpression",
                                            "fullStart": 673,
                                            "fullEnd": 733,
                                            "start": 673,
                                            "end": 732,
                                            "fullWidth": 60,
                                            "width": 59,
                                            "left": {
                                                "kind": "EqualsExpression",
                                                "fullStart": 673,
                                                "fullEnd": 697,
                                                "start": 673,
                                                "end": 696,
                                                "fullWidth": 24,
                                                "width": 23,
                                                "left": {
                                                    "kind": "MemberAccessExpression",
                                                    "fullStart": 673,
                                                    "fullEnd": 687,
                                                    "start": 673,
                                                    "end": 686,
                                                    "fullWidth": 14,
                                                    "width": 13,
                                                    "expression": {
                                                        "kind": "IdentifierName",
                                                        "fullStart": 673,
                                                        "fullEnd": 677,
                                                        "start": 673,
                                                        "end": 677,
                                                        "fullWidth": 4,
                                                        "width": 4,
                                                        "text": "desc",
                                                        "value": "desc",
                                                        "valueText": "desc"
                                                    },
                                                    "dotToken": {
                                                        "kind": "DotToken",
                                                        "fullStart": 677,
                                                        "fullEnd": 678,
                                                        "start": 677,
                                                        "end": 678,
                                                        "fullWidth": 1,
                                                        "width": 1,
                                                        "text": ".",
                                                        "value": ".",
                                                        "valueText": "."
                                                    },
                                                    "name": {
                                                        "kind": "IdentifierName",
                                                        "fullStart": 678,
                                                        "fullEnd": 687,
                                                        "start": 678,
                                                        "end": 686,
                                                        "fullWidth": 9,
                                                        "width": 8,
                                                        "text": "writable",
                                                        "value": "writable",
                                                        "valueText": "writable",
                                                        "hasTrailingTrivia": true,
                                                        "trailingTrivia": [
                                                            {
                                                                "kind": "WhitespaceTrivia",
                                                                "text": " "
                                                            }
                                                        ]
                                                    }
                                                },
                                                "operatorToken": {
                                                    "kind": "EqualsEqualsEqualsToken",
                                                    "fullStart": 687,
                                                    "fullEnd": 691,
                                                    "start": 687,
                                                    "end": 690,
                                                    "fullWidth": 4,
                                                    "width": 3,
                                                    "text": "===",
                                                    "value": "===",
                                                    "valueText": "===",
                                                    "hasTrailingTrivia": true,
                                                    "trailingTrivia": [
                                                        {
                                                            "kind": "WhitespaceTrivia",
                                                            "text": " "
                                                        }
                                                    ]
                                                },
                                                "right": {
                                                    "kind": "FalseKeyword",
                                                    "fullStart": 691,
                                                    "fullEnd": 697,
                                                    "start": 691,
                                                    "end": 696,
                                                    "fullWidth": 6,
                                                    "width": 5,
                                                    "text": "false",
                                                    "value": false,
                                                    "valueText": "false",
                                                    "hasTrailingTrivia": true,
                                                    "trailingTrivia": [
                                                        {
                                                            "kind": "WhitespaceTrivia",
                                                            "text": " "
                                                        }
                                                    ]
                                                }
                                            },
                                            "operatorToken": {
                                                "kind": "AmpersandAmpersandToken",
                                                "fullStart": 697,
                                                "fullEnd": 701,
                                                "start": 697,
                                                "end": 699,
                                                "fullWidth": 4,
                                                "width": 2,
                                                "text": "&&",
                                                "value": "&&",
                                                "valueText": "&&",
                                                "hasTrailingTrivia": true,
                                                "hasTrailingNewLine": true,
                                                "trailingTrivia": [
                                                    {
                                                        "kind": "NewLineTrivia",
                                                        "text": "\r\n"
                                                    }
                                                ]
                                            },
                                            "right": {
                                                "kind": "EqualsExpression",
                                                "fullStart": 701,
                                                "fullEnd": 733,
                                                "start": 707,
                                                "end": 732,
                                                "fullWidth": 32,
                                                "width": 25,
                                                "left": {
                                                    "kind": "MemberAccessExpression",
                                                    "fullStart": 701,
                                                    "fullEnd": 723,
                                                    "start": 707,
                                                    "end": 722,
                                                    "fullWidth": 22,
                                                    "width": 15,
                                                    "expression": {
                                                        "kind": "IdentifierName",
                                                        "fullStart": 701,
                                                        "fullEnd": 711,
                                                        "start": 707,
                                                        "end": 711,
                                                        "fullWidth": 10,
                                                        "width": 4,
                                                        "text": "desc",
                                                        "value": "desc",
                                                        "valueText": "desc",
                                                        "hasLeadingTrivia": true,
                                                        "leadingTrivia": [
                                                            {
                                                                "kind": "WhitespaceTrivia",
                                                                "text": "      "
                                                            }
                                                        ]
                                                    },
                                                    "dotToken": {
                                                        "kind": "DotToken",
                                                        "fullStart": 711,
                                                        "fullEnd": 712,
                                                        "start": 711,
                                                        "end": 712,
                                                        "fullWidth": 1,
                                                        "width": 1,
                                                        "text": ".",
                                                        "value": ".",
                                                        "valueText": "."
                                                    },
                                                    "name": {
                                                        "kind": "IdentifierName",
                                                        "fullStart": 712,
                                                        "fullEnd": 723,
                                                        "start": 712,
                                                        "end": 722,
                                                        "fullWidth": 11,
                                                        "width": 10,
                                                        "text": "enumerable",
                                                        "value": "enumerable",
                                                        "valueText": "enumerable",
                                                        "hasTrailingTrivia": true,
                                                        "trailingTrivia": [
                                                            {
                                                                "kind": "WhitespaceTrivia",
                                                                "text": " "
                                                            }
                                                        ]
                                                    }
                                                },
                                                "operatorToken": {
                                                    "kind": "EqualsEqualsEqualsToken",
                                                    "fullStart": 723,
                                                    "fullEnd": 727,
                                                    "start": 723,
                                                    "end": 726,
                                                    "fullWidth": 4,
                                                    "width": 3,
                                                    "text": "===",
                                                    "value": "===",
                                                    "valueText": "===",
                                                    "hasTrailingTrivia": true,
                                                    "trailingTrivia": [
                                                        {
                                                            "kind": "WhitespaceTrivia",
                                                            "text": " "
                                                        }
                                                    ]
                                                },
                                                "right": {
                                                    "kind": "FalseKeyword",
                                                    "fullStart": 727,
                                                    "fullEnd": 733,
                                                    "start": 727,
                                                    "end": 732,
                                                    "fullWidth": 6,
                                                    "width": 5,
                                                    "text": "false",
                                                    "value": false,
                                                    "valueText": "false",
                                                    "hasTrailingTrivia": true,
                                                    "trailingTrivia": [
                                                        {
                                                            "kind": "WhitespaceTrivia",
                                                            "text": " "
                                                        }
                                                    ]
                                                }
                                            }
                                        },
                                        "operatorToken": {
                                            "kind": "AmpersandAmpersandToken",
                                            "fullStart": 733,
                                            "fullEnd": 737,
                                            "start": 733,
                                            "end": 735,
                                            "fullWidth": 4,
                                            "width": 2,
                                            "text": "&&",
                                            "value": "&&",
                                            "valueText": "&&",
                                            "hasTrailingTrivia": true,
                                            "hasTrailingNewLine": true,
                                            "trailingTrivia": [
                                                {
                                                    "kind": "NewLineTrivia",
                                                    "text": "\r\n"
                                                }
                                            ]
                                        },
                                        "right": {
                                            "kind": "EqualsExpression",
                                            "fullStart": 737,
                                            "fullEnd": 771,
                                            "start": 743,
                                            "end": 770,
                                            "fullWidth": 34,
                                            "width": 27,
                                            "left": {
                                                "kind": "MemberAccessExpression",
                                                "fullStart": 737,
                                                "fullEnd": 761,
                                                "start": 743,
                                                "end": 760,
                                                "fullWidth": 24,
                                                "width": 17,
                                                "expression": {
                                                    "kind": "IdentifierName",
                                                    "fullStart": 737,
                                                    "fullEnd": 747,
                                                    "start": 743,
                                                    "end": 747,
                                                    "fullWidth": 10,
                                                    "width": 4,
                                                    "text": "desc",
                                                    "value": "desc",
                                                    "valueText": "desc",
                                                    "hasLeadingTrivia": true,
                                                    "leadingTrivia": [
                                                        {
                                                            "kind": "WhitespaceTrivia",
                                                            "text": "      "
                                                        }
                                                    ]
                                                },
                                                "dotToken": {
                                                    "kind": "DotToken",
                                                    "fullStart": 747,
                                                    "fullEnd": 748,
                                                    "start": 747,
                                                    "end": 748,
                                                    "fullWidth": 1,
                                                    "width": 1,
                                                    "text": ".",
                                                    "value": ".",
                                                    "valueText": "."
                                                },
                                                "name": {
                                                    "kind": "IdentifierName",
                                                    "fullStart": 748,
                                                    "fullEnd": 761,
                                                    "start": 748,
                                                    "end": 760,
                                                    "fullWidth": 13,
                                                    "width": 12,
                                                    "text": "configurable",
                                                    "value": "configurable",
                                                    "valueText": "configurable",
                                                    "hasTrailingTrivia": true,
                                                    "trailingTrivia": [
                                                        {
                                                            "kind": "WhitespaceTrivia",
                                                            "text": " "
                                                        }
                                                    ]
                                                }
                                            },
                                            "operatorToken": {
                                                "kind": "EqualsEqualsEqualsToken",
                                                "fullStart": 761,
                                                "fullEnd": 765,
                                                "start": 761,
                                                "end": 764,
                                                "fullWidth": 4,
                                                "width": 3,
                                                "text": "===",
                                                "value": "===",
                                                "valueText": "===",
                                                "hasTrailingTrivia": true,
                                                "trailingTrivia": [
                                                    {
                                                        "kind": "WhitespaceTrivia",
                                                        "text": " "
                                                    }
                                                ]
                                            },
                                            "right": {
                                                "kind": "FalseKeyword",
                                                "fullStart": 765,
                                                "fullEnd": 771,
                                                "start": 765,
                                                "end": 770,
                                                "fullWidth": 6,
                                                "width": 5,
                                                "text": "false",
                                                "value": false,
                                                "valueText": "false",
                                                "hasTrailingTrivia": true,
                                                "trailingTrivia": [
                                                    {
                                                        "kind": "WhitespaceTrivia",
                                                        "text": " "
                                                    }
                                                ]
                                            }
                                        }
                                    },
                                    "operatorToken": {
                                        "kind": "AmpersandAmpersandToken",
                                        "fullStart": 771,
                                        "fullEnd": 775,
                                        "start": 771,
                                        "end": 773,
                                        "fullWidth": 4,
                                        "width": 2,
                                        "text": "&&",
                                        "value": "&&",
                                        "valueText": "&&",
                                        "hasTrailingTrivia": true,
                                        "hasTrailingNewLine": true,
                                        "trailingTrivia": [
                                            {
                                                "kind": "NewLineTrivia",
                                                "text": "\r\n"
                                            }
                                        ]
                                    },
                                    "right": {
                                        "kind": "EqualsExpression",
                                        "fullStart": 775,
                                        "fullEnd": 818,
                                        "start": 781,
                                        "end": 817,
                                        "fullWidth": 43,
                                        "width": 36,
                                        "left": {
                                            "kind": "InvocationExpression",
                                            "fullStart": 775,
                                            "fullEnd": 808,
                                            "start": 781,
                                            "end": 807,
                                            "fullWidth": 33,
                                            "width": 26,
                                            "expression": {
                                                "kind": "MemberAccessExpression",
                                                "fullStart": 775,
                                                "fullEnd": 800,
                                                "start": 781,
                                                "end": 800,
                                                "fullWidth": 25,
                                                "width": 19,
                                                "expression": {
                                                    "kind": "IdentifierName",
                                                    "fullStart": 775,
                                                    "fullEnd": 785,
                                                    "start": 781,
                                                    "end": 785,
                                                    "fullWidth": 10,
                                                    "width": 4,
                                                    "text": "desc",
                                                    "value": "desc",
                                                    "valueText": "desc",
                                                    "hasLeadingTrivia": true,
                                                    "leadingTrivia": [
                                                        {
                                                            "kind": "WhitespaceTrivia",
                                                            "text": "      "
                                                        }
                                                    ]
                                                },
                                                "dotToken": {
                                                    "kind": "DotToken",
                                                    "fullStart": 785,
                                                    "fullEnd": 786,
                                                    "start": 785,
                                                    "end": 786,
                                                    "fullWidth": 1,
                                                    "width": 1,
                                                    "text": ".",
                                                    "value": ".",
                                                    "valueText": "."
                                                },
                                                "name": {
                                                    "kind": "IdentifierName",
                                                    "fullStart": 786,
                                                    "fullEnd": 800,
                                                    "start": 786,
                                                    "end": 800,
                                                    "fullWidth": 14,
                                                    "width": 14,
                                                    "text": "hasOwnProperty",
                                                    "value": "hasOwnProperty",
                                                    "valueText": "hasOwnProperty"
                                                }
                                            },
                                            "argumentList": {
                                                "kind": "ArgumentList",
                                                "fullStart": 800,
                                                "fullEnd": 808,
                                                "start": 800,
                                                "end": 807,
                                                "fullWidth": 8,
                                                "width": 7,
                                                "openParenToken": {
                                                    "kind": "OpenParenToken",
                                                    "fullStart": 800,
                                                    "fullEnd": 801,
                                                    "start": 800,
                                                    "end": 801,
                                                    "fullWidth": 1,
                                                    "width": 1,
                                                    "text": "(",
                                                    "value": "(",
                                                    "valueText": "("
                                                },
                                                "arguments": [
                                                    {
                                                        "kind": "StringLiteral",
                                                        "fullStart": 801,
                                                        "fullEnd": 806,
                                                        "start": 801,
                                                        "end": 806,
                                                        "fullWidth": 5,
                                                        "width": 5,
                                                        "text": "'get'",
                                                        "value": "get",
                                                        "valueText": "get"
                                                    }
                                                ],
                                                "closeParenToken": {
                                                    "kind": "CloseParenToken",
                                                    "fullStart": 806,
                                                    "fullEnd": 808,
                                                    "start": 806,
                                                    "end": 807,
                                                    "fullWidth": 2,
                                                    "width": 1,
                                                    "text": ")",
                                                    "value": ")",
                                                    "valueText": ")",
                                                    "hasTrailingTrivia": true,
                                                    "trailingTrivia": [
                                                        {
                                                            "kind": "WhitespaceTrivia",
                                                            "text": " "
                                                        }
                                                    ]
                                                }
                                            }
                                        },
                                        "operatorToken": {
                                            "kind": "EqualsEqualsEqualsToken",
                                            "fullStart": 808,
                                            "fullEnd": 812,
                                            "start": 808,
                                            "end": 811,
                                            "fullWidth": 4,
                                            "width": 3,
                                            "text": "===",
                                            "value": "===",
                                            "valueText": "===",
                                            "hasTrailingTrivia": true,
                                            "trailingTrivia": [
                                                {
                                                    "kind": "WhitespaceTrivia",
                                                    "text": " "
                                                }
                                            ]
                                        },
                                        "right": {
                                            "kind": "FalseKeyword",
                                            "fullStart": 812,
                                            "fullEnd": 818,
                                            "start": 812,
                                            "end": 817,
                                            "fullWidth": 6,
                                            "width": 5,
                                            "text": "false",
                                            "value": false,
                                            "valueText": "false",
                                            "hasTrailingTrivia": true,
                                            "trailingTrivia": [
                                                {
                                                    "kind": "WhitespaceTrivia",
                                                    "text": " "
                                                }
                                            ]
                                        }
                                    }
                                },
                                "operatorToken": {
                                    "kind": "AmpersandAmpersandToken",
                                    "fullStart": 818,
                                    "fullEnd": 822,
                                    "start": 818,
                                    "end": 820,
                                    "fullWidth": 4,
                                    "width": 2,
                                    "text": "&&",
                                    "value": "&&",
                                    "valueText": "&&",
                                    "hasTrailingTrivia": true,
                                    "hasTrailingNewLine": true,
                                    "trailingTrivia": [
                                        {
                                            "kind": "NewLineTrivia",
                                            "text": "\r\n"
                                        }
                                    ]
                                },
                                "right": {
                                    "kind": "EqualsExpression",
                                    "fullStart": 822,
                                    "fullEnd": 864,
                                    "start": 828,
                                    "end": 864,
                                    "fullWidth": 42,
                                    "width": 36,
                                    "left": {
                                        "kind": "InvocationExpression",
                                        "fullStart": 822,
                                        "fullEnd": 855,
                                        "start": 828,
                                        "end": 854,
                                        "fullWidth": 33,
                                        "width": 26,
                                        "expression": {
                                            "kind": "MemberAccessExpression",
                                            "fullStart": 822,
                                            "fullEnd": 847,
                                            "start": 828,
                                            "end": 847,
                                            "fullWidth": 25,
                                            "width": 19,
                                            "expression": {
                                                "kind": "IdentifierName",
                                                "fullStart": 822,
                                                "fullEnd": 832,
                                                "start": 828,
                                                "end": 832,
                                                "fullWidth": 10,
                                                "width": 4,
                                                "text": "desc",
                                                "value": "desc",
                                                "valueText": "desc",
                                                "hasLeadingTrivia": true,
                                                "leadingTrivia": [
                                                    {
                                                        "kind": "WhitespaceTrivia",
                                                        "text": "      "
                                                    }
                                                ]
                                            },
                                            "dotToken": {
                                                "kind": "DotToken",
                                                "fullStart": 832,
                                                "fullEnd": 833,
                                                "start": 832,
                                                "end": 833,
                                                "fullWidth": 1,
                                                "width": 1,
                                                "text": ".",
                                                "value": ".",
                                                "valueText": "."
                                            },
                                            "name": {
                                                "kind": "IdentifierName",
                                                "fullStart": 833,
                                                "fullEnd": 847,
                                                "start": 833,
                                                "end": 847,
                                                "fullWidth": 14,
                                                "width": 14,
                                                "text": "hasOwnProperty",
                                                "value": "hasOwnProperty",
                                                "valueText": "hasOwnProperty"
                                            }
                                        },
                                        "argumentList": {
                                            "kind": "ArgumentList",
                                            "fullStart": 847,
                                            "fullEnd": 855,
                                            "start": 847,
                                            "end": 854,
                                            "fullWidth": 8,
                                            "width": 7,
                                            "openParenToken": {
                                                "kind": "OpenParenToken",
                                                "fullStart": 847,
                                                "fullEnd": 848,
                                                "start": 847,
                                                "end": 848,
                                                "fullWidth": 1,
                                                "width": 1,
                                                "text": "(",
                                                "value": "(",
                                                "valueText": "("
                                            },
                                            "arguments": [
                                                {
                                                    "kind": "StringLiteral",
                                                    "fullStart": 848,
                                                    "fullEnd": 853,
                                                    "start": 848,
                                                    "end": 853,
                                                    "fullWidth": 5,
                                                    "width": 5,
                                                    "text": "'set'",
                                                    "value": "set",
                                                    "valueText": "set"
                                                }
                                            ],
                                            "closeParenToken": {
                                                "kind": "CloseParenToken",
                                                "fullStart": 853,
                                                "fullEnd": 855,
                                                "start": 853,
                                                "end": 854,
                                                "fullWidth": 2,
                                                "width": 1,
                                                "text": ")",
                                                "value": ")",
                                                "valueText": ")",
                                                "hasTrailingTrivia": true,
                                                "trailingTrivia": [
                                                    {
                                                        "kind": "WhitespaceTrivia",
                                                        "text": " "
                                                    }
                                                ]
                                            }
                                        }
                                    },
                                    "operatorToken": {
                                        "kind": "EqualsEqualsEqualsToken",
                                        "fullStart": 855,
                                        "fullEnd": 859,
                                        "start": 855,
                                        "end": 858,
                                        "fullWidth": 4,
                                        "width": 3,
                                        "text": "===",
                                        "value": "===",
                                        "valueText": "===",
                                        "hasTrailingTrivia": true,
                                        "trailingTrivia": [
                                            {
                                                "kind": "WhitespaceTrivia",
                                                "text": " "
                                            }
                                        ]
                                    },
                                    "right": {
                                        "kind": "FalseKeyword",
                                        "fullStart": 859,
                                        "fullEnd": 864,
                                        "start": 859,
                                        "end": 864,
                                        "fullWidth": 5,
                                        "width": 5,
                                        "text": "false",
                                        "value": false,
                                        "valueText": "false"
                                    }
                                }
                            },
                            "closeParenToken": {
                                "kind": "CloseParenToken",
                                "fullStart": 864,
                                "fullEnd": 866,
                                "start": 864,
                                "end": 865,
                                "fullWidth": 2,
                                "width": 1,
                                "text": ")",
                                "value": ")",
                                "valueText": ")",
                                "hasTrailingTrivia": true,
                                "trailingTrivia": [
                                    {
                                        "kind": "WhitespaceTrivia",
                                        "text": " "
                                    }
                                ]
                            },
                            "statement": {
                                "kind": "Block",
                                "fullStart": 866,
                                "fullEnd": 892,
                                "start": 866,
                                "end": 890,
                                "fullWidth": 26,
                                "width": 24,
                                "openBraceToken": {
                                    "kind": "OpenBraceToken",
                                    "fullStart": 866,
                                    "fullEnd": 869,
                                    "start": 866,
                                    "end": 867,
                                    "fullWidth": 3,
                                    "width": 1,
                                    "text": "{",
                                    "value": "{",
                                    "valueText": "{",
                                    "hasTrailingTrivia": true,
                                    "hasTrailingNewLine": true,
                                    "trailingTrivia": [
                                        {
                                            "kind": "NewLineTrivia",
                                            "text": "\r\n"
                                        }
                                    ]
                                },
                                "statements": [
                                    {
                                        "kind": "ReturnStatement",
                                        "fullStart": 869,
                                        "fullEnd": 887,
                                        "start": 873,
                                        "end": 885,
                                        "fullWidth": 18,
                                        "width": 12,
                                        "returnKeyword": {
                                            "kind": "ReturnKeyword",
                                            "fullStart": 869,
                                            "fullEnd": 880,
                                            "start": 873,
                                            "end": 879,
                                            "fullWidth": 11,
                                            "width": 6,
                                            "text": "return",
                                            "value": "return",
                                            "valueText": "return",
                                            "hasLeadingTrivia": true,
                                            "hasTrailingTrivia": true,
                                            "leadingTrivia": [
                                                {
                                                    "kind": "WhitespaceTrivia",
                                                    "text": "    "
                                                }
                                            ],
                                            "trailingTrivia": [
                                                {
                                                    "kind": "WhitespaceTrivia",
                                                    "text": " "
                                                }
                                            ]
                                        },
                                        "expression": {
                                            "kind": "TrueKeyword",
                                            "fullStart": 880,
                                            "fullEnd": 884,
                                            "start": 880,
                                            "end": 884,
                                            "fullWidth": 4,
                                            "width": 4,
                                            "text": "true",
                                            "value": true,
                                            "valueText": "true"
                                        },
                                        "semicolonToken": {
                                            "kind": "SemicolonToken",
                                            "fullStart": 884,
                                            "fullEnd": 887,
                                            "start": 884,
                                            "end": 885,
                                            "fullWidth": 3,
                                            "width": 1,
                                            "text": ";",
                                            "value": ";",
                                            "valueText": ";",
                                            "hasTrailingTrivia": true,
                                            "hasTrailingNewLine": true,
                                            "trailingTrivia": [
                                                {
                                                    "kind": "NewLineTrivia",
                                                    "text": "\r\n"
                                                }
                                            ]
                                        }
                                    }
                                ],
                                "closeBraceToken": {
                                    "kind": "CloseBraceToken",
                                    "fullStart": 887,
                                    "fullEnd": 892,
                                    "start": 889,
                                    "end": 890,
                                    "fullWidth": 5,
                                    "width": 1,
                                    "text": "}",
                                    "value": "}",
                                    "valueText": "}",
                                    "hasLeadingTrivia": true,
                                    "hasTrailingTrivia": true,
                                    "hasTrailingNewLine": true,
                                    "leadingTrivia": [
                                        {
                                            "kind": "WhitespaceTrivia",
                                            "text": "  "
                                        }
                                    ],
                                    "trailingTrivia": [
                                        {
                                            "kind": "NewLineTrivia",
                                            "text": "\r\n"
                                        }
                                    ]
                                }
                            }
                        }
                    ],
                    "closeBraceToken": {
                        "kind": "CloseBraceToken",
                        "fullStart": 892,
                        "fullEnd": 896,
                        "start": 893,
                        "end": 894,
                        "fullWidth": 4,
                        "width": 1,
                        "text": "}",
                        "value": "}",
                        "valueText": "}",
                        "hasLeadingTrivia": true,
                        "hasTrailingTrivia": true,
                        "hasTrailingNewLine": true,
                        "leadingTrivia": [
                            {
                                "kind": "WhitespaceTrivia",
                                "text": " "
                            }
                        ],
                        "trailingTrivia": [
                            {
                                "kind": "NewLineTrivia",
                                "text": "\r\n"
                            }
                        ]
                    }
                }
            },
            {
                "kind": "ExpressionStatement",
                "fullStart": 896,
                "fullEnd": 920,
                "start": 896,
                "end": 918,
                "fullWidth": 24,
                "width": 22,
                "expression": {
                    "kind": "InvocationExpression",
                    "fullStart": 896,
                    "fullEnd": 917,
                    "start": 896,
                    "end": 917,
                    "fullWidth": 21,
                    "width": 21,
                    "expression": {
                        "kind": "IdentifierName",
                        "fullStart": 896,
                        "fullEnd": 907,
                        "start": 896,
                        "end": 907,
                        "fullWidth": 11,
                        "width": 11,
                        "text": "runTestCase",
                        "value": "runTestCase",
                        "valueText": "runTestCase"
                    },
                    "argumentList": {
                        "kind": "ArgumentList",
                        "fullStart": 907,
                        "fullEnd": 917,
                        "start": 907,
                        "end": 917,
                        "fullWidth": 10,
                        "width": 10,
                        "openParenToken": {
                            "kind": "OpenParenToken",
                            "fullStart": 907,
                            "fullEnd": 908,
                            "start": 907,
                            "end": 908,
                            "fullWidth": 1,
                            "width": 1,
                            "text": "(",
                            "value": "(",
                            "valueText": "("
                        },
                        "arguments": [
                            {
                                "kind": "IdentifierName",
                                "fullStart": 908,
                                "fullEnd": 916,
                                "start": 908,
                                "end": 916,
                                "fullWidth": 8,
                                "width": 8,
                                "text": "testcase",
                                "value": "testcase",
                                "valueText": "testcase"
                            }
                        ],
                        "closeParenToken": {
                            "kind": "CloseParenToken",
                            "fullStart": 916,
                            "fullEnd": 917,
                            "start": 916,
                            "end": 917,
                            "fullWidth": 1,
                            "width": 1,
                            "text": ")",
                            "value": ")",
                            "valueText": ")"
                        }
                    }
                },
                "semicolonToken": {
                    "kind": "SemicolonToken",
                    "fullStart": 917,
                    "fullEnd": 920,
                    "start": 917,
                    "end": 918,
                    "fullWidth": 3,
                    "width": 1,
                    "text": ";",
                    "value": ";",
                    "valueText": ";",
                    "hasTrailingTrivia": true,
                    "hasTrailingNewLine": true,
                    "trailingTrivia": [
                        {
                            "kind": "NewLineTrivia",
                            "text": "\r\n"
                        }
                    ]
                }
            }
        ],
        "endOfFileToken": {
            "kind": "EndOfFileToken",
            "fullStart": 920,
            "fullEnd": 920,
            "start": 920,
            "end": 920,
            "fullWidth": 0,
            "width": 0,
            "text": ""
        }
    },
    "lineMap": {
        "lineStarts": [
            0,
            67,
            152,
            232,
            308,
            380,
            385,
            439,
            565,
            570,
            572,
            574,
            597,
            665,
            667,
            701,
            737,
            775,
            822,
            869,
            887,
            892,
            896,
            920
        ],
        "length": 920
    }
}<|MERGE_RESOLUTION|>--- conflicted
+++ resolved
@@ -245,12 +245,8 @@
                                         "start": 603,
                                         "end": 662,
                                         "fullWidth": 59,
-<<<<<<< HEAD
                                         "width": 59,
-                                        "identifier": {
-=======
                                         "propertyName": {
->>>>>>> 85e84683
                                             "kind": "IdentifierName",
                                             "fullStart": 603,
                                             "fullEnd": 608,
