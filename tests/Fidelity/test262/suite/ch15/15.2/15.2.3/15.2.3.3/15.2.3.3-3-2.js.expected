{
    "isDeclaration": false,
    "languageVersion": "EcmaScript5",
    "parseOptions": {
        "allowAutomaticSemicolonInsertion": true
    },
    "sourceUnit": {
        "kind": "SourceUnit",
        "fullStart": 0,
        "fullEnd": 891,
        "start": 528,
        "end": 891,
        "fullWidth": 891,
        "width": 363,
        "isIncrementallyUnusable": true,
        "moduleElements": [
            {
                "kind": "FunctionDeclaration",
                "fullStart": 0,
                "fullEnd": 867,
                "start": 528,
                "end": 865,
                "fullWidth": 867,
                "width": 337,
                "modifiers": [],
                "functionKeyword": {
                    "kind": "FunctionKeyword",
                    "fullStart": 0,
                    "fullEnd": 537,
                    "start": 528,
                    "end": 536,
                    "fullWidth": 537,
                    "width": 8,
                    "text": "function",
                    "value": "function",
                    "valueText": "function",
                    "hasLeadingTrivia": true,
                    "hasLeadingComment": true,
                    "hasLeadingNewLine": true,
                    "hasTrailingTrivia": true,
                    "leadingTrivia": [
                        {
                            "kind": "SingleLineCommentTrivia",
                            "text": "/// Copyright (c) 2012 Ecma International.  All rights reserved. "
                        },
                        {
                            "kind": "NewLineTrivia",
                            "text": "\r\n"
                        },
                        {
                            "kind": "SingleLineCommentTrivia",
                            "text": "/// Ecma International makes this code available under the terms and conditions set"
                        },
                        {
                            "kind": "NewLineTrivia",
                            "text": "\r\n"
                        },
                        {
                            "kind": "SingleLineCommentTrivia",
                            "text": "/// forth on http://hg.ecmascript.org/tests/test262/raw-file/tip/LICENSE (the "
                        },
                        {
                            "kind": "NewLineTrivia",
                            "text": "\r\n"
                        },
                        {
                            "kind": "SingleLineCommentTrivia",
                            "text": "/// \"Use Terms\").   Any redistribution of this code must retain the above "
                        },
                        {
                            "kind": "NewLineTrivia",
                            "text": "\r\n"
                        },
                        {
                            "kind": "SingleLineCommentTrivia",
                            "text": "/// copyright and this notice and otherwise comply with the Use Terms."
                        },
                        {
                            "kind": "NewLineTrivia",
                            "text": "\r\n"
                        },
                        {
                            "kind": "MultiLineCommentTrivia",
                            "text": "/**\r\n * @path ch15/15.2/15.2.3/15.2.3.3/15.2.3.3-3-2.js\r\n * @description Object.getOwnPropertyDescriptor - 'P' is inherited data property\r\n */"
                        },
                        {
                            "kind": "NewLineTrivia",
                            "text": "\r\n"
                        },
                        {
                            "kind": "NewLineTrivia",
                            "text": "\r\n"
                        },
                        {
                            "kind": "NewLineTrivia",
                            "text": "\r\n"
                        }
                    ],
                    "trailingTrivia": [
                        {
                            "kind": "WhitespaceTrivia",
                            "text": " "
                        }
                    ]
                },
                "identifier": {
                    "kind": "IdentifierName",
                    "fullStart": 537,
                    "fullEnd": 545,
                    "start": 537,
                    "end": 545,
                    "fullWidth": 8,
                    "width": 8,
                    "text": "testcase",
                    "value": "testcase",
                    "valueText": "testcase"
                },
                "callSignature": {
                    "kind": "CallSignature",
                    "fullStart": 545,
                    "fullEnd": 548,
                    "start": 545,
                    "end": 547,
                    "fullWidth": 3,
                    "width": 2,
                    "parameterList": {
                        "kind": "ParameterList",
                        "fullStart": 545,
                        "fullEnd": 548,
                        "start": 545,
                        "end": 547,
                        "fullWidth": 3,
                        "width": 2,
                        "openParenToken": {
                            "kind": "OpenParenToken",
                            "fullStart": 545,
                            "fullEnd": 546,
                            "start": 545,
                            "end": 546,
                            "fullWidth": 1,
                            "width": 1,
                            "text": "(",
                            "value": "(",
                            "valueText": "("
                        },
                        "parameters": [],
                        "closeParenToken": {
                            "kind": "CloseParenToken",
                            "fullStart": 546,
                            "fullEnd": 548,
                            "start": 546,
                            "end": 547,
                            "fullWidth": 2,
                            "width": 1,
                            "text": ")",
                            "value": ")",
                            "valueText": ")",
                            "hasTrailingTrivia": true,
                            "trailingTrivia": [
                                {
                                    "kind": "WhitespaceTrivia",
                                    "text": " "
                                }
                            ]
                        }
                    }
                },
                "block": {
                    "kind": "Block",
                    "fullStart": 548,
                    "fullEnd": 867,
                    "start": 548,
                    "end": 865,
                    "fullWidth": 319,
                    "width": 317,
                    "openBraceToken": {
                        "kind": "OpenBraceToken",
                        "fullStart": 548,
                        "fullEnd": 551,
                        "start": 548,
                        "end": 549,
                        "fullWidth": 3,
                        "width": 1,
                        "text": "{",
                        "value": "{",
                        "valueText": "{",
                        "hasTrailingTrivia": true,
                        "hasTrailingNewLine": true,
                        "trailingTrivia": [
                            {
                                "kind": "NewLineTrivia",
                                "text": "\r\n"
                            }
                        ]
                    },
                    "statements": [
                        {
                            "kind": "VariableStatement",
                            "fullStart": 551,
                            "fullEnd": 635,
                            "start": 561,
                            "end": 633,
                            "fullWidth": 84,
                            "width": 72,
                            "modifiers": [],
                            "variableDeclaration": {
                                "kind": "VariableDeclaration",
                                "fullStart": 551,
                                "fullEnd": 632,
                                "start": 561,
                                "end": 632,
                                "fullWidth": 81,
                                "width": 71,
                                "varKeyword": {
                                    "kind": "VarKeyword",
                                    "fullStart": 551,
                                    "fullEnd": 565,
                                    "start": 561,
                                    "end": 564,
                                    "fullWidth": 14,
                                    "width": 3,
                                    "text": "var",
                                    "value": "var",
                                    "valueText": "var",
                                    "hasLeadingTrivia": true,
                                    "hasLeadingNewLine": true,
                                    "hasTrailingTrivia": true,
                                    "leadingTrivia": [
                                        {
                                            "kind": "NewLineTrivia",
                                            "text": "\r\n"
                                        },
                                        {
                                            "kind": "WhitespaceTrivia",
                                            "text": "        "
                                        }
                                    ],
                                    "trailingTrivia": [
                                        {
                                            "kind": "WhitespaceTrivia",
                                            "text": " "
                                        }
                                    ]
                                },
                                "variableDeclarators": [
                                    {
                                        "kind": "VariableDeclarator",
                                        "fullStart": 565,
                                        "fullEnd": 632,
                                        "start": 565,
                                        "end": 632,
                                        "fullWidth": 67,
<<<<<<< HEAD
                                        "width": 67,
                                        "identifier": {
=======
                                        "propertyName": {
>>>>>>> 85e84683
                                            "kind": "IdentifierName",
                                            "fullStart": 565,
                                            "fullEnd": 571,
                                            "start": 565,
                                            "end": 570,
                                            "fullWidth": 6,
                                            "width": 5,
                                            "text": "proto",
                                            "value": "proto",
                                            "valueText": "proto",
                                            "hasTrailingTrivia": true,
                                            "trailingTrivia": [
                                                {
                                                    "kind": "WhitespaceTrivia",
                                                    "text": " "
                                                }
                                            ]
                                        },
                                        "equalsValueClause": {
                                            "kind": "EqualsValueClause",
                                            "fullStart": 571,
                                            "fullEnd": 632,
                                            "start": 571,
                                            "end": 632,
                                            "fullWidth": 61,
                                            "width": 61,
                                            "equalsToken": {
                                                "kind": "EqualsToken",
                                                "fullStart": 571,
                                                "fullEnd": 573,
                                                "start": 571,
                                                "end": 572,
                                                "fullWidth": 2,
                                                "width": 1,
                                                "text": "=",
                                                "value": "=",
                                                "valueText": "=",
                                                "hasTrailingTrivia": true,
                                                "trailingTrivia": [
                                                    {
                                                        "kind": "WhitespaceTrivia",
                                                        "text": " "
                                                    }
                                                ]
                                            },
                                            "value": {
                                                "kind": "ObjectLiteralExpression",
                                                "fullStart": 573,
                                                "fullEnd": 632,
                                                "start": 573,
                                                "end": 632,
                                                "fullWidth": 59,
                                                "width": 59,
                                                "openBraceToken": {
                                                    "kind": "OpenBraceToken",
                                                    "fullStart": 573,
                                                    "fullEnd": 576,
                                                    "start": 573,
                                                    "end": 574,
                                                    "fullWidth": 3,
                                                    "width": 1,
                                                    "text": "{",
                                                    "value": "{",
                                                    "valueText": "{",
                                                    "hasTrailingTrivia": true,
                                                    "hasTrailingNewLine": true,
                                                    "trailingTrivia": [
                                                        {
                                                            "kind": "NewLineTrivia",
                                                            "text": "\r\n"
                                                        }
                                                    ]
                                                },
                                                "propertyAssignments": [
                                                    {
                                                        "kind": "SimplePropertyAssignment",
                                                        "fullStart": 576,
                                                        "fullEnd": 623,
                                                        "start": 588,
                                                        "end": 621,
                                                        "fullWidth": 47,
                                                        "width": 33,
                                                        "propertyName": {
                                                            "kind": "IdentifierName",
                                                            "fullStart": 576,
                                                            "fullEnd": 596,
                                                            "start": 588,
                                                            "end": 596,
                                                            "fullWidth": 20,
                                                            "width": 8,
                                                            "text": "property",
                                                            "value": "property",
                                                            "valueText": "property",
                                                            "hasLeadingTrivia": true,
                                                            "leadingTrivia": [
                                                                {
                                                                    "kind": "WhitespaceTrivia",
                                                                    "text": "            "
                                                                }
                                                            ]
                                                        },
                                                        "colonToken": {
                                                            "kind": "ColonToken",
                                                            "fullStart": 596,
                                                            "fullEnd": 598,
                                                            "start": 596,
                                                            "end": 597,
                                                            "fullWidth": 2,
                                                            "width": 1,
                                                            "text": ":",
                                                            "value": ":",
                                                            "valueText": ":",
                                                            "hasTrailingTrivia": true,
                                                            "trailingTrivia": [
                                                                {
                                                                    "kind": "WhitespaceTrivia",
                                                                    "text": " "
                                                                }
                                                            ]
                                                        },
                                                        "expression": {
                                                            "kind": "StringLiteral",
                                                            "fullStart": 598,
                                                            "fullEnd": 623,
                                                            "start": 598,
                                                            "end": 621,
                                                            "fullWidth": 25,
                                                            "width": 23,
                                                            "text": "\"inheritedDataProperty\"",
                                                            "value": "inheritedDataProperty",
                                                            "valueText": "inheritedDataProperty",
                                                            "hasTrailingTrivia": true,
                                                            "hasTrailingNewLine": true,
                                                            "trailingTrivia": [
                                                                {
                                                                    "kind": "NewLineTrivia",
                                                                    "text": "\r\n"
                                                                }
                                                            ]
                                                        }
                                                    }
                                                ],
                                                "closeBraceToken": {
                                                    "kind": "CloseBraceToken",
                                                    "fullStart": 623,
                                                    "fullEnd": 632,
                                                    "start": 631,
                                                    "end": 632,
                                                    "fullWidth": 9,
                                                    "width": 1,
                                                    "text": "}",
                                                    "value": "}",
                                                    "valueText": "}",
                                                    "hasLeadingTrivia": true,
                                                    "leadingTrivia": [
                                                        {
                                                            "kind": "WhitespaceTrivia",
                                                            "text": "        "
                                                        }
                                                    ]
                                                }
                                            }
                                        }
                                    }
                                ]
                            },
                            "semicolonToken": {
                                "kind": "SemicolonToken",
                                "fullStart": 632,
                                "fullEnd": 635,
                                "start": 632,
                                "end": 633,
                                "fullWidth": 3,
                                "width": 1,
                                "text": ";",
                                "value": ";",
                                "valueText": ";",
                                "hasTrailingTrivia": true,
                                "hasTrailingNewLine": true,
                                "trailingTrivia": [
                                    {
                                        "kind": "NewLineTrivia",
                                        "text": "\r\n"
                                    }
                                ]
                            }
                        },
                        {
                            "kind": "VariableStatement",
                            "fullStart": 635,
                            "fullEnd": 673,
                            "start": 645,
                            "end": 671,
                            "fullWidth": 38,
                            "width": 26,
                            "modifiers": [],
                            "variableDeclaration": {
                                "kind": "VariableDeclaration",
                                "fullStart": 635,
                                "fullEnd": 670,
                                "start": 645,
                                "end": 670,
                                "fullWidth": 35,
                                "width": 25,
                                "varKeyword": {
                                    "kind": "VarKeyword",
                                    "fullStart": 635,
                                    "fullEnd": 649,
                                    "start": 645,
                                    "end": 648,
                                    "fullWidth": 14,
                                    "width": 3,
                                    "text": "var",
                                    "value": "var",
                                    "valueText": "var",
                                    "hasLeadingTrivia": true,
                                    "hasLeadingNewLine": true,
                                    "hasTrailingTrivia": true,
                                    "leadingTrivia": [
                                        {
                                            "kind": "NewLineTrivia",
                                            "text": "\r\n"
                                        },
                                        {
                                            "kind": "WhitespaceTrivia",
                                            "text": "        "
                                        }
                                    ],
                                    "trailingTrivia": [
                                        {
                                            "kind": "WhitespaceTrivia",
                                            "text": " "
                                        }
                                    ]
                                },
                                "variableDeclarators": [
                                    {
                                        "kind": "VariableDeclarator",
                                        "fullStart": 649,
                                        "fullEnd": 670,
                                        "start": 649,
                                        "end": 670,
                                        "fullWidth": 21,
<<<<<<< HEAD
                                        "width": 21,
                                        "identifier": {
=======
                                        "propertyName": {
>>>>>>> 85e84683
                                            "kind": "IdentifierName",
                                            "fullStart": 649,
                                            "fullEnd": 653,
                                            "start": 649,
                                            "end": 652,
                                            "fullWidth": 4,
                                            "width": 3,
                                            "text": "Con",
                                            "value": "Con",
                                            "valueText": "Con",
                                            "hasTrailingTrivia": true,
                                            "trailingTrivia": [
                                                {
                                                    "kind": "WhitespaceTrivia",
                                                    "text": " "
                                                }
                                            ]
                                        },
                                        "equalsValueClause": {
                                            "kind": "EqualsValueClause",
                                            "fullStart": 653,
                                            "fullEnd": 670,
                                            "start": 653,
                                            "end": 670,
                                            "fullWidth": 17,
                                            "width": 17,
                                            "equalsToken": {
                                                "kind": "EqualsToken",
                                                "fullStart": 653,
                                                "fullEnd": 655,
                                                "start": 653,
                                                "end": 654,
                                                "fullWidth": 2,
                                                "width": 1,
                                                "text": "=",
                                                "value": "=",
                                                "valueText": "=",
                                                "hasTrailingTrivia": true,
                                                "trailingTrivia": [
                                                    {
                                                        "kind": "WhitespaceTrivia",
                                                        "text": " "
                                                    }
                                                ]
                                            },
                                            "value": {
                                                "kind": "FunctionExpression",
                                                "fullStart": 655,
                                                "fullEnd": 670,
                                                "start": 655,
                                                "end": 670,
                                                "fullWidth": 15,
                                                "width": 15,
                                                "functionKeyword": {
                                                    "kind": "FunctionKeyword",
                                                    "fullStart": 655,
                                                    "fullEnd": 664,
                                                    "start": 655,
                                                    "end": 663,
                                                    "fullWidth": 9,
                                                    "width": 8,
                                                    "text": "function",
                                                    "value": "function",
                                                    "valueText": "function",
                                                    "hasTrailingTrivia": true,
                                                    "trailingTrivia": [
                                                        {
                                                            "kind": "WhitespaceTrivia",
                                                            "text": " "
                                                        }
                                                    ]
                                                },
                                                "callSignature": {
                                                    "kind": "CallSignature",
                                                    "fullStart": 664,
                                                    "fullEnd": 667,
                                                    "start": 664,
                                                    "end": 666,
                                                    "fullWidth": 3,
                                                    "width": 2,
                                                    "parameterList": {
                                                        "kind": "ParameterList",
                                                        "fullStart": 664,
                                                        "fullEnd": 667,
                                                        "start": 664,
                                                        "end": 666,
                                                        "fullWidth": 3,
                                                        "width": 2,
                                                        "openParenToken": {
                                                            "kind": "OpenParenToken",
                                                            "fullStart": 664,
                                                            "fullEnd": 665,
                                                            "start": 664,
                                                            "end": 665,
                                                            "fullWidth": 1,
                                                            "width": 1,
                                                            "text": "(",
                                                            "value": "(",
                                                            "valueText": "("
                                                        },
                                                        "parameters": [],
                                                        "closeParenToken": {
                                                            "kind": "CloseParenToken",
                                                            "fullStart": 665,
                                                            "fullEnd": 667,
                                                            "start": 665,
                                                            "end": 666,
                                                            "fullWidth": 2,
                                                            "width": 1,
                                                            "text": ")",
                                                            "value": ")",
                                                            "valueText": ")",
                                                            "hasTrailingTrivia": true,
                                                            "trailingTrivia": [
                                                                {
                                                                    "kind": "WhitespaceTrivia",
                                                                    "text": " "
                                                                }
                                                            ]
                                                        }
                                                    }
                                                },
                                                "block": {
                                                    "kind": "Block",
                                                    "fullStart": 667,
                                                    "fullEnd": 670,
                                                    "start": 667,
                                                    "end": 670,
                                                    "fullWidth": 3,
                                                    "width": 3,
                                                    "openBraceToken": {
                                                        "kind": "OpenBraceToken",
                                                        "fullStart": 667,
                                                        "fullEnd": 669,
                                                        "start": 667,
                                                        "end": 668,
                                                        "fullWidth": 2,
                                                        "width": 1,
                                                        "text": "{",
                                                        "value": "{",
                                                        "valueText": "{",
                                                        "hasTrailingTrivia": true,
                                                        "trailingTrivia": [
                                                            {
                                                                "kind": "WhitespaceTrivia",
                                                                "text": " "
                                                            }
                                                        ]
                                                    },
                                                    "statements": [],
                                                    "closeBraceToken": {
                                                        "kind": "CloseBraceToken",
                                                        "fullStart": 669,
                                                        "fullEnd": 670,
                                                        "start": 669,
                                                        "end": 670,
                                                        "fullWidth": 1,
                                                        "width": 1,
                                                        "text": "}",
                                                        "value": "}",
                                                        "valueText": "}"
                                                    }
                                                }
                                            }
                                        }
                                    }
                                ]
                            },
                            "semicolonToken": {
                                "kind": "SemicolonToken",
                                "fullStart": 670,
                                "fullEnd": 673,
                                "start": 670,
                                "end": 671,
                                "fullWidth": 3,
                                "width": 1,
                                "text": ";",
                                "value": ";",
                                "valueText": ";",
                                "hasTrailingTrivia": true,
                                "hasTrailingNewLine": true,
                                "trailingTrivia": [
                                    {
                                        "kind": "NewLineTrivia",
                                        "text": "\r\n"
                                    }
                                ]
                            }
                        },
                        {
                            "kind": "ExpressionStatement",
                            "fullStart": 673,
                            "fullEnd": 705,
                            "start": 681,
                            "end": 703,
                            "fullWidth": 32,
                            "width": 22,
                            "expression": {
                                "kind": "AssignmentExpression",
                                "fullStart": 673,
                                "fullEnd": 702,
                                "start": 681,
                                "end": 702,
                                "fullWidth": 29,
                                "width": 21,
                                "left": {
                                    "kind": "MemberAccessExpression",
                                    "fullStart": 673,
                                    "fullEnd": 695,
                                    "start": 681,
                                    "end": 694,
                                    "fullWidth": 22,
                                    "width": 13,
                                    "expression": {
                                        "kind": "IdentifierName",
                                        "fullStart": 673,
                                        "fullEnd": 684,
                                        "start": 681,
                                        "end": 684,
                                        "fullWidth": 11,
                                        "width": 3,
                                        "text": "Con",
                                        "value": "Con",
                                        "valueText": "Con",
                                        "hasLeadingTrivia": true,
                                        "leadingTrivia": [
                                            {
                                                "kind": "WhitespaceTrivia",
                                                "text": "        "
                                            }
                                        ]
                                    },
                                    "dotToken": {
                                        "kind": "DotToken",
                                        "fullStart": 684,
                                        "fullEnd": 685,
                                        "start": 684,
                                        "end": 685,
                                        "fullWidth": 1,
                                        "width": 1,
                                        "text": ".",
                                        "value": ".",
                                        "valueText": "."
                                    },
                                    "name": {
                                        "kind": "IdentifierName",
                                        "fullStart": 685,
                                        "fullEnd": 695,
                                        "start": 685,
                                        "end": 694,
                                        "fullWidth": 10,
                                        "width": 9,
                                        "text": "ptototype",
                                        "value": "ptototype",
                                        "valueText": "ptototype",
                                        "hasTrailingTrivia": true,
                                        "trailingTrivia": [
                                            {
                                                "kind": "WhitespaceTrivia",
                                                "text": " "
                                            }
                                        ]
                                    }
                                },
                                "operatorToken": {
                                    "kind": "EqualsToken",
                                    "fullStart": 695,
                                    "fullEnd": 697,
                                    "start": 695,
                                    "end": 696,
                                    "fullWidth": 2,
                                    "width": 1,
                                    "text": "=",
                                    "value": "=",
                                    "valueText": "=",
                                    "hasTrailingTrivia": true,
                                    "trailingTrivia": [
                                        {
                                            "kind": "WhitespaceTrivia",
                                            "text": " "
                                        }
                                    ]
                                },
                                "right": {
                                    "kind": "IdentifierName",
                                    "fullStart": 697,
                                    "fullEnd": 702,
                                    "start": 697,
                                    "end": 702,
                                    "fullWidth": 5,
                                    "width": 5,
                                    "text": "proto",
                                    "value": "proto",
                                    "valueText": "proto"
                                }
                            },
                            "semicolonToken": {
                                "kind": "SemicolonToken",
                                "fullStart": 702,
                                "fullEnd": 705,
                                "start": 702,
                                "end": 703,
                                "fullWidth": 3,
                                "width": 1,
                                "text": ";",
                                "value": ";",
                                "valueText": ";",
                                "hasTrailingTrivia": true,
                                "hasTrailingNewLine": true,
                                "trailingTrivia": [
                                    {
                                        "kind": "NewLineTrivia",
                                        "text": "\r\n"
                                    }
                                ]
                            }
                        },
                        {
                            "kind": "VariableStatement",
                            "fullStart": 705,
                            "fullEnd": 739,
                            "start": 715,
                            "end": 737,
                            "fullWidth": 34,
                            "width": 22,
                            "modifiers": [],
                            "variableDeclaration": {
                                "kind": "VariableDeclaration",
                                "fullStart": 705,
                                "fullEnd": 736,
                                "start": 715,
                                "end": 736,
                                "fullWidth": 31,
                                "width": 21,
                                "varKeyword": {
                                    "kind": "VarKeyword",
                                    "fullStart": 705,
                                    "fullEnd": 719,
                                    "start": 715,
                                    "end": 718,
                                    "fullWidth": 14,
                                    "width": 3,
                                    "text": "var",
                                    "value": "var",
                                    "valueText": "var",
                                    "hasLeadingTrivia": true,
                                    "hasLeadingNewLine": true,
                                    "hasTrailingTrivia": true,
                                    "leadingTrivia": [
                                        {
                                            "kind": "NewLineTrivia",
                                            "text": "\r\n"
                                        },
                                        {
                                            "kind": "WhitespaceTrivia",
                                            "text": "        "
                                        }
                                    ],
                                    "trailingTrivia": [
                                        {
                                            "kind": "WhitespaceTrivia",
                                            "text": " "
                                        }
                                    ]
                                },
                                "variableDeclarators": [
                                    {
                                        "kind": "VariableDeclarator",
                                        "fullStart": 719,
                                        "fullEnd": 736,
                                        "start": 719,
                                        "end": 736,
                                        "fullWidth": 17,
<<<<<<< HEAD
                                        "width": 17,
                                        "identifier": {
=======
                                        "propertyName": {
>>>>>>> 85e84683
                                            "kind": "IdentifierName",
                                            "fullStart": 719,
                                            "fullEnd": 725,
                                            "start": 719,
                                            "end": 724,
                                            "fullWidth": 6,
                                            "width": 5,
                                            "text": "child",
                                            "value": "child",
                                            "valueText": "child",
                                            "hasTrailingTrivia": true,
                                            "trailingTrivia": [
                                                {
                                                    "kind": "WhitespaceTrivia",
                                                    "text": " "
                                                }
                                            ]
                                        },
                                        "equalsValueClause": {
                                            "kind": "EqualsValueClause",
                                            "fullStart": 725,
                                            "fullEnd": 736,
                                            "start": 725,
                                            "end": 736,
                                            "fullWidth": 11,
                                            "width": 11,
                                            "equalsToken": {
                                                "kind": "EqualsToken",
                                                "fullStart": 725,
                                                "fullEnd": 727,
                                                "start": 725,
                                                "end": 726,
                                                "fullWidth": 2,
                                                "width": 1,
                                                "text": "=",
                                                "value": "=",
                                                "valueText": "=",
                                                "hasTrailingTrivia": true,
                                                "trailingTrivia": [
                                                    {
                                                        "kind": "WhitespaceTrivia",
                                                        "text": " "
                                                    }
                                                ]
                                            },
                                            "value": {
                                                "kind": "ObjectCreationExpression",
                                                "fullStart": 727,
                                                "fullEnd": 736,
                                                "start": 727,
                                                "end": 736,
                                                "fullWidth": 9,
                                                "width": 9,
                                                "newKeyword": {
                                                    "kind": "NewKeyword",
                                                    "fullStart": 727,
                                                    "fullEnd": 731,
                                                    "start": 727,
                                                    "end": 730,
                                                    "fullWidth": 4,
                                                    "width": 3,
                                                    "text": "new",
                                                    "value": "new",
                                                    "valueText": "new",
                                                    "hasTrailingTrivia": true,
                                                    "trailingTrivia": [
                                                        {
                                                            "kind": "WhitespaceTrivia",
                                                            "text": " "
                                                        }
                                                    ]
                                                },
                                                "expression": {
                                                    "kind": "IdentifierName",
                                                    "fullStart": 731,
                                                    "fullEnd": 734,
                                                    "start": 731,
                                                    "end": 734,
                                                    "fullWidth": 3,
                                                    "width": 3,
                                                    "text": "Con",
                                                    "value": "Con",
                                                    "valueText": "Con"
                                                },
                                                "argumentList": {
                                                    "kind": "ArgumentList",
                                                    "fullStart": 734,
                                                    "fullEnd": 736,
                                                    "start": 734,
                                                    "end": 736,
                                                    "fullWidth": 2,
                                                    "width": 2,
                                                    "openParenToken": {
                                                        "kind": "OpenParenToken",
                                                        "fullStart": 734,
                                                        "fullEnd": 735,
                                                        "start": 734,
                                                        "end": 735,
                                                        "fullWidth": 1,
                                                        "width": 1,
                                                        "text": "(",
                                                        "value": "(",
                                                        "valueText": "("
                                                    },
                                                    "arguments": [],
                                                    "closeParenToken": {
                                                        "kind": "CloseParenToken",
                                                        "fullStart": 735,
                                                        "fullEnd": 736,
                                                        "start": 735,
                                                        "end": 736,
                                                        "fullWidth": 1,
                                                        "width": 1,
                                                        "text": ")",
                                                        "value": ")",
                                                        "valueText": ")"
                                                    }
                                                }
                                            }
                                        }
                                    }
                                ]
                            },
                            "semicolonToken": {
                                "kind": "SemicolonToken",
                                "fullStart": 736,
                                "fullEnd": 739,
                                "start": 736,
                                "end": 737,
                                "fullWidth": 3,
                                "width": 1,
                                "text": ";",
                                "value": ";",
                                "valueText": ";",
                                "hasTrailingTrivia": true,
                                "hasTrailingNewLine": true,
                                "trailingTrivia": [
                                    {
                                        "kind": "NewLineTrivia",
                                        "text": "\r\n"
                                    }
                                ]
                            }
                        },
                        {
                            "kind": "VariableStatement",
                            "fullStart": 739,
                            "fullEnd": 813,
                            "start": 749,
                            "end": 811,
                            "fullWidth": 74,
                            "width": 62,
                            "modifiers": [],
                            "variableDeclaration": {
                                "kind": "VariableDeclaration",
                                "fullStart": 739,
                                "fullEnd": 810,
                                "start": 749,
                                "end": 810,
                                "fullWidth": 71,
                                "width": 61,
                                "varKeyword": {
                                    "kind": "VarKeyword",
                                    "fullStart": 739,
                                    "fullEnd": 753,
                                    "start": 749,
                                    "end": 752,
                                    "fullWidth": 14,
                                    "width": 3,
                                    "text": "var",
                                    "value": "var",
                                    "valueText": "var",
                                    "hasLeadingTrivia": true,
                                    "hasLeadingNewLine": true,
                                    "hasTrailingTrivia": true,
                                    "leadingTrivia": [
                                        {
                                            "kind": "NewLineTrivia",
                                            "text": "\r\n"
                                        },
                                        {
                                            "kind": "WhitespaceTrivia",
                                            "text": "        "
                                        }
                                    ],
                                    "trailingTrivia": [
                                        {
                                            "kind": "WhitespaceTrivia",
                                            "text": " "
                                        }
                                    ]
                                },
                                "variableDeclarators": [
                                    {
                                        "kind": "VariableDeclarator",
                                        "fullStart": 753,
                                        "fullEnd": 810,
                                        "start": 753,
                                        "end": 810,
                                        "fullWidth": 57,
<<<<<<< HEAD
                                        "width": 57,
                                        "identifier": {
=======
                                        "propertyName": {
>>>>>>> 85e84683
                                            "kind": "IdentifierName",
                                            "fullStart": 753,
                                            "fullEnd": 758,
                                            "start": 753,
                                            "end": 757,
                                            "fullWidth": 5,
                                            "width": 4,
                                            "text": "desc",
                                            "value": "desc",
                                            "valueText": "desc",
                                            "hasTrailingTrivia": true,
                                            "trailingTrivia": [
                                                {
                                                    "kind": "WhitespaceTrivia",
                                                    "text": " "
                                                }
                                            ]
                                        },
                                        "equalsValueClause": {
                                            "kind": "EqualsValueClause",
                                            "fullStart": 758,
                                            "fullEnd": 810,
                                            "start": 758,
                                            "end": 810,
                                            "fullWidth": 52,
                                            "width": 52,
                                            "equalsToken": {
                                                "kind": "EqualsToken",
                                                "fullStart": 758,
                                                "fullEnd": 760,
                                                "start": 758,
                                                "end": 759,
                                                "fullWidth": 2,
                                                "width": 1,
                                                "text": "=",
                                                "value": "=",
                                                "valueText": "=",
                                                "hasTrailingTrivia": true,
                                                "trailingTrivia": [
                                                    {
                                                        "kind": "WhitespaceTrivia",
                                                        "text": " "
                                                    }
                                                ]
                                            },
                                            "value": {
                                                "kind": "InvocationExpression",
                                                "fullStart": 760,
                                                "fullEnd": 810,
                                                "start": 760,
                                                "end": 810,
                                                "fullWidth": 50,
                                                "width": 50,
                                                "expression": {
                                                    "kind": "MemberAccessExpression",
                                                    "fullStart": 760,
                                                    "fullEnd": 791,
                                                    "start": 760,
                                                    "end": 791,
                                                    "fullWidth": 31,
                                                    "width": 31,
                                                    "expression": {
                                                        "kind": "IdentifierName",
                                                        "fullStart": 760,
                                                        "fullEnd": 766,
                                                        "start": 760,
                                                        "end": 766,
                                                        "fullWidth": 6,
                                                        "width": 6,
                                                        "text": "Object",
                                                        "value": "Object",
                                                        "valueText": "Object"
                                                    },
                                                    "dotToken": {
                                                        "kind": "DotToken",
                                                        "fullStart": 766,
                                                        "fullEnd": 767,
                                                        "start": 766,
                                                        "end": 767,
                                                        "fullWidth": 1,
                                                        "width": 1,
                                                        "text": ".",
                                                        "value": ".",
                                                        "valueText": "."
                                                    },
                                                    "name": {
                                                        "kind": "IdentifierName",
                                                        "fullStart": 767,
                                                        "fullEnd": 791,
                                                        "start": 767,
                                                        "end": 791,
                                                        "fullWidth": 24,
                                                        "width": 24,
                                                        "text": "getOwnPropertyDescriptor",
                                                        "value": "getOwnPropertyDescriptor",
                                                        "valueText": "getOwnPropertyDescriptor"
                                                    }
                                                },
                                                "argumentList": {
                                                    "kind": "ArgumentList",
                                                    "fullStart": 791,
                                                    "fullEnd": 810,
                                                    "start": 791,
                                                    "end": 810,
                                                    "fullWidth": 19,
                                                    "width": 19,
                                                    "openParenToken": {
                                                        "kind": "OpenParenToken",
                                                        "fullStart": 791,
                                                        "fullEnd": 792,
                                                        "start": 791,
                                                        "end": 792,
                                                        "fullWidth": 1,
                                                        "width": 1,
                                                        "text": "(",
                                                        "value": "(",
                                                        "valueText": "("
                                                    },
                                                    "arguments": [
                                                        {
                                                            "kind": "IdentifierName",
                                                            "fullStart": 792,
                                                            "fullEnd": 797,
                                                            "start": 792,
                                                            "end": 797,
                                                            "fullWidth": 5,
                                                            "width": 5,
                                                            "text": "child",
                                                            "value": "child",
                                                            "valueText": "child"
                                                        },
                                                        {
                                                            "kind": "CommaToken",
                                                            "fullStart": 797,
                                                            "fullEnd": 799,
                                                            "start": 797,
                                                            "end": 798,
                                                            "fullWidth": 2,
                                                            "width": 1,
                                                            "text": ",",
                                                            "value": ",",
                                                            "valueText": ",",
                                                            "hasTrailingTrivia": true,
                                                            "trailingTrivia": [
                                                                {
                                                                    "kind": "WhitespaceTrivia",
                                                                    "text": " "
                                                                }
                                                            ]
                                                        },
                                                        {
                                                            "kind": "StringLiteral",
                                                            "fullStart": 799,
                                                            "fullEnd": 809,
                                                            "start": 799,
                                                            "end": 809,
                                                            "fullWidth": 10,
                                                            "width": 10,
                                                            "text": "\"property\"",
                                                            "value": "property",
                                                            "valueText": "property"
                                                        }
                                                    ],
                                                    "closeParenToken": {
                                                        "kind": "CloseParenToken",
                                                        "fullStart": 809,
                                                        "fullEnd": 810,
                                                        "start": 809,
                                                        "end": 810,
                                                        "fullWidth": 1,
                                                        "width": 1,
                                                        "text": ")",
                                                        "value": ")",
                                                        "valueText": ")"
                                                    }
                                                }
                                            }
                                        }
                                    }
                                ]
                            },
                            "semicolonToken": {
                                "kind": "SemicolonToken",
                                "fullStart": 810,
                                "fullEnd": 813,
                                "start": 810,
                                "end": 811,
                                "fullWidth": 3,
                                "width": 1,
                                "text": ";",
                                "value": ";",
                                "valueText": ";",
                                "hasTrailingTrivia": true,
                                "hasTrailingNewLine": true,
                                "trailingTrivia": [
                                    {
                                        "kind": "NewLineTrivia",
                                        "text": "\r\n"
                                    }
                                ]
                            }
                        },
                        {
                            "kind": "ReturnStatement",
                            "fullStart": 813,
                            "fullEnd": 860,
                            "start": 823,
                            "end": 858,
                            "fullWidth": 47,
                            "width": 35,
                            "returnKeyword": {
                                "kind": "ReturnKeyword",
                                "fullStart": 813,
                                "fullEnd": 830,
                                "start": 823,
                                "end": 829,
                                "fullWidth": 17,
                                "width": 6,
                                "text": "return",
                                "value": "return",
                                "valueText": "return",
                                "hasLeadingTrivia": true,
                                "hasLeadingNewLine": true,
                                "hasTrailingTrivia": true,
                                "leadingTrivia": [
                                    {
                                        "kind": "NewLineTrivia",
                                        "text": "\r\n"
                                    },
                                    {
                                        "kind": "WhitespaceTrivia",
                                        "text": "        "
                                    }
                                ],
                                "trailingTrivia": [
                                    {
                                        "kind": "WhitespaceTrivia",
                                        "text": " "
                                    }
                                ]
                            },
                            "expression": {
                                "kind": "EqualsExpression",
                                "fullStart": 830,
                                "fullEnd": 857,
                                "start": 830,
                                "end": 857,
                                "fullWidth": 27,
                                "width": 27,
                                "left": {
                                    "kind": "TypeOfExpression",
                                    "fullStart": 830,
                                    "fullEnd": 842,
                                    "start": 830,
                                    "end": 841,
                                    "fullWidth": 12,
                                    "width": 11,
                                    "typeOfKeyword": {
                                        "kind": "TypeOfKeyword",
                                        "fullStart": 830,
                                        "fullEnd": 837,
                                        "start": 830,
                                        "end": 836,
                                        "fullWidth": 7,
                                        "width": 6,
                                        "text": "typeof",
                                        "value": "typeof",
                                        "valueText": "typeof",
                                        "hasTrailingTrivia": true,
                                        "trailingTrivia": [
                                            {
                                                "kind": "WhitespaceTrivia",
                                                "text": " "
                                            }
                                        ]
                                    },
                                    "expression": {
                                        "kind": "IdentifierName",
                                        "fullStart": 837,
                                        "fullEnd": 842,
                                        "start": 837,
                                        "end": 841,
                                        "fullWidth": 5,
                                        "width": 4,
                                        "text": "desc",
                                        "value": "desc",
                                        "valueText": "desc",
                                        "hasTrailingTrivia": true,
                                        "trailingTrivia": [
                                            {
                                                "kind": "WhitespaceTrivia",
                                                "text": " "
                                            }
                                        ]
                                    }
                                },
                                "operatorToken": {
                                    "kind": "EqualsEqualsEqualsToken",
                                    "fullStart": 842,
                                    "fullEnd": 846,
                                    "start": 842,
                                    "end": 845,
                                    "fullWidth": 4,
                                    "width": 3,
                                    "text": "===",
                                    "value": "===",
                                    "valueText": "===",
                                    "hasTrailingTrivia": true,
                                    "trailingTrivia": [
                                        {
                                            "kind": "WhitespaceTrivia",
                                            "text": " "
                                        }
                                    ]
                                },
                                "right": {
                                    "kind": "StringLiteral",
                                    "fullStart": 846,
                                    "fullEnd": 857,
                                    "start": 846,
                                    "end": 857,
                                    "fullWidth": 11,
                                    "width": 11,
                                    "text": "\"undefined\"",
                                    "value": "undefined",
                                    "valueText": "undefined"
                                }
                            },
                            "semicolonToken": {
                                "kind": "SemicolonToken",
                                "fullStart": 857,
                                "fullEnd": 860,
                                "start": 857,
                                "end": 858,
                                "fullWidth": 3,
                                "width": 1,
                                "text": ";",
                                "value": ";",
                                "valueText": ";",
                                "hasTrailingTrivia": true,
                                "hasTrailingNewLine": true,
                                "trailingTrivia": [
                                    {
                                        "kind": "NewLineTrivia",
                                        "text": "\r\n"
                                    }
                                ]
                            }
                        }
                    ],
                    "closeBraceToken": {
                        "kind": "CloseBraceToken",
                        "fullStart": 860,
                        "fullEnd": 867,
                        "start": 864,
                        "end": 865,
                        "fullWidth": 7,
                        "width": 1,
                        "text": "}",
                        "value": "}",
                        "valueText": "}",
                        "hasLeadingTrivia": true,
                        "hasTrailingTrivia": true,
                        "hasTrailingNewLine": true,
                        "leadingTrivia": [
                            {
                                "kind": "WhitespaceTrivia",
                                "text": "    "
                            }
                        ],
                        "trailingTrivia": [
                            {
                                "kind": "NewLineTrivia",
                                "text": "\r\n"
                            }
                        ]
                    }
                }
            },
            {
                "kind": "ExpressionStatement",
                "fullStart": 867,
                "fullEnd": 891,
                "start": 867,
                "end": 889,
                "fullWidth": 24,
                "width": 22,
                "expression": {
                    "kind": "InvocationExpression",
                    "fullStart": 867,
                    "fullEnd": 888,
                    "start": 867,
                    "end": 888,
                    "fullWidth": 21,
                    "width": 21,
                    "expression": {
                        "kind": "IdentifierName",
                        "fullStart": 867,
                        "fullEnd": 878,
                        "start": 867,
                        "end": 878,
                        "fullWidth": 11,
                        "width": 11,
                        "text": "runTestCase",
                        "value": "runTestCase",
                        "valueText": "runTestCase"
                    },
                    "argumentList": {
                        "kind": "ArgumentList",
                        "fullStart": 878,
                        "fullEnd": 888,
                        "start": 878,
                        "end": 888,
                        "fullWidth": 10,
                        "width": 10,
                        "openParenToken": {
                            "kind": "OpenParenToken",
                            "fullStart": 878,
                            "fullEnd": 879,
                            "start": 878,
                            "end": 879,
                            "fullWidth": 1,
                            "width": 1,
                            "text": "(",
                            "value": "(",
                            "valueText": "("
                        },
                        "arguments": [
                            {
                                "kind": "IdentifierName",
                                "fullStart": 879,
                                "fullEnd": 887,
                                "start": 879,
                                "end": 887,
                                "fullWidth": 8,
                                "width": 8,
                                "text": "testcase",
                                "value": "testcase",
                                "valueText": "testcase"
                            }
                        ],
                        "closeParenToken": {
                            "kind": "CloseParenToken",
                            "fullStart": 887,
                            "fullEnd": 888,
                            "start": 887,
                            "end": 888,
                            "fullWidth": 1,
                            "width": 1,
                            "text": ")",
                            "value": ")",
                            "valueText": ")"
                        }
                    }
                },
                "semicolonToken": {
                    "kind": "SemicolonToken",
                    "fullStart": 888,
                    "fullEnd": 891,
                    "start": 888,
                    "end": 889,
                    "fullWidth": 3,
                    "width": 1,
                    "text": ";",
                    "value": ";",
                    "valueText": ";",
                    "hasTrailingTrivia": true,
                    "hasTrailingNewLine": true,
                    "trailingTrivia": [
                        {
                            "kind": "NewLineTrivia",
                            "text": "\r\n"
                        }
                    ]
                }
            }
        ],
        "endOfFileToken": {
            "kind": "EndOfFileToken",
            "fullStart": 891,
            "fullEnd": 891,
            "start": 891,
            "end": 891,
            "fullWidth": 0,
            "width": 0,
            "text": ""
        }
    },
    "lineMap": {
        "lineStarts": [
            0,
            67,
            152,
            232,
            308,
            380,
            385,
            437,
            519,
            524,
            526,
            528,
            551,
            553,
            576,
            623,
            635,
            637,
            673,
            705,
            707,
            739,
            741,
            813,
            815,
            860,
            867,
            891
        ],
        "length": 891
    }
}<|MERGE_RESOLUTION|>--- conflicted
+++ resolved
@@ -250,12 +250,8 @@
                                         "start": 565,
                                         "end": 632,
                                         "fullWidth": 67,
-<<<<<<< HEAD
                                         "width": 67,
-                                        "identifier": {
-=======
                                         "propertyName": {
->>>>>>> 85e84683
                                             "kind": "IdentifierName",
                                             "fullStart": 565,
                                             "fullEnd": 571,
@@ -499,12 +495,8 @@
                                         "start": 649,
                                         "end": 670,
                                         "fullWidth": 21,
-<<<<<<< HEAD
                                         "width": 21,
-                                        "identifier": {
-=======
                                         "propertyName": {
->>>>>>> 85e84683
                                             "kind": "IdentifierName",
                                             "fullStart": 649,
                                             "fullEnd": 653,
@@ -878,12 +870,8 @@
                                         "start": 719,
                                         "end": 736,
                                         "fullWidth": 17,
-<<<<<<< HEAD
                                         "width": 17,
-                                        "identifier": {
-=======
                                         "propertyName": {
->>>>>>> 85e84683
                                             "kind": "IdentifierName",
                                             "fullStart": 719,
                                             "fullEnd": 725,
@@ -1084,12 +1072,8 @@
                                         "start": 753,
                                         "end": 810,
                                         "fullWidth": 57,
-<<<<<<< HEAD
                                         "width": 57,
-                                        "identifier": {
-=======
                                         "propertyName": {
->>>>>>> 85e84683
                                             "kind": "IdentifierName",
                                             "fullStart": 753,
                                             "fullEnd": 758,
