--- conflicted
+++ resolved
@@ -245,12 +245,8 @@
                                         "start": 606,
                                         "end": 668,
                                         "fullWidth": 62,
-<<<<<<< HEAD
                                         "width": 62,
-                                        "identifier": {
-=======
                                         "propertyName": {
->>>>>>> 85e84683
                                             "kind": "IdentifierName",
                                             "fullStart": 606,
                                             "fullEnd": 611,
