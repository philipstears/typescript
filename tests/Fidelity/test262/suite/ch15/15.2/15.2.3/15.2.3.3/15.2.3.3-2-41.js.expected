{
    "isDeclaration": false,
    "languageVersion": "EcmaScript5",
    "parseOptions": {
        "allowAutomaticSemicolonInsertion": true
    },
    "sourceUnit": {
        "kind": "SourceUnit",
        "fullStart": 0,
        "fullEnd": 756,
        "start": 556,
        "end": 756,
        "fullWidth": 756,
        "width": 200,
        "isIncrementallyUnusable": true,
        "moduleElements": [
            {
                "kind": "FunctionDeclaration",
                "fullStart": 0,
                "fullEnd": 732,
                "start": 556,
                "end": 730,
                "fullWidth": 732,
                "width": 174,
                "modifiers": [],
                "functionKeyword": {
                    "kind": "FunctionKeyword",
                    "fullStart": 0,
                    "fullEnd": 565,
                    "start": 556,
                    "end": 564,
                    "fullWidth": 565,
                    "width": 8,
                    "text": "function",
                    "value": "function",
                    "valueText": "function",
                    "hasLeadingTrivia": true,
                    "hasLeadingComment": true,
                    "hasLeadingNewLine": true,
                    "hasTrailingTrivia": true,
                    "leadingTrivia": [
                        {
                            "kind": "SingleLineCommentTrivia",
                            "text": "/// Copyright (c) 2012 Ecma International.  All rights reserved. "
                        },
                        {
                            "kind": "NewLineTrivia",
                            "text": "\r\n"
                        },
                        {
                            "kind": "SingleLineCommentTrivia",
                            "text": "/// Ecma International makes this code available under the terms and conditions set"
                        },
                        {
                            "kind": "NewLineTrivia",
                            "text": "\r\n"
                        },
                        {
                            "kind": "SingleLineCommentTrivia",
                            "text": "/// forth on http://hg.ecmascript.org/tests/test262/raw-file/tip/LICENSE (the "
                        },
                        {
                            "kind": "NewLineTrivia",
                            "text": "\r\n"
                        },
                        {
                            "kind": "SingleLineCommentTrivia",
                            "text": "/// \"Use Terms\").   Any redistribution of this code must retain the above "
                        },
                        {
                            "kind": "NewLineTrivia",
                            "text": "\r\n"
                        },
                        {
                            "kind": "SingleLineCommentTrivia",
                            "text": "/// copyright and this notice and otherwise comply with the Use Terms."
                        },
                        {
                            "kind": "NewLineTrivia",
                            "text": "\r\n"
                        },
                        {
                            "kind": "MultiLineCommentTrivia",
                            "text": "/**\r\n * @path ch15/15.2/15.2.3/15.2.3.3/15.2.3.3-2-41.js\r\n * @description Object.getOwnPropertyDescriptor - argument 'P' is a Number Object that converts to a string\r\n */"
                        },
                        {
                            "kind": "NewLineTrivia",
                            "text": "\r\n"
                        },
                        {
                            "kind": "NewLineTrivia",
                            "text": "\r\n"
                        },
                        {
                            "kind": "NewLineTrivia",
                            "text": "\r\n"
                        }
                    ],
                    "trailingTrivia": [
                        {
                            "kind": "WhitespaceTrivia",
                            "text": " "
                        }
                    ]
                },
                "identifier": {
                    "kind": "IdentifierName",
                    "fullStart": 565,
                    "fullEnd": 573,
                    "start": 565,
                    "end": 573,
                    "fullWidth": 8,
                    "width": 8,
                    "text": "testcase",
                    "value": "testcase",
                    "valueText": "testcase"
                },
                "callSignature": {
                    "kind": "CallSignature",
                    "fullStart": 573,
                    "fullEnd": 576,
                    "start": 573,
                    "end": 575,
                    "fullWidth": 3,
                    "width": 2,
                    "parameterList": {
                        "kind": "ParameterList",
                        "fullStart": 573,
                        "fullEnd": 576,
                        "start": 573,
                        "end": 575,
                        "fullWidth": 3,
                        "width": 2,
                        "openParenToken": {
                            "kind": "OpenParenToken",
                            "fullStart": 573,
                            "fullEnd": 574,
                            "start": 573,
                            "end": 574,
                            "fullWidth": 1,
                            "width": 1,
                            "text": "(",
                            "value": "(",
                            "valueText": "("
                        },
                        "parameters": [],
                        "closeParenToken": {
                            "kind": "CloseParenToken",
                            "fullStart": 574,
                            "fullEnd": 576,
                            "start": 574,
                            "end": 575,
                            "fullWidth": 2,
                            "width": 1,
                            "text": ")",
                            "value": ")",
                            "valueText": ")",
                            "hasTrailingTrivia": true,
                            "trailingTrivia": [
                                {
                                    "kind": "WhitespaceTrivia",
                                    "text": " "
                                }
                            ]
                        }
                    }
                },
                "block": {
                    "kind": "Block",
                    "fullStart": 576,
                    "fullEnd": 732,
                    "start": 576,
                    "end": 730,
                    "fullWidth": 156,
                    "width": 154,
                    "openBraceToken": {
                        "kind": "OpenBraceToken",
                        "fullStart": 576,
                        "fullEnd": 579,
                        "start": 576,
                        "end": 577,
                        "fullWidth": 3,
                        "width": 1,
                        "text": "{",
                        "value": "{",
                        "valueText": "{",
                        "hasTrailingTrivia": true,
                        "hasTrailingNewLine": true,
                        "trailingTrivia": [
                            {
                                "kind": "NewLineTrivia",
                                "text": "\r\n"
                            }
                        ]
                    },
                    "statements": [
                        {
                            "kind": "VariableStatement",
                            "fullStart": 579,
                            "fullEnd": 612,
                            "start": 587,
                            "end": 610,
                            "fullWidth": 33,
                            "width": 23,
                            "modifiers": [],
                            "variableDeclaration": {
                                "kind": "VariableDeclaration",
                                "fullStart": 579,
                                "fullEnd": 609,
                                "start": 587,
                                "end": 609,
                                "fullWidth": 30,
                                "width": 22,
                                "varKeyword": {
                                    "kind": "VarKeyword",
                                    "fullStart": 579,
                                    "fullEnd": 591,
                                    "start": 587,
                                    "end": 590,
                                    "fullWidth": 12,
                                    "width": 3,
                                    "text": "var",
                                    "value": "var",
                                    "valueText": "var",
                                    "hasLeadingTrivia": true,
                                    "hasTrailingTrivia": true,
                                    "leadingTrivia": [
                                        {
                                            "kind": "WhitespaceTrivia",
                                            "text": "        "
                                        }
                                    ],
                                    "trailingTrivia": [
                                        {
                                            "kind": "WhitespaceTrivia",
                                            "text": " "
                                        }
                                    ]
                                },
                                "variableDeclarators": [
                                    {
                                        "kind": "VariableDeclarator",
                                        "fullStart": 591,
                                        "fullEnd": 609,
                                        "start": 591,
                                        "end": 609,
                                        "fullWidth": 18,
<<<<<<< HEAD
                                        "width": 18,
                                        "identifier": {
=======
                                        "propertyName": {
>>>>>>> 85e84683
                                            "kind": "IdentifierName",
                                            "fullStart": 591,
                                            "fullEnd": 595,
                                            "start": 591,
                                            "end": 594,
                                            "fullWidth": 4,
                                            "width": 3,
                                            "text": "obj",
                                            "value": "obj",
                                            "valueText": "obj",
                                            "hasTrailingTrivia": true,
                                            "trailingTrivia": [
                                                {
                                                    "kind": "WhitespaceTrivia",
                                                    "text": " "
                                                }
                                            ]
                                        },
                                        "equalsValueClause": {
                                            "kind": "EqualsValueClause",
                                            "fullStart": 595,
                                            "fullEnd": 609,
                                            "start": 595,
                                            "end": 609,
                                            "fullWidth": 14,
                                            "width": 14,
                                            "equalsToken": {
                                                "kind": "EqualsToken",
                                                "fullStart": 595,
                                                "fullEnd": 597,
                                                "start": 595,
                                                "end": 596,
                                                "fullWidth": 2,
                                                "width": 1,
                                                "text": "=",
                                                "value": "=",
                                                "valueText": "=",
                                                "hasTrailingTrivia": true,
                                                "trailingTrivia": [
                                                    {
                                                        "kind": "WhitespaceTrivia",
                                                        "text": " "
                                                    }
                                                ]
                                            },
                                            "value": {
                                                "kind": "ObjectLiteralExpression",
                                                "fullStart": 597,
                                                "fullEnd": 609,
                                                "start": 597,
                                                "end": 609,
                                                "fullWidth": 12,
                                                "width": 12,
                                                "openBraceToken": {
                                                    "kind": "OpenBraceToken",
                                                    "fullStart": 597,
                                                    "fullEnd": 599,
                                                    "start": 597,
                                                    "end": 598,
                                                    "fullWidth": 2,
                                                    "width": 1,
                                                    "text": "{",
                                                    "value": "{",
                                                    "valueText": "{",
                                                    "hasTrailingTrivia": true,
                                                    "trailingTrivia": [
                                                        {
                                                            "kind": "WhitespaceTrivia",
                                                            "text": " "
                                                        }
                                                    ]
                                                },
                                                "propertyAssignments": [
                                                    {
                                                        "kind": "SimplePropertyAssignment",
                                                        "fullStart": 599,
                                                        "fullEnd": 608,
                                                        "start": 599,
                                                        "end": 607,
                                                        "fullWidth": 9,
                                                        "width": 8,
                                                        "propertyName": {
                                                            "kind": "StringLiteral",
                                                            "fullStart": 599,
                                                            "fullEnd": 604,
                                                            "start": 599,
                                                            "end": 604,
                                                            "fullWidth": 5,
                                                            "width": 5,
                                                            "text": "\"123\"",
                                                            "value": "123",
                                                            "valueText": "123"
                                                        },
                                                        "colonToken": {
                                                            "kind": "ColonToken",
                                                            "fullStart": 604,
                                                            "fullEnd": 606,
                                                            "start": 604,
                                                            "end": 605,
                                                            "fullWidth": 2,
                                                            "width": 1,
                                                            "text": ":",
                                                            "value": ":",
                                                            "valueText": ":",
                                                            "hasTrailingTrivia": true,
                                                            "trailingTrivia": [
                                                                {
                                                                    "kind": "WhitespaceTrivia",
                                                                    "text": " "
                                                                }
                                                            ]
                                                        },
                                                        "expression": {
                                                            "kind": "NumericLiteral",
                                                            "fullStart": 606,
                                                            "fullEnd": 608,
                                                            "start": 606,
                                                            "end": 607,
                                                            "fullWidth": 2,
                                                            "width": 1,
                                                            "text": "1",
                                                            "value": 1,
                                                            "valueText": "1",
                                                            "hasTrailingTrivia": true,
                                                            "trailingTrivia": [
                                                                {
                                                                    "kind": "WhitespaceTrivia",
                                                                    "text": " "
                                                                }
                                                            ]
                                                        }
                                                    }
                                                ],
                                                "closeBraceToken": {
                                                    "kind": "CloseBraceToken",
                                                    "fullStart": 608,
                                                    "fullEnd": 609,
                                                    "start": 608,
                                                    "end": 609,
                                                    "fullWidth": 1,
                                                    "width": 1,
                                                    "text": "}",
                                                    "value": "}",
                                                    "valueText": "}"
                                                }
                                            }
                                        }
                                    }
                                ]
                            },
                            "semicolonToken": {
                                "kind": "SemicolonToken",
                                "fullStart": 609,
                                "fullEnd": 612,
                                "start": 609,
                                "end": 610,
                                "fullWidth": 3,
                                "width": 1,
                                "text": ";",
                                "value": ";",
                                "valueText": ";",
                                "hasTrailingTrivia": true,
                                "hasTrailingNewLine": true,
                                "trailingTrivia": [
                                    {
                                        "kind": "NewLineTrivia",
                                        "text": "\r\n"
                                    }
                                ]
                            }
                        },
                        {
                            "kind": "VariableStatement",
                            "fullStart": 612,
                            "fullEnd": 689,
                            "start": 622,
                            "end": 687,
                            "fullWidth": 77,
                            "width": 65,
                            "modifiers": [],
                            "variableDeclaration": {
                                "kind": "VariableDeclaration",
                                "fullStart": 612,
                                "fullEnd": 686,
                                "start": 622,
                                "end": 686,
                                "fullWidth": 74,
                                "width": 64,
                                "varKeyword": {
                                    "kind": "VarKeyword",
                                    "fullStart": 612,
                                    "fullEnd": 626,
                                    "start": 622,
                                    "end": 625,
                                    "fullWidth": 14,
                                    "width": 3,
                                    "text": "var",
                                    "value": "var",
                                    "valueText": "var",
                                    "hasLeadingTrivia": true,
                                    "hasLeadingNewLine": true,
                                    "hasTrailingTrivia": true,
                                    "leadingTrivia": [
                                        {
                                            "kind": "NewLineTrivia",
                                            "text": "\r\n"
                                        },
                                        {
                                            "kind": "WhitespaceTrivia",
                                            "text": "        "
                                        }
                                    ],
                                    "trailingTrivia": [
                                        {
                                            "kind": "WhitespaceTrivia",
                                            "text": " "
                                        }
                                    ]
                                },
                                "variableDeclarators": [
                                    {
                                        "kind": "VariableDeclarator",
                                        "fullStart": 626,
                                        "fullEnd": 686,
                                        "start": 626,
                                        "end": 686,
                                        "fullWidth": 60,
<<<<<<< HEAD
                                        "width": 60,
                                        "identifier": {
=======
                                        "propertyName": {
>>>>>>> 85e84683
                                            "kind": "IdentifierName",
                                            "fullStart": 626,
                                            "fullEnd": 631,
                                            "start": 626,
                                            "end": 630,
                                            "fullWidth": 5,
                                            "width": 4,
                                            "text": "desc",
                                            "value": "desc",
                                            "valueText": "desc",
                                            "hasTrailingTrivia": true,
                                            "trailingTrivia": [
                                                {
                                                    "kind": "WhitespaceTrivia",
                                                    "text": " "
                                                }
                                            ]
                                        },
                                        "equalsValueClause": {
                                            "kind": "EqualsValueClause",
                                            "fullStart": 631,
                                            "fullEnd": 686,
                                            "start": 631,
                                            "end": 686,
                                            "fullWidth": 55,
                                            "width": 55,
                                            "equalsToken": {
                                                "kind": "EqualsToken",
                                                "fullStart": 631,
                                                "fullEnd": 633,
                                                "start": 631,
                                                "end": 632,
                                                "fullWidth": 2,
                                                "width": 1,
                                                "text": "=",
                                                "value": "=",
                                                "valueText": "=",
                                                "hasTrailingTrivia": true,
                                                "trailingTrivia": [
                                                    {
                                                        "kind": "WhitespaceTrivia",
                                                        "text": " "
                                                    }
                                                ]
                                            },
                                            "value": {
                                                "kind": "InvocationExpression",
                                                "fullStart": 633,
                                                "fullEnd": 686,
                                                "start": 633,
                                                "end": 686,
                                                "fullWidth": 53,
                                                "width": 53,
                                                "expression": {
                                                    "kind": "MemberAccessExpression",
                                                    "fullStart": 633,
                                                    "fullEnd": 664,
                                                    "start": 633,
                                                    "end": 664,
                                                    "fullWidth": 31,
                                                    "width": 31,
                                                    "expression": {
                                                        "kind": "IdentifierName",
                                                        "fullStart": 633,
                                                        "fullEnd": 639,
                                                        "start": 633,
                                                        "end": 639,
                                                        "fullWidth": 6,
                                                        "width": 6,
                                                        "text": "Object",
                                                        "value": "Object",
                                                        "valueText": "Object"
                                                    },
                                                    "dotToken": {
                                                        "kind": "DotToken",
                                                        "fullStart": 639,
                                                        "fullEnd": 640,
                                                        "start": 639,
                                                        "end": 640,
                                                        "fullWidth": 1,
                                                        "width": 1,
                                                        "text": ".",
                                                        "value": ".",
                                                        "valueText": "."
                                                    },
                                                    "name": {
                                                        "kind": "IdentifierName",
                                                        "fullStart": 640,
                                                        "fullEnd": 664,
                                                        "start": 640,
                                                        "end": 664,
                                                        "fullWidth": 24,
                                                        "width": 24,
                                                        "text": "getOwnPropertyDescriptor",
                                                        "value": "getOwnPropertyDescriptor",
                                                        "valueText": "getOwnPropertyDescriptor"
                                                    }
                                                },
                                                "argumentList": {
                                                    "kind": "ArgumentList",
                                                    "fullStart": 664,
                                                    "fullEnd": 686,
                                                    "start": 664,
                                                    "end": 686,
                                                    "fullWidth": 22,
                                                    "width": 22,
                                                    "openParenToken": {
                                                        "kind": "OpenParenToken",
                                                        "fullStart": 664,
                                                        "fullEnd": 665,
                                                        "start": 664,
                                                        "end": 665,
                                                        "fullWidth": 1,
                                                        "width": 1,
                                                        "text": "(",
                                                        "value": "(",
                                                        "valueText": "("
                                                    },
                                                    "arguments": [
                                                        {
                                                            "kind": "IdentifierName",
                                                            "fullStart": 665,
                                                            "fullEnd": 668,
                                                            "start": 665,
                                                            "end": 668,
                                                            "fullWidth": 3,
                                                            "width": 3,
                                                            "text": "obj",
                                                            "value": "obj",
                                                            "valueText": "obj"
                                                        },
                                                        {
                                                            "kind": "CommaToken",
                                                            "fullStart": 668,
                                                            "fullEnd": 670,
                                                            "start": 668,
                                                            "end": 669,
                                                            "fullWidth": 2,
                                                            "width": 1,
                                                            "text": ",",
                                                            "value": ",",
                                                            "valueText": ",",
                                                            "hasTrailingTrivia": true,
                                                            "trailingTrivia": [
                                                                {
                                                                    "kind": "WhitespaceTrivia",
                                                                    "text": " "
                                                                }
                                                            ]
                                                        },
                                                        {
                                                            "kind": "ObjectCreationExpression",
                                                            "fullStart": 670,
                                                            "fullEnd": 685,
                                                            "start": 670,
                                                            "end": 685,
                                                            "fullWidth": 15,
                                                            "width": 15,
                                                            "newKeyword": {
                                                                "kind": "NewKeyword",
                                                                "fullStart": 670,
                                                                "fullEnd": 674,
                                                                "start": 670,
                                                                "end": 673,
                                                                "fullWidth": 4,
                                                                "width": 3,
                                                                "text": "new",
                                                                "value": "new",
                                                                "valueText": "new",
                                                                "hasTrailingTrivia": true,
                                                                "trailingTrivia": [
                                                                    {
                                                                        "kind": "WhitespaceTrivia",
                                                                        "text": " "
                                                                    }
                                                                ]
                                                            },
                                                            "expression": {
                                                                "kind": "IdentifierName",
                                                                "fullStart": 674,
                                                                "fullEnd": 680,
                                                                "start": 674,
                                                                "end": 680,
                                                                "fullWidth": 6,
                                                                "width": 6,
                                                                "text": "Number",
                                                                "value": "Number",
                                                                "valueText": "Number"
                                                            },
                                                            "argumentList": {
                                                                "kind": "ArgumentList",
                                                                "fullStart": 680,
                                                                "fullEnd": 685,
                                                                "start": 680,
                                                                "end": 685,
                                                                "fullWidth": 5,
                                                                "width": 5,
                                                                "openParenToken": {
                                                                    "kind": "OpenParenToken",
                                                                    "fullStart": 680,
                                                                    "fullEnd": 681,
                                                                    "start": 680,
                                                                    "end": 681,
                                                                    "fullWidth": 1,
                                                                    "width": 1,
                                                                    "text": "(",
                                                                    "value": "(",
                                                                    "valueText": "("
                                                                },
                                                                "arguments": [
                                                                    {
                                                                        "kind": "NumericLiteral",
                                                                        "fullStart": 681,
                                                                        "fullEnd": 684,
                                                                        "start": 681,
                                                                        "end": 684,
                                                                        "fullWidth": 3,
                                                                        "width": 3,
                                                                        "text": "123",
                                                                        "value": 123,
                                                                        "valueText": "123"
                                                                    }
                                                                ],
                                                                "closeParenToken": {
                                                                    "kind": "CloseParenToken",
                                                                    "fullStart": 684,
                                                                    "fullEnd": 685,
                                                                    "start": 684,
                                                                    "end": 685,
                                                                    "fullWidth": 1,
                                                                    "width": 1,
                                                                    "text": ")",
                                                                    "value": ")",
                                                                    "valueText": ")"
                                                                }
                                                            }
                                                        }
                                                    ],
                                                    "closeParenToken": {
                                                        "kind": "CloseParenToken",
                                                        "fullStart": 685,
                                                        "fullEnd": 686,
                                                        "start": 685,
                                                        "end": 686,
                                                        "fullWidth": 1,
                                                        "width": 1,
                                                        "text": ")",
                                                        "value": ")",
                                                        "valueText": ")"
                                                    }
                                                }
                                            }
                                        }
                                    }
                                ]
                            },
                            "semicolonToken": {
                                "kind": "SemicolonToken",
                                "fullStart": 686,
                                "fullEnd": 689,
                                "start": 686,
                                "end": 687,
                                "fullWidth": 3,
                                "width": 1,
                                "text": ";",
                                "value": ";",
                                "valueText": ";",
                                "hasTrailingTrivia": true,
                                "hasTrailingNewLine": true,
                                "trailingTrivia": [
                                    {
                                        "kind": "NewLineTrivia",
                                        "text": "\r\n"
                                    }
                                ]
                            }
                        },
                        {
                            "kind": "ReturnStatement",
                            "fullStart": 689,
                            "fullEnd": 725,
                            "start": 699,
                            "end": 723,
                            "fullWidth": 36,
                            "width": 24,
                            "returnKeyword": {
                                "kind": "ReturnKeyword",
                                "fullStart": 689,
                                "fullEnd": 706,
                                "start": 699,
                                "end": 705,
                                "fullWidth": 17,
                                "width": 6,
                                "text": "return",
                                "value": "return",
                                "valueText": "return",
                                "hasLeadingTrivia": true,
                                "hasLeadingNewLine": true,
                                "hasTrailingTrivia": true,
                                "leadingTrivia": [
                                    {
                                        "kind": "NewLineTrivia",
                                        "text": "\r\n"
                                    },
                                    {
                                        "kind": "WhitespaceTrivia",
                                        "text": "        "
                                    }
                                ],
                                "trailingTrivia": [
                                    {
                                        "kind": "WhitespaceTrivia",
                                        "text": " "
                                    }
                                ]
                            },
                            "expression": {
                                "kind": "EqualsExpression",
                                "fullStart": 706,
                                "fullEnd": 722,
                                "start": 706,
                                "end": 722,
                                "fullWidth": 16,
                                "width": 16,
                                "left": {
                                    "kind": "MemberAccessExpression",
                                    "fullStart": 706,
                                    "fullEnd": 717,
                                    "start": 706,
                                    "end": 716,
                                    "fullWidth": 11,
                                    "width": 10,
                                    "expression": {
                                        "kind": "IdentifierName",
                                        "fullStart": 706,
                                        "fullEnd": 710,
                                        "start": 706,
                                        "end": 710,
                                        "fullWidth": 4,
                                        "width": 4,
                                        "text": "desc",
                                        "value": "desc",
                                        "valueText": "desc"
                                    },
                                    "dotToken": {
                                        "kind": "DotToken",
                                        "fullStart": 710,
                                        "fullEnd": 711,
                                        "start": 710,
                                        "end": 711,
                                        "fullWidth": 1,
                                        "width": 1,
                                        "text": ".",
                                        "value": ".",
                                        "valueText": "."
                                    },
                                    "name": {
                                        "kind": "IdentifierName",
                                        "fullStart": 711,
                                        "fullEnd": 717,
                                        "start": 711,
                                        "end": 716,
                                        "fullWidth": 6,
                                        "width": 5,
                                        "text": "value",
                                        "value": "value",
                                        "valueText": "value",
                                        "hasTrailingTrivia": true,
                                        "trailingTrivia": [
                                            {
                                                "kind": "WhitespaceTrivia",
                                                "text": " "
                                            }
                                        ]
                                    }
                                },
                                "operatorToken": {
                                    "kind": "EqualsEqualsEqualsToken",
                                    "fullStart": 717,
                                    "fullEnd": 721,
                                    "start": 717,
                                    "end": 720,
                                    "fullWidth": 4,
                                    "width": 3,
                                    "text": "===",
                                    "value": "===",
                                    "valueText": "===",
                                    "hasTrailingTrivia": true,
                                    "trailingTrivia": [
                                        {
                                            "kind": "WhitespaceTrivia",
                                            "text": " "
                                        }
                                    ]
                                },
                                "right": {
                                    "kind": "NumericLiteral",
                                    "fullStart": 721,
                                    "fullEnd": 722,
                                    "start": 721,
                                    "end": 722,
                                    "fullWidth": 1,
                                    "width": 1,
                                    "text": "1",
                                    "value": 1,
                                    "valueText": "1"
                                }
                            },
                            "semicolonToken": {
                                "kind": "SemicolonToken",
                                "fullStart": 722,
                                "fullEnd": 725,
                                "start": 722,
                                "end": 723,
                                "fullWidth": 3,
                                "width": 1,
                                "text": ";",
                                "value": ";",
                                "valueText": ";",
                                "hasTrailingTrivia": true,
                                "hasTrailingNewLine": true,
                                "trailingTrivia": [
                                    {
                                        "kind": "NewLineTrivia",
                                        "text": "\r\n"
                                    }
                                ]
                            }
                        }
                    ],
                    "closeBraceToken": {
                        "kind": "CloseBraceToken",
                        "fullStart": 725,
                        "fullEnd": 732,
                        "start": 729,
                        "end": 730,
                        "fullWidth": 7,
                        "width": 1,
                        "text": "}",
                        "value": "}",
                        "valueText": "}",
                        "hasLeadingTrivia": true,
                        "hasTrailingTrivia": true,
                        "hasTrailingNewLine": true,
                        "leadingTrivia": [
                            {
                                "kind": "WhitespaceTrivia",
                                "text": "    "
                            }
                        ],
                        "trailingTrivia": [
                            {
                                "kind": "NewLineTrivia",
                                "text": "\r\n"
                            }
                        ]
                    }
                }
            },
            {
                "kind": "ExpressionStatement",
                "fullStart": 732,
                "fullEnd": 756,
                "start": 732,
                "end": 754,
                "fullWidth": 24,
                "width": 22,
                "expression": {
                    "kind": "InvocationExpression",
                    "fullStart": 732,
                    "fullEnd": 753,
                    "start": 732,
                    "end": 753,
                    "fullWidth": 21,
                    "width": 21,
                    "expression": {
                        "kind": "IdentifierName",
                        "fullStart": 732,
                        "fullEnd": 743,
                        "start": 732,
                        "end": 743,
                        "fullWidth": 11,
                        "width": 11,
                        "text": "runTestCase",
                        "value": "runTestCase",
                        "valueText": "runTestCase"
                    },
                    "argumentList": {
                        "kind": "ArgumentList",
                        "fullStart": 743,
                        "fullEnd": 753,
                        "start": 743,
                        "end": 753,
                        "fullWidth": 10,
                        "width": 10,
                        "openParenToken": {
                            "kind": "OpenParenToken",
                            "fullStart": 743,
                            "fullEnd": 744,
                            "start": 743,
                            "end": 744,
                            "fullWidth": 1,
                            "width": 1,
                            "text": "(",
                            "value": "(",
                            "valueText": "("
                        },
                        "arguments": [
                            {
                                "kind": "IdentifierName",
                                "fullStart": 744,
                                "fullEnd": 752,
                                "start": 744,
                                "end": 752,
                                "fullWidth": 8,
                                "width": 8,
                                "text": "testcase",
                                "value": "testcase",
                                "valueText": "testcase"
                            }
                        ],
                        "closeParenToken": {
                            "kind": "CloseParenToken",
                            "fullStart": 752,
                            "fullEnd": 753,
                            "start": 752,
                            "end": 753,
                            "fullWidth": 1,
                            "width": 1,
                            "text": ")",
                            "value": ")",
                            "valueText": ")"
                        }
                    }
                },
                "semicolonToken": {
                    "kind": "SemicolonToken",
                    "fullStart": 753,
                    "fullEnd": 756,
                    "start": 753,
                    "end": 754,
                    "fullWidth": 3,
                    "width": 1,
                    "text": ";",
                    "value": ";",
                    "valueText": ";",
                    "hasTrailingTrivia": true,
                    "hasTrailingNewLine": true,
                    "trailingTrivia": [
                        {
                            "kind": "NewLineTrivia",
                            "text": "\r\n"
                        }
                    ]
                }
            }
        ],
        "endOfFileToken": {
            "kind": "EndOfFileToken",
            "fullStart": 756,
            "fullEnd": 756,
            "start": 756,
            "end": 756,
            "fullWidth": 0,
            "width": 0,
            "text": ""
        }
    },
    "lineMap": {
        "lineStarts": [
            0,
            67,
            152,
            232,
            308,
            380,
            385,
            438,
            547,
            552,
            554,
            556,
            579,
            612,
            614,
            689,
            691,
            725,
            732,
            756
        ],
        "length": 756
    }
}<|MERGE_RESOLUTION|>--- conflicted
+++ resolved
@@ -245,12 +245,8 @@
                                         "start": 591,
                                         "end": 609,
                                         "fullWidth": 18,
-<<<<<<< HEAD
                                         "width": 18,
-                                        "identifier": {
-=======
                                         "propertyName": {
->>>>>>> 85e84683
                                             "kind": "IdentifierName",
                                             "fullStart": 591,
                                             "fullEnd": 595,
@@ -478,12 +474,8 @@
                                         "start": 626,
                                         "end": 686,
                                         "fullWidth": 60,
-<<<<<<< HEAD
                                         "width": 60,
-                                        "identifier": {
-=======
                                         "propertyName": {
->>>>>>> 85e84683
                                             "kind": "IdentifierName",
                                             "fullStart": 626,
                                             "fullEnd": 631,
