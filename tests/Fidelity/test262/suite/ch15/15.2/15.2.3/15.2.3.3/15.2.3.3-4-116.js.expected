{
    "isDeclaration": false,
    "languageVersion": "EcmaScript5",
    "parseOptions": {
        "allowAutomaticSemicolonInsertion": true
    },
    "sourceUnit": {
        "kind": "SourceUnit",
        "fullStart": 0,
        "fullEnd": 881,
        "start": 571,
        "end": 881,
        "fullWidth": 881,
        "width": 310,
        "isIncrementallyUnusable": true,
        "moduleElements": [
            {
                "kind": "FunctionDeclaration",
                "fullStart": 0,
                "fullEnd": 857,
                "start": 571,
                "end": 855,
                "fullWidth": 857,
                "width": 284,
                "isIncrementallyUnusable": true,
                "modifiers": [],
                "functionKeyword": {
                    "kind": "FunctionKeyword",
                    "fullStart": 0,
                    "fullEnd": 580,
                    "start": 571,
                    "end": 579,
                    "fullWidth": 580,
                    "width": 8,
                    "text": "function",
                    "value": "function",
                    "valueText": "function",
                    "hasLeadingTrivia": true,
                    "hasLeadingComment": true,
                    "hasLeadingNewLine": true,
                    "hasTrailingTrivia": true,
                    "leadingTrivia": [
                        {
                            "kind": "SingleLineCommentTrivia",
                            "text": "/// Copyright (c) 2012 Ecma International.  All rights reserved. "
                        },
                        {
                            "kind": "NewLineTrivia",
                            "text": "\r\n"
                        },
                        {
                            "kind": "SingleLineCommentTrivia",
                            "text": "/// Ecma International makes this code available under the terms and conditions set"
                        },
                        {
                            "kind": "NewLineTrivia",
                            "text": "\r\n"
                        },
                        {
                            "kind": "SingleLineCommentTrivia",
                            "text": "/// forth on http://hg.ecmascript.org/tests/test262/raw-file/tip/LICENSE (the "
                        },
                        {
                            "kind": "NewLineTrivia",
                            "text": "\r\n"
                        },
                        {
                            "kind": "SingleLineCommentTrivia",
                            "text": "/// \"Use Terms\").   Any redistribution of this code must retain the above "
                        },
                        {
                            "kind": "NewLineTrivia",
                            "text": "\r\n"
                        },
                        {
                            "kind": "SingleLineCommentTrivia",
                            "text": "/// copyright and this notice and otherwise comply with the Use Terms."
                        },
                        {
                            "kind": "NewLineTrivia",
                            "text": "\r\n"
                        },
                        {
                            "kind": "MultiLineCommentTrivia",
                            "text": "/**\r\n * @path ch15/15.2/15.2.3/15.2.3.3/15.2.3.3-4-116.js\r\n * @description Object.getOwnPropertyDescriptor returns data desc for functions on built-ins (Date.prototype.constructor)\r\n */"
                        },
                        {
                            "kind": "NewLineTrivia",
                            "text": "\r\n"
                        },
                        {
                            "kind": "NewLineTrivia",
                            "text": "\r\n"
                        },
                        {
                            "kind": "NewLineTrivia",
                            "text": "\r\n"
                        }
                    ],
                    "trailingTrivia": [
                        {
                            "kind": "WhitespaceTrivia",
                            "text": " "
                        }
                    ]
                },
                "identifier": {
                    "kind": "IdentifierName",
                    "fullStart": 580,
                    "fullEnd": 588,
                    "start": 580,
                    "end": 588,
                    "fullWidth": 8,
                    "width": 8,
                    "text": "testcase",
                    "value": "testcase",
                    "valueText": "testcase"
                },
                "callSignature": {
                    "kind": "CallSignature",
                    "fullStart": 588,
                    "fullEnd": 591,
                    "start": 588,
                    "end": 590,
                    "fullWidth": 3,
                    "width": 2,
                    "parameterList": {
                        "kind": "ParameterList",
                        "fullStart": 588,
                        "fullEnd": 591,
                        "start": 588,
                        "end": 590,
                        "fullWidth": 3,
                        "width": 2,
                        "openParenToken": {
                            "kind": "OpenParenToken",
                            "fullStart": 588,
                            "fullEnd": 589,
                            "start": 588,
                            "end": 589,
                            "fullWidth": 1,
                            "width": 1,
                            "text": "(",
                            "value": "(",
                            "valueText": "("
                        },
                        "parameters": [],
                        "closeParenToken": {
                            "kind": "CloseParenToken",
                            "fullStart": 589,
                            "fullEnd": 591,
                            "start": 589,
                            "end": 590,
                            "fullWidth": 2,
                            "width": 1,
                            "text": ")",
                            "value": ")",
                            "valueText": ")",
                            "hasTrailingTrivia": true,
                            "trailingTrivia": [
                                {
                                    "kind": "WhitespaceTrivia",
                                    "text": " "
                                }
                            ]
                        }
                    }
                },
                "block": {
                    "kind": "Block",
                    "fullStart": 591,
                    "fullEnd": 857,
                    "start": 591,
                    "end": 855,
                    "fullWidth": 266,
                    "width": 264,
                    "isIncrementallyUnusable": true,
                    "openBraceToken": {
                        "kind": "OpenBraceToken",
                        "fullStart": 591,
                        "fullEnd": 594,
                        "start": 591,
                        "end": 592,
                        "fullWidth": 3,
                        "width": 1,
                        "text": "{",
                        "value": "{",
                        "valueText": "{",
                        "hasTrailingTrivia": true,
                        "hasTrailingNewLine": true,
                        "trailingTrivia": [
                            {
                                "kind": "NewLineTrivia",
                                "text": "\r\n"
                            }
                        ]
                    },
                    "statements": [
                        {
                            "kind": "VariableStatement",
                            "fullStart": 594,
                            "fullEnd": 672,
                            "start": 596,
                            "end": 670,
                            "fullWidth": 78,
                            "width": 74,
                            "modifiers": [],
                            "variableDeclaration": {
                                "kind": "VariableDeclaration",
                                "fullStart": 594,
                                "fullEnd": 669,
                                "start": 596,
                                "end": 669,
                                "fullWidth": 75,
                                "width": 73,
                                "varKeyword": {
                                    "kind": "VarKeyword",
                                    "fullStart": 594,
                                    "fullEnd": 600,
                                    "start": 596,
                                    "end": 599,
                                    "fullWidth": 6,
                                    "width": 3,
                                    "text": "var",
                                    "value": "var",
                                    "valueText": "var",
                                    "hasLeadingTrivia": true,
                                    "hasTrailingTrivia": true,
                                    "leadingTrivia": [
                                        {
                                            "kind": "WhitespaceTrivia",
                                            "text": "  "
                                        }
                                    ],
                                    "trailingTrivia": [
                                        {
                                            "kind": "WhitespaceTrivia",
                                            "text": " "
                                        }
                                    ]
                                },
                                "variableDeclarators": [
                                    {
                                        "kind": "VariableDeclarator",
                                        "fullStart": 600,
                                        "fullEnd": 669,
                                        "start": 600,
                                        "end": 669,
                                        "fullWidth": 69,
<<<<<<< HEAD
                                        "width": 69,
                                        "identifier": {
=======
                                        "propertyName": {
>>>>>>> 85e84683
                                            "kind": "IdentifierName",
                                            "fullStart": 600,
                                            "fullEnd": 605,
                                            "start": 600,
                                            "end": 604,
                                            "fullWidth": 5,
                                            "width": 4,
                                            "text": "desc",
                                            "value": "desc",
                                            "valueText": "desc",
                                            "hasTrailingTrivia": true,
                                            "trailingTrivia": [
                                                {
                                                    "kind": "WhitespaceTrivia",
                                                    "text": " "
                                                }
                                            ]
                                        },
                                        "equalsValueClause": {
                                            "kind": "EqualsValueClause",
                                            "fullStart": 605,
                                            "fullEnd": 669,
                                            "start": 605,
                                            "end": 669,
                                            "fullWidth": 64,
                                            "width": 64,
                                            "equalsToken": {
                                                "kind": "EqualsToken",
                                                "fullStart": 605,
                                                "fullEnd": 607,
                                                "start": 605,
                                                "end": 606,
                                                "fullWidth": 2,
                                                "width": 1,
                                                "text": "=",
                                                "value": "=",
                                                "valueText": "=",
                                                "hasTrailingTrivia": true,
                                                "trailingTrivia": [
                                                    {
                                                        "kind": "WhitespaceTrivia",
                                                        "text": " "
                                                    }
                                                ]
                                            },
                                            "value": {
                                                "kind": "InvocationExpression",
                                                "fullStart": 607,
                                                "fullEnd": 669,
                                                "start": 607,
                                                "end": 669,
                                                "fullWidth": 62,
                                                "width": 62,
                                                "expression": {
                                                    "kind": "MemberAccessExpression",
                                                    "fullStart": 607,
                                                    "fullEnd": 638,
                                                    "start": 607,
                                                    "end": 638,
                                                    "fullWidth": 31,
                                                    "width": 31,
                                                    "expression": {
                                                        "kind": "IdentifierName",
                                                        "fullStart": 607,
                                                        "fullEnd": 613,
                                                        "start": 607,
                                                        "end": 613,
                                                        "fullWidth": 6,
                                                        "width": 6,
                                                        "text": "Object",
                                                        "value": "Object",
                                                        "valueText": "Object"
                                                    },
                                                    "dotToken": {
                                                        "kind": "DotToken",
                                                        "fullStart": 613,
                                                        "fullEnd": 614,
                                                        "start": 613,
                                                        "end": 614,
                                                        "fullWidth": 1,
                                                        "width": 1,
                                                        "text": ".",
                                                        "value": ".",
                                                        "valueText": "."
                                                    },
                                                    "name": {
                                                        "kind": "IdentifierName",
                                                        "fullStart": 614,
                                                        "fullEnd": 638,
                                                        "start": 614,
                                                        "end": 638,
                                                        "fullWidth": 24,
                                                        "width": 24,
                                                        "text": "getOwnPropertyDescriptor",
                                                        "value": "getOwnPropertyDescriptor",
                                                        "valueText": "getOwnPropertyDescriptor"
                                                    }
                                                },
                                                "argumentList": {
                                                    "kind": "ArgumentList",
                                                    "fullStart": 638,
                                                    "fullEnd": 669,
                                                    "start": 638,
                                                    "end": 669,
                                                    "fullWidth": 31,
                                                    "width": 31,
                                                    "openParenToken": {
                                                        "kind": "OpenParenToken",
                                                        "fullStart": 638,
                                                        "fullEnd": 639,
                                                        "start": 638,
                                                        "end": 639,
                                                        "fullWidth": 1,
                                                        "width": 1,
                                                        "text": "(",
                                                        "value": "(",
                                                        "valueText": "("
                                                    },
                                                    "arguments": [
                                                        {
                                                            "kind": "MemberAccessExpression",
                                                            "fullStart": 639,
                                                            "fullEnd": 653,
                                                            "start": 639,
                                                            "end": 653,
                                                            "fullWidth": 14,
                                                            "width": 14,
                                                            "expression": {
                                                                "kind": "IdentifierName",
                                                                "fullStart": 639,
                                                                "fullEnd": 643,
                                                                "start": 639,
                                                                "end": 643,
                                                                "fullWidth": 4,
                                                                "width": 4,
                                                                "text": "Date",
                                                                "value": "Date",
                                                                "valueText": "Date"
                                                            },
                                                            "dotToken": {
                                                                "kind": "DotToken",
                                                                "fullStart": 643,
                                                                "fullEnd": 644,
                                                                "start": 643,
                                                                "end": 644,
                                                                "fullWidth": 1,
                                                                "width": 1,
                                                                "text": ".",
                                                                "value": ".",
                                                                "valueText": "."
                                                            },
                                                            "name": {
                                                                "kind": "IdentifierName",
                                                                "fullStart": 644,
                                                                "fullEnd": 653,
                                                                "start": 644,
                                                                "end": 653,
                                                                "fullWidth": 9,
                                                                "width": 9,
                                                                "text": "prototype",
                                                                "value": "prototype",
                                                                "valueText": "prototype"
                                                            }
                                                        },
                                                        {
                                                            "kind": "CommaToken",
                                                            "fullStart": 653,
                                                            "fullEnd": 655,
                                                            "start": 653,
                                                            "end": 654,
                                                            "fullWidth": 2,
                                                            "width": 1,
                                                            "text": ",",
                                                            "value": ",",
                                                            "valueText": ",",
                                                            "hasTrailingTrivia": true,
                                                            "trailingTrivia": [
                                                                {
                                                                    "kind": "WhitespaceTrivia",
                                                                    "text": " "
                                                                }
                                                            ]
                                                        },
                                                        {
                                                            "kind": "StringLiteral",
                                                            "fullStart": 655,
                                                            "fullEnd": 668,
                                                            "start": 655,
                                                            "end": 668,
                                                            "fullWidth": 13,
                                                            "width": 13,
                                                            "text": "\"constructor\"",
                                                            "value": "constructor",
                                                            "valueText": "constructor"
                                                        }
                                                    ],
                                                    "closeParenToken": {
                                                        "kind": "CloseParenToken",
                                                        "fullStart": 668,
                                                        "fullEnd": 669,
                                                        "start": 668,
                                                        "end": 669,
                                                        "fullWidth": 1,
                                                        "width": 1,
                                                        "text": ")",
                                                        "value": ")",
                                                        "valueText": ")"
                                                    }
                                                }
                                            }
                                        }
                                    }
                                ]
                            },
                            "semicolonToken": {
                                "kind": "SemicolonToken",
                                "fullStart": 669,
                                "fullEnd": 672,
                                "start": 669,
                                "end": 670,
                                "fullWidth": 3,
                                "width": 1,
                                "text": ";",
                                "value": ";",
                                "valueText": ";",
                                "hasTrailingTrivia": true,
                                "hasTrailingNewLine": true,
                                "trailingTrivia": [
                                    {
                                        "kind": "NewLineTrivia",
                                        "text": "\r\n"
                                    }
                                ]
                            }
                        },
                        {
                            "kind": "IfStatement",
                            "fullStart": 672,
                            "fullEnd": 853,
                            "start": 674,
                            "end": 851,
                            "fullWidth": 181,
                            "width": 177,
                            "isIncrementallyUnusable": true,
                            "ifKeyword": {
                                "kind": "IfKeyword",
                                "fullStart": 672,
                                "fullEnd": 677,
                                "start": 674,
                                "end": 676,
                                "fullWidth": 5,
                                "width": 2,
                                "text": "if",
                                "value": "if",
                                "valueText": "if",
                                "hasLeadingTrivia": true,
                                "hasTrailingTrivia": true,
                                "leadingTrivia": [
                                    {
                                        "kind": "WhitespaceTrivia",
                                        "text": "  "
                                    }
                                ],
                                "trailingTrivia": [
                                    {
                                        "kind": "WhitespaceTrivia",
                                        "text": " "
                                    }
                                ]
                            },
                            "openParenToken": {
                                "kind": "OpenParenToken",
                                "fullStart": 677,
                                "fullEnd": 678,
                                "start": 677,
                                "end": 678,
                                "fullWidth": 1,
                                "width": 1,
                                "text": "(",
                                "value": "(",
                                "valueText": "("
                            },
                            "condition": {
                                "kind": "LogicalAndExpression",
                                "fullStart": 678,
                                "fullEnd": 825,
                                "start": 678,
                                "end": 825,
                                "fullWidth": 147,
                                "width": 147,
                                "isIncrementallyUnusable": true,
                                "left": {
                                    "kind": "LogicalAndExpression",
                                    "fullStart": 678,
                                    "fullEnd": 789,
                                    "start": 678,
                                    "end": 788,
                                    "fullWidth": 111,
                                    "width": 110,
                                    "isIncrementallyUnusable": true,
                                    "left": {
                                        "kind": "LogicalAndExpression",
                                        "fullStart": 678,
                                        "fullEnd": 753,
                                        "start": 678,
                                        "end": 752,
                                        "fullWidth": 75,
                                        "width": 74,
                                        "isIncrementallyUnusable": true,
                                        "left": {
                                            "kind": "EqualsExpression",
                                            "fullStart": 678,
                                            "fullEnd": 720,
                                            "start": 678,
                                            "end": 719,
                                            "fullWidth": 42,
                                            "width": 41,
                                            "isIncrementallyUnusable": true,
                                            "left": {
                                                "kind": "MemberAccessExpression",
                                                "fullStart": 678,
                                                "fullEnd": 689,
                                                "start": 678,
                                                "end": 688,
                                                "fullWidth": 11,
                                                "width": 10,
                                                "expression": {
                                                    "kind": "IdentifierName",
                                                    "fullStart": 678,
                                                    "fullEnd": 682,
                                                    "start": 678,
                                                    "end": 682,
                                                    "fullWidth": 4,
                                                    "width": 4,
                                                    "text": "desc",
                                                    "value": "desc",
                                                    "valueText": "desc"
                                                },
                                                "dotToken": {
                                                    "kind": "DotToken",
                                                    "fullStart": 682,
                                                    "fullEnd": 683,
                                                    "start": 682,
                                                    "end": 683,
                                                    "fullWidth": 1,
                                                    "width": 1,
                                                    "text": ".",
                                                    "value": ".",
                                                    "valueText": "."
                                                },
                                                "name": {
                                                    "kind": "IdentifierName",
                                                    "fullStart": 683,
                                                    "fullEnd": 689,
                                                    "start": 683,
                                                    "end": 688,
                                                    "fullWidth": 6,
                                                    "width": 5,
                                                    "text": "value",
                                                    "value": "value",
                                                    "valueText": "value",
                                                    "hasTrailingTrivia": true,
                                                    "trailingTrivia": [
                                                        {
                                                            "kind": "WhitespaceTrivia",
                                                            "text": " "
                                                        }
                                                    ]
                                                }
                                            },
                                            "operatorToken": {
                                                "kind": "EqualsEqualsEqualsToken",
                                                "fullStart": 689,
                                                "fullEnd": 693,
                                                "start": 689,
                                                "end": 692,
                                                "fullWidth": 4,
                                                "width": 3,
                                                "text": "===",
                                                "value": "===",
                                                "valueText": "===",
                                                "hasTrailingTrivia": true,
                                                "trailingTrivia": [
                                                    {
                                                        "kind": "WhitespaceTrivia",
                                                        "text": " "
                                                    }
                                                ]
                                            },
                                            "right": {
                                                "kind": "MemberAccessExpression",
                                                "fullStart": 693,
                                                "fullEnd": 720,
                                                "start": 693,
                                                "end": 719,
                                                "fullWidth": 27,
                                                "width": 26,
                                                "isIncrementallyUnusable": true,
                                                "expression": {
                                                    "kind": "MemberAccessExpression",
                                                    "fullStart": 693,
                                                    "fullEnd": 707,
                                                    "start": 693,
                                                    "end": 707,
                                                    "fullWidth": 14,
                                                    "width": 14,
                                                    "expression": {
                                                        "kind": "IdentifierName",
                                                        "fullStart": 693,
                                                        "fullEnd": 697,
                                                        "start": 693,
                                                        "end": 697,
                                                        "fullWidth": 4,
                                                        "width": 4,
                                                        "text": "Date",
                                                        "value": "Date",
                                                        "valueText": "Date"
                                                    },
                                                    "dotToken": {
                                                        "kind": "DotToken",
                                                        "fullStart": 697,
                                                        "fullEnd": 698,
                                                        "start": 697,
                                                        "end": 698,
                                                        "fullWidth": 1,
                                                        "width": 1,
                                                        "text": ".",
                                                        "value": ".",
                                                        "valueText": "."
                                                    },
                                                    "name": {
                                                        "kind": "IdentifierName",
                                                        "fullStart": 698,
                                                        "fullEnd": 707,
                                                        "start": 698,
                                                        "end": 707,
                                                        "fullWidth": 9,
                                                        "width": 9,
                                                        "text": "prototype",
                                                        "value": "prototype",
                                                        "valueText": "prototype"
                                                    }
                                                },
                                                "dotToken": {
                                                    "kind": "DotToken",
                                                    "fullStart": 707,
                                                    "fullEnd": 708,
                                                    "start": 707,
                                                    "end": 708,
                                                    "fullWidth": 1,
                                                    "width": 1,
                                                    "text": ".",
                                                    "value": ".",
                                                    "valueText": "."
                                                },
                                                "name": {
                                                    "kind": "IdentifierName",
                                                    "fullStart": 708,
                                                    "fullEnd": 720,
                                                    "start": 708,
                                                    "end": 719,
                                                    "fullWidth": 12,
                                                    "width": 11,
                                                    "text": "constructor",
                                                    "value": "constructor",
                                                    "valueText": "constructor",
                                                    "hasTrailingTrivia": true,
                                                    "trailingTrivia": [
                                                        {
                                                            "kind": "WhitespaceTrivia",
                                                            "text": " "
                                                        }
                                                    ]
                                                }
                                            }
                                        },
                                        "operatorToken": {
                                            "kind": "AmpersandAmpersandToken",
                                            "fullStart": 720,
                                            "fullEnd": 724,
                                            "start": 720,
                                            "end": 722,
                                            "fullWidth": 4,
                                            "width": 2,
                                            "text": "&&",
                                            "value": "&&",
                                            "valueText": "&&",
                                            "hasTrailingTrivia": true,
                                            "hasTrailingNewLine": true,
                                            "trailingTrivia": [
                                                {
                                                    "kind": "NewLineTrivia",
                                                    "text": "\r\n"
                                                }
                                            ]
                                        },
                                        "right": {
                                            "kind": "EqualsExpression",
                                            "fullStart": 724,
                                            "fullEnd": 753,
                                            "start": 730,
                                            "end": 752,
                                            "fullWidth": 29,
                                            "width": 22,
                                            "left": {
                                                "kind": "MemberAccessExpression",
                                                "fullStart": 724,
                                                "fullEnd": 744,
                                                "start": 730,
                                                "end": 743,
                                                "fullWidth": 20,
                                                "width": 13,
                                                "expression": {
                                                    "kind": "IdentifierName",
                                                    "fullStart": 724,
                                                    "fullEnd": 734,
                                                    "start": 730,
                                                    "end": 734,
                                                    "fullWidth": 10,
                                                    "width": 4,
                                                    "text": "desc",
                                                    "value": "desc",
                                                    "valueText": "desc",
                                                    "hasLeadingTrivia": true,
                                                    "leadingTrivia": [
                                                        {
                                                            "kind": "WhitespaceTrivia",
                                                            "text": "      "
                                                        }
                                                    ]
                                                },
                                                "dotToken": {
                                                    "kind": "DotToken",
                                                    "fullStart": 734,
                                                    "fullEnd": 735,
                                                    "start": 734,
                                                    "end": 735,
                                                    "fullWidth": 1,
                                                    "width": 1,
                                                    "text": ".",
                                                    "value": ".",
                                                    "valueText": "."
                                                },
                                                "name": {
                                                    "kind": "IdentifierName",
                                                    "fullStart": 735,
                                                    "fullEnd": 744,
                                                    "start": 735,
                                                    "end": 743,
                                                    "fullWidth": 9,
                                                    "width": 8,
                                                    "text": "writable",
                                                    "value": "writable",
                                                    "valueText": "writable",
                                                    "hasTrailingTrivia": true,
                                                    "trailingTrivia": [
                                                        {
                                                            "kind": "WhitespaceTrivia",
                                                            "text": " "
                                                        }
                                                    ]
                                                }
                                            },
                                            "operatorToken": {
                                                "kind": "EqualsEqualsEqualsToken",
                                                "fullStart": 744,
                                                "fullEnd": 748,
                                                "start": 744,
                                                "end": 747,
                                                "fullWidth": 4,
                                                "width": 3,
                                                "text": "===",
                                                "value": "===",
                                                "valueText": "===",
                                                "hasTrailingTrivia": true,
                                                "trailingTrivia": [
                                                    {
                                                        "kind": "WhitespaceTrivia",
                                                        "text": " "
                                                    }
                                                ]
                                            },
                                            "right": {
                                                "kind": "TrueKeyword",
                                                "fullStart": 748,
                                                "fullEnd": 753,
                                                "start": 748,
                                                "end": 752,
                                                "fullWidth": 5,
                                                "width": 4,
                                                "text": "true",
                                                "value": true,
                                                "valueText": "true",
                                                "hasTrailingTrivia": true,
                                                "trailingTrivia": [
                                                    {
                                                        "kind": "WhitespaceTrivia",
                                                        "text": " "
                                                    }
                                                ]
                                            }
                                        }
                                    },
                                    "operatorToken": {
                                        "kind": "AmpersandAmpersandToken",
                                        "fullStart": 753,
                                        "fullEnd": 757,
                                        "start": 753,
                                        "end": 755,
                                        "fullWidth": 4,
                                        "width": 2,
                                        "text": "&&",
                                        "value": "&&",
                                        "valueText": "&&",
                                        "hasTrailingTrivia": true,
                                        "hasTrailingNewLine": true,
                                        "trailingTrivia": [
                                            {
                                                "kind": "NewLineTrivia",
                                                "text": "\r\n"
                                            }
                                        ]
                                    },
                                    "right": {
                                        "kind": "EqualsExpression",
                                        "fullStart": 757,
                                        "fullEnd": 789,
                                        "start": 763,
                                        "end": 788,
                                        "fullWidth": 32,
                                        "width": 25,
                                        "left": {
                                            "kind": "MemberAccessExpression",
                                            "fullStart": 757,
                                            "fullEnd": 779,
                                            "start": 763,
                                            "end": 778,
                                            "fullWidth": 22,
                                            "width": 15,
                                            "expression": {
                                                "kind": "IdentifierName",
                                                "fullStart": 757,
                                                "fullEnd": 767,
                                                "start": 763,
                                                "end": 767,
                                                "fullWidth": 10,
                                                "width": 4,
                                                "text": "desc",
                                                "value": "desc",
                                                "valueText": "desc",
                                                "hasLeadingTrivia": true,
                                                "leadingTrivia": [
                                                    {
                                                        "kind": "WhitespaceTrivia",
                                                        "text": "      "
                                                    }
                                                ]
                                            },
                                            "dotToken": {
                                                "kind": "DotToken",
                                                "fullStart": 767,
                                                "fullEnd": 768,
                                                "start": 767,
                                                "end": 768,
                                                "fullWidth": 1,
                                                "width": 1,
                                                "text": ".",
                                                "value": ".",
                                                "valueText": "."
                                            },
                                            "name": {
                                                "kind": "IdentifierName",
                                                "fullStart": 768,
                                                "fullEnd": 779,
                                                "start": 768,
                                                "end": 778,
                                                "fullWidth": 11,
                                                "width": 10,
                                                "text": "enumerable",
                                                "value": "enumerable",
                                                "valueText": "enumerable",
                                                "hasTrailingTrivia": true,
                                                "trailingTrivia": [
                                                    {
                                                        "kind": "WhitespaceTrivia",
                                                        "text": " "
                                                    }
                                                ]
                                            }
                                        },
                                        "operatorToken": {
                                            "kind": "EqualsEqualsEqualsToken",
                                            "fullStart": 779,
                                            "fullEnd": 783,
                                            "start": 779,
                                            "end": 782,
                                            "fullWidth": 4,
                                            "width": 3,
                                            "text": "===",
                                            "value": "===",
                                            "valueText": "===",
                                            "hasTrailingTrivia": true,
                                            "trailingTrivia": [
                                                {
                                                    "kind": "WhitespaceTrivia",
                                                    "text": " "
                                                }
                                            ]
                                        },
                                        "right": {
                                            "kind": "FalseKeyword",
                                            "fullStart": 783,
                                            "fullEnd": 789,
                                            "start": 783,
                                            "end": 788,
                                            "fullWidth": 6,
                                            "width": 5,
                                            "text": "false",
                                            "value": false,
                                            "valueText": "false",
                                            "hasTrailingTrivia": true,
                                            "trailingTrivia": [
                                                {
                                                    "kind": "WhitespaceTrivia",
                                                    "text": " "
                                                }
                                            ]
                                        }
                                    }
                                },
                                "operatorToken": {
                                    "kind": "AmpersandAmpersandToken",
                                    "fullStart": 789,
                                    "fullEnd": 793,
                                    "start": 789,
                                    "end": 791,
                                    "fullWidth": 4,
                                    "width": 2,
                                    "text": "&&",
                                    "value": "&&",
                                    "valueText": "&&",
                                    "hasTrailingTrivia": true,
                                    "hasTrailingNewLine": true,
                                    "trailingTrivia": [
                                        {
                                            "kind": "NewLineTrivia",
                                            "text": "\r\n"
                                        }
                                    ]
                                },
                                "right": {
                                    "kind": "EqualsExpression",
                                    "fullStart": 793,
                                    "fullEnd": 825,
                                    "start": 799,
                                    "end": 825,
                                    "fullWidth": 32,
                                    "width": 26,
                                    "left": {
                                        "kind": "MemberAccessExpression",
                                        "fullStart": 793,
                                        "fullEnd": 817,
                                        "start": 799,
                                        "end": 816,
                                        "fullWidth": 24,
                                        "width": 17,
                                        "expression": {
                                            "kind": "IdentifierName",
                                            "fullStart": 793,
                                            "fullEnd": 803,
                                            "start": 799,
                                            "end": 803,
                                            "fullWidth": 10,
                                            "width": 4,
                                            "text": "desc",
                                            "value": "desc",
                                            "valueText": "desc",
                                            "hasLeadingTrivia": true,
                                            "leadingTrivia": [
                                                {
                                                    "kind": "WhitespaceTrivia",
                                                    "text": "      "
                                                }
                                            ]
                                        },
                                        "dotToken": {
                                            "kind": "DotToken",
                                            "fullStart": 803,
                                            "fullEnd": 804,
                                            "start": 803,
                                            "end": 804,
                                            "fullWidth": 1,
                                            "width": 1,
                                            "text": ".",
                                            "value": ".",
                                            "valueText": "."
                                        },
                                        "name": {
                                            "kind": "IdentifierName",
                                            "fullStart": 804,
                                            "fullEnd": 817,
                                            "start": 804,
                                            "end": 816,
                                            "fullWidth": 13,
                                            "width": 12,
                                            "text": "configurable",
                                            "value": "configurable",
                                            "valueText": "configurable",
                                            "hasTrailingTrivia": true,
                                            "trailingTrivia": [
                                                {
                                                    "kind": "WhitespaceTrivia",
                                                    "text": " "
                                                }
                                            ]
                                        }
                                    },
                                    "operatorToken": {
                                        "kind": "EqualsEqualsEqualsToken",
                                        "fullStart": 817,
                                        "fullEnd": 821,
                                        "start": 817,
                                        "end": 820,
                                        "fullWidth": 4,
                                        "width": 3,
                                        "text": "===",
                                        "value": "===",
                                        "valueText": "===",
                                        "hasTrailingTrivia": true,
                                        "trailingTrivia": [
                                            {
                                                "kind": "WhitespaceTrivia",
                                                "text": " "
                                            }
                                        ]
                                    },
                                    "right": {
                                        "kind": "TrueKeyword",
                                        "fullStart": 821,
                                        "fullEnd": 825,
                                        "start": 821,
                                        "end": 825,
                                        "fullWidth": 4,
                                        "width": 4,
                                        "text": "true",
                                        "value": true,
                                        "valueText": "true"
                                    }
                                }
                            },
                            "closeParenToken": {
                                "kind": "CloseParenToken",
                                "fullStart": 825,
                                "fullEnd": 827,
                                "start": 825,
                                "end": 826,
                                "fullWidth": 2,
                                "width": 1,
                                "text": ")",
                                "value": ")",
                                "valueText": ")",
                                "hasTrailingTrivia": true,
                                "trailingTrivia": [
                                    {
                                        "kind": "WhitespaceTrivia",
                                        "text": " "
                                    }
                                ]
                            },
                            "statement": {
                                "kind": "Block",
                                "fullStart": 827,
                                "fullEnd": 853,
                                "start": 827,
                                "end": 851,
                                "fullWidth": 26,
                                "width": 24,
                                "openBraceToken": {
                                    "kind": "OpenBraceToken",
                                    "fullStart": 827,
                                    "fullEnd": 830,
                                    "start": 827,
                                    "end": 828,
                                    "fullWidth": 3,
                                    "width": 1,
                                    "text": "{",
                                    "value": "{",
                                    "valueText": "{",
                                    "hasTrailingTrivia": true,
                                    "hasTrailingNewLine": true,
                                    "trailingTrivia": [
                                        {
                                            "kind": "NewLineTrivia",
                                            "text": "\r\n"
                                        }
                                    ]
                                },
                                "statements": [
                                    {
                                        "kind": "ReturnStatement",
                                        "fullStart": 830,
                                        "fullEnd": 848,
                                        "start": 834,
                                        "end": 846,
                                        "fullWidth": 18,
                                        "width": 12,
                                        "returnKeyword": {
                                            "kind": "ReturnKeyword",
                                            "fullStart": 830,
                                            "fullEnd": 841,
                                            "start": 834,
                                            "end": 840,
                                            "fullWidth": 11,
                                            "width": 6,
                                            "text": "return",
                                            "value": "return",
                                            "valueText": "return",
                                            "hasLeadingTrivia": true,
                                            "hasTrailingTrivia": true,
                                            "leadingTrivia": [
                                                {
                                                    "kind": "WhitespaceTrivia",
                                                    "text": "    "
                                                }
                                            ],
                                            "trailingTrivia": [
                                                {
                                                    "kind": "WhitespaceTrivia",
                                                    "text": " "
                                                }
                                            ]
                                        },
                                        "expression": {
                                            "kind": "TrueKeyword",
                                            "fullStart": 841,
                                            "fullEnd": 845,
                                            "start": 841,
                                            "end": 845,
                                            "fullWidth": 4,
                                            "width": 4,
                                            "text": "true",
                                            "value": true,
                                            "valueText": "true"
                                        },
                                        "semicolonToken": {
                                            "kind": "SemicolonToken",
                                            "fullStart": 845,
                                            "fullEnd": 848,
                                            "start": 845,
                                            "end": 846,
                                            "fullWidth": 3,
                                            "width": 1,
                                            "text": ";",
                                            "value": ";",
                                            "valueText": ";",
                                            "hasTrailingTrivia": true,
                                            "hasTrailingNewLine": true,
                                            "trailingTrivia": [
                                                {
                                                    "kind": "NewLineTrivia",
                                                    "text": "\r\n"
                                                }
                                            ]
                                        }
                                    }
                                ],
                                "closeBraceToken": {
                                    "kind": "CloseBraceToken",
                                    "fullStart": 848,
                                    "fullEnd": 853,
                                    "start": 850,
                                    "end": 851,
                                    "fullWidth": 5,
                                    "width": 1,
                                    "text": "}",
                                    "value": "}",
                                    "valueText": "}",
                                    "hasLeadingTrivia": true,
                                    "hasTrailingTrivia": true,
                                    "hasTrailingNewLine": true,
                                    "leadingTrivia": [
                                        {
                                            "kind": "WhitespaceTrivia",
                                            "text": "  "
                                        }
                                    ],
                                    "trailingTrivia": [
                                        {
                                            "kind": "NewLineTrivia",
                                            "text": "\r\n"
                                        }
                                    ]
                                }
                            }
                        }
                    ],
                    "closeBraceToken": {
                        "kind": "CloseBraceToken",
                        "fullStart": 853,
                        "fullEnd": 857,
                        "start": 854,
                        "end": 855,
                        "fullWidth": 4,
                        "width": 1,
                        "text": "}",
                        "value": "}",
                        "valueText": "}",
                        "hasLeadingTrivia": true,
                        "hasTrailingTrivia": true,
                        "hasTrailingNewLine": true,
                        "leadingTrivia": [
                            {
                                "kind": "WhitespaceTrivia",
                                "text": " "
                            }
                        ],
                        "trailingTrivia": [
                            {
                                "kind": "NewLineTrivia",
                                "text": "\r\n"
                            }
                        ]
                    }
                }
            },
            {
                "kind": "ExpressionStatement",
                "fullStart": 857,
                "fullEnd": 881,
                "start": 857,
                "end": 879,
                "fullWidth": 24,
                "width": 22,
                "expression": {
                    "kind": "InvocationExpression",
                    "fullStart": 857,
                    "fullEnd": 878,
                    "start": 857,
                    "end": 878,
                    "fullWidth": 21,
                    "width": 21,
                    "expression": {
                        "kind": "IdentifierName",
                        "fullStart": 857,
                        "fullEnd": 868,
                        "start": 857,
                        "end": 868,
                        "fullWidth": 11,
                        "width": 11,
                        "text": "runTestCase",
                        "value": "runTestCase",
                        "valueText": "runTestCase"
                    },
                    "argumentList": {
                        "kind": "ArgumentList",
                        "fullStart": 868,
                        "fullEnd": 878,
                        "start": 868,
                        "end": 878,
                        "fullWidth": 10,
                        "width": 10,
                        "openParenToken": {
                            "kind": "OpenParenToken",
                            "fullStart": 868,
                            "fullEnd": 869,
                            "start": 868,
                            "end": 869,
                            "fullWidth": 1,
                            "width": 1,
                            "text": "(",
                            "value": "(",
                            "valueText": "("
                        },
                        "arguments": [
                            {
                                "kind": "IdentifierName",
                                "fullStart": 869,
                                "fullEnd": 877,
                                "start": 869,
                                "end": 877,
                                "fullWidth": 8,
                                "width": 8,
                                "text": "testcase",
                                "value": "testcase",
                                "valueText": "testcase"
                            }
                        ],
                        "closeParenToken": {
                            "kind": "CloseParenToken",
                            "fullStart": 877,
                            "fullEnd": 878,
                            "start": 877,
                            "end": 878,
                            "fullWidth": 1,
                            "width": 1,
                            "text": ")",
                            "value": ")",
                            "valueText": ")"
                        }
                    }
                },
                "semicolonToken": {
                    "kind": "SemicolonToken",
                    "fullStart": 878,
                    "fullEnd": 881,
                    "start": 878,
                    "end": 879,
                    "fullWidth": 3,
                    "width": 1,
                    "text": ";",
                    "value": ";",
                    "valueText": ";",
                    "hasTrailingTrivia": true,
                    "hasTrailingNewLine": true,
                    "trailingTrivia": [
                        {
                            "kind": "NewLineTrivia",
                            "text": "\r\n"
                        }
                    ]
                }
            }
        ],
        "endOfFileToken": {
            "kind": "EndOfFileToken",
            "fullStart": 881,
            "fullEnd": 881,
            "start": 881,
            "end": 881,
            "fullWidth": 0,
            "width": 0,
            "text": ""
        }
    },
    "lineMap": {
        "lineStarts": [
            0,
            67,
            152,
            232,
            308,
            380,
            385,
            439,
            562,
            567,
            569,
            571,
            594,
            672,
            724,
            757,
            793,
            830,
            848,
            853,
            857,
            881
        ],
        "length": 881
    }
}<|MERGE_RESOLUTION|>--- conflicted
+++ resolved
@@ -247,12 +247,8 @@
                                         "start": 600,
                                         "end": 669,
                                         "fullWidth": 69,
-<<<<<<< HEAD
                                         "width": 69,
-                                        "identifier": {
-=======
                                         "propertyName": {
->>>>>>> 85e84683
                                             "kind": "IdentifierName",
                                             "fullStart": 600,
                                             "fullEnd": 605,
