{
    "isDeclaration": false,
    "languageVersion": "EcmaScript5",
    "parseOptions": {
        "allowAutomaticSemicolonInsertion": true
    },
    "sourceUnit": {
        "kind": "SourceUnit",
        "fullStart": 0,
        "fullEnd": 912,
        "start": 570,
        "end": 912,
        "fullWidth": 912,
        "width": 342,
        "isIncrementallyUnusable": true,
        "moduleElements": [
            {
                "kind": "FunctionDeclaration",
                "fullStart": 0,
                "fullEnd": 888,
                "start": 570,
                "end": 886,
                "fullWidth": 888,
                "width": 316,
                "modifiers": [],
                "functionKeyword": {
                    "kind": "FunctionKeyword",
                    "fullStart": 0,
                    "fullEnd": 579,
                    "start": 570,
                    "end": 578,
                    "fullWidth": 579,
                    "width": 8,
                    "text": "function",
                    "value": "function",
                    "valueText": "function",
                    "hasLeadingTrivia": true,
                    "hasLeadingComment": true,
                    "hasLeadingNewLine": true,
                    "hasTrailingTrivia": true,
                    "leadingTrivia": [
                        {
                            "kind": "SingleLineCommentTrivia",
                            "text": "/// Copyright (c) 2012 Ecma International.  All rights reserved. "
                        },
                        {
                            "kind": "NewLineTrivia",
                            "text": "\r\n"
                        },
                        {
                            "kind": "SingleLineCommentTrivia",
                            "text": "/// Ecma International makes this code available under the terms and conditions set"
                        },
                        {
                            "kind": "NewLineTrivia",
                            "text": "\r\n"
                        },
                        {
                            "kind": "SingleLineCommentTrivia",
                            "text": "/// forth on http://hg.ecmascript.org/tests/test262/raw-file/tip/LICENSE (the "
                        },
                        {
                            "kind": "NewLineTrivia",
                            "text": "\r\n"
                        },
                        {
                            "kind": "SingleLineCommentTrivia",
                            "text": "/// \"Use Terms\").   Any redistribution of this code must retain the above "
                        },
                        {
                            "kind": "NewLineTrivia",
                            "text": "\r\n"
                        },
                        {
                            "kind": "SingleLineCommentTrivia",
                            "text": "/// copyright and this notice and otherwise comply with the Use Terms."
                        },
                        {
                            "kind": "NewLineTrivia",
                            "text": "\r\n"
                        },
                        {
                            "kind": "MultiLineCommentTrivia",
                            "text": "/**\r\n * @path ch15/15.2/15.2.3/15.2.3.3/15.2.3.3-4-208.js\r\n * @description Object.getOwnPropertyDescriptor returns data desc (all false) for properties on built-ins (Math.SQRT1_2)\r\n */"
                        },
                        {
                            "kind": "NewLineTrivia",
                            "text": "\r\n"
                        },
                        {
                            "kind": "NewLineTrivia",
                            "text": "\r\n"
                        },
                        {
                            "kind": "NewLineTrivia",
                            "text": "\r\n"
                        }
                    ],
                    "trailingTrivia": [
                        {
                            "kind": "WhitespaceTrivia",
                            "text": " "
                        }
                    ]
                },
                "identifier": {
                    "kind": "IdentifierName",
                    "fullStart": 579,
                    "fullEnd": 587,
                    "start": 579,
                    "end": 587,
                    "fullWidth": 8,
                    "width": 8,
                    "text": "testcase",
                    "value": "testcase",
                    "valueText": "testcase"
                },
                "callSignature": {
                    "kind": "CallSignature",
                    "fullStart": 587,
                    "fullEnd": 590,
                    "start": 587,
                    "end": 589,
                    "fullWidth": 3,
                    "width": 2,
                    "parameterList": {
                        "kind": "ParameterList",
                        "fullStart": 587,
                        "fullEnd": 590,
                        "start": 587,
                        "end": 589,
                        "fullWidth": 3,
                        "width": 2,
                        "openParenToken": {
                            "kind": "OpenParenToken",
                            "fullStart": 587,
                            "fullEnd": 588,
                            "start": 587,
                            "end": 588,
                            "fullWidth": 1,
                            "width": 1,
                            "text": "(",
                            "value": "(",
                            "valueText": "("
                        },
                        "parameters": [],
                        "closeParenToken": {
                            "kind": "CloseParenToken",
                            "fullStart": 588,
                            "fullEnd": 590,
                            "start": 588,
                            "end": 589,
                            "fullWidth": 2,
                            "width": 1,
                            "text": ")",
                            "value": ")",
                            "valueText": ")",
                            "hasTrailingTrivia": true,
                            "trailingTrivia": [
                                {
                                    "kind": "WhitespaceTrivia",
                                    "text": " "
                                }
                            ]
                        }
                    }
                },
                "block": {
                    "kind": "Block",
                    "fullStart": 590,
                    "fullEnd": 888,
                    "start": 590,
                    "end": 886,
                    "fullWidth": 298,
                    "width": 296,
                    "openBraceToken": {
                        "kind": "OpenBraceToken",
                        "fullStart": 590,
                        "fullEnd": 593,
                        "start": 590,
                        "end": 591,
                        "fullWidth": 3,
                        "width": 1,
                        "text": "{",
                        "value": "{",
                        "valueText": "{",
                        "hasTrailingTrivia": true,
                        "hasTrailingNewLine": true,
                        "trailingTrivia": [
                            {
                                "kind": "NewLineTrivia",
                                "text": "\r\n"
                            }
                        ]
                    },
                    "statements": [
                        {
                            "kind": "VariableStatement",
                            "fullStart": 593,
                            "fullEnd": 657,
                            "start": 595,
                            "end": 655,
                            "fullWidth": 64,
                            "width": 60,
                            "modifiers": [],
                            "variableDeclaration": {
                                "kind": "VariableDeclaration",
                                "fullStart": 593,
                                "fullEnd": 654,
                                "start": 595,
                                "end": 654,
                                "fullWidth": 61,
                                "width": 59,
                                "varKeyword": {
                                    "kind": "VarKeyword",
                                    "fullStart": 593,
                                    "fullEnd": 599,
                                    "start": 595,
                                    "end": 598,
                                    "fullWidth": 6,
                                    "width": 3,
                                    "text": "var",
                                    "value": "var",
                                    "valueText": "var",
                                    "hasLeadingTrivia": true,
                                    "hasTrailingTrivia": true,
                                    "leadingTrivia": [
                                        {
                                            "kind": "WhitespaceTrivia",
                                            "text": "  "
                                        }
                                    ],
                                    "trailingTrivia": [
                                        {
                                            "kind": "WhitespaceTrivia",
                                            "text": " "
                                        }
                                    ]
                                },
                                "variableDeclarators": [
                                    {
                                        "kind": "VariableDeclarator",
                                        "fullStart": 599,
                                        "fullEnd": 654,
                                        "start": 599,
                                        "end": 654,
                                        "fullWidth": 55,
<<<<<<< HEAD
                                        "width": 55,
                                        "identifier": {
=======
                                        "propertyName": {
>>>>>>> 85e84683
                                            "kind": "IdentifierName",
                                            "fullStart": 599,
                                            "fullEnd": 604,
                                            "start": 599,
                                            "end": 603,
                                            "fullWidth": 5,
                                            "width": 4,
                                            "text": "desc",
                                            "value": "desc",
                                            "valueText": "desc",
                                            "hasTrailingTrivia": true,
                                            "trailingTrivia": [
                                                {
                                                    "kind": "WhitespaceTrivia",
                                                    "text": " "
                                                }
                                            ]
                                        },
                                        "equalsValueClause": {
                                            "kind": "EqualsValueClause",
                                            "fullStart": 604,
                                            "fullEnd": 654,
                                            "start": 604,
                                            "end": 654,
                                            "fullWidth": 50,
                                            "width": 50,
                                            "equalsToken": {
                                                "kind": "EqualsToken",
                                                "fullStart": 604,
                                                "fullEnd": 606,
                                                "start": 604,
                                                "end": 605,
                                                "fullWidth": 2,
                                                "width": 1,
                                                "text": "=",
                                                "value": "=",
                                                "valueText": "=",
                                                "hasTrailingTrivia": true,
                                                "trailingTrivia": [
                                                    {
                                                        "kind": "WhitespaceTrivia",
                                                        "text": " "
                                                    }
                                                ]
                                            },
                                            "value": {
                                                "kind": "InvocationExpression",
                                                "fullStart": 606,
                                                "fullEnd": 654,
                                                "start": 606,
                                                "end": 654,
                                                "fullWidth": 48,
                                                "width": 48,
                                                "expression": {
                                                    "kind": "MemberAccessExpression",
                                                    "fullStart": 606,
                                                    "fullEnd": 637,
                                                    "start": 606,
                                                    "end": 637,
                                                    "fullWidth": 31,
                                                    "width": 31,
                                                    "expression": {
                                                        "kind": "IdentifierName",
                                                        "fullStart": 606,
                                                        "fullEnd": 612,
                                                        "start": 606,
                                                        "end": 612,
                                                        "fullWidth": 6,
                                                        "width": 6,
                                                        "text": "Object",
                                                        "value": "Object",
                                                        "valueText": "Object"
                                                    },
                                                    "dotToken": {
                                                        "kind": "DotToken",
                                                        "fullStart": 612,
                                                        "fullEnd": 613,
                                                        "start": 612,
                                                        "end": 613,
                                                        "fullWidth": 1,
                                                        "width": 1,
                                                        "text": ".",
                                                        "value": ".",
                                                        "valueText": "."
                                                    },
                                                    "name": {
                                                        "kind": "IdentifierName",
                                                        "fullStart": 613,
                                                        "fullEnd": 637,
                                                        "start": 613,
                                                        "end": 637,
                                                        "fullWidth": 24,
                                                        "width": 24,
                                                        "text": "getOwnPropertyDescriptor",
                                                        "value": "getOwnPropertyDescriptor",
                                                        "valueText": "getOwnPropertyDescriptor"
                                                    }
                                                },
                                                "argumentList": {
                                                    "kind": "ArgumentList",
                                                    "fullStart": 637,
                                                    "fullEnd": 654,
                                                    "start": 637,
                                                    "end": 654,
                                                    "fullWidth": 17,
                                                    "width": 17,
                                                    "openParenToken": {
                                                        "kind": "OpenParenToken",
                                                        "fullStart": 637,
                                                        "fullEnd": 638,
                                                        "start": 637,
                                                        "end": 638,
                                                        "fullWidth": 1,
                                                        "width": 1,
                                                        "text": "(",
                                                        "value": "(",
                                                        "valueText": "("
                                                    },
                                                    "arguments": [
                                                        {
                                                            "kind": "IdentifierName",
                                                            "fullStart": 638,
                                                            "fullEnd": 642,
                                                            "start": 638,
                                                            "end": 642,
                                                            "fullWidth": 4,
                                                            "width": 4,
                                                            "text": "Math",
                                                            "value": "Math",
                                                            "valueText": "Math"
                                                        },
                                                        {
                                                            "kind": "CommaToken",
                                                            "fullStart": 642,
                                                            "fullEnd": 644,
                                                            "start": 642,
                                                            "end": 643,
                                                            "fullWidth": 2,
                                                            "width": 1,
                                                            "text": ",",
                                                            "value": ",",
                                                            "valueText": ",",
                                                            "hasTrailingTrivia": true,
                                                            "trailingTrivia": [
                                                                {
                                                                    "kind": "WhitespaceTrivia",
                                                                    "text": " "
                                                                }
                                                            ]
                                                        },
                                                        {
                                                            "kind": "StringLiteral",
                                                            "fullStart": 644,
                                                            "fullEnd": 653,
                                                            "start": 644,
                                                            "end": 653,
                                                            "fullWidth": 9,
                                                            "width": 9,
                                                            "text": "\"SQRT1_2\"",
                                                            "value": "SQRT1_2",
                                                            "valueText": "SQRT1_2"
                                                        }
                                                    ],
                                                    "closeParenToken": {
                                                        "kind": "CloseParenToken",
                                                        "fullStart": 653,
                                                        "fullEnd": 654,
                                                        "start": 653,
                                                        "end": 654,
                                                        "fullWidth": 1,
                                                        "width": 1,
                                                        "text": ")",
                                                        "value": ")",
                                                        "valueText": ")"
                                                    }
                                                }
                                            }
                                        }
                                    }
                                ]
                            },
                            "semicolonToken": {
                                "kind": "SemicolonToken",
                                "fullStart": 654,
                                "fullEnd": 657,
                                "start": 654,
                                "end": 655,
                                "fullWidth": 3,
                                "width": 1,
                                "text": ";",
                                "value": ";",
                                "valueText": ";",
                                "hasTrailingTrivia": true,
                                "hasTrailingNewLine": true,
                                "trailingTrivia": [
                                    {
                                        "kind": "NewLineTrivia",
                                        "text": "\r\n"
                                    }
                                ]
                            }
                        },
                        {
                            "kind": "IfStatement",
                            "fullStart": 657,
                            "fullEnd": 884,
                            "start": 661,
                            "end": 882,
                            "fullWidth": 227,
                            "width": 221,
                            "ifKeyword": {
                                "kind": "IfKeyword",
                                "fullStart": 657,
                                "fullEnd": 664,
                                "start": 661,
                                "end": 663,
                                "fullWidth": 7,
                                "width": 2,
                                "text": "if",
                                "value": "if",
                                "valueText": "if",
                                "hasLeadingTrivia": true,
                                "hasLeadingNewLine": true,
                                "hasTrailingTrivia": true,
                                "leadingTrivia": [
                                    {
                                        "kind": "NewLineTrivia",
                                        "text": "\r\n"
                                    },
                                    {
                                        "kind": "WhitespaceTrivia",
                                        "text": "  "
                                    }
                                ],
                                "trailingTrivia": [
                                    {
                                        "kind": "WhitespaceTrivia",
                                        "text": " "
                                    }
                                ]
                            },
                            "openParenToken": {
                                "kind": "OpenParenToken",
                                "fullStart": 664,
                                "fullEnd": 665,
                                "start": 664,
                                "end": 665,
                                "fullWidth": 1,
                                "width": 1,
                                "text": "(",
                                "value": "(",
                                "valueText": "("
                            },
                            "condition": {
                                "kind": "LogicalAndExpression",
                                "fullStart": 665,
                                "fullEnd": 856,
                                "start": 665,
                                "end": 856,
                                "fullWidth": 191,
                                "width": 191,
                                "left": {
                                    "kind": "LogicalAndExpression",
                                    "fullStart": 665,
                                    "fullEnd": 810,
                                    "start": 665,
                                    "end": 809,
                                    "fullWidth": 145,
                                    "width": 144,
                                    "left": {
                                        "kind": "LogicalAndExpression",
                                        "fullStart": 665,
                                        "fullEnd": 763,
                                        "start": 665,
                                        "end": 762,
                                        "fullWidth": 98,
                                        "width": 97,
                                        "left": {
                                            "kind": "LogicalAndExpression",
                                            "fullStart": 665,
                                            "fullEnd": 725,
                                            "start": 665,
                                            "end": 724,
                                            "fullWidth": 60,
                                            "width": 59,
                                            "left": {
                                                "kind": "EqualsExpression",
                                                "fullStart": 665,
                                                "fullEnd": 689,
                                                "start": 665,
                                                "end": 688,
                                                "fullWidth": 24,
                                                "width": 23,
                                                "left": {
                                                    "kind": "MemberAccessExpression",
                                                    "fullStart": 665,
                                                    "fullEnd": 679,
                                                    "start": 665,
                                                    "end": 678,
                                                    "fullWidth": 14,
                                                    "width": 13,
                                                    "expression": {
                                                        "kind": "IdentifierName",
                                                        "fullStart": 665,
                                                        "fullEnd": 669,
                                                        "start": 665,
                                                        "end": 669,
                                                        "fullWidth": 4,
                                                        "width": 4,
                                                        "text": "desc",
                                                        "value": "desc",
                                                        "valueText": "desc"
                                                    },
                                                    "dotToken": {
                                                        "kind": "DotToken",
                                                        "fullStart": 669,
                                                        "fullEnd": 670,
                                                        "start": 669,
                                                        "end": 670,
                                                        "fullWidth": 1,
                                                        "width": 1,
                                                        "text": ".",
                                                        "value": ".",
                                                        "valueText": "."
                                                    },
                                                    "name": {
                                                        "kind": "IdentifierName",
                                                        "fullStart": 670,
                                                        "fullEnd": 679,
                                                        "start": 670,
                                                        "end": 678,
                                                        "fullWidth": 9,
                                                        "width": 8,
                                                        "text": "writable",
                                                        "value": "writable",
                                                        "valueText": "writable",
                                                        "hasTrailingTrivia": true,
                                                        "trailingTrivia": [
                                                            {
                                                                "kind": "WhitespaceTrivia",
                                                                "text": " "
                                                            }
                                                        ]
                                                    }
                                                },
                                                "operatorToken": {
                                                    "kind": "EqualsEqualsEqualsToken",
                                                    "fullStart": 679,
                                                    "fullEnd": 683,
                                                    "start": 679,
                                                    "end": 682,
                                                    "fullWidth": 4,
                                                    "width": 3,
                                                    "text": "===",
                                                    "value": "===",
                                                    "valueText": "===",
                                                    "hasTrailingTrivia": true,
                                                    "trailingTrivia": [
                                                        {
                                                            "kind": "WhitespaceTrivia",
                                                            "text": " "
                                                        }
                                                    ]
                                                },
                                                "right": {
                                                    "kind": "FalseKeyword",
                                                    "fullStart": 683,
                                                    "fullEnd": 689,
                                                    "start": 683,
                                                    "end": 688,
                                                    "fullWidth": 6,
                                                    "width": 5,
                                                    "text": "false",
                                                    "value": false,
                                                    "valueText": "false",
                                                    "hasTrailingTrivia": true,
                                                    "trailingTrivia": [
                                                        {
                                                            "kind": "WhitespaceTrivia",
                                                            "text": " "
                                                        }
                                                    ]
                                                }
                                            },
                                            "operatorToken": {
                                                "kind": "AmpersandAmpersandToken",
                                                "fullStart": 689,
                                                "fullEnd": 693,
                                                "start": 689,
                                                "end": 691,
                                                "fullWidth": 4,
                                                "width": 2,
                                                "text": "&&",
                                                "value": "&&",
                                                "valueText": "&&",
                                                "hasTrailingTrivia": true,
                                                "hasTrailingNewLine": true,
                                                "trailingTrivia": [
                                                    {
                                                        "kind": "NewLineTrivia",
                                                        "text": "\r\n"
                                                    }
                                                ]
                                            },
                                            "right": {
                                                "kind": "EqualsExpression",
                                                "fullStart": 693,
                                                "fullEnd": 725,
                                                "start": 699,
                                                "end": 724,
                                                "fullWidth": 32,
                                                "width": 25,
                                                "left": {
                                                    "kind": "MemberAccessExpression",
                                                    "fullStart": 693,
                                                    "fullEnd": 715,
                                                    "start": 699,
                                                    "end": 714,
                                                    "fullWidth": 22,
                                                    "width": 15,
                                                    "expression": {
                                                        "kind": "IdentifierName",
                                                        "fullStart": 693,
                                                        "fullEnd": 703,
                                                        "start": 699,
                                                        "end": 703,
                                                        "fullWidth": 10,
                                                        "width": 4,
                                                        "text": "desc",
                                                        "value": "desc",
                                                        "valueText": "desc",
                                                        "hasLeadingTrivia": true,
                                                        "leadingTrivia": [
                                                            {
                                                                "kind": "WhitespaceTrivia",
                                                                "text": "      "
                                                            }
                                                        ]
                                                    },
                                                    "dotToken": {
                                                        "kind": "DotToken",
                                                        "fullStart": 703,
                                                        "fullEnd": 704,
                                                        "start": 703,
                                                        "end": 704,
                                                        "fullWidth": 1,
                                                        "width": 1,
                                                        "text": ".",
                                                        "value": ".",
                                                        "valueText": "."
                                                    },
                                                    "name": {
                                                        "kind": "IdentifierName",
                                                        "fullStart": 704,
                                                        "fullEnd": 715,
                                                        "start": 704,
                                                        "end": 714,
                                                        "fullWidth": 11,
                                                        "width": 10,
                                                        "text": "enumerable",
                                                        "value": "enumerable",
                                                        "valueText": "enumerable",
                                                        "hasTrailingTrivia": true,
                                                        "trailingTrivia": [
                                                            {
                                                                "kind": "WhitespaceTrivia",
                                                                "text": " "
                                                            }
                                                        ]
                                                    }
                                                },
                                                "operatorToken": {
                                                    "kind": "EqualsEqualsEqualsToken",
                                                    "fullStart": 715,
                                                    "fullEnd": 719,
                                                    "start": 715,
                                                    "end": 718,
                                                    "fullWidth": 4,
                                                    "width": 3,
                                                    "text": "===",
                                                    "value": "===",
                                                    "valueText": "===",
                                                    "hasTrailingTrivia": true,
                                                    "trailingTrivia": [
                                                        {
                                                            "kind": "WhitespaceTrivia",
                                                            "text": " "
                                                        }
                                                    ]
                                                },
                                                "right": {
                                                    "kind": "FalseKeyword",
                                                    "fullStart": 719,
                                                    "fullEnd": 725,
                                                    "start": 719,
                                                    "end": 724,
                                                    "fullWidth": 6,
                                                    "width": 5,
                                                    "text": "false",
                                                    "value": false,
                                                    "valueText": "false",
                                                    "hasTrailingTrivia": true,
                                                    "trailingTrivia": [
                                                        {
                                                            "kind": "WhitespaceTrivia",
                                                            "text": " "
                                                        }
                                                    ]
                                                }
                                            }
                                        },
                                        "operatorToken": {
                                            "kind": "AmpersandAmpersandToken",
                                            "fullStart": 725,
                                            "fullEnd": 729,
                                            "start": 725,
                                            "end": 727,
                                            "fullWidth": 4,
                                            "width": 2,
                                            "text": "&&",
                                            "value": "&&",
                                            "valueText": "&&",
                                            "hasTrailingTrivia": true,
                                            "hasTrailingNewLine": true,
                                            "trailingTrivia": [
                                                {
                                                    "kind": "NewLineTrivia",
                                                    "text": "\r\n"
                                                }
                                            ]
                                        },
                                        "right": {
                                            "kind": "EqualsExpression",
                                            "fullStart": 729,
                                            "fullEnd": 763,
                                            "start": 735,
                                            "end": 762,
                                            "fullWidth": 34,
                                            "width": 27,
                                            "left": {
                                                "kind": "MemberAccessExpression",
                                                "fullStart": 729,
                                                "fullEnd": 753,
                                                "start": 735,
                                                "end": 752,
                                                "fullWidth": 24,
                                                "width": 17,
                                                "expression": {
                                                    "kind": "IdentifierName",
                                                    "fullStart": 729,
                                                    "fullEnd": 739,
                                                    "start": 735,
                                                    "end": 739,
                                                    "fullWidth": 10,
                                                    "width": 4,
                                                    "text": "desc",
                                                    "value": "desc",
                                                    "valueText": "desc",
                                                    "hasLeadingTrivia": true,
                                                    "leadingTrivia": [
                                                        {
                                                            "kind": "WhitespaceTrivia",
                                                            "text": "      "
                                                        }
                                                    ]
                                                },
                                                "dotToken": {
                                                    "kind": "DotToken",
                                                    "fullStart": 739,
                                                    "fullEnd": 740,
                                                    "start": 739,
                                                    "end": 740,
                                                    "fullWidth": 1,
                                                    "width": 1,
                                                    "text": ".",
                                                    "value": ".",
                                                    "valueText": "."
                                                },
                                                "name": {
                                                    "kind": "IdentifierName",
                                                    "fullStart": 740,
                                                    "fullEnd": 753,
                                                    "start": 740,
                                                    "end": 752,
                                                    "fullWidth": 13,
                                                    "width": 12,
                                                    "text": "configurable",
                                                    "value": "configurable",
                                                    "valueText": "configurable",
                                                    "hasTrailingTrivia": true,
                                                    "trailingTrivia": [
                                                        {
                                                            "kind": "WhitespaceTrivia",
                                                            "text": " "
                                                        }
                                                    ]
                                                }
                                            },
                                            "operatorToken": {
                                                "kind": "EqualsEqualsEqualsToken",
                                                "fullStart": 753,
                                                "fullEnd": 757,
                                                "start": 753,
                                                "end": 756,
                                                "fullWidth": 4,
                                                "width": 3,
                                                "text": "===",
                                                "value": "===",
                                                "valueText": "===",
                                                "hasTrailingTrivia": true,
                                                "trailingTrivia": [
                                                    {
                                                        "kind": "WhitespaceTrivia",
                                                        "text": " "
                                                    }
                                                ]
                                            },
                                            "right": {
                                                "kind": "FalseKeyword",
                                                "fullStart": 757,
                                                "fullEnd": 763,
                                                "start": 757,
                                                "end": 762,
                                                "fullWidth": 6,
                                                "width": 5,
                                                "text": "false",
                                                "value": false,
                                                "valueText": "false",
                                                "hasTrailingTrivia": true,
                                                "trailingTrivia": [
                                                    {
                                                        "kind": "WhitespaceTrivia",
                                                        "text": " "
                                                    }
                                                ]
                                            }
                                        }
                                    },
                                    "operatorToken": {
                                        "kind": "AmpersandAmpersandToken",
                                        "fullStart": 763,
                                        "fullEnd": 767,
                                        "start": 763,
                                        "end": 765,
                                        "fullWidth": 4,
                                        "width": 2,
                                        "text": "&&",
                                        "value": "&&",
                                        "valueText": "&&",
                                        "hasTrailingTrivia": true,
                                        "hasTrailingNewLine": true,
                                        "trailingTrivia": [
                                            {
                                                "kind": "NewLineTrivia",
                                                "text": "\r\n"
                                            }
                                        ]
                                    },
                                    "right": {
                                        "kind": "EqualsExpression",
                                        "fullStart": 767,
                                        "fullEnd": 810,
                                        "start": 773,
                                        "end": 809,
                                        "fullWidth": 43,
                                        "width": 36,
                                        "left": {
                                            "kind": "InvocationExpression",
                                            "fullStart": 767,
                                            "fullEnd": 800,
                                            "start": 773,
                                            "end": 799,
                                            "fullWidth": 33,
                                            "width": 26,
                                            "expression": {
                                                "kind": "MemberAccessExpression",
                                                "fullStart": 767,
                                                "fullEnd": 792,
                                                "start": 773,
                                                "end": 792,
                                                "fullWidth": 25,
                                                "width": 19,
                                                "expression": {
                                                    "kind": "IdentifierName",
                                                    "fullStart": 767,
                                                    "fullEnd": 777,
                                                    "start": 773,
                                                    "end": 777,
                                                    "fullWidth": 10,
                                                    "width": 4,
                                                    "text": "desc",
                                                    "value": "desc",
                                                    "valueText": "desc",
                                                    "hasLeadingTrivia": true,
                                                    "leadingTrivia": [
                                                        {
                                                            "kind": "WhitespaceTrivia",
                                                            "text": "      "
                                                        }
                                                    ]
                                                },
                                                "dotToken": {
                                                    "kind": "DotToken",
                                                    "fullStart": 777,
                                                    "fullEnd": 778,
                                                    "start": 777,
                                                    "end": 778,
                                                    "fullWidth": 1,
                                                    "width": 1,
                                                    "text": ".",
                                                    "value": ".",
                                                    "valueText": "."
                                                },
                                                "name": {
                                                    "kind": "IdentifierName",
                                                    "fullStart": 778,
                                                    "fullEnd": 792,
                                                    "start": 778,
                                                    "end": 792,
                                                    "fullWidth": 14,
                                                    "width": 14,
                                                    "text": "hasOwnProperty",
                                                    "value": "hasOwnProperty",
                                                    "valueText": "hasOwnProperty"
                                                }
                                            },
                                            "argumentList": {
                                                "kind": "ArgumentList",
                                                "fullStart": 792,
                                                "fullEnd": 800,
                                                "start": 792,
                                                "end": 799,
                                                "fullWidth": 8,
                                                "width": 7,
                                                "openParenToken": {
                                                    "kind": "OpenParenToken",
                                                    "fullStart": 792,
                                                    "fullEnd": 793,
                                                    "start": 792,
                                                    "end": 793,
                                                    "fullWidth": 1,
                                                    "width": 1,
                                                    "text": "(",
                                                    "value": "(",
                                                    "valueText": "("
                                                },
                                                "arguments": [
                                                    {
                                                        "kind": "StringLiteral",
                                                        "fullStart": 793,
                                                        "fullEnd": 798,
                                                        "start": 793,
                                                        "end": 798,
                                                        "fullWidth": 5,
                                                        "width": 5,
                                                        "text": "'get'",
                                                        "value": "get",
                                                        "valueText": "get"
                                                    }
                                                ],
                                                "closeParenToken": {
                                                    "kind": "CloseParenToken",
                                                    "fullStart": 798,
                                                    "fullEnd": 800,
                                                    "start": 798,
                                                    "end": 799,
                                                    "fullWidth": 2,
                                                    "width": 1,
                                                    "text": ")",
                                                    "value": ")",
                                                    "valueText": ")",
                                                    "hasTrailingTrivia": true,
                                                    "trailingTrivia": [
                                                        {
                                                            "kind": "WhitespaceTrivia",
                                                            "text": " "
                                                        }
                                                    ]
                                                }
                                            }
                                        },
                                        "operatorToken": {
                                            "kind": "EqualsEqualsEqualsToken",
                                            "fullStart": 800,
                                            "fullEnd": 804,
                                            "start": 800,
                                            "end": 803,
                                            "fullWidth": 4,
                                            "width": 3,
                                            "text": "===",
                                            "value": "===",
                                            "valueText": "===",
                                            "hasTrailingTrivia": true,
                                            "trailingTrivia": [
                                                {
                                                    "kind": "WhitespaceTrivia",
                                                    "text": " "
                                                }
                                            ]
                                        },
                                        "right": {
                                            "kind": "FalseKeyword",
                                            "fullStart": 804,
                                            "fullEnd": 810,
                                            "start": 804,
                                            "end": 809,
                                            "fullWidth": 6,
                                            "width": 5,
                                            "text": "false",
                                            "value": false,
                                            "valueText": "false",
                                            "hasTrailingTrivia": true,
                                            "trailingTrivia": [
                                                {
                                                    "kind": "WhitespaceTrivia",
                                                    "text": " "
                                                }
                                            ]
                                        }
                                    }
                                },
                                "operatorToken": {
                                    "kind": "AmpersandAmpersandToken",
                                    "fullStart": 810,
                                    "fullEnd": 814,
                                    "start": 810,
                                    "end": 812,
                                    "fullWidth": 4,
                                    "width": 2,
                                    "text": "&&",
                                    "value": "&&",
                                    "valueText": "&&",
                                    "hasTrailingTrivia": true,
                                    "hasTrailingNewLine": true,
                                    "trailingTrivia": [
                                        {
                                            "kind": "NewLineTrivia",
                                            "text": "\r\n"
                                        }
                                    ]
                                },
                                "right": {
                                    "kind": "EqualsExpression",
                                    "fullStart": 814,
                                    "fullEnd": 856,
                                    "start": 820,
                                    "end": 856,
                                    "fullWidth": 42,
                                    "width": 36,
                                    "left": {
                                        "kind": "InvocationExpression",
                                        "fullStart": 814,
                                        "fullEnd": 847,
                                        "start": 820,
                                        "end": 846,
                                        "fullWidth": 33,
                                        "width": 26,
                                        "expression": {
                                            "kind": "MemberAccessExpression",
                                            "fullStart": 814,
                                            "fullEnd": 839,
                                            "start": 820,
                                            "end": 839,
                                            "fullWidth": 25,
                                            "width": 19,
                                            "expression": {
                                                "kind": "IdentifierName",
                                                "fullStart": 814,
                                                "fullEnd": 824,
                                                "start": 820,
                                                "end": 824,
                                                "fullWidth": 10,
                                                "width": 4,
                                                "text": "desc",
                                                "value": "desc",
                                                "valueText": "desc",
                                                "hasLeadingTrivia": true,
                                                "leadingTrivia": [
                                                    {
                                                        "kind": "WhitespaceTrivia",
                                                        "text": "      "
                                                    }
                                                ]
                                            },
                                            "dotToken": {
                                                "kind": "DotToken",
                                                "fullStart": 824,
                                                "fullEnd": 825,
                                                "start": 824,
                                                "end": 825,
                                                "fullWidth": 1,
                                                "width": 1,
                                                "text": ".",
                                                "value": ".",
                                                "valueText": "."
                                            },
                                            "name": {
                                                "kind": "IdentifierName",
                                                "fullStart": 825,
                                                "fullEnd": 839,
                                                "start": 825,
                                                "end": 839,
                                                "fullWidth": 14,
                                                "width": 14,
                                                "text": "hasOwnProperty",
                                                "value": "hasOwnProperty",
                                                "valueText": "hasOwnProperty"
                                            }
                                        },
                                        "argumentList": {
                                            "kind": "ArgumentList",
                                            "fullStart": 839,
                                            "fullEnd": 847,
                                            "start": 839,
                                            "end": 846,
                                            "fullWidth": 8,
                                            "width": 7,
                                            "openParenToken": {
                                                "kind": "OpenParenToken",
                                                "fullStart": 839,
                                                "fullEnd": 840,
                                                "start": 839,
                                                "end": 840,
                                                "fullWidth": 1,
                                                "width": 1,
                                                "text": "(",
                                                "value": "(",
                                                "valueText": "("
                                            },
                                            "arguments": [
                                                {
                                                    "kind": "StringLiteral",
                                                    "fullStart": 840,
                                                    "fullEnd": 845,
                                                    "start": 840,
                                                    "end": 845,
                                                    "fullWidth": 5,
                                                    "width": 5,
                                                    "text": "'set'",
                                                    "value": "set",
                                                    "valueText": "set"
                                                }
                                            ],
                                            "closeParenToken": {
                                                "kind": "CloseParenToken",
                                                "fullStart": 845,
                                                "fullEnd": 847,
                                                "start": 845,
                                                "end": 846,
                                                "fullWidth": 2,
                                                "width": 1,
                                                "text": ")",
                                                "value": ")",
                                                "valueText": ")",
                                                "hasTrailingTrivia": true,
                                                "trailingTrivia": [
                                                    {
                                                        "kind": "WhitespaceTrivia",
                                                        "text": " "
                                                    }
                                                ]
                                            }
                                        }
                                    },
                                    "operatorToken": {
                                        "kind": "EqualsEqualsEqualsToken",
                                        "fullStart": 847,
                                        "fullEnd": 851,
                                        "start": 847,
                                        "end": 850,
                                        "fullWidth": 4,
                                        "width": 3,
                                        "text": "===",
                                        "value": "===",
                                        "valueText": "===",
                                        "hasTrailingTrivia": true,
                                        "trailingTrivia": [
                                            {
                                                "kind": "WhitespaceTrivia",
                                                "text": " "
                                            }
                                        ]
                                    },
                                    "right": {
                                        "kind": "FalseKeyword",
                                        "fullStart": 851,
                                        "fullEnd": 856,
                                        "start": 851,
                                        "end": 856,
                                        "fullWidth": 5,
                                        "width": 5,
                                        "text": "false",
                                        "value": false,
                                        "valueText": "false"
                                    }
                                }
                            },
                            "closeParenToken": {
                                "kind": "CloseParenToken",
                                "fullStart": 856,
                                "fullEnd": 858,
                                "start": 856,
                                "end": 857,
                                "fullWidth": 2,
                                "width": 1,
                                "text": ")",
                                "value": ")",
                                "valueText": ")",
                                "hasTrailingTrivia": true,
                                "trailingTrivia": [
                                    {
                                        "kind": "WhitespaceTrivia",
                                        "text": " "
                                    }
                                ]
                            },
                            "statement": {
                                "kind": "Block",
                                "fullStart": 858,
                                "fullEnd": 884,
                                "start": 858,
                                "end": 882,
                                "fullWidth": 26,
                                "width": 24,
                                "openBraceToken": {
                                    "kind": "OpenBraceToken",
                                    "fullStart": 858,
                                    "fullEnd": 861,
                                    "start": 858,
                                    "end": 859,
                                    "fullWidth": 3,
                                    "width": 1,
                                    "text": "{",
                                    "value": "{",
                                    "valueText": "{",
                                    "hasTrailingTrivia": true,
                                    "hasTrailingNewLine": true,
                                    "trailingTrivia": [
                                        {
                                            "kind": "NewLineTrivia",
                                            "text": "\r\n"
                                        }
                                    ]
                                },
                                "statements": [
                                    {
                                        "kind": "ReturnStatement",
                                        "fullStart": 861,
                                        "fullEnd": 879,
                                        "start": 865,
                                        "end": 877,
                                        "fullWidth": 18,
                                        "width": 12,
                                        "returnKeyword": {
                                            "kind": "ReturnKeyword",
                                            "fullStart": 861,
                                            "fullEnd": 872,
                                            "start": 865,
                                            "end": 871,
                                            "fullWidth": 11,
                                            "width": 6,
                                            "text": "return",
                                            "value": "return",
                                            "valueText": "return",
                                            "hasLeadingTrivia": true,
                                            "hasTrailingTrivia": true,
                                            "leadingTrivia": [
                                                {
                                                    "kind": "WhitespaceTrivia",
                                                    "text": "    "
                                                }
                                            ],
                                            "trailingTrivia": [
                                                {
                                                    "kind": "WhitespaceTrivia",
                                                    "text": " "
                                                }
                                            ]
                                        },
                                        "expression": {
                                            "kind": "TrueKeyword",
                                            "fullStart": 872,
                                            "fullEnd": 876,
                                            "start": 872,
                                            "end": 876,
                                            "fullWidth": 4,
                                            "width": 4,
                                            "text": "true",
                                            "value": true,
                                            "valueText": "true"
                                        },
                                        "semicolonToken": {
                                            "kind": "SemicolonToken",
                                            "fullStart": 876,
                                            "fullEnd": 879,
                                            "start": 876,
                                            "end": 877,
                                            "fullWidth": 3,
                                            "width": 1,
                                            "text": ";",
                                            "value": ";",
                                            "valueText": ";",
                                            "hasTrailingTrivia": true,
                                            "hasTrailingNewLine": true,
                                            "trailingTrivia": [
                                                {
                                                    "kind": "NewLineTrivia",
                                                    "text": "\r\n"
                                                }
                                            ]
                                        }
                                    }
                                ],
                                "closeBraceToken": {
                                    "kind": "CloseBraceToken",
                                    "fullStart": 879,
                                    "fullEnd": 884,
                                    "start": 881,
                                    "end": 882,
                                    "fullWidth": 5,
                                    "width": 1,
                                    "text": "}",
                                    "value": "}",
                                    "valueText": "}",
                                    "hasLeadingTrivia": true,
                                    "hasTrailingTrivia": true,
                                    "hasTrailingNewLine": true,
                                    "leadingTrivia": [
                                        {
                                            "kind": "WhitespaceTrivia",
                                            "text": "  "
                                        }
                                    ],
                                    "trailingTrivia": [
                                        {
                                            "kind": "NewLineTrivia",
                                            "text": "\r\n"
                                        }
                                    ]
                                }
                            }
                        }
                    ],
                    "closeBraceToken": {
                        "kind": "CloseBraceToken",
                        "fullStart": 884,
                        "fullEnd": 888,
                        "start": 885,
                        "end": 886,
                        "fullWidth": 4,
                        "width": 1,
                        "text": "}",
                        "value": "}",
                        "valueText": "}",
                        "hasLeadingTrivia": true,
                        "hasTrailingTrivia": true,
                        "hasTrailingNewLine": true,
                        "leadingTrivia": [
                            {
                                "kind": "WhitespaceTrivia",
                                "text": " "
                            }
                        ],
                        "trailingTrivia": [
                            {
                                "kind": "NewLineTrivia",
                                "text": "\r\n"
                            }
                        ]
                    }
                }
            },
            {
                "kind": "ExpressionStatement",
                "fullStart": 888,
                "fullEnd": 912,
                "start": 888,
                "end": 910,
                "fullWidth": 24,
                "width": 22,
                "expression": {
                    "kind": "InvocationExpression",
                    "fullStart": 888,
                    "fullEnd": 909,
                    "start": 888,
                    "end": 909,
                    "fullWidth": 21,
                    "width": 21,
                    "expression": {
                        "kind": "IdentifierName",
                        "fullStart": 888,
                        "fullEnd": 899,
                        "start": 888,
                        "end": 899,
                        "fullWidth": 11,
                        "width": 11,
                        "text": "runTestCase",
                        "value": "runTestCase",
                        "valueText": "runTestCase"
                    },
                    "argumentList": {
                        "kind": "ArgumentList",
                        "fullStart": 899,
                        "fullEnd": 909,
                        "start": 899,
                        "end": 909,
                        "fullWidth": 10,
                        "width": 10,
                        "openParenToken": {
                            "kind": "OpenParenToken",
                            "fullStart": 899,
                            "fullEnd": 900,
                            "start": 899,
                            "end": 900,
                            "fullWidth": 1,
                            "width": 1,
                            "text": "(",
                            "value": "(",
                            "valueText": "("
                        },
                        "arguments": [
                            {
                                "kind": "IdentifierName",
                                "fullStart": 900,
                                "fullEnd": 908,
                                "start": 900,
                                "end": 908,
                                "fullWidth": 8,
                                "width": 8,
                                "text": "testcase",
                                "value": "testcase",
                                "valueText": "testcase"
                            }
                        ],
                        "closeParenToken": {
                            "kind": "CloseParenToken",
                            "fullStart": 908,
                            "fullEnd": 909,
                            "start": 908,
                            "end": 909,
                            "fullWidth": 1,
                            "width": 1,
                            "text": ")",
                            "value": ")",
                            "valueText": ")"
                        }
                    }
                },
                "semicolonToken": {
                    "kind": "SemicolonToken",
                    "fullStart": 909,
                    "fullEnd": 912,
                    "start": 909,
                    "end": 910,
                    "fullWidth": 3,
                    "width": 1,
                    "text": ";",
                    "value": ";",
                    "valueText": ";",
                    "hasTrailingTrivia": true,
                    "hasTrailingNewLine": true,
                    "trailingTrivia": [
                        {
                            "kind": "NewLineTrivia",
                            "text": "\r\n"
                        }
                    ]
                }
            }
        ],
        "endOfFileToken": {
            "kind": "EndOfFileToken",
            "fullStart": 912,
            "fullEnd": 912,
            "start": 912,
            "end": 912,
            "fullWidth": 0,
            "width": 0,
            "text": ""
        }
    },
    "lineMap": {
        "lineStarts": [
            0,
            67,
            152,
            232,
            308,
            380,
            385,
            439,
            561,
            566,
            568,
            570,
            593,
            657,
            659,
            693,
            729,
            767,
            814,
            861,
            879,
            884,
            888,
            912
        ],
        "length": 912
    }
}<|MERGE_RESOLUTION|>--- conflicted
+++ resolved
@@ -245,12 +245,8 @@
                                         "start": 599,
                                         "end": 654,
                                         "fullWidth": 55,
-<<<<<<< HEAD
                                         "width": 55,
-                                        "identifier": {
-=======
                                         "propertyName": {
->>>>>>> 85e84683
                                             "kind": "IdentifierName",
                                             "fullStart": 599,
                                             "fullEnd": 604,
