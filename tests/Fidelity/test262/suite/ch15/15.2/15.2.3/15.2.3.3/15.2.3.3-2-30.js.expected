--- conflicted
+++ resolved
@@ -245,12 +245,8 @@
                                         "start": 621,
                                         "end": 657,
                                         "fullWidth": 36,
-<<<<<<< HEAD
                                         "width": 36,
-                                        "identifier": {
-=======
                                         "propertyName": {
->>>>>>> 85e84683
                                             "kind": "IdentifierName",
                                             "fullStart": 621,
                                             "fullEnd": 625,
@@ -478,12 +474,8 @@
                                         "start": 674,
                                         "end": 744,
                                         "fullWidth": 70,
-<<<<<<< HEAD
                                         "width": 70,
-                                        "identifier": {
-=======
                                         "propertyName": {
->>>>>>> 85e84683
                                             "kind": "IdentifierName",
                                             "fullStart": 674,
                                             "fullEnd": 679,
