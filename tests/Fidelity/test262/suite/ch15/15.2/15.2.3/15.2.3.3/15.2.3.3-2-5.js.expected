{
    "isDeclaration": false,
    "languageVersion": "EcmaScript5",
    "parseOptions": {
        "allowAutomaticSemicolonInsertion": true
    },
    "sourceUnit": {
        "kind": "SourceUnit",
        "fullStart": 0,
        "fullEnd": 736,
        "start": 544,
        "end": 736,
        "fullWidth": 736,
        "width": 192,
        "isIncrementallyUnusable": true,
        "moduleElements": [
            {
                "kind": "FunctionDeclaration",
                "fullStart": 0,
                "fullEnd": 712,
                "start": 544,
                "end": 710,
                "fullWidth": 712,
                "width": 166,
                "modifiers": [],
                "functionKeyword": {
                    "kind": "FunctionKeyword",
                    "fullStart": 0,
                    "fullEnd": 553,
                    "start": 544,
                    "end": 552,
                    "fullWidth": 553,
                    "width": 8,
                    "text": "function",
                    "value": "function",
                    "valueText": "function",
                    "hasLeadingTrivia": true,
                    "hasLeadingComment": true,
                    "hasLeadingNewLine": true,
                    "hasTrailingTrivia": true,
                    "leadingTrivia": [
                        {
                            "kind": "SingleLineCommentTrivia",
                            "text": "/// Copyright (c) 2012 Ecma International.  All rights reserved. "
                        },
                        {
                            "kind": "NewLineTrivia",
                            "text": "\r\n"
                        },
                        {
                            "kind": "SingleLineCommentTrivia",
                            "text": "/// Ecma International makes this code available under the terms and conditions set"
                        },
                        {
                            "kind": "NewLineTrivia",
                            "text": "\r\n"
                        },
                        {
                            "kind": "SingleLineCommentTrivia",
                            "text": "/// forth on http://hg.ecmascript.org/tests/test262/raw-file/tip/LICENSE (the "
                        },
                        {
                            "kind": "NewLineTrivia",
                            "text": "\r\n"
                        },
                        {
                            "kind": "SingleLineCommentTrivia",
                            "text": "/// \"Use Terms\").   Any redistribution of this code must retain the above "
                        },
                        {
                            "kind": "NewLineTrivia",
                            "text": "\r\n"
                        },
                        {
                            "kind": "SingleLineCommentTrivia",
                            "text": "/// copyright and this notice and otherwise comply with the Use Terms."
                        },
                        {
                            "kind": "NewLineTrivia",
                            "text": "\r\n"
                        },
                        {
                            "kind": "MultiLineCommentTrivia",
                            "text": "/**\r\n * @path ch15/15.2/15.2.3/15.2.3.3/15.2.3.3-2-5.js\r\n * @description Object.getOwnPropertyDescriptor - argument 'P' is a boolean whose value is false\r\n */"
                        },
                        {
                            "kind": "NewLineTrivia",
                            "text": "\r\n"
                        },
                        {
                            "kind": "NewLineTrivia",
                            "text": "\r\n"
                        },
                        {
                            "kind": "NewLineTrivia",
                            "text": "\r\n"
                        }
                    ],
                    "trailingTrivia": [
                        {
                            "kind": "WhitespaceTrivia",
                            "text": " "
                        }
                    ]
                },
                "identifier": {
                    "kind": "IdentifierName",
                    "fullStart": 553,
                    "fullEnd": 561,
                    "start": 553,
                    "end": 561,
                    "fullWidth": 8,
                    "width": 8,
                    "text": "testcase",
                    "value": "testcase",
                    "valueText": "testcase"
                },
                "callSignature": {
                    "kind": "CallSignature",
                    "fullStart": 561,
                    "fullEnd": 564,
                    "start": 561,
                    "end": 563,
                    "fullWidth": 3,
                    "width": 2,
                    "parameterList": {
                        "kind": "ParameterList",
                        "fullStart": 561,
                        "fullEnd": 564,
                        "start": 561,
                        "end": 563,
                        "fullWidth": 3,
                        "width": 2,
                        "openParenToken": {
                            "kind": "OpenParenToken",
                            "fullStart": 561,
                            "fullEnd": 562,
                            "start": 561,
                            "end": 562,
                            "fullWidth": 1,
                            "width": 1,
                            "text": "(",
                            "value": "(",
                            "valueText": "("
                        },
                        "parameters": [],
                        "closeParenToken": {
                            "kind": "CloseParenToken",
                            "fullStart": 562,
                            "fullEnd": 564,
                            "start": 562,
                            "end": 563,
                            "fullWidth": 2,
                            "width": 1,
                            "text": ")",
                            "value": ")",
                            "valueText": ")",
                            "hasTrailingTrivia": true,
                            "trailingTrivia": [
                                {
                                    "kind": "WhitespaceTrivia",
                                    "text": " "
                                }
                            ]
                        }
                    }
                },
                "block": {
                    "kind": "Block",
                    "fullStart": 564,
                    "fullEnd": 712,
                    "start": 564,
                    "end": 710,
                    "fullWidth": 148,
                    "width": 146,
                    "openBraceToken": {
                        "kind": "OpenBraceToken",
                        "fullStart": 564,
                        "fullEnd": 567,
                        "start": 564,
                        "end": 565,
                        "fullWidth": 3,
                        "width": 1,
                        "text": "{",
                        "value": "{",
                        "valueText": "{",
                        "hasTrailingTrivia": true,
                        "hasTrailingNewLine": true,
                        "trailingTrivia": [
                            {
                                "kind": "NewLineTrivia",
                                "text": "\r\n"
                            }
                        ]
                    },
                    "statements": [
                        {
                            "kind": "VariableStatement",
                            "fullStart": 567,
                            "fullEnd": 602,
                            "start": 575,
                            "end": 600,
                            "fullWidth": 35,
                            "width": 25,
                            "modifiers": [],
                            "variableDeclaration": {
                                "kind": "VariableDeclaration",
                                "fullStart": 567,
                                "fullEnd": 599,
                                "start": 575,
                                "end": 599,
                                "fullWidth": 32,
                                "width": 24,
                                "varKeyword": {
                                    "kind": "VarKeyword",
                                    "fullStart": 567,
                                    "fullEnd": 579,
                                    "start": 575,
                                    "end": 578,
                                    "fullWidth": 12,
                                    "width": 3,
                                    "text": "var",
                                    "value": "var",
                                    "valueText": "var",
                                    "hasLeadingTrivia": true,
                                    "hasTrailingTrivia": true,
                                    "leadingTrivia": [
                                        {
                                            "kind": "WhitespaceTrivia",
                                            "text": "        "
                                        }
                                    ],
                                    "trailingTrivia": [
                                        {
                                            "kind": "WhitespaceTrivia",
                                            "text": " "
                                        }
                                    ]
                                },
                                "variableDeclarators": [
                                    {
                                        "kind": "VariableDeclarator",
                                        "fullStart": 579,
                                        "fullEnd": 599,
                                        "start": 579,
                                        "end": 599,
                                        "fullWidth": 20,
<<<<<<< HEAD
                                        "width": 20,
                                        "identifier": {
=======
                                        "propertyName": {
>>>>>>> 85e84683
                                            "kind": "IdentifierName",
                                            "fullStart": 579,
                                            "fullEnd": 583,
                                            "start": 579,
                                            "end": 582,
                                            "fullWidth": 4,
                                            "width": 3,
                                            "text": "obj",
                                            "value": "obj",
                                            "valueText": "obj",
                                            "hasTrailingTrivia": true,
                                            "trailingTrivia": [
                                                {
                                                    "kind": "WhitespaceTrivia",
                                                    "text": " "
                                                }
                                            ]
                                        },
                                        "equalsValueClause": {
                                            "kind": "EqualsValueClause",
                                            "fullStart": 583,
                                            "fullEnd": 599,
                                            "start": 583,
                                            "end": 599,
                                            "fullWidth": 16,
                                            "width": 16,
                                            "equalsToken": {
                                                "kind": "EqualsToken",
                                                "fullStart": 583,
                                                "fullEnd": 585,
                                                "start": 583,
                                                "end": 584,
                                                "fullWidth": 2,
                                                "width": 1,
                                                "text": "=",
                                                "value": "=",
                                                "valueText": "=",
                                                "hasTrailingTrivia": true,
                                                "trailingTrivia": [
                                                    {
                                                        "kind": "WhitespaceTrivia",
                                                        "text": " "
                                                    }
                                                ]
                                            },
                                            "value": {
                                                "kind": "ObjectLiteralExpression",
                                                "fullStart": 585,
                                                "fullEnd": 599,
                                                "start": 585,
                                                "end": 599,
                                                "fullWidth": 14,
                                                "width": 14,
                                                "openBraceToken": {
                                                    "kind": "OpenBraceToken",
                                                    "fullStart": 585,
                                                    "fullEnd": 587,
                                                    "start": 585,
                                                    "end": 586,
                                                    "fullWidth": 2,
                                                    "width": 1,
                                                    "text": "{",
                                                    "value": "{",
                                                    "valueText": "{",
                                                    "hasTrailingTrivia": true,
                                                    "trailingTrivia": [
                                                        {
                                                            "kind": "WhitespaceTrivia",
                                                            "text": " "
                                                        }
                                                    ]
                                                },
                                                "propertyAssignments": [
                                                    {
                                                        "kind": "SimplePropertyAssignment",
                                                        "fullStart": 587,
                                                        "fullEnd": 598,
                                                        "start": 587,
                                                        "end": 597,
                                                        "fullWidth": 11,
                                                        "width": 10,
                                                        "propertyName": {
                                                            "kind": "StringLiteral",
                                                            "fullStart": 587,
                                                            "fullEnd": 594,
                                                            "start": 587,
                                                            "end": 594,
                                                            "fullWidth": 7,
                                                            "width": 7,
                                                            "text": "\"false\"",
                                                            "value": "false",
                                                            "valueText": "false"
                                                        },
                                                        "colonToken": {
                                                            "kind": "ColonToken",
                                                            "fullStart": 594,
                                                            "fullEnd": 596,
                                                            "start": 594,
                                                            "end": 595,
                                                            "fullWidth": 2,
                                                            "width": 1,
                                                            "text": ":",
                                                            "value": ":",
                                                            "valueText": ":",
                                                            "hasTrailingTrivia": true,
                                                            "trailingTrivia": [
                                                                {
                                                                    "kind": "WhitespaceTrivia",
                                                                    "text": " "
                                                                }
                                                            ]
                                                        },
                                                        "expression": {
                                                            "kind": "NumericLiteral",
                                                            "fullStart": 596,
                                                            "fullEnd": 598,
                                                            "start": 596,
                                                            "end": 597,
                                                            "fullWidth": 2,
                                                            "width": 1,
                                                            "text": "1",
                                                            "value": 1,
                                                            "valueText": "1",
                                                            "hasTrailingTrivia": true,
                                                            "trailingTrivia": [
                                                                {
                                                                    "kind": "WhitespaceTrivia",
                                                                    "text": " "
                                                                }
                                                            ]
                                                        }
                                                    }
                                                ],
                                                "closeBraceToken": {
                                                    "kind": "CloseBraceToken",
                                                    "fullStart": 598,
                                                    "fullEnd": 599,
                                                    "start": 598,
                                                    "end": 599,
                                                    "fullWidth": 1,
                                                    "width": 1,
                                                    "text": "}",
                                                    "value": "}",
                                                    "valueText": "}"
                                                }
                                            }
                                        }
                                    }
                                ]
                            },
                            "semicolonToken": {
                                "kind": "SemicolonToken",
                                "fullStart": 599,
                                "fullEnd": 602,
                                "start": 599,
                                "end": 600,
                                "fullWidth": 3,
                                "width": 1,
                                "text": ";",
                                "value": ";",
                                "valueText": ";",
                                "hasTrailingTrivia": true,
                                "hasTrailingNewLine": true,
                                "trailingTrivia": [
                                    {
                                        "kind": "NewLineTrivia",
                                        "text": "\r\n"
                                    }
                                ]
                            }
                        },
                        {
                            "kind": "VariableStatement",
                            "fullStart": 602,
                            "fullEnd": 669,
                            "start": 612,
                            "end": 667,
                            "fullWidth": 67,
                            "width": 55,
                            "modifiers": [],
                            "variableDeclaration": {
                                "kind": "VariableDeclaration",
                                "fullStart": 602,
                                "fullEnd": 666,
                                "start": 612,
                                "end": 666,
                                "fullWidth": 64,
                                "width": 54,
                                "varKeyword": {
                                    "kind": "VarKeyword",
                                    "fullStart": 602,
                                    "fullEnd": 616,
                                    "start": 612,
                                    "end": 615,
                                    "fullWidth": 14,
                                    "width": 3,
                                    "text": "var",
                                    "value": "var",
                                    "valueText": "var",
                                    "hasLeadingTrivia": true,
                                    "hasLeadingNewLine": true,
                                    "hasTrailingTrivia": true,
                                    "leadingTrivia": [
                                        {
                                            "kind": "NewLineTrivia",
                                            "text": "\r\n"
                                        },
                                        {
                                            "kind": "WhitespaceTrivia",
                                            "text": "        "
                                        }
                                    ],
                                    "trailingTrivia": [
                                        {
                                            "kind": "WhitespaceTrivia",
                                            "text": " "
                                        }
                                    ]
                                },
                                "variableDeclarators": [
                                    {
                                        "kind": "VariableDeclarator",
                                        "fullStart": 616,
                                        "fullEnd": 666,
                                        "start": 616,
                                        "end": 666,
                                        "fullWidth": 50,
<<<<<<< HEAD
                                        "width": 50,
                                        "identifier": {
=======
                                        "propertyName": {
>>>>>>> 85e84683
                                            "kind": "IdentifierName",
                                            "fullStart": 616,
                                            "fullEnd": 621,
                                            "start": 616,
                                            "end": 620,
                                            "fullWidth": 5,
                                            "width": 4,
                                            "text": "desc",
                                            "value": "desc",
                                            "valueText": "desc",
                                            "hasTrailingTrivia": true,
                                            "trailingTrivia": [
                                                {
                                                    "kind": "WhitespaceTrivia",
                                                    "text": " "
                                                }
                                            ]
                                        },
                                        "equalsValueClause": {
                                            "kind": "EqualsValueClause",
                                            "fullStart": 621,
                                            "fullEnd": 666,
                                            "start": 621,
                                            "end": 666,
                                            "fullWidth": 45,
                                            "width": 45,
                                            "equalsToken": {
                                                "kind": "EqualsToken",
                                                "fullStart": 621,
                                                "fullEnd": 623,
                                                "start": 621,
                                                "end": 622,
                                                "fullWidth": 2,
                                                "width": 1,
                                                "text": "=",
                                                "value": "=",
                                                "valueText": "=",
                                                "hasTrailingTrivia": true,
                                                "trailingTrivia": [
                                                    {
                                                        "kind": "WhitespaceTrivia",
                                                        "text": " "
                                                    }
                                                ]
                                            },
                                            "value": {
                                                "kind": "InvocationExpression",
                                                "fullStart": 623,
                                                "fullEnd": 666,
                                                "start": 623,
                                                "end": 666,
                                                "fullWidth": 43,
                                                "width": 43,
                                                "expression": {
                                                    "kind": "MemberAccessExpression",
                                                    "fullStart": 623,
                                                    "fullEnd": 654,
                                                    "start": 623,
                                                    "end": 654,
                                                    "fullWidth": 31,
                                                    "width": 31,
                                                    "expression": {
                                                        "kind": "IdentifierName",
                                                        "fullStart": 623,
                                                        "fullEnd": 629,
                                                        "start": 623,
                                                        "end": 629,
                                                        "fullWidth": 6,
                                                        "width": 6,
                                                        "text": "Object",
                                                        "value": "Object",
                                                        "valueText": "Object"
                                                    },
                                                    "dotToken": {
                                                        "kind": "DotToken",
                                                        "fullStart": 629,
                                                        "fullEnd": 630,
                                                        "start": 629,
                                                        "end": 630,
                                                        "fullWidth": 1,
                                                        "width": 1,
                                                        "text": ".",
                                                        "value": ".",
                                                        "valueText": "."
                                                    },
                                                    "name": {
                                                        "kind": "IdentifierName",
                                                        "fullStart": 630,
                                                        "fullEnd": 654,
                                                        "start": 630,
                                                        "end": 654,
                                                        "fullWidth": 24,
                                                        "width": 24,
                                                        "text": "getOwnPropertyDescriptor",
                                                        "value": "getOwnPropertyDescriptor",
                                                        "valueText": "getOwnPropertyDescriptor"
                                                    }
                                                },
                                                "argumentList": {
                                                    "kind": "ArgumentList",
                                                    "fullStart": 654,
                                                    "fullEnd": 666,
                                                    "start": 654,
                                                    "end": 666,
                                                    "fullWidth": 12,
                                                    "width": 12,
                                                    "openParenToken": {
                                                        "kind": "OpenParenToken",
                                                        "fullStart": 654,
                                                        "fullEnd": 655,
                                                        "start": 654,
                                                        "end": 655,
                                                        "fullWidth": 1,
                                                        "width": 1,
                                                        "text": "(",
                                                        "value": "(",
                                                        "valueText": "("
                                                    },
                                                    "arguments": [
                                                        {
                                                            "kind": "IdentifierName",
                                                            "fullStart": 655,
                                                            "fullEnd": 658,
                                                            "start": 655,
                                                            "end": 658,
                                                            "fullWidth": 3,
                                                            "width": 3,
                                                            "text": "obj",
                                                            "value": "obj",
                                                            "valueText": "obj"
                                                        },
                                                        {
                                                            "kind": "CommaToken",
                                                            "fullStart": 658,
                                                            "fullEnd": 660,
                                                            "start": 658,
                                                            "end": 659,
                                                            "fullWidth": 2,
                                                            "width": 1,
                                                            "text": ",",
                                                            "value": ",",
                                                            "valueText": ",",
                                                            "hasTrailingTrivia": true,
                                                            "trailingTrivia": [
                                                                {
                                                                    "kind": "WhitespaceTrivia",
                                                                    "text": " "
                                                                }
                                                            ]
                                                        },
                                                        {
                                                            "kind": "FalseKeyword",
                                                            "fullStart": 660,
                                                            "fullEnd": 665,
                                                            "start": 660,
                                                            "end": 665,
                                                            "fullWidth": 5,
                                                            "width": 5,
                                                            "text": "false",
                                                            "value": false,
                                                            "valueText": "false"
                                                        }
                                                    ],
                                                    "closeParenToken": {
                                                        "kind": "CloseParenToken",
                                                        "fullStart": 665,
                                                        "fullEnd": 666,
                                                        "start": 665,
                                                        "end": 666,
                                                        "fullWidth": 1,
                                                        "width": 1,
                                                        "text": ")",
                                                        "value": ")",
                                                        "valueText": ")"
                                                    }
                                                }
                                            }
                                        }
                                    }
                                ]
                            },
                            "semicolonToken": {
                                "kind": "SemicolonToken",
                                "fullStart": 666,
                                "fullEnd": 669,
                                "start": 666,
                                "end": 667,
                                "fullWidth": 3,
                                "width": 1,
                                "text": ";",
                                "value": ";",
                                "valueText": ";",
                                "hasTrailingTrivia": true,
                                "hasTrailingNewLine": true,
                                "trailingTrivia": [
                                    {
                                        "kind": "NewLineTrivia",
                                        "text": "\r\n"
                                    }
                                ]
                            }
                        },
                        {
                            "kind": "ReturnStatement",
                            "fullStart": 669,
                            "fullEnd": 705,
                            "start": 679,
                            "end": 703,
                            "fullWidth": 36,
                            "width": 24,
                            "returnKeyword": {
                                "kind": "ReturnKeyword",
                                "fullStart": 669,
                                "fullEnd": 686,
                                "start": 679,
                                "end": 685,
                                "fullWidth": 17,
                                "width": 6,
                                "text": "return",
                                "value": "return",
                                "valueText": "return",
                                "hasLeadingTrivia": true,
                                "hasLeadingNewLine": true,
                                "hasTrailingTrivia": true,
                                "leadingTrivia": [
                                    {
                                        "kind": "NewLineTrivia",
                                        "text": "\r\n"
                                    },
                                    {
                                        "kind": "WhitespaceTrivia",
                                        "text": "        "
                                    }
                                ],
                                "trailingTrivia": [
                                    {
                                        "kind": "WhitespaceTrivia",
                                        "text": " "
                                    }
                                ]
                            },
                            "expression": {
                                "kind": "EqualsExpression",
                                "fullStart": 686,
                                "fullEnd": 702,
                                "start": 686,
                                "end": 702,
                                "fullWidth": 16,
                                "width": 16,
                                "left": {
                                    "kind": "MemberAccessExpression",
                                    "fullStart": 686,
                                    "fullEnd": 697,
                                    "start": 686,
                                    "end": 696,
                                    "fullWidth": 11,
                                    "width": 10,
                                    "expression": {
                                        "kind": "IdentifierName",
                                        "fullStart": 686,
                                        "fullEnd": 690,
                                        "start": 686,
                                        "end": 690,
                                        "fullWidth": 4,
                                        "width": 4,
                                        "text": "desc",
                                        "value": "desc",
                                        "valueText": "desc"
                                    },
                                    "dotToken": {
                                        "kind": "DotToken",
                                        "fullStart": 690,
                                        "fullEnd": 691,
                                        "start": 690,
                                        "end": 691,
                                        "fullWidth": 1,
                                        "width": 1,
                                        "text": ".",
                                        "value": ".",
                                        "valueText": "."
                                    },
                                    "name": {
                                        "kind": "IdentifierName",
                                        "fullStart": 691,
                                        "fullEnd": 697,
                                        "start": 691,
                                        "end": 696,
                                        "fullWidth": 6,
                                        "width": 5,
                                        "text": "value",
                                        "value": "value",
                                        "valueText": "value",
                                        "hasTrailingTrivia": true,
                                        "trailingTrivia": [
                                            {
                                                "kind": "WhitespaceTrivia",
                                                "text": " "
                                            }
                                        ]
                                    }
                                },
                                "operatorToken": {
                                    "kind": "EqualsEqualsEqualsToken",
                                    "fullStart": 697,
                                    "fullEnd": 701,
                                    "start": 697,
                                    "end": 700,
                                    "fullWidth": 4,
                                    "width": 3,
                                    "text": "===",
                                    "value": "===",
                                    "valueText": "===",
                                    "hasTrailingTrivia": true,
                                    "trailingTrivia": [
                                        {
                                            "kind": "WhitespaceTrivia",
                                            "text": " "
                                        }
                                    ]
                                },
                                "right": {
                                    "kind": "NumericLiteral",
                                    "fullStart": 701,
                                    "fullEnd": 702,
                                    "start": 701,
                                    "end": 702,
                                    "fullWidth": 1,
                                    "width": 1,
                                    "text": "1",
                                    "value": 1,
                                    "valueText": "1"
                                }
                            },
                            "semicolonToken": {
                                "kind": "SemicolonToken",
                                "fullStart": 702,
                                "fullEnd": 705,
                                "start": 702,
                                "end": 703,
                                "fullWidth": 3,
                                "width": 1,
                                "text": ";",
                                "value": ";",
                                "valueText": ";",
                                "hasTrailingTrivia": true,
                                "hasTrailingNewLine": true,
                                "trailingTrivia": [
                                    {
                                        "kind": "NewLineTrivia",
                                        "text": "\r\n"
                                    }
                                ]
                            }
                        }
                    ],
                    "closeBraceToken": {
                        "kind": "CloseBraceToken",
                        "fullStart": 705,
                        "fullEnd": 712,
                        "start": 709,
                        "end": 710,
                        "fullWidth": 7,
                        "width": 1,
                        "text": "}",
                        "value": "}",
                        "valueText": "}",
                        "hasLeadingTrivia": true,
                        "hasTrailingTrivia": true,
                        "hasTrailingNewLine": true,
                        "leadingTrivia": [
                            {
                                "kind": "WhitespaceTrivia",
                                "text": "    "
                            }
                        ],
                        "trailingTrivia": [
                            {
                                "kind": "NewLineTrivia",
                                "text": "\r\n"
                            }
                        ]
                    }
                }
            },
            {
                "kind": "ExpressionStatement",
                "fullStart": 712,
                "fullEnd": 736,
                "start": 712,
                "end": 734,
                "fullWidth": 24,
                "width": 22,
                "expression": {
                    "kind": "InvocationExpression",
                    "fullStart": 712,
                    "fullEnd": 733,
                    "start": 712,
                    "end": 733,
                    "fullWidth": 21,
                    "width": 21,
                    "expression": {
                        "kind": "IdentifierName",
                        "fullStart": 712,
                        "fullEnd": 723,
                        "start": 712,
                        "end": 723,
                        "fullWidth": 11,
                        "width": 11,
                        "text": "runTestCase",
                        "value": "runTestCase",
                        "valueText": "runTestCase"
                    },
                    "argumentList": {
                        "kind": "ArgumentList",
                        "fullStart": 723,
                        "fullEnd": 733,
                        "start": 723,
                        "end": 733,
                        "fullWidth": 10,
                        "width": 10,
                        "openParenToken": {
                            "kind": "OpenParenToken",
                            "fullStart": 723,
                            "fullEnd": 724,
                            "start": 723,
                            "end": 724,
                            "fullWidth": 1,
                            "width": 1,
                            "text": "(",
                            "value": "(",
                            "valueText": "("
                        },
                        "arguments": [
                            {
                                "kind": "IdentifierName",
                                "fullStart": 724,
                                "fullEnd": 732,
                                "start": 724,
                                "end": 732,
                                "fullWidth": 8,
                                "width": 8,
                                "text": "testcase",
                                "value": "testcase",
                                "valueText": "testcase"
                            }
                        ],
                        "closeParenToken": {
                            "kind": "CloseParenToken",
                            "fullStart": 732,
                            "fullEnd": 733,
                            "start": 732,
                            "end": 733,
                            "fullWidth": 1,
                            "width": 1,
                            "text": ")",
                            "value": ")",
                            "valueText": ")"
                        }
                    }
                },
                "semicolonToken": {
                    "kind": "SemicolonToken",
                    "fullStart": 733,
                    "fullEnd": 736,
                    "start": 733,
                    "end": 734,
                    "fullWidth": 3,
                    "width": 1,
                    "text": ";",
                    "value": ";",
                    "valueText": ";",
                    "hasTrailingTrivia": true,
                    "hasTrailingNewLine": true,
                    "trailingTrivia": [
                        {
                            "kind": "NewLineTrivia",
                            "text": "\r\n"
                        }
                    ]
                }
            }
        ],
        "endOfFileToken": {
            "kind": "EndOfFileToken",
            "fullStart": 736,
            "fullEnd": 736,
            "start": 736,
            "end": 736,
            "fullWidth": 0,
            "width": 0,
            "text": ""
        }
    },
    "lineMap": {
        "lineStarts": [
            0,
            67,
            152,
            232,
            308,
            380,
            385,
            437,
            535,
            540,
            542,
            544,
            567,
            602,
            604,
            669,
            671,
            705,
            712,
            736
        ],
        "length": 736
    }
}<|MERGE_RESOLUTION|>--- conflicted
+++ resolved
@@ -245,12 +245,8 @@
                                         "start": 579,
                                         "end": 599,
                                         "fullWidth": 20,
-<<<<<<< HEAD
                                         "width": 20,
-                                        "identifier": {
-=======
                                         "propertyName": {
->>>>>>> 85e84683
                                             "kind": "IdentifierName",
                                             "fullStart": 579,
                                             "fullEnd": 583,
@@ -478,12 +474,8 @@
                                         "start": 616,
                                         "end": 666,
                                         "fullWidth": 50,
-<<<<<<< HEAD
                                         "width": 50,
-                                        "identifier": {
-=======
                                         "propertyName": {
->>>>>>> 85e84683
                                             "kind": "IdentifierName",
                                             "fullStart": 616,
                                             "fullEnd": 621,
