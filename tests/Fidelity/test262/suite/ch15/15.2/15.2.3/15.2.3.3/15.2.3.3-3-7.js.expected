{
    "isDeclaration": false,
    "languageVersion": "EcmaScript5",
    "parseOptions": {
        "allowAutomaticSemicolonInsertion": true
    },
    "sourceUnit": {
        "kind": "SourceUnit",
        "fullStart": 0,
        "fullEnd": 1128,
        "start": 568,
        "end": 1128,
        "fullWidth": 1128,
        "width": 560,
        "isIncrementallyUnusable": true,
        "moduleElements": [
            {
                "kind": "FunctionDeclaration",
                "fullStart": 0,
                "fullEnd": 1104,
                "start": 568,
                "end": 1102,
                "fullWidth": 1104,
                "width": 534,
                "isIncrementallyUnusable": true,
                "modifiers": [],
                "functionKeyword": {
                    "kind": "FunctionKeyword",
                    "fullStart": 0,
                    "fullEnd": 577,
                    "start": 568,
                    "end": 576,
                    "fullWidth": 577,
                    "width": 8,
                    "text": "function",
                    "value": "function",
                    "valueText": "function",
                    "hasLeadingTrivia": true,
                    "hasLeadingComment": true,
                    "hasLeadingNewLine": true,
                    "hasTrailingTrivia": true,
                    "leadingTrivia": [
                        {
                            "kind": "SingleLineCommentTrivia",
                            "text": "/// Copyright (c) 2012 Ecma International.  All rights reserved. "
                        },
                        {
                            "kind": "NewLineTrivia",
                            "text": "\r\n"
                        },
                        {
                            "kind": "SingleLineCommentTrivia",
                            "text": "/// Ecma International makes this code available under the terms and conditions set"
                        },
                        {
                            "kind": "NewLineTrivia",
                            "text": "\r\n"
                        },
                        {
                            "kind": "SingleLineCommentTrivia",
                            "text": "/// forth on http://hg.ecmascript.org/tests/test262/raw-file/tip/LICENSE (the "
                        },
                        {
                            "kind": "NewLineTrivia",
                            "text": "\r\n"
                        },
                        {
                            "kind": "SingleLineCommentTrivia",
                            "text": "/// \"Use Terms\").   Any redistribution of this code must retain the above "
                        },
                        {
                            "kind": "NewLineTrivia",
                            "text": "\r\n"
                        },
                        {
                            "kind": "SingleLineCommentTrivia",
                            "text": "/// copyright and this notice and otherwise comply with the Use Terms."
                        },
                        {
                            "kind": "NewLineTrivia",
                            "text": "\r\n"
                        },
                        {
                            "kind": "MultiLineCommentTrivia",
                            "text": "/**\r\n * @path ch15/15.2/15.2.3/15.2.3.3/15.2.3.3-3-7.js\r\n * @description Object.getOwnPropertyDescriptor - 'P' is own accessor property that overrides an inherited data property\r\n */"
                        },
                        {
                            "kind": "NewLineTrivia",
                            "text": "\r\n"
                        },
                        {
                            "kind": "NewLineTrivia",
                            "text": "\r\n"
                        },
                        {
                            "kind": "NewLineTrivia",
                            "text": "\r\n"
                        }
                    ],
                    "trailingTrivia": [
                        {
                            "kind": "WhitespaceTrivia",
                            "text": " "
                        }
                    ]
                },
                "identifier": {
                    "kind": "IdentifierName",
                    "fullStart": 577,
                    "fullEnd": 585,
                    "start": 577,
                    "end": 585,
                    "fullWidth": 8,
                    "width": 8,
                    "text": "testcase",
                    "value": "testcase",
                    "valueText": "testcase"
                },
                "callSignature": {
                    "kind": "CallSignature",
                    "fullStart": 585,
                    "fullEnd": 588,
                    "start": 585,
                    "end": 587,
                    "fullWidth": 3,
                    "width": 2,
                    "parameterList": {
                        "kind": "ParameterList",
                        "fullStart": 585,
                        "fullEnd": 588,
                        "start": 585,
                        "end": 587,
                        "fullWidth": 3,
                        "width": 2,
                        "openParenToken": {
                            "kind": "OpenParenToken",
                            "fullStart": 585,
                            "fullEnd": 586,
                            "start": 585,
                            "end": 586,
                            "fullWidth": 1,
                            "width": 1,
                            "text": "(",
                            "value": "(",
                            "valueText": "("
                        },
                        "parameters": [],
                        "closeParenToken": {
                            "kind": "CloseParenToken",
                            "fullStart": 586,
                            "fullEnd": 588,
                            "start": 586,
                            "end": 587,
                            "fullWidth": 2,
                            "width": 1,
                            "text": ")",
                            "value": ")",
                            "valueText": ")",
                            "hasTrailingTrivia": true,
                            "trailingTrivia": [
                                {
                                    "kind": "WhitespaceTrivia",
                                    "text": " "
                                }
                            ]
                        }
                    }
                },
                "block": {
                    "kind": "Block",
                    "fullStart": 588,
                    "fullEnd": 1104,
                    "start": 588,
                    "end": 1102,
                    "fullWidth": 516,
                    "width": 514,
                    "isIncrementallyUnusable": true,
                    "openBraceToken": {
                        "kind": "OpenBraceToken",
                        "fullStart": 588,
                        "fullEnd": 591,
                        "start": 588,
                        "end": 589,
                        "fullWidth": 3,
                        "width": 1,
                        "text": "{",
                        "value": "{",
                        "valueText": "{",
                        "hasTrailingTrivia": true,
                        "hasTrailingNewLine": true,
                        "trailingTrivia": [
                            {
                                "kind": "NewLineTrivia",
                                "text": "\r\n"
                            }
                        ]
                    },
                    "statements": [
                        {
                            "kind": "VariableStatement",
                            "fullStart": 591,
                            "fullEnd": 675,
                            "start": 601,
                            "end": 673,
                            "fullWidth": 84,
                            "width": 72,
                            "modifiers": [],
                            "variableDeclaration": {
                                "kind": "VariableDeclaration",
                                "fullStart": 591,
                                "fullEnd": 672,
                                "start": 601,
                                "end": 672,
                                "fullWidth": 81,
                                "width": 71,
                                "varKeyword": {
                                    "kind": "VarKeyword",
                                    "fullStart": 591,
                                    "fullEnd": 605,
                                    "start": 601,
                                    "end": 604,
                                    "fullWidth": 14,
                                    "width": 3,
                                    "text": "var",
                                    "value": "var",
                                    "valueText": "var",
                                    "hasLeadingTrivia": true,
                                    "hasLeadingNewLine": true,
                                    "hasTrailingTrivia": true,
                                    "leadingTrivia": [
                                        {
                                            "kind": "NewLineTrivia",
                                            "text": "\r\n"
                                        },
                                        {
                                            "kind": "WhitespaceTrivia",
                                            "text": "        "
                                        }
                                    ],
                                    "trailingTrivia": [
                                        {
                                            "kind": "WhitespaceTrivia",
                                            "text": " "
                                        }
                                    ]
                                },
                                "variableDeclarators": [
                                    {
                                        "kind": "VariableDeclarator",
                                        "fullStart": 605,
                                        "fullEnd": 672,
                                        "start": 605,
                                        "end": 672,
                                        "fullWidth": 67,
<<<<<<< HEAD
                                        "width": 67,
                                        "identifier": {
=======
                                        "propertyName": {
>>>>>>> 85e84683
                                            "kind": "IdentifierName",
                                            "fullStart": 605,
                                            "fullEnd": 611,
                                            "start": 605,
                                            "end": 610,
                                            "fullWidth": 6,
                                            "width": 5,
                                            "text": "proto",
                                            "value": "proto",
                                            "valueText": "proto",
                                            "hasTrailingTrivia": true,
                                            "trailingTrivia": [
                                                {
                                                    "kind": "WhitespaceTrivia",
                                                    "text": " "
                                                }
                                            ]
                                        },
                                        "equalsValueClause": {
                                            "kind": "EqualsValueClause",
                                            "fullStart": 611,
                                            "fullEnd": 672,
                                            "start": 611,
                                            "end": 672,
                                            "fullWidth": 61,
                                            "width": 61,
                                            "equalsToken": {
                                                "kind": "EqualsToken",
                                                "fullStart": 611,
                                                "fullEnd": 613,
                                                "start": 611,
                                                "end": 612,
                                                "fullWidth": 2,
                                                "width": 1,
                                                "text": "=",
                                                "value": "=",
                                                "valueText": "=",
                                                "hasTrailingTrivia": true,
                                                "trailingTrivia": [
                                                    {
                                                        "kind": "WhitespaceTrivia",
                                                        "text": " "
                                                    }
                                                ]
                                            },
                                            "value": {
                                                "kind": "ObjectLiteralExpression",
                                                "fullStart": 613,
                                                "fullEnd": 672,
                                                "start": 613,
                                                "end": 672,
                                                "fullWidth": 59,
                                                "width": 59,
                                                "openBraceToken": {
                                                    "kind": "OpenBraceToken",
                                                    "fullStart": 613,
                                                    "fullEnd": 616,
                                                    "start": 613,
                                                    "end": 614,
                                                    "fullWidth": 3,
                                                    "width": 1,
                                                    "text": "{",
                                                    "value": "{",
                                                    "valueText": "{",
                                                    "hasTrailingTrivia": true,
                                                    "hasTrailingNewLine": true,
                                                    "trailingTrivia": [
                                                        {
                                                            "kind": "NewLineTrivia",
                                                            "text": "\r\n"
                                                        }
                                                    ]
                                                },
                                                "propertyAssignments": [
                                                    {
                                                        "kind": "SimplePropertyAssignment",
                                                        "fullStart": 616,
                                                        "fullEnd": 663,
                                                        "start": 628,
                                                        "end": 661,
                                                        "fullWidth": 47,
                                                        "width": 33,
                                                        "propertyName": {
                                                            "kind": "IdentifierName",
                                                            "fullStart": 616,
                                                            "fullEnd": 636,
                                                            "start": 628,
                                                            "end": 636,
                                                            "fullWidth": 20,
                                                            "width": 8,
                                                            "text": "property",
                                                            "value": "property",
                                                            "valueText": "property",
                                                            "hasLeadingTrivia": true,
                                                            "leadingTrivia": [
                                                                {
                                                                    "kind": "WhitespaceTrivia",
                                                                    "text": "            "
                                                                }
                                                            ]
                                                        },
                                                        "colonToken": {
                                                            "kind": "ColonToken",
                                                            "fullStart": 636,
                                                            "fullEnd": 638,
                                                            "start": 636,
                                                            "end": 637,
                                                            "fullWidth": 2,
                                                            "width": 1,
                                                            "text": ":",
                                                            "value": ":",
                                                            "valueText": ":",
                                                            "hasTrailingTrivia": true,
                                                            "trailingTrivia": [
                                                                {
                                                                    "kind": "WhitespaceTrivia",
                                                                    "text": " "
                                                                }
                                                            ]
                                                        },
                                                        "expression": {
                                                            "kind": "StringLiteral",
                                                            "fullStart": 638,
                                                            "fullEnd": 663,
                                                            "start": 638,
                                                            "end": 661,
                                                            "fullWidth": 25,
                                                            "width": 23,
                                                            "text": "\"inheritedDataProperty\"",
                                                            "value": "inheritedDataProperty",
                                                            "valueText": "inheritedDataProperty",
                                                            "hasTrailingTrivia": true,
                                                            "hasTrailingNewLine": true,
                                                            "trailingTrivia": [
                                                                {
                                                                    "kind": "NewLineTrivia",
                                                                    "text": "\r\n"
                                                                }
                                                            ]
                                                        }
                                                    }
                                                ],
                                                "closeBraceToken": {
                                                    "kind": "CloseBraceToken",
                                                    "fullStart": 663,
                                                    "fullEnd": 672,
                                                    "start": 671,
                                                    "end": 672,
                                                    "fullWidth": 9,
                                                    "width": 1,
                                                    "text": "}",
                                                    "value": "}",
                                                    "valueText": "}",
                                                    "hasLeadingTrivia": true,
                                                    "leadingTrivia": [
                                                        {
                                                            "kind": "WhitespaceTrivia",
                                                            "text": "        "
                                                        }
                                                    ]
                                                }
                                            }
                                        }
                                    }
                                ]
                            },
                            "semicolonToken": {
                                "kind": "SemicolonToken",
                                "fullStart": 672,
                                "fullEnd": 675,
                                "start": 672,
                                "end": 673,
                                "fullWidth": 3,
                                "width": 1,
                                "text": ";",
                                "value": ";",
                                "valueText": ";",
                                "hasTrailingTrivia": true,
                                "hasTrailingNewLine": true,
                                "trailingTrivia": [
                                    {
                                        "kind": "NewLineTrivia",
                                        "text": "\r\n"
                                    }
                                ]
                            }
                        },
                        {
                            "kind": "VariableStatement",
                            "fullStart": 675,
                            "fullEnd": 713,
                            "start": 685,
                            "end": 711,
                            "fullWidth": 38,
                            "width": 26,
                            "modifiers": [],
                            "variableDeclaration": {
                                "kind": "VariableDeclaration",
                                "fullStart": 675,
                                "fullEnd": 710,
                                "start": 685,
                                "end": 710,
                                "fullWidth": 35,
                                "width": 25,
                                "varKeyword": {
                                    "kind": "VarKeyword",
                                    "fullStart": 675,
                                    "fullEnd": 689,
                                    "start": 685,
                                    "end": 688,
                                    "fullWidth": 14,
                                    "width": 3,
                                    "text": "var",
                                    "value": "var",
                                    "valueText": "var",
                                    "hasLeadingTrivia": true,
                                    "hasLeadingNewLine": true,
                                    "hasTrailingTrivia": true,
                                    "leadingTrivia": [
                                        {
                                            "kind": "NewLineTrivia",
                                            "text": "\r\n"
                                        },
                                        {
                                            "kind": "WhitespaceTrivia",
                                            "text": "        "
                                        }
                                    ],
                                    "trailingTrivia": [
                                        {
                                            "kind": "WhitespaceTrivia",
                                            "text": " "
                                        }
                                    ]
                                },
                                "variableDeclarators": [
                                    {
                                        "kind": "VariableDeclarator",
                                        "fullStart": 689,
                                        "fullEnd": 710,
                                        "start": 689,
                                        "end": 710,
                                        "fullWidth": 21,
<<<<<<< HEAD
                                        "width": 21,
                                        "identifier": {
=======
                                        "propertyName": {
>>>>>>> 85e84683
                                            "kind": "IdentifierName",
                                            "fullStart": 689,
                                            "fullEnd": 693,
                                            "start": 689,
                                            "end": 692,
                                            "fullWidth": 4,
                                            "width": 3,
                                            "text": "Con",
                                            "value": "Con",
                                            "valueText": "Con",
                                            "hasTrailingTrivia": true,
                                            "trailingTrivia": [
                                                {
                                                    "kind": "WhitespaceTrivia",
                                                    "text": " "
                                                }
                                            ]
                                        },
                                        "equalsValueClause": {
                                            "kind": "EqualsValueClause",
                                            "fullStart": 693,
                                            "fullEnd": 710,
                                            "start": 693,
                                            "end": 710,
                                            "fullWidth": 17,
                                            "width": 17,
                                            "equalsToken": {
                                                "kind": "EqualsToken",
                                                "fullStart": 693,
                                                "fullEnd": 695,
                                                "start": 693,
                                                "end": 694,
                                                "fullWidth": 2,
                                                "width": 1,
                                                "text": "=",
                                                "value": "=",
                                                "valueText": "=",
                                                "hasTrailingTrivia": true,
                                                "trailingTrivia": [
                                                    {
                                                        "kind": "WhitespaceTrivia",
                                                        "text": " "
                                                    }
                                                ]
                                            },
                                            "value": {
                                                "kind": "FunctionExpression",
                                                "fullStart": 695,
                                                "fullEnd": 710,
                                                "start": 695,
                                                "end": 710,
                                                "fullWidth": 15,
                                                "width": 15,
                                                "functionKeyword": {
                                                    "kind": "FunctionKeyword",
                                                    "fullStart": 695,
                                                    "fullEnd": 704,
                                                    "start": 695,
                                                    "end": 703,
                                                    "fullWidth": 9,
                                                    "width": 8,
                                                    "text": "function",
                                                    "value": "function",
                                                    "valueText": "function",
                                                    "hasTrailingTrivia": true,
                                                    "trailingTrivia": [
                                                        {
                                                            "kind": "WhitespaceTrivia",
                                                            "text": " "
                                                        }
                                                    ]
                                                },
                                                "callSignature": {
                                                    "kind": "CallSignature",
                                                    "fullStart": 704,
                                                    "fullEnd": 707,
                                                    "start": 704,
                                                    "end": 706,
                                                    "fullWidth": 3,
                                                    "width": 2,
                                                    "parameterList": {
                                                        "kind": "ParameterList",
                                                        "fullStart": 704,
                                                        "fullEnd": 707,
                                                        "start": 704,
                                                        "end": 706,
                                                        "fullWidth": 3,
                                                        "width": 2,
                                                        "openParenToken": {
                                                            "kind": "OpenParenToken",
                                                            "fullStart": 704,
                                                            "fullEnd": 705,
                                                            "start": 704,
                                                            "end": 705,
                                                            "fullWidth": 1,
                                                            "width": 1,
                                                            "text": "(",
                                                            "value": "(",
                                                            "valueText": "("
                                                        },
                                                        "parameters": [],
                                                        "closeParenToken": {
                                                            "kind": "CloseParenToken",
                                                            "fullStart": 705,
                                                            "fullEnd": 707,
                                                            "start": 705,
                                                            "end": 706,
                                                            "fullWidth": 2,
                                                            "width": 1,
                                                            "text": ")",
                                                            "value": ")",
                                                            "valueText": ")",
                                                            "hasTrailingTrivia": true,
                                                            "trailingTrivia": [
                                                                {
                                                                    "kind": "WhitespaceTrivia",
                                                                    "text": " "
                                                                }
                                                            ]
                                                        }
                                                    }
                                                },
                                                "block": {
                                                    "kind": "Block",
                                                    "fullStart": 707,
                                                    "fullEnd": 710,
                                                    "start": 707,
                                                    "end": 710,
                                                    "fullWidth": 3,
                                                    "width": 3,
                                                    "openBraceToken": {
                                                        "kind": "OpenBraceToken",
                                                        "fullStart": 707,
                                                        "fullEnd": 709,
                                                        "start": 707,
                                                        "end": 708,
                                                        "fullWidth": 2,
                                                        "width": 1,
                                                        "text": "{",
                                                        "value": "{",
                                                        "valueText": "{",
                                                        "hasTrailingTrivia": true,
                                                        "trailingTrivia": [
                                                            {
                                                                "kind": "WhitespaceTrivia",
                                                                "text": " "
                                                            }
                                                        ]
                                                    },
                                                    "statements": [],
                                                    "closeBraceToken": {
                                                        "kind": "CloseBraceToken",
                                                        "fullStart": 709,
                                                        "fullEnd": 710,
                                                        "start": 709,
                                                        "end": 710,
                                                        "fullWidth": 1,
                                                        "width": 1,
                                                        "text": "}",
                                                        "value": "}",
                                                        "valueText": "}"
                                                    }
                                                }
                                            }
                                        }
                                    }
                                ]
                            },
                            "semicolonToken": {
                                "kind": "SemicolonToken",
                                "fullStart": 710,
                                "fullEnd": 713,
                                "start": 710,
                                "end": 711,
                                "fullWidth": 3,
                                "width": 1,
                                "text": ";",
                                "value": ";",
                                "valueText": ";",
                                "hasTrailingTrivia": true,
                                "hasTrailingNewLine": true,
                                "trailingTrivia": [
                                    {
                                        "kind": "NewLineTrivia",
                                        "text": "\r\n"
                                    }
                                ]
                            }
                        },
                        {
                            "kind": "ExpressionStatement",
                            "fullStart": 713,
                            "fullEnd": 745,
                            "start": 721,
                            "end": 743,
                            "fullWidth": 32,
                            "width": 22,
                            "expression": {
                                "kind": "AssignmentExpression",
                                "fullStart": 713,
                                "fullEnd": 742,
                                "start": 721,
                                "end": 742,
                                "fullWidth": 29,
                                "width": 21,
                                "left": {
                                    "kind": "MemberAccessExpression",
                                    "fullStart": 713,
                                    "fullEnd": 735,
                                    "start": 721,
                                    "end": 734,
                                    "fullWidth": 22,
                                    "width": 13,
                                    "expression": {
                                        "kind": "IdentifierName",
                                        "fullStart": 713,
                                        "fullEnd": 724,
                                        "start": 721,
                                        "end": 724,
                                        "fullWidth": 11,
                                        "width": 3,
                                        "text": "Con",
                                        "value": "Con",
                                        "valueText": "Con",
                                        "hasLeadingTrivia": true,
                                        "leadingTrivia": [
                                            {
                                                "kind": "WhitespaceTrivia",
                                                "text": "        "
                                            }
                                        ]
                                    },
                                    "dotToken": {
                                        "kind": "DotToken",
                                        "fullStart": 724,
                                        "fullEnd": 725,
                                        "start": 724,
                                        "end": 725,
                                        "fullWidth": 1,
                                        "width": 1,
                                        "text": ".",
                                        "value": ".",
                                        "valueText": "."
                                    },
                                    "name": {
                                        "kind": "IdentifierName",
                                        "fullStart": 725,
                                        "fullEnd": 735,
                                        "start": 725,
                                        "end": 734,
                                        "fullWidth": 10,
                                        "width": 9,
                                        "text": "ptototype",
                                        "value": "ptototype",
                                        "valueText": "ptototype",
                                        "hasTrailingTrivia": true,
                                        "trailingTrivia": [
                                            {
                                                "kind": "WhitespaceTrivia",
                                                "text": " "
                                            }
                                        ]
                                    }
                                },
                                "operatorToken": {
                                    "kind": "EqualsToken",
                                    "fullStart": 735,
                                    "fullEnd": 737,
                                    "start": 735,
                                    "end": 736,
                                    "fullWidth": 2,
                                    "width": 1,
                                    "text": "=",
                                    "value": "=",
                                    "valueText": "=",
                                    "hasTrailingTrivia": true,
                                    "trailingTrivia": [
                                        {
                                            "kind": "WhitespaceTrivia",
                                            "text": " "
                                        }
                                    ]
                                },
                                "right": {
                                    "kind": "IdentifierName",
                                    "fullStart": 737,
                                    "fullEnd": 742,
                                    "start": 737,
                                    "end": 742,
                                    "fullWidth": 5,
                                    "width": 5,
                                    "text": "proto",
                                    "value": "proto",
                                    "valueText": "proto"
                                }
                            },
                            "semicolonToken": {
                                "kind": "SemicolonToken",
                                "fullStart": 742,
                                "fullEnd": 745,
                                "start": 742,
                                "end": 743,
                                "fullWidth": 3,
                                "width": 1,
                                "text": ";",
                                "value": ";",
                                "valueText": ";",
                                "hasTrailingTrivia": true,
                                "hasTrailingNewLine": true,
                                "trailingTrivia": [
                                    {
                                        "kind": "NewLineTrivia",
                                        "text": "\r\n"
                                    }
                                ]
                            }
                        },
                        {
                            "kind": "VariableStatement",
                            "fullStart": 745,
                            "fullEnd": 779,
                            "start": 755,
                            "end": 777,
                            "fullWidth": 34,
                            "width": 22,
                            "modifiers": [],
                            "variableDeclaration": {
                                "kind": "VariableDeclaration",
                                "fullStart": 745,
                                "fullEnd": 776,
                                "start": 755,
                                "end": 776,
                                "fullWidth": 31,
                                "width": 21,
                                "varKeyword": {
                                    "kind": "VarKeyword",
                                    "fullStart": 745,
                                    "fullEnd": 759,
                                    "start": 755,
                                    "end": 758,
                                    "fullWidth": 14,
                                    "width": 3,
                                    "text": "var",
                                    "value": "var",
                                    "valueText": "var",
                                    "hasLeadingTrivia": true,
                                    "hasLeadingNewLine": true,
                                    "hasTrailingTrivia": true,
                                    "leadingTrivia": [
                                        {
                                            "kind": "NewLineTrivia",
                                            "text": "\r\n"
                                        },
                                        {
                                            "kind": "WhitespaceTrivia",
                                            "text": "        "
                                        }
                                    ],
                                    "trailingTrivia": [
                                        {
                                            "kind": "WhitespaceTrivia",
                                            "text": " "
                                        }
                                    ]
                                },
                                "variableDeclarators": [
                                    {
                                        "kind": "VariableDeclarator",
                                        "fullStart": 759,
                                        "fullEnd": 776,
                                        "start": 759,
                                        "end": 776,
                                        "fullWidth": 17,
<<<<<<< HEAD
                                        "width": 17,
                                        "identifier": {
=======
                                        "propertyName": {
>>>>>>> 85e84683
                                            "kind": "IdentifierName",
                                            "fullStart": 759,
                                            "fullEnd": 765,
                                            "start": 759,
                                            "end": 764,
                                            "fullWidth": 6,
                                            "width": 5,
                                            "text": "child",
                                            "value": "child",
                                            "valueText": "child",
                                            "hasTrailingTrivia": true,
                                            "trailingTrivia": [
                                                {
                                                    "kind": "WhitespaceTrivia",
                                                    "text": " "
                                                }
                                            ]
                                        },
                                        "equalsValueClause": {
                                            "kind": "EqualsValueClause",
                                            "fullStart": 765,
                                            "fullEnd": 776,
                                            "start": 765,
                                            "end": 776,
                                            "fullWidth": 11,
                                            "width": 11,
                                            "equalsToken": {
                                                "kind": "EqualsToken",
                                                "fullStart": 765,
                                                "fullEnd": 767,
                                                "start": 765,
                                                "end": 766,
                                                "fullWidth": 2,
                                                "width": 1,
                                                "text": "=",
                                                "value": "=",
                                                "valueText": "=",
                                                "hasTrailingTrivia": true,
                                                "trailingTrivia": [
                                                    {
                                                        "kind": "WhitespaceTrivia",
                                                        "text": " "
                                                    }
                                                ]
                                            },
                                            "value": {
                                                "kind": "ObjectCreationExpression",
                                                "fullStart": 767,
                                                "fullEnd": 776,
                                                "start": 767,
                                                "end": 776,
                                                "fullWidth": 9,
                                                "width": 9,
                                                "newKeyword": {
                                                    "kind": "NewKeyword",
                                                    "fullStart": 767,
                                                    "fullEnd": 771,
                                                    "start": 767,
                                                    "end": 770,
                                                    "fullWidth": 4,
                                                    "width": 3,
                                                    "text": "new",
                                                    "value": "new",
                                                    "valueText": "new",
                                                    "hasTrailingTrivia": true,
                                                    "trailingTrivia": [
                                                        {
                                                            "kind": "WhitespaceTrivia",
                                                            "text": " "
                                                        }
                                                    ]
                                                },
                                                "expression": {
                                                    "kind": "IdentifierName",
                                                    "fullStart": 771,
                                                    "fullEnd": 774,
                                                    "start": 771,
                                                    "end": 774,
                                                    "fullWidth": 3,
                                                    "width": 3,
                                                    "text": "Con",
                                                    "value": "Con",
                                                    "valueText": "Con"
                                                },
                                                "argumentList": {
                                                    "kind": "ArgumentList",
                                                    "fullStart": 774,
                                                    "fullEnd": 776,
                                                    "start": 774,
                                                    "end": 776,
                                                    "fullWidth": 2,
                                                    "width": 2,
                                                    "openParenToken": {
                                                        "kind": "OpenParenToken",
                                                        "fullStart": 774,
                                                        "fullEnd": 775,
                                                        "start": 774,
                                                        "end": 775,
                                                        "fullWidth": 1,
                                                        "width": 1,
                                                        "text": "(",
                                                        "value": "(",
                                                        "valueText": "("
                                                    },
                                                    "arguments": [],
                                                    "closeParenToken": {
                                                        "kind": "CloseParenToken",
                                                        "fullStart": 775,
                                                        "fullEnd": 776,
                                                        "start": 775,
                                                        "end": 776,
                                                        "fullWidth": 1,
                                                        "width": 1,
                                                        "text": ")",
                                                        "value": ")",
                                                        "valueText": ")"
                                                    }
                                                }
                                            }
                                        }
                                    }
                                ]
                            },
                            "semicolonToken": {
                                "kind": "SemicolonToken",
                                "fullStart": 776,
                                "fullEnd": 779,
                                "start": 776,
                                "end": 777,
                                "fullWidth": 3,
                                "width": 1,
                                "text": ";",
                                "value": ";",
                                "valueText": ";",
                                "hasTrailingTrivia": true,
                                "hasTrailingNewLine": true,
                                "trailingTrivia": [
                                    {
                                        "kind": "NewLineTrivia",
                                        "text": "\r\n"
                                    }
                                ]
                            }
                        },
                        {
                            "kind": "VariableStatement",
                            "fullStart": 779,
                            "fullEnd": 867,
                            "start": 787,
                            "end": 865,
                            "fullWidth": 88,
                            "width": 78,
                            "modifiers": [],
                            "variableDeclaration": {
                                "kind": "VariableDeclaration",
                                "fullStart": 779,
                                "fullEnd": 864,
                                "start": 787,
                                "end": 864,
                                "fullWidth": 85,
                                "width": 77,
                                "varKeyword": {
                                    "kind": "VarKeyword",
                                    "fullStart": 779,
                                    "fullEnd": 791,
                                    "start": 787,
                                    "end": 790,
                                    "fullWidth": 12,
                                    "width": 3,
                                    "text": "var",
                                    "value": "var",
                                    "valueText": "var",
                                    "hasLeadingTrivia": true,
                                    "hasTrailingTrivia": true,
                                    "leadingTrivia": [
                                        {
                                            "kind": "WhitespaceTrivia",
                                            "text": "        "
                                        }
                                    ],
                                    "trailingTrivia": [
                                        {
                                            "kind": "WhitespaceTrivia",
                                            "text": " "
                                        }
                                    ]
                                },
                                "variableDeclarators": [
                                    {
                                        "kind": "VariableDeclarator",
                                        "fullStart": 791,
                                        "fullEnd": 864,
                                        "start": 791,
                                        "end": 864,
                                        "fullWidth": 73,
<<<<<<< HEAD
                                        "width": 73,
                                        "identifier": {
=======
                                        "propertyName": {
>>>>>>> 85e84683
                                            "kind": "IdentifierName",
                                            "fullStart": 791,
                                            "fullEnd": 795,
                                            "start": 791,
                                            "end": 794,
                                            "fullWidth": 4,
                                            "width": 3,
                                            "text": "fun",
                                            "value": "fun",
                                            "valueText": "fun",
                                            "hasTrailingTrivia": true,
                                            "trailingTrivia": [
                                                {
                                                    "kind": "WhitespaceTrivia",
                                                    "text": " "
                                                }
                                            ]
                                        },
                                        "equalsValueClause": {
                                            "kind": "EqualsValueClause",
                                            "fullStart": 795,
                                            "fullEnd": 864,
                                            "start": 795,
                                            "end": 864,
                                            "fullWidth": 69,
                                            "width": 69,
                                            "equalsToken": {
                                                "kind": "EqualsToken",
                                                "fullStart": 795,
                                                "fullEnd": 797,
                                                "start": 795,
                                                "end": 796,
                                                "fullWidth": 2,
                                                "width": 1,
                                                "text": "=",
                                                "value": "=",
                                                "valueText": "=",
                                                "hasTrailingTrivia": true,
                                                "trailingTrivia": [
                                                    {
                                                        "kind": "WhitespaceTrivia",
                                                        "text": " "
                                                    }
                                                ]
                                            },
                                            "value": {
                                                "kind": "FunctionExpression",
                                                "fullStart": 797,
                                                "fullEnd": 864,
                                                "start": 797,
                                                "end": 864,
                                                "fullWidth": 67,
                                                "width": 67,
                                                "functionKeyword": {
                                                    "kind": "FunctionKeyword",
                                                    "fullStart": 797,
                                                    "fullEnd": 806,
                                                    "start": 797,
                                                    "end": 805,
                                                    "fullWidth": 9,
                                                    "width": 8,
                                                    "text": "function",
                                                    "value": "function",
                                                    "valueText": "function",
                                                    "hasTrailingTrivia": true,
                                                    "trailingTrivia": [
                                                        {
                                                            "kind": "WhitespaceTrivia",
                                                            "text": " "
                                                        }
                                                    ]
                                                },
                                                "callSignature": {
                                                    "kind": "CallSignature",
                                                    "fullStart": 806,
                                                    "fullEnd": 809,
                                                    "start": 806,
                                                    "end": 808,
                                                    "fullWidth": 3,
                                                    "width": 2,
                                                    "parameterList": {
                                                        "kind": "ParameterList",
                                                        "fullStart": 806,
                                                        "fullEnd": 809,
                                                        "start": 806,
                                                        "end": 808,
                                                        "fullWidth": 3,
                                                        "width": 2,
                                                        "openParenToken": {
                                                            "kind": "OpenParenToken",
                                                            "fullStart": 806,
                                                            "fullEnd": 807,
                                                            "start": 806,
                                                            "end": 807,
                                                            "fullWidth": 1,
                                                            "width": 1,
                                                            "text": "(",
                                                            "value": "(",
                                                            "valueText": "("
                                                        },
                                                        "parameters": [],
                                                        "closeParenToken": {
                                                            "kind": "CloseParenToken",
                                                            "fullStart": 807,
                                                            "fullEnd": 809,
                                                            "start": 807,
                                                            "end": 808,
                                                            "fullWidth": 2,
                                                            "width": 1,
                                                            "text": ")",
                                                            "value": ")",
                                                            "valueText": ")",
                                                            "hasTrailingTrivia": true,
                                                            "trailingTrivia": [
                                                                {
                                                                    "kind": "WhitespaceTrivia",
                                                                    "text": " "
                                                                }
                                                            ]
                                                        }
                                                    }
                                                },
                                                "block": {
                                                    "kind": "Block",
                                                    "fullStart": 809,
                                                    "fullEnd": 864,
                                                    "start": 809,
                                                    "end": 864,
                                                    "fullWidth": 55,
                                                    "width": 55,
                                                    "openBraceToken": {
                                                        "kind": "OpenBraceToken",
                                                        "fullStart": 809,
                                                        "fullEnd": 812,
                                                        "start": 809,
                                                        "end": 810,
                                                        "fullWidth": 3,
                                                        "width": 1,
                                                        "text": "{",
                                                        "value": "{",
                                                        "valueText": "{",
                                                        "hasTrailingTrivia": true,
                                                        "hasTrailingNewLine": true,
                                                        "trailingTrivia": [
                                                            {
                                                                "kind": "NewLineTrivia",
                                                                "text": "\r\n"
                                                            }
                                                        ]
                                                    },
                                                    "statements": [
                                                        {
                                                            "kind": "ReturnStatement",
                                                            "fullStart": 812,
                                                            "fullEnd": 855,
                                                            "start": 824,
                                                            "end": 853,
                                                            "fullWidth": 43,
                                                            "width": 29,
                                                            "returnKeyword": {
                                                                "kind": "ReturnKeyword",
                                                                "fullStart": 812,
                                                                "fullEnd": 831,
                                                                "start": 824,
                                                                "end": 830,
                                                                "fullWidth": 19,
                                                                "width": 6,
                                                                "text": "return",
                                                                "value": "return",
                                                                "valueText": "return",
                                                                "hasLeadingTrivia": true,
                                                                "hasTrailingTrivia": true,
                                                                "leadingTrivia": [
                                                                    {
                                                                        "kind": "WhitespaceTrivia",
                                                                        "text": "            "
                                                                    }
                                                                ],
                                                                "trailingTrivia": [
                                                                    {
                                                                        "kind": "WhitespaceTrivia",
                                                                        "text": " "
                                                                    }
                                                                ]
                                                            },
                                                            "expression": {
                                                                "kind": "StringLiteral",
                                                                "fullStart": 831,
                                                                "fullEnd": 852,
                                                                "start": 831,
                                                                "end": 852,
                                                                "fullWidth": 21,
                                                                "width": 21,
                                                                "text": "\"ownAccessorProperty\"",
                                                                "value": "ownAccessorProperty",
                                                                "valueText": "ownAccessorProperty"
                                                            },
                                                            "semicolonToken": {
                                                                "kind": "SemicolonToken",
                                                                "fullStart": 852,
                                                                "fullEnd": 855,
                                                                "start": 852,
                                                                "end": 853,
                                                                "fullWidth": 3,
                                                                "width": 1,
                                                                "text": ";",
                                                                "value": ";",
                                                                "valueText": ";",
                                                                "hasTrailingTrivia": true,
                                                                "hasTrailingNewLine": true,
                                                                "trailingTrivia": [
                                                                    {
                                                                        "kind": "NewLineTrivia",
                                                                        "text": "\r\n"
                                                                    }
                                                                ]
                                                            }
                                                        }
                                                    ],
                                                    "closeBraceToken": {
                                                        "kind": "CloseBraceToken",
                                                        "fullStart": 855,
                                                        "fullEnd": 864,
                                                        "start": 863,
                                                        "end": 864,
                                                        "fullWidth": 9,
                                                        "width": 1,
                                                        "text": "}",
                                                        "value": "}",
                                                        "valueText": "}",
                                                        "hasLeadingTrivia": true,
                                                        "leadingTrivia": [
                                                            {
                                                                "kind": "WhitespaceTrivia",
                                                                "text": "        "
                                                            }
                                                        ]
                                                    }
                                                }
                                            }
                                        }
                                    }
                                ]
                            },
                            "semicolonToken": {
                                "kind": "SemicolonToken",
                                "fullStart": 864,
                                "fullEnd": 867,
                                "start": 864,
                                "end": 865,
                                "fullWidth": 3,
                                "width": 1,
                                "text": ";",
                                "value": ";",
                                "valueText": ";",
                                "hasTrailingTrivia": true,
                                "hasTrailingNewLine": true,
                                "trailingTrivia": [
                                    {
                                        "kind": "NewLineTrivia",
                                        "text": "\r\n"
                                    }
                                ]
                            }
                        },
                        {
                            "kind": "ExpressionStatement",
                            "fullStart": 867,
                            "fullEnd": 987,
                            "start": 875,
                            "end": 985,
                            "fullWidth": 120,
                            "width": 110,
                            "isIncrementallyUnusable": true,
                            "expression": {
                                "kind": "InvocationExpression",
                                "fullStart": 867,
                                "fullEnd": 984,
                                "start": 875,
                                "end": 984,
                                "fullWidth": 117,
                                "width": 109,
                                "isIncrementallyUnusable": true,
                                "expression": {
                                    "kind": "MemberAccessExpression",
                                    "fullStart": 867,
                                    "fullEnd": 896,
                                    "start": 875,
                                    "end": 896,
                                    "fullWidth": 29,
                                    "width": 21,
                                    "expression": {
                                        "kind": "IdentifierName",
                                        "fullStart": 867,
                                        "fullEnd": 881,
                                        "start": 875,
                                        "end": 881,
                                        "fullWidth": 14,
                                        "width": 6,
                                        "text": "Object",
                                        "value": "Object",
                                        "valueText": "Object",
                                        "hasLeadingTrivia": true,
                                        "leadingTrivia": [
                                            {
                                                "kind": "WhitespaceTrivia",
                                                "text": "        "
                                            }
                                        ]
                                    },
                                    "dotToken": {
                                        "kind": "DotToken",
                                        "fullStart": 881,
                                        "fullEnd": 882,
                                        "start": 881,
                                        "end": 882,
                                        "fullWidth": 1,
                                        "width": 1,
                                        "text": ".",
                                        "value": ".",
                                        "valueText": "."
                                    },
                                    "name": {
                                        "kind": "IdentifierName",
                                        "fullStart": 882,
                                        "fullEnd": 896,
                                        "start": 882,
                                        "end": 896,
                                        "fullWidth": 14,
                                        "width": 14,
                                        "text": "defineProperty",
                                        "value": "defineProperty",
                                        "valueText": "defineProperty"
                                    }
                                },
                                "argumentList": {
                                    "kind": "ArgumentList",
                                    "fullStart": 896,
                                    "fullEnd": 984,
                                    "start": 896,
                                    "end": 984,
                                    "fullWidth": 88,
                                    "width": 88,
                                    "isIncrementallyUnusable": true,
                                    "openParenToken": {
                                        "kind": "OpenParenToken",
                                        "fullStart": 896,
                                        "fullEnd": 897,
                                        "start": 896,
                                        "end": 897,
                                        "fullWidth": 1,
                                        "width": 1,
                                        "text": "(",
                                        "value": "(",
                                        "valueText": "("
                                    },
                                    "arguments": [
                                        {
                                            "kind": "IdentifierName",
                                            "fullStart": 897,
                                            "fullEnd": 902,
                                            "start": 897,
                                            "end": 902,
                                            "fullWidth": 5,
                                            "width": 5,
                                            "text": "child",
                                            "value": "child",
                                            "valueText": "child"
                                        },
                                        {
                                            "kind": "CommaToken",
                                            "fullStart": 902,
                                            "fullEnd": 904,
                                            "start": 902,
                                            "end": 903,
                                            "fullWidth": 2,
                                            "width": 1,
                                            "text": ",",
                                            "value": ",",
                                            "valueText": ",",
                                            "hasTrailingTrivia": true,
                                            "trailingTrivia": [
                                                {
                                                    "kind": "WhitespaceTrivia",
                                                    "text": " "
                                                }
                                            ]
                                        },
                                        {
                                            "kind": "StringLiteral",
                                            "fullStart": 904,
                                            "fullEnd": 914,
                                            "start": 904,
                                            "end": 914,
                                            "fullWidth": 10,
                                            "width": 10,
                                            "text": "\"property\"",
                                            "value": "property",
                                            "valueText": "property"
                                        },
                                        {
                                            "kind": "CommaToken",
                                            "fullStart": 914,
                                            "fullEnd": 916,
                                            "start": 914,
                                            "end": 915,
                                            "fullWidth": 2,
                                            "width": 1,
                                            "text": ",",
                                            "value": ",",
                                            "valueText": ",",
                                            "hasTrailingTrivia": true,
                                            "trailingTrivia": [
                                                {
                                                    "kind": "WhitespaceTrivia",
                                                    "text": " "
                                                }
                                            ]
                                        },
                                        {
                                            "kind": "ObjectLiteralExpression",
                                            "fullStart": 916,
                                            "fullEnd": 983,
                                            "start": 916,
                                            "end": 983,
                                            "fullWidth": 67,
                                            "width": 67,
                                            "isIncrementallyUnusable": true,
                                            "openBraceToken": {
                                                "kind": "OpenBraceToken",
                                                "fullStart": 916,
                                                "fullEnd": 919,
                                                "start": 916,
                                                "end": 917,
                                                "fullWidth": 3,
                                                "width": 1,
                                                "text": "{",
                                                "value": "{",
                                                "valueText": "{",
                                                "hasTrailingTrivia": true,
                                                "hasTrailingNewLine": true,
                                                "trailingTrivia": [
                                                    {
                                                        "kind": "NewLineTrivia",
                                                        "text": "\r\n"
                                                    }
                                                ]
                                            },
                                            "propertyAssignments": [
                                                {
                                                    "kind": "SimplePropertyAssignment",
                                                    "fullStart": 919,
                                                    "fullEnd": 939,
                                                    "start": 931,
                                                    "end": 939,
                                                    "fullWidth": 20,
                                                    "width": 8,
                                                    "isIncrementallyUnusable": true,
                                                    "propertyName": {
                                                        "kind": "IdentifierName",
                                                        "fullStart": 919,
                                                        "fullEnd": 934,
                                                        "start": 931,
                                                        "end": 934,
                                                        "fullWidth": 15,
                                                        "width": 3,
                                                        "text": "get",
                                                        "value": "get",
                                                        "valueText": "get",
                                                        "hasLeadingTrivia": true,
                                                        "leadingTrivia": [
                                                            {
                                                                "kind": "WhitespaceTrivia",
                                                                "text": "            "
                                                            }
                                                        ]
                                                    },
                                                    "colonToken": {
                                                        "kind": "ColonToken",
                                                        "fullStart": 934,
                                                        "fullEnd": 936,
                                                        "start": 934,
                                                        "end": 935,
                                                        "fullWidth": 2,
                                                        "width": 1,
                                                        "text": ":",
                                                        "value": ":",
                                                        "valueText": ":",
                                                        "hasTrailingTrivia": true,
                                                        "trailingTrivia": [
                                                            {
                                                                "kind": "WhitespaceTrivia",
                                                                "text": " "
                                                            }
                                                        ]
                                                    },
                                                    "expression": {
                                                        "kind": "IdentifierName",
                                                        "fullStart": 936,
                                                        "fullEnd": 939,
                                                        "start": 936,
                                                        "end": 939,
                                                        "fullWidth": 3,
                                                        "width": 3,
                                                        "text": "fun",
                                                        "value": "fun",
                                                        "valueText": "fun"
                                                    }
                                                },
                                                {
                                                    "kind": "CommaToken",
                                                    "fullStart": 939,
                                                    "fullEnd": 942,
                                                    "start": 939,
                                                    "end": 940,
                                                    "fullWidth": 3,
                                                    "width": 1,
                                                    "text": ",",
                                                    "value": ",",
                                                    "valueText": ",",
                                                    "hasTrailingTrivia": true,
                                                    "hasTrailingNewLine": true,
                                                    "trailingTrivia": [
                                                        {
                                                            "kind": "NewLineTrivia",
                                                            "text": "\r\n"
                                                        }
                                                    ]
                                                },
                                                {
                                                    "kind": "SimplePropertyAssignment",
                                                    "fullStart": 942,
                                                    "fullEnd": 974,
                                                    "start": 954,
                                                    "end": 972,
                                                    "fullWidth": 32,
                                                    "width": 18,
                                                    "propertyName": {
                                                        "kind": "IdentifierName",
                                                        "fullStart": 942,
                                                        "fullEnd": 966,
                                                        "start": 954,
                                                        "end": 966,
                                                        "fullWidth": 24,
                                                        "width": 12,
                                                        "text": "configurable",
                                                        "value": "configurable",
                                                        "valueText": "configurable",
                                                        "hasLeadingTrivia": true,
                                                        "leadingTrivia": [
                                                            {
                                                                "kind": "WhitespaceTrivia",
                                                                "text": "            "
                                                            }
                                                        ]
                                                    },
                                                    "colonToken": {
                                                        "kind": "ColonToken",
                                                        "fullStart": 966,
                                                        "fullEnd": 968,
                                                        "start": 966,
                                                        "end": 967,
                                                        "fullWidth": 2,
                                                        "width": 1,
                                                        "text": ":",
                                                        "value": ":",
                                                        "valueText": ":",
                                                        "hasTrailingTrivia": true,
                                                        "trailingTrivia": [
                                                            {
                                                                "kind": "WhitespaceTrivia",
                                                                "text": " "
                                                            }
                                                        ]
                                                    },
                                                    "expression": {
                                                        "kind": "TrueKeyword",
                                                        "fullStart": 968,
                                                        "fullEnd": 974,
                                                        "start": 968,
                                                        "end": 972,
                                                        "fullWidth": 6,
                                                        "width": 4,
                                                        "text": "true",
                                                        "value": true,
                                                        "valueText": "true",
                                                        "hasTrailingTrivia": true,
                                                        "hasTrailingNewLine": true,
                                                        "trailingTrivia": [
                                                            {
                                                                "kind": "NewLineTrivia",
                                                                "text": "\r\n"
                                                            }
                                                        ]
                                                    }
                                                }
                                            ],
                                            "closeBraceToken": {
                                                "kind": "CloseBraceToken",
                                                "fullStart": 974,
                                                "fullEnd": 983,
                                                "start": 982,
                                                "end": 983,
                                                "fullWidth": 9,
                                                "width": 1,
                                                "text": "}",
                                                "value": "}",
                                                "valueText": "}",
                                                "hasLeadingTrivia": true,
                                                "leadingTrivia": [
                                                    {
                                                        "kind": "WhitespaceTrivia",
                                                        "text": "        "
                                                    }
                                                ]
                                            }
                                        }
                                    ],
                                    "closeParenToken": {
                                        "kind": "CloseParenToken",
                                        "fullStart": 983,
                                        "fullEnd": 984,
                                        "start": 983,
                                        "end": 984,
                                        "fullWidth": 1,
                                        "width": 1,
                                        "text": ")",
                                        "value": ")",
                                        "valueText": ")"
                                    }
                                }
                            },
                            "semicolonToken": {
                                "kind": "SemicolonToken",
                                "fullStart": 984,
                                "fullEnd": 987,
                                "start": 984,
                                "end": 985,
                                "fullWidth": 3,
                                "width": 1,
                                "text": ";",
                                "value": ";",
                                "valueText": ";",
                                "hasTrailingTrivia": true,
                                "hasTrailingNewLine": true,
                                "trailingTrivia": [
                                    {
                                        "kind": "NewLineTrivia",
                                        "text": "\r\n"
                                    }
                                ]
                            }
                        },
                        {
                            "kind": "VariableStatement",
                            "fullStart": 987,
                            "fullEnd": 1061,
                            "start": 997,
                            "end": 1059,
                            "fullWidth": 74,
                            "width": 62,
                            "modifiers": [],
                            "variableDeclaration": {
                                "kind": "VariableDeclaration",
                                "fullStart": 987,
                                "fullEnd": 1058,
                                "start": 997,
                                "end": 1058,
                                "fullWidth": 71,
                                "width": 61,
                                "varKeyword": {
                                    "kind": "VarKeyword",
                                    "fullStart": 987,
                                    "fullEnd": 1001,
                                    "start": 997,
                                    "end": 1000,
                                    "fullWidth": 14,
                                    "width": 3,
                                    "text": "var",
                                    "value": "var",
                                    "valueText": "var",
                                    "hasLeadingTrivia": true,
                                    "hasLeadingNewLine": true,
                                    "hasTrailingTrivia": true,
                                    "leadingTrivia": [
                                        {
                                            "kind": "NewLineTrivia",
                                            "text": "\r\n"
                                        },
                                        {
                                            "kind": "WhitespaceTrivia",
                                            "text": "        "
                                        }
                                    ],
                                    "trailingTrivia": [
                                        {
                                            "kind": "WhitespaceTrivia",
                                            "text": " "
                                        }
                                    ]
                                },
                                "variableDeclarators": [
                                    {
                                        "kind": "VariableDeclarator",
                                        "fullStart": 1001,
                                        "fullEnd": 1058,
                                        "start": 1001,
                                        "end": 1058,
                                        "fullWidth": 57,
<<<<<<< HEAD
                                        "width": 57,
                                        "identifier": {
=======
                                        "propertyName": {
>>>>>>> 85e84683
                                            "kind": "IdentifierName",
                                            "fullStart": 1001,
                                            "fullEnd": 1006,
                                            "start": 1001,
                                            "end": 1005,
                                            "fullWidth": 5,
                                            "width": 4,
                                            "text": "desc",
                                            "value": "desc",
                                            "valueText": "desc",
                                            "hasTrailingTrivia": true,
                                            "trailingTrivia": [
                                                {
                                                    "kind": "WhitespaceTrivia",
                                                    "text": " "
                                                }
                                            ]
                                        },
                                        "equalsValueClause": {
                                            "kind": "EqualsValueClause",
                                            "fullStart": 1006,
                                            "fullEnd": 1058,
                                            "start": 1006,
                                            "end": 1058,
                                            "fullWidth": 52,
                                            "width": 52,
                                            "equalsToken": {
                                                "kind": "EqualsToken",
                                                "fullStart": 1006,
                                                "fullEnd": 1008,
                                                "start": 1006,
                                                "end": 1007,
                                                "fullWidth": 2,
                                                "width": 1,
                                                "text": "=",
                                                "value": "=",
                                                "valueText": "=",
                                                "hasTrailingTrivia": true,
                                                "trailingTrivia": [
                                                    {
                                                        "kind": "WhitespaceTrivia",
                                                        "text": " "
                                                    }
                                                ]
                                            },
                                            "value": {
                                                "kind": "InvocationExpression",
                                                "fullStart": 1008,
                                                "fullEnd": 1058,
                                                "start": 1008,
                                                "end": 1058,
                                                "fullWidth": 50,
                                                "width": 50,
                                                "expression": {
                                                    "kind": "MemberAccessExpression",
                                                    "fullStart": 1008,
                                                    "fullEnd": 1039,
                                                    "start": 1008,
                                                    "end": 1039,
                                                    "fullWidth": 31,
                                                    "width": 31,
                                                    "expression": {
                                                        "kind": "IdentifierName",
                                                        "fullStart": 1008,
                                                        "fullEnd": 1014,
                                                        "start": 1008,
                                                        "end": 1014,
                                                        "fullWidth": 6,
                                                        "width": 6,
                                                        "text": "Object",
                                                        "value": "Object",
                                                        "valueText": "Object"
                                                    },
                                                    "dotToken": {
                                                        "kind": "DotToken",
                                                        "fullStart": 1014,
                                                        "fullEnd": 1015,
                                                        "start": 1014,
                                                        "end": 1015,
                                                        "fullWidth": 1,
                                                        "width": 1,
                                                        "text": ".",
                                                        "value": ".",
                                                        "valueText": "."
                                                    },
                                                    "name": {
                                                        "kind": "IdentifierName",
                                                        "fullStart": 1015,
                                                        "fullEnd": 1039,
                                                        "start": 1015,
                                                        "end": 1039,
                                                        "fullWidth": 24,
                                                        "width": 24,
                                                        "text": "getOwnPropertyDescriptor",
                                                        "value": "getOwnPropertyDescriptor",
                                                        "valueText": "getOwnPropertyDescriptor"
                                                    }
                                                },
                                                "argumentList": {
                                                    "kind": "ArgumentList",
                                                    "fullStart": 1039,
                                                    "fullEnd": 1058,
                                                    "start": 1039,
                                                    "end": 1058,
                                                    "fullWidth": 19,
                                                    "width": 19,
                                                    "openParenToken": {
                                                        "kind": "OpenParenToken",
                                                        "fullStart": 1039,
                                                        "fullEnd": 1040,
                                                        "start": 1039,
                                                        "end": 1040,
                                                        "fullWidth": 1,
                                                        "width": 1,
                                                        "text": "(",
                                                        "value": "(",
                                                        "valueText": "("
                                                    },
                                                    "arguments": [
                                                        {
                                                            "kind": "IdentifierName",
                                                            "fullStart": 1040,
                                                            "fullEnd": 1045,
                                                            "start": 1040,
                                                            "end": 1045,
                                                            "fullWidth": 5,
                                                            "width": 5,
                                                            "text": "child",
                                                            "value": "child",
                                                            "valueText": "child"
                                                        },
                                                        {
                                                            "kind": "CommaToken",
                                                            "fullStart": 1045,
                                                            "fullEnd": 1047,
                                                            "start": 1045,
                                                            "end": 1046,
                                                            "fullWidth": 2,
                                                            "width": 1,
                                                            "text": ",",
                                                            "value": ",",
                                                            "valueText": ",",
                                                            "hasTrailingTrivia": true,
                                                            "trailingTrivia": [
                                                                {
                                                                    "kind": "WhitespaceTrivia",
                                                                    "text": " "
                                                                }
                                                            ]
                                                        },
                                                        {
                                                            "kind": "StringLiteral",
                                                            "fullStart": 1047,
                                                            "fullEnd": 1057,
                                                            "start": 1047,
                                                            "end": 1057,
                                                            "fullWidth": 10,
                                                            "width": 10,
                                                            "text": "\"property\"",
                                                            "value": "property",
                                                            "valueText": "property"
                                                        }
                                                    ],
                                                    "closeParenToken": {
                                                        "kind": "CloseParenToken",
                                                        "fullStart": 1057,
                                                        "fullEnd": 1058,
                                                        "start": 1057,
                                                        "end": 1058,
                                                        "fullWidth": 1,
                                                        "width": 1,
                                                        "text": ")",
                                                        "value": ")",
                                                        "valueText": ")"
                                                    }
                                                }
                                            }
                                        }
                                    }
                                ]
                            },
                            "semicolonToken": {
                                "kind": "SemicolonToken",
                                "fullStart": 1058,
                                "fullEnd": 1061,
                                "start": 1058,
                                "end": 1059,
                                "fullWidth": 3,
                                "width": 1,
                                "text": ";",
                                "value": ";",
                                "valueText": ";",
                                "hasTrailingTrivia": true,
                                "hasTrailingNewLine": true,
                                "trailingTrivia": [
                                    {
                                        "kind": "NewLineTrivia",
                                        "text": "\r\n"
                                    }
                                ]
                            }
                        },
                        {
                            "kind": "ReturnStatement",
                            "fullStart": 1061,
                            "fullEnd": 1097,
                            "start": 1071,
                            "end": 1095,
                            "fullWidth": 36,
                            "width": 24,
                            "isIncrementallyUnusable": true,
                            "returnKeyword": {
                                "kind": "ReturnKeyword",
                                "fullStart": 1061,
                                "fullEnd": 1078,
                                "start": 1071,
                                "end": 1077,
                                "fullWidth": 17,
                                "width": 6,
                                "text": "return",
                                "value": "return",
                                "valueText": "return",
                                "hasLeadingTrivia": true,
                                "hasLeadingNewLine": true,
                                "hasTrailingTrivia": true,
                                "leadingTrivia": [
                                    {
                                        "kind": "NewLineTrivia",
                                        "text": "\r\n"
                                    },
                                    {
                                        "kind": "WhitespaceTrivia",
                                        "text": "        "
                                    }
                                ],
                                "trailingTrivia": [
                                    {
                                        "kind": "WhitespaceTrivia",
                                        "text": " "
                                    }
                                ]
                            },
                            "expression": {
                                "kind": "EqualsExpression",
                                "fullStart": 1078,
                                "fullEnd": 1094,
                                "start": 1078,
                                "end": 1094,
                                "fullWidth": 16,
                                "width": 16,
                                "isIncrementallyUnusable": true,
                                "left": {
                                    "kind": "MemberAccessExpression",
                                    "fullStart": 1078,
                                    "fullEnd": 1087,
                                    "start": 1078,
                                    "end": 1086,
                                    "fullWidth": 9,
                                    "width": 8,
                                    "isIncrementallyUnusable": true,
                                    "expression": {
                                        "kind": "IdentifierName",
                                        "fullStart": 1078,
                                        "fullEnd": 1082,
                                        "start": 1078,
                                        "end": 1082,
                                        "fullWidth": 4,
                                        "width": 4,
                                        "text": "desc",
                                        "value": "desc",
                                        "valueText": "desc"
                                    },
                                    "dotToken": {
                                        "kind": "DotToken",
                                        "fullStart": 1082,
                                        "fullEnd": 1083,
                                        "start": 1082,
                                        "end": 1083,
                                        "fullWidth": 1,
                                        "width": 1,
                                        "text": ".",
                                        "value": ".",
                                        "valueText": "."
                                    },
                                    "name": {
                                        "kind": "IdentifierName",
                                        "fullStart": 1083,
                                        "fullEnd": 1087,
                                        "start": 1083,
                                        "end": 1086,
                                        "fullWidth": 4,
                                        "width": 3,
                                        "text": "get",
                                        "value": "get",
                                        "valueText": "get",
                                        "hasTrailingTrivia": true,
                                        "trailingTrivia": [
                                            {
                                                "kind": "WhitespaceTrivia",
                                                "text": " "
                                            }
                                        ]
                                    }
                                },
                                "operatorToken": {
                                    "kind": "EqualsEqualsEqualsToken",
                                    "fullStart": 1087,
                                    "fullEnd": 1091,
                                    "start": 1087,
                                    "end": 1090,
                                    "fullWidth": 4,
                                    "width": 3,
                                    "text": "===",
                                    "value": "===",
                                    "valueText": "===",
                                    "hasTrailingTrivia": true,
                                    "trailingTrivia": [
                                        {
                                            "kind": "WhitespaceTrivia",
                                            "text": " "
                                        }
                                    ]
                                },
                                "right": {
                                    "kind": "IdentifierName",
                                    "fullStart": 1091,
                                    "fullEnd": 1094,
                                    "start": 1091,
                                    "end": 1094,
                                    "fullWidth": 3,
                                    "width": 3,
                                    "text": "fun",
                                    "value": "fun",
                                    "valueText": "fun"
                                }
                            },
                            "semicolonToken": {
                                "kind": "SemicolonToken",
                                "fullStart": 1094,
                                "fullEnd": 1097,
                                "start": 1094,
                                "end": 1095,
                                "fullWidth": 3,
                                "width": 1,
                                "text": ";",
                                "value": ";",
                                "valueText": ";",
                                "hasTrailingTrivia": true,
                                "hasTrailingNewLine": true,
                                "trailingTrivia": [
                                    {
                                        "kind": "NewLineTrivia",
                                        "text": "\r\n"
                                    }
                                ]
                            }
                        }
                    ],
                    "closeBraceToken": {
                        "kind": "CloseBraceToken",
                        "fullStart": 1097,
                        "fullEnd": 1104,
                        "start": 1101,
                        "end": 1102,
                        "fullWidth": 7,
                        "width": 1,
                        "text": "}",
                        "value": "}",
                        "valueText": "}",
                        "hasLeadingTrivia": true,
                        "hasTrailingTrivia": true,
                        "hasTrailingNewLine": true,
                        "leadingTrivia": [
                            {
                                "kind": "WhitespaceTrivia",
                                "text": "    "
                            }
                        ],
                        "trailingTrivia": [
                            {
                                "kind": "NewLineTrivia",
                                "text": "\r\n"
                            }
                        ]
                    }
                }
            },
            {
                "kind": "ExpressionStatement",
                "fullStart": 1104,
                "fullEnd": 1128,
                "start": 1104,
                "end": 1126,
                "fullWidth": 24,
                "width": 22,
                "expression": {
                    "kind": "InvocationExpression",
                    "fullStart": 1104,
                    "fullEnd": 1125,
                    "start": 1104,
                    "end": 1125,
                    "fullWidth": 21,
                    "width": 21,
                    "expression": {
                        "kind": "IdentifierName",
                        "fullStart": 1104,
                        "fullEnd": 1115,
                        "start": 1104,
                        "end": 1115,
                        "fullWidth": 11,
                        "width": 11,
                        "text": "runTestCase",
                        "value": "runTestCase",
                        "valueText": "runTestCase"
                    },
                    "argumentList": {
                        "kind": "ArgumentList",
                        "fullStart": 1115,
                        "fullEnd": 1125,
                        "start": 1115,
                        "end": 1125,
                        "fullWidth": 10,
                        "width": 10,
                        "openParenToken": {
                            "kind": "OpenParenToken",
                            "fullStart": 1115,
                            "fullEnd": 1116,
                            "start": 1115,
                            "end": 1116,
                            "fullWidth": 1,
                            "width": 1,
                            "text": "(",
                            "value": "(",
                            "valueText": "("
                        },
                        "arguments": [
                            {
                                "kind": "IdentifierName",
                                "fullStart": 1116,
                                "fullEnd": 1124,
                                "start": 1116,
                                "end": 1124,
                                "fullWidth": 8,
                                "width": 8,
                                "text": "testcase",
                                "value": "testcase",
                                "valueText": "testcase"
                            }
                        ],
                        "closeParenToken": {
                            "kind": "CloseParenToken",
                            "fullStart": 1124,
                            "fullEnd": 1125,
                            "start": 1124,
                            "end": 1125,
                            "fullWidth": 1,
                            "width": 1,
                            "text": ")",
                            "value": ")",
                            "valueText": ")"
                        }
                    }
                },
                "semicolonToken": {
                    "kind": "SemicolonToken",
                    "fullStart": 1125,
                    "fullEnd": 1128,
                    "start": 1125,
                    "end": 1126,
                    "fullWidth": 3,
                    "width": 1,
                    "text": ";",
                    "value": ";",
                    "valueText": ";",
                    "hasTrailingTrivia": true,
                    "hasTrailingNewLine": true,
                    "trailingTrivia": [
                        {
                            "kind": "NewLineTrivia",
                            "text": "\r\n"
                        }
                    ]
                }
            }
        ],
        "endOfFileToken": {
            "kind": "EndOfFileToken",
            "fullStart": 1128,
            "fullEnd": 1128,
            "start": 1128,
            "end": 1128,
            "fullWidth": 0,
            "width": 0,
            "text": ""
        }
    },
    "lineMap": {
        "lineStarts": [
            0,
            67,
            152,
            232,
            308,
            380,
            385,
            437,
            559,
            564,
            566,
            568,
            591,
            593,
            616,
            663,
            675,
            677,
            713,
            745,
            747,
            779,
            812,
            855,
            867,
            919,
            942,
            974,
            987,
            989,
            1061,
            1063,
            1097,
            1104,
            1128
        ],
        "length": 1128
    }
}<|MERGE_RESOLUTION|>--- conflicted
+++ resolved
@@ -252,12 +252,8 @@
                                         "start": 605,
                                         "end": 672,
                                         "fullWidth": 67,
-<<<<<<< HEAD
                                         "width": 67,
-                                        "identifier": {
-=======
                                         "propertyName": {
->>>>>>> 85e84683
                                             "kind": "IdentifierName",
                                             "fullStart": 605,
                                             "fullEnd": 611,
@@ -501,12 +497,8 @@
                                         "start": 689,
                                         "end": 710,
                                         "fullWidth": 21,
-<<<<<<< HEAD
                                         "width": 21,
-                                        "identifier": {
-=======
                                         "propertyName": {
->>>>>>> 85e84683
                                             "kind": "IdentifierName",
                                             "fullStart": 689,
                                             "fullEnd": 693,
@@ -880,12 +872,8 @@
                                         "start": 759,
                                         "end": 776,
                                         "fullWidth": 17,
-<<<<<<< HEAD
                                         "width": 17,
-                                        "identifier": {
-=======
                                         "propertyName": {
->>>>>>> 85e84683
                                             "kind": "IdentifierName",
                                             "fullStart": 759,
                                             "fullEnd": 765,
@@ -1081,12 +1069,8 @@
                                         "start": 791,
                                         "end": 864,
                                         "fullWidth": 73,
-<<<<<<< HEAD
                                         "width": 73,
-                                        "identifier": {
-=======
                                         "propertyName": {
->>>>>>> 85e84683
                                             "kind": "IdentifierName",
                                             "fullStart": 791,
                                             "fullEnd": 795,
@@ -1796,12 +1780,8 @@
                                         "start": 1001,
                                         "end": 1058,
                                         "fullWidth": 57,
-<<<<<<< HEAD
                                         "width": 57,
-                                        "identifier": {
-=======
                                         "propertyName": {
->>>>>>> 85e84683
                                             "kind": "IdentifierName",
                                             "fullStart": 1001,
                                             "fullEnd": 1006,
