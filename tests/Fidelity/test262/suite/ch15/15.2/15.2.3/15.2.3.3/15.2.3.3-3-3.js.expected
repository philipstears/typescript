--- conflicted
+++ resolved
@@ -250,12 +250,8 @@
                                         "start": 601,
                                         "end": 668,
                                         "fullWidth": 67,
-<<<<<<< HEAD
                                         "width": 67,
-                                        "identifier": {
-=======
                                         "propertyName": {
->>>>>>> 85e84683
                                             "kind": "IdentifierName",
                                             "fullStart": 601,
                                             "fullEnd": 607,
@@ -499,12 +495,8 @@
                                         "start": 685,
                                         "end": 706,
                                         "fullWidth": 21,
-<<<<<<< HEAD
                                         "width": 21,
-                                        "identifier": {
-=======
                                         "propertyName": {
->>>>>>> 85e84683
                                             "kind": "IdentifierName",
                                             "fullStart": 685,
                                             "fullEnd": 689,
@@ -878,12 +870,8 @@
                                         "start": 755,
                                         "end": 772,
                                         "fullWidth": 17,
-<<<<<<< HEAD
                                         "width": 17,
-                                        "identifier": {
-=======
                                         "propertyName": {
->>>>>>> 85e84683
                                             "kind": "IdentifierName",
                                             "fullStart": 755,
                                             "fullEnd": 761,
@@ -1212,12 +1200,8 @@
                                         "start": 834,
                                         "end": 891,
                                         "fullWidth": 57,
-<<<<<<< HEAD
                                         "width": 57,
-                                        "identifier": {
-=======
                                         "propertyName": {
->>>>>>> 85e84683
                                             "kind": "IdentifierName",
                                             "fullStart": 834,
                                             "fullEnd": 839,
