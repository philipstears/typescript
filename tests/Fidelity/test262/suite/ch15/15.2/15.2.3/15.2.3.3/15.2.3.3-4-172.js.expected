--- conflicted
+++ resolved
@@ -247,12 +247,8 @@
                                         "start": 610,
                                         "end": 689,
                                         "fullWidth": 79,
-<<<<<<< HEAD
                                         "width": 79,
-                                        "identifier": {
-=======
                                         "propertyName": {
->>>>>>> 85e84683
                                             "kind": "IdentifierName",
                                             "fullStart": 610,
                                             "fullEnd": 615,
