--- conflicted
+++ resolved
@@ -245,12 +245,8 @@
                                         "start": 558,
                                         "end": 582,
                                         "fullWidth": 24,
-<<<<<<< HEAD
                                         "width": 24,
-                                        "identifier": {
-=======
                                         "propertyName": {
->>>>>>> 85e84683
                                             "kind": "IdentifierName",
                                             "fullStart": 558,
                                             "fullEnd": 562,
@@ -478,12 +474,8 @@
                                         "start": 599,
                                         "end": 654,
                                         "fullWidth": 55,
-<<<<<<< HEAD
                                         "width": 55,
-                                        "identifier": {
-=======
                                         "propertyName": {
->>>>>>> 85e84683
                                             "kind": "IdentifierName",
                                             "fullStart": 599,
                                             "fullEnd": 605,
@@ -737,12 +729,8 @@
                                         "start": 669,
                                         "end": 726,
                                         "fullWidth": 57,
-<<<<<<< HEAD
                                         "width": 57,
-                                        "identifier": {
-=======
                                         "propertyName": {
->>>>>>> 85e84683
                                             "kind": "IdentifierName",
                                             "fullStart": 669,
                                             "fullEnd": 675,
