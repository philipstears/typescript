{
    "isDeclaration": false,
    "languageVersion": "EcmaScript5",
    "parseOptions": {
        "allowAutomaticSemicolonInsertion": true
    },
    "sourceUnit": {
        "kind": "SourceUnit",
        "fullStart": 0,
        "fullEnd": 728,
        "start": 541,
        "end": 728,
        "fullWidth": 728,
        "width": 187,
        "isIncrementallyUnusable": true,
        "moduleElements": [
            {
                "kind": "FunctionDeclaration",
                "fullStart": 0,
                "fullEnd": 704,
                "start": 541,
                "end": 702,
                "fullWidth": 704,
                "width": 161,
                "modifiers": [],
                "functionKeyword": {
                    "kind": "FunctionKeyword",
                    "fullStart": 0,
                    "fullEnd": 550,
                    "start": 541,
                    "end": 549,
                    "fullWidth": 550,
                    "width": 8,
                    "text": "function",
                    "value": "function",
                    "valueText": "function",
                    "hasLeadingTrivia": true,
                    "hasLeadingComment": true,
                    "hasLeadingNewLine": true,
                    "hasTrailingTrivia": true,
                    "leadingTrivia": [
                        {
                            "kind": "SingleLineCommentTrivia",
                            "text": "/// Copyright (c) 2012 Ecma International.  All rights reserved. "
                        },
                        {
                            "kind": "NewLineTrivia",
                            "text": "\r\n"
                        },
                        {
                            "kind": "SingleLineCommentTrivia",
                            "text": "/// Ecma International makes this code available under the terms and conditions set"
                        },
                        {
                            "kind": "NewLineTrivia",
                            "text": "\r\n"
                        },
                        {
                            "kind": "SingleLineCommentTrivia",
                            "text": "/// forth on http://hg.ecmascript.org/tests/test262/raw-file/tip/LICENSE (the "
                        },
                        {
                            "kind": "NewLineTrivia",
                            "text": "\r\n"
                        },
                        {
                            "kind": "SingleLineCommentTrivia",
                            "text": "/// \"Use Terms\").   Any redistribution of this code must retain the above "
                        },
                        {
                            "kind": "NewLineTrivia",
                            "text": "\r\n"
                        },
                        {
                            "kind": "SingleLineCommentTrivia",
                            "text": "/// copyright and this notice and otherwise comply with the Use Terms."
                        },
                        {
                            "kind": "NewLineTrivia",
                            "text": "\r\n"
                        },
                        {
                            "kind": "MultiLineCommentTrivia",
                            "text": "/**\r\n * @path ch15/15.2/15.2.3/15.2.3.3/15.2.3.3-4-2.js\r\n * @description Object.getOwnPropertyDescriptor returns undefined for non-existent properties\r\n */"
                        },
                        {
                            "kind": "NewLineTrivia",
                            "text": "\r\n"
                        },
                        {
                            "kind": "NewLineTrivia",
                            "text": "\r\n"
                        },
                        {
                            "kind": "NewLineTrivia",
                            "text": "\r\n"
                        }
                    ],
                    "trailingTrivia": [
                        {
                            "kind": "WhitespaceTrivia",
                            "text": " "
                        }
                    ]
                },
                "identifier": {
                    "kind": "IdentifierName",
                    "fullStart": 550,
                    "fullEnd": 558,
                    "start": 550,
                    "end": 558,
                    "fullWidth": 8,
                    "width": 8,
                    "text": "testcase",
                    "value": "testcase",
                    "valueText": "testcase"
                },
                "callSignature": {
                    "kind": "CallSignature",
                    "fullStart": 558,
                    "fullEnd": 561,
                    "start": 558,
                    "end": 560,
                    "fullWidth": 3,
                    "width": 2,
                    "parameterList": {
                        "kind": "ParameterList",
                        "fullStart": 558,
                        "fullEnd": 561,
                        "start": 558,
                        "end": 560,
                        "fullWidth": 3,
                        "width": 2,
                        "openParenToken": {
                            "kind": "OpenParenToken",
                            "fullStart": 558,
                            "fullEnd": 559,
                            "start": 558,
                            "end": 559,
                            "fullWidth": 1,
                            "width": 1,
                            "text": "(",
                            "value": "(",
                            "valueText": "("
                        },
                        "parameters": [],
                        "closeParenToken": {
                            "kind": "CloseParenToken",
                            "fullStart": 559,
                            "fullEnd": 561,
                            "start": 559,
                            "end": 560,
                            "fullWidth": 2,
                            "width": 1,
                            "text": ")",
                            "value": ")",
                            "valueText": ")",
                            "hasTrailingTrivia": true,
                            "trailingTrivia": [
                                {
                                    "kind": "WhitespaceTrivia",
                                    "text": " "
                                }
                            ]
                        }
                    }
                },
                "block": {
                    "kind": "Block",
                    "fullStart": 561,
                    "fullEnd": 704,
                    "start": 561,
                    "end": 702,
                    "fullWidth": 143,
                    "width": 141,
                    "openBraceToken": {
                        "kind": "OpenBraceToken",
                        "fullStart": 561,
                        "fullEnd": 564,
                        "start": 561,
                        "end": 562,
                        "fullWidth": 3,
                        "width": 1,
                        "text": "{",
                        "value": "{",
                        "valueText": "{",
                        "hasTrailingTrivia": true,
                        "hasTrailingNewLine": true,
                        "trailingTrivia": [
                            {
                                "kind": "NewLineTrivia",
                                "text": "\r\n"
                            }
                        ]
                    },
                    "statements": [
                        {
                            "kind": "VariableStatement",
                            "fullStart": 564,
                            "fullEnd": 581,
                            "start": 568,
                            "end": 579,
                            "fullWidth": 17,
                            "width": 11,
                            "modifiers": [],
                            "variableDeclaration": {
                                "kind": "VariableDeclaration",
                                "fullStart": 564,
                                "fullEnd": 578,
                                "start": 568,
                                "end": 578,
                                "fullWidth": 14,
                                "width": 10,
                                "varKeyword": {
                                    "kind": "VarKeyword",
                                    "fullStart": 564,
                                    "fullEnd": 572,
                                    "start": 568,
                                    "end": 571,
                                    "fullWidth": 8,
                                    "width": 3,
                                    "text": "var",
                                    "value": "var",
                                    "valueText": "var",
                                    "hasLeadingTrivia": true,
                                    "hasTrailingTrivia": true,
                                    "leadingTrivia": [
                                        {
                                            "kind": "WhitespaceTrivia",
                                            "text": "    "
                                        }
                                    ],
                                    "trailingTrivia": [
                                        {
                                            "kind": "WhitespaceTrivia",
                                            "text": " "
                                        }
                                    ]
                                },
                                "variableDeclarators": [
                                    {
                                        "kind": "VariableDeclarator",
                                        "fullStart": 572,
                                        "fullEnd": 578,
                                        "start": 572,
                                        "end": 578,
                                        "fullWidth": 6,
<<<<<<< HEAD
                                        "width": 6,
                                        "identifier": {
=======
                                        "propertyName": {
>>>>>>> 85e84683
                                            "kind": "IdentifierName",
                                            "fullStart": 572,
                                            "fullEnd": 574,
                                            "start": 572,
                                            "end": 573,
                                            "fullWidth": 2,
                                            "width": 1,
                                            "text": "o",
                                            "value": "o",
                                            "valueText": "o",
                                            "hasTrailingTrivia": true,
                                            "trailingTrivia": [
                                                {
                                                    "kind": "WhitespaceTrivia",
                                                    "text": " "
                                                }
                                            ]
                                        },
                                        "equalsValueClause": {
                                            "kind": "EqualsValueClause",
                                            "fullStart": 574,
                                            "fullEnd": 578,
                                            "start": 574,
                                            "end": 578,
                                            "fullWidth": 4,
                                            "width": 4,
                                            "equalsToken": {
                                                "kind": "EqualsToken",
                                                "fullStart": 574,
                                                "fullEnd": 576,
                                                "start": 574,
                                                "end": 575,
                                                "fullWidth": 2,
                                                "width": 1,
                                                "text": "=",
                                                "value": "=",
                                                "valueText": "=",
                                                "hasTrailingTrivia": true,
                                                "trailingTrivia": [
                                                    {
                                                        "kind": "WhitespaceTrivia",
                                                        "text": " "
                                                    }
                                                ]
                                            },
                                            "value": {
                                                "kind": "ObjectLiteralExpression",
                                                "fullStart": 576,
                                                "fullEnd": 578,
                                                "start": 576,
                                                "end": 578,
                                                "fullWidth": 2,
                                                "width": 2,
                                                "openBraceToken": {
                                                    "kind": "OpenBraceToken",
                                                    "fullStart": 576,
                                                    "fullEnd": 577,
                                                    "start": 576,
                                                    "end": 577,
                                                    "fullWidth": 1,
                                                    "width": 1,
                                                    "text": "{",
                                                    "value": "{",
                                                    "valueText": "{"
                                                },
                                                "propertyAssignments": [],
                                                "closeBraceToken": {
                                                    "kind": "CloseBraceToken",
                                                    "fullStart": 577,
                                                    "fullEnd": 578,
                                                    "start": 577,
                                                    "end": 578,
                                                    "fullWidth": 1,
                                                    "width": 1,
                                                    "text": "}",
                                                    "value": "}",
                                                    "valueText": "}"
                                                }
                                            }
                                        }
                                    }
                                ]
                            },
                            "semicolonToken": {
                                "kind": "SemicolonToken",
                                "fullStart": 578,
                                "fullEnd": 581,
                                "start": 578,
                                "end": 579,
                                "fullWidth": 3,
                                "width": 1,
                                "text": ";",
                                "value": ";",
                                "valueText": ";",
                                "hasTrailingTrivia": true,
                                "hasTrailingNewLine": true,
                                "trailingTrivia": [
                                    {
                                        "kind": "NewLineTrivia",
                                        "text": "\r\n"
                                    }
                                ]
                            }
                        },
                        {
                            "kind": "VariableStatement",
                            "fullStart": 581,
                            "fullEnd": 642,
                            "start": 587,
                            "end": 640,
                            "fullWidth": 61,
                            "width": 53,
                            "modifiers": [],
                            "variableDeclaration": {
                                "kind": "VariableDeclaration",
                                "fullStart": 581,
                                "fullEnd": 639,
                                "start": 587,
                                "end": 639,
                                "fullWidth": 58,
                                "width": 52,
                                "varKeyword": {
                                    "kind": "VarKeyword",
                                    "fullStart": 581,
                                    "fullEnd": 591,
                                    "start": 587,
                                    "end": 590,
                                    "fullWidth": 10,
                                    "width": 3,
                                    "text": "var",
                                    "value": "var",
                                    "valueText": "var",
                                    "hasLeadingTrivia": true,
                                    "hasLeadingNewLine": true,
                                    "hasTrailingTrivia": true,
                                    "leadingTrivia": [
                                        {
                                            "kind": "NewLineTrivia",
                                            "text": "\r\n"
                                        },
                                        {
                                            "kind": "WhitespaceTrivia",
                                            "text": "    "
                                        }
                                    ],
                                    "trailingTrivia": [
                                        {
                                            "kind": "WhitespaceTrivia",
                                            "text": " "
                                        }
                                    ]
                                },
                                "variableDeclarators": [
                                    {
                                        "kind": "VariableDeclarator",
                                        "fullStart": 591,
                                        "fullEnd": 639,
                                        "start": 591,
                                        "end": 639,
                                        "fullWidth": 48,
<<<<<<< HEAD
                                        "width": 48,
                                        "identifier": {
=======
                                        "propertyName": {
>>>>>>> 85e84683
                                            "kind": "IdentifierName",
                                            "fullStart": 591,
                                            "fullEnd": 596,
                                            "start": 591,
                                            "end": 595,
                                            "fullWidth": 5,
                                            "width": 4,
                                            "text": "desc",
                                            "value": "desc",
                                            "valueText": "desc",
                                            "hasTrailingTrivia": true,
                                            "trailingTrivia": [
                                                {
                                                    "kind": "WhitespaceTrivia",
                                                    "text": " "
                                                }
                                            ]
                                        },
                                        "equalsValueClause": {
                                            "kind": "EqualsValueClause",
                                            "fullStart": 596,
                                            "fullEnd": 639,
                                            "start": 596,
                                            "end": 639,
                                            "fullWidth": 43,
                                            "width": 43,
                                            "equalsToken": {
                                                "kind": "EqualsToken",
                                                "fullStart": 596,
                                                "fullEnd": 598,
                                                "start": 596,
                                                "end": 597,
                                                "fullWidth": 2,
                                                "width": 1,
                                                "text": "=",
                                                "value": "=",
                                                "valueText": "=",
                                                "hasTrailingTrivia": true,
                                                "trailingTrivia": [
                                                    {
                                                        "kind": "WhitespaceTrivia",
                                                        "text": " "
                                                    }
                                                ]
                                            },
                                            "value": {
                                                "kind": "InvocationExpression",
                                                "fullStart": 598,
                                                "fullEnd": 639,
                                                "start": 598,
                                                "end": 639,
                                                "fullWidth": 41,
                                                "width": 41,
                                                "expression": {
                                                    "kind": "MemberAccessExpression",
                                                    "fullStart": 598,
                                                    "fullEnd": 629,
                                                    "start": 598,
                                                    "end": 629,
                                                    "fullWidth": 31,
                                                    "width": 31,
                                                    "expression": {
                                                        "kind": "IdentifierName",
                                                        "fullStart": 598,
                                                        "fullEnd": 604,
                                                        "start": 598,
                                                        "end": 604,
                                                        "fullWidth": 6,
                                                        "width": 6,
                                                        "text": "Object",
                                                        "value": "Object",
                                                        "valueText": "Object"
                                                    },
                                                    "dotToken": {
                                                        "kind": "DotToken",
                                                        "fullStart": 604,
                                                        "fullEnd": 605,
                                                        "start": 604,
                                                        "end": 605,
                                                        "fullWidth": 1,
                                                        "width": 1,
                                                        "text": ".",
                                                        "value": ".",
                                                        "valueText": "."
                                                    },
                                                    "name": {
                                                        "kind": "IdentifierName",
                                                        "fullStart": 605,
                                                        "fullEnd": 629,
                                                        "start": 605,
                                                        "end": 629,
                                                        "fullWidth": 24,
                                                        "width": 24,
                                                        "text": "getOwnPropertyDescriptor",
                                                        "value": "getOwnPropertyDescriptor",
                                                        "valueText": "getOwnPropertyDescriptor"
                                                    }
                                                },
                                                "argumentList": {
                                                    "kind": "ArgumentList",
                                                    "fullStart": 629,
                                                    "fullEnd": 639,
                                                    "start": 629,
                                                    "end": 639,
                                                    "fullWidth": 10,
                                                    "width": 10,
                                                    "openParenToken": {
                                                        "kind": "OpenParenToken",
                                                        "fullStart": 629,
                                                        "fullEnd": 630,
                                                        "start": 629,
                                                        "end": 630,
                                                        "fullWidth": 1,
                                                        "width": 1,
                                                        "text": "(",
                                                        "value": "(",
                                                        "valueText": "("
                                                    },
                                                    "arguments": [
                                                        {
                                                            "kind": "IdentifierName",
                                                            "fullStart": 630,
                                                            "fullEnd": 631,
                                                            "start": 630,
                                                            "end": 631,
                                                            "fullWidth": 1,
                                                            "width": 1,
                                                            "text": "o",
                                                            "value": "o",
                                                            "valueText": "o"
                                                        },
                                                        {
                                                            "kind": "CommaToken",
                                                            "fullStart": 631,
                                                            "fullEnd": 633,
                                                            "start": 631,
                                                            "end": 632,
                                                            "fullWidth": 2,
                                                            "width": 1,
                                                            "text": ",",
                                                            "value": ",",
                                                            "valueText": ",",
                                                            "hasTrailingTrivia": true,
                                                            "trailingTrivia": [
                                                                {
                                                                    "kind": "WhitespaceTrivia",
                                                                    "text": " "
                                                                }
                                                            ]
                                                        },
                                                        {
                                                            "kind": "StringLiteral",
                                                            "fullStart": 633,
                                                            "fullEnd": 638,
                                                            "start": 633,
                                                            "end": 638,
                                                            "fullWidth": 5,
                                                            "width": 5,
                                                            "text": "\"foo\"",
                                                            "value": "foo",
                                                            "valueText": "foo"
                                                        }
                                                    ],
                                                    "closeParenToken": {
                                                        "kind": "CloseParenToken",
                                                        "fullStart": 638,
                                                        "fullEnd": 639,
                                                        "start": 638,
                                                        "end": 639,
                                                        "fullWidth": 1,
                                                        "width": 1,
                                                        "text": ")",
                                                        "value": ")",
                                                        "valueText": ")"
                                                    }
                                                }
                                            }
                                        }
                                    }
                                ]
                            },
                            "semicolonToken": {
                                "kind": "SemicolonToken",
                                "fullStart": 639,
                                "fullEnd": 642,
                                "start": 639,
                                "end": 640,
                                "fullWidth": 3,
                                "width": 1,
                                "text": ";",
                                "value": ";",
                                "valueText": ";",
                                "hasTrailingTrivia": true,
                                "hasTrailingNewLine": true,
                                "trailingTrivia": [
                                    {
                                        "kind": "NewLineTrivia",
                                        "text": "\r\n"
                                    }
                                ]
                            }
                        },
                        {
                            "kind": "IfStatement",
                            "fullStart": 642,
                            "fullEnd": 700,
                            "start": 646,
                            "end": 698,
                            "fullWidth": 58,
                            "width": 52,
                            "ifKeyword": {
                                "kind": "IfKeyword",
                                "fullStart": 642,
                                "fullEnd": 649,
                                "start": 646,
                                "end": 648,
                                "fullWidth": 7,
                                "width": 2,
                                "text": "if",
                                "value": "if",
                                "valueText": "if",
                                "hasLeadingTrivia": true,
                                "hasTrailingTrivia": true,
                                "leadingTrivia": [
                                    {
                                        "kind": "WhitespaceTrivia",
                                        "text": "    "
                                    }
                                ],
                                "trailingTrivia": [
                                    {
                                        "kind": "WhitespaceTrivia",
                                        "text": " "
                                    }
                                ]
                            },
                            "openParenToken": {
                                "kind": "OpenParenToken",
                                "fullStart": 649,
                                "fullEnd": 650,
                                "start": 649,
                                "end": 650,
                                "fullWidth": 1,
                                "width": 1,
                                "text": "(",
                                "value": "(",
                                "valueText": "("
                            },
                            "condition": {
                                "kind": "EqualsExpression",
                                "fullStart": 650,
                                "fullEnd": 668,
                                "start": 650,
                                "end": 668,
                                "fullWidth": 18,
                                "width": 18,
                                "left": {
                                    "kind": "IdentifierName",
                                    "fullStart": 650,
                                    "fullEnd": 655,
                                    "start": 650,
                                    "end": 654,
                                    "fullWidth": 5,
                                    "width": 4,
                                    "text": "desc",
                                    "value": "desc",
                                    "valueText": "desc",
                                    "hasTrailingTrivia": true,
                                    "trailingTrivia": [
                                        {
                                            "kind": "WhitespaceTrivia",
                                            "text": " "
                                        }
                                    ]
                                },
                                "operatorToken": {
                                    "kind": "EqualsEqualsEqualsToken",
                                    "fullStart": 655,
                                    "fullEnd": 659,
                                    "start": 655,
                                    "end": 658,
                                    "fullWidth": 4,
                                    "width": 3,
                                    "text": "===",
                                    "value": "===",
                                    "valueText": "===",
                                    "hasTrailingTrivia": true,
                                    "trailingTrivia": [
                                        {
                                            "kind": "WhitespaceTrivia",
                                            "text": " "
                                        }
                                    ]
                                },
                                "right": {
                                    "kind": "IdentifierName",
                                    "fullStart": 659,
                                    "fullEnd": 668,
                                    "start": 659,
                                    "end": 668,
                                    "fullWidth": 9,
                                    "width": 9,
                                    "text": "undefined",
                                    "value": "undefined",
                                    "valueText": "undefined"
                                }
                            },
                            "closeParenToken": {
                                "kind": "CloseParenToken",
                                "fullStart": 668,
                                "fullEnd": 670,
                                "start": 668,
                                "end": 669,
                                "fullWidth": 2,
                                "width": 1,
                                "text": ")",
                                "value": ")",
                                "valueText": ")",
                                "hasTrailingTrivia": true,
                                "trailingTrivia": [
                                    {
                                        "kind": "WhitespaceTrivia",
                                        "text": " "
                                    }
                                ]
                            },
                            "statement": {
                                "kind": "Block",
                                "fullStart": 670,
                                "fullEnd": 700,
                                "start": 670,
                                "end": 698,
                                "fullWidth": 30,
                                "width": 28,
                                "openBraceToken": {
                                    "kind": "OpenBraceToken",
                                    "fullStart": 670,
                                    "fullEnd": 673,
                                    "start": 670,
                                    "end": 671,
                                    "fullWidth": 3,
                                    "width": 1,
                                    "text": "{",
                                    "value": "{",
                                    "valueText": "{",
                                    "hasTrailingTrivia": true,
                                    "hasTrailingNewLine": true,
                                    "trailingTrivia": [
                                        {
                                            "kind": "NewLineTrivia",
                                            "text": "\r\n"
                                        }
                                    ]
                                },
                                "statements": [
                                    {
                                        "kind": "ReturnStatement",
                                        "fullStart": 673,
                                        "fullEnd": 693,
                                        "start": 679,
                                        "end": 691,
                                        "fullWidth": 20,
                                        "width": 12,
                                        "returnKeyword": {
                                            "kind": "ReturnKeyword",
                                            "fullStart": 673,
                                            "fullEnd": 686,
                                            "start": 679,
                                            "end": 685,
                                            "fullWidth": 13,
                                            "width": 6,
                                            "text": "return",
                                            "value": "return",
                                            "valueText": "return",
                                            "hasLeadingTrivia": true,
                                            "hasTrailingTrivia": true,
                                            "leadingTrivia": [
                                                {
                                                    "kind": "WhitespaceTrivia",
                                                    "text": "      "
                                                }
                                            ],
                                            "trailingTrivia": [
                                                {
                                                    "kind": "WhitespaceTrivia",
                                                    "text": " "
                                                }
                                            ]
                                        },
                                        "expression": {
                                            "kind": "TrueKeyword",
                                            "fullStart": 686,
                                            "fullEnd": 690,
                                            "start": 686,
                                            "end": 690,
                                            "fullWidth": 4,
                                            "width": 4,
                                            "text": "true",
                                            "value": true,
                                            "valueText": "true"
                                        },
                                        "semicolonToken": {
                                            "kind": "SemicolonToken",
                                            "fullStart": 690,
                                            "fullEnd": 693,
                                            "start": 690,
                                            "end": 691,
                                            "fullWidth": 3,
                                            "width": 1,
                                            "text": ";",
                                            "value": ";",
                                            "valueText": ";",
                                            "hasTrailingTrivia": true,
                                            "hasTrailingNewLine": true,
                                            "trailingTrivia": [
                                                {
                                                    "kind": "NewLineTrivia",
                                                    "text": "\r\n"
                                                }
                                            ]
                                        }
                                    }
                                ],
                                "closeBraceToken": {
                                    "kind": "CloseBraceToken",
                                    "fullStart": 693,
                                    "fullEnd": 700,
                                    "start": 697,
                                    "end": 698,
                                    "fullWidth": 7,
                                    "width": 1,
                                    "text": "}",
                                    "value": "}",
                                    "valueText": "}",
                                    "hasLeadingTrivia": true,
                                    "hasTrailingTrivia": true,
                                    "hasTrailingNewLine": true,
                                    "leadingTrivia": [
                                        {
                                            "kind": "WhitespaceTrivia",
                                            "text": "    "
                                        }
                                    ],
                                    "trailingTrivia": [
                                        {
                                            "kind": "NewLineTrivia",
                                            "text": "\r\n"
                                        }
                                    ]
                                }
                            }
                        }
                    ],
                    "closeBraceToken": {
                        "kind": "CloseBraceToken",
                        "fullStart": 700,
                        "fullEnd": 704,
                        "start": 701,
                        "end": 702,
                        "fullWidth": 4,
                        "width": 1,
                        "text": "}",
                        "value": "}",
                        "valueText": "}",
                        "hasLeadingTrivia": true,
                        "hasTrailingTrivia": true,
                        "hasTrailingNewLine": true,
                        "leadingTrivia": [
                            {
                                "kind": "WhitespaceTrivia",
                                "text": " "
                            }
                        ],
                        "trailingTrivia": [
                            {
                                "kind": "NewLineTrivia",
                                "text": "\r\n"
                            }
                        ]
                    }
                }
            },
            {
                "kind": "ExpressionStatement",
                "fullStart": 704,
                "fullEnd": 728,
                "start": 704,
                "end": 726,
                "fullWidth": 24,
                "width": 22,
                "expression": {
                    "kind": "InvocationExpression",
                    "fullStart": 704,
                    "fullEnd": 725,
                    "start": 704,
                    "end": 725,
                    "fullWidth": 21,
                    "width": 21,
                    "expression": {
                        "kind": "IdentifierName",
                        "fullStart": 704,
                        "fullEnd": 715,
                        "start": 704,
                        "end": 715,
                        "fullWidth": 11,
                        "width": 11,
                        "text": "runTestCase",
                        "value": "runTestCase",
                        "valueText": "runTestCase"
                    },
                    "argumentList": {
                        "kind": "ArgumentList",
                        "fullStart": 715,
                        "fullEnd": 725,
                        "start": 715,
                        "end": 725,
                        "fullWidth": 10,
                        "width": 10,
                        "openParenToken": {
                            "kind": "OpenParenToken",
                            "fullStart": 715,
                            "fullEnd": 716,
                            "start": 715,
                            "end": 716,
                            "fullWidth": 1,
                            "width": 1,
                            "text": "(",
                            "value": "(",
                            "valueText": "("
                        },
                        "arguments": [
                            {
                                "kind": "IdentifierName",
                                "fullStart": 716,
                                "fullEnd": 724,
                                "start": 716,
                                "end": 724,
                                "fullWidth": 8,
                                "width": 8,
                                "text": "testcase",
                                "value": "testcase",
                                "valueText": "testcase"
                            }
                        ],
                        "closeParenToken": {
                            "kind": "CloseParenToken",
                            "fullStart": 724,
                            "fullEnd": 725,
                            "start": 724,
                            "end": 725,
                            "fullWidth": 1,
                            "width": 1,
                            "text": ")",
                            "value": ")",
                            "valueText": ")"
                        }
                    }
                },
                "semicolonToken": {
                    "kind": "SemicolonToken",
                    "fullStart": 725,
                    "fullEnd": 728,
                    "start": 725,
                    "end": 726,
                    "fullWidth": 3,
                    "width": 1,
                    "text": ";",
                    "value": ";",
                    "valueText": ";",
                    "hasTrailingTrivia": true,
                    "hasTrailingNewLine": true,
                    "trailingTrivia": [
                        {
                            "kind": "NewLineTrivia",
                            "text": "\r\n"
                        }
                    ]
                }
            }
        ],
        "endOfFileToken": {
            "kind": "EndOfFileToken",
            "fullStart": 728,
            "fullEnd": 728,
            "start": 728,
            "end": 728,
            "fullWidth": 0,
            "width": 0,
            "text": ""
        }
    },
    "lineMap": {
        "lineStarts": [
            0,
            67,
            152,
            232,
            308,
            380,
            385,
            437,
            532,
            537,
            539,
            541,
            564,
            581,
            583,
            642,
            673,
            693,
            700,
            704,
            728
        ],
        "length": 728
    }
}<|MERGE_RESOLUTION|>--- conflicted
+++ resolved
@@ -245,12 +245,8 @@
                                         "start": 572,
                                         "end": 578,
                                         "fullWidth": 6,
-<<<<<<< HEAD
                                         "width": 6,
-                                        "identifier": {
-=======
                                         "propertyName": {
->>>>>>> 85e84683
                                             "kind": "IdentifierName",
                                             "fullStart": 572,
                                             "fullEnd": 574,
@@ -411,12 +407,8 @@
                                         "start": 591,
                                         "end": 639,
                                         "fullWidth": 48,
-<<<<<<< HEAD
                                         "width": 48,
-                                        "identifier": {
-=======
                                         "propertyName": {
->>>>>>> 85e84683
                                             "kind": "IdentifierName",
                                             "fullStart": 591,
                                             "fullEnd": 596,
