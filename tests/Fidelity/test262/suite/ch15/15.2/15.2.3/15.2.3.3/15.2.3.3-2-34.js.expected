{
    "isDeclaration": false,
    "languageVersion": "EcmaScript5",
    "parseOptions": {
        "allowAutomaticSemicolonInsertion": true
    },
    "sourceUnit": {
        "kind": "SourceUnit",
        "fullStart": 0,
        "fullEnd": 747,
        "start": 545,
        "end": 747,
        "fullWidth": 747,
        "width": 202,
        "isIncrementallyUnusable": true,
        "moduleElements": [
            {
                "kind": "FunctionDeclaration",
                "fullStart": 0,
                "fullEnd": 723,
                "start": 545,
                "end": 721,
                "fullWidth": 723,
                "width": 176,
                "modifiers": [],
                "functionKeyword": {
                    "kind": "FunctionKeyword",
                    "fullStart": 0,
                    "fullEnd": 554,
                    "start": 545,
                    "end": 553,
                    "fullWidth": 554,
                    "width": 8,
                    "text": "function",
                    "value": "function",
                    "valueText": "function",
                    "hasLeadingTrivia": true,
                    "hasLeadingComment": true,
                    "hasLeadingNewLine": true,
                    "hasTrailingTrivia": true,
                    "leadingTrivia": [
                        {
                            "kind": "SingleLineCommentTrivia",
                            "text": "/// Copyright (c) 2012 Ecma International.  All rights reserved. "
                        },
                        {
                            "kind": "NewLineTrivia",
                            "text": "\r\n"
                        },
                        {
                            "kind": "SingleLineCommentTrivia",
                            "text": "/// Ecma International makes this code available under the terms and conditions set"
                        },
                        {
                            "kind": "NewLineTrivia",
                            "text": "\r\n"
                        },
                        {
                            "kind": "SingleLineCommentTrivia",
                            "text": "/// forth on http://hg.ecmascript.org/tests/test262/raw-file/tip/LICENSE (the "
                        },
                        {
                            "kind": "NewLineTrivia",
                            "text": "\r\n"
                        },
                        {
                            "kind": "SingleLineCommentTrivia",
                            "text": "/// \"Use Terms\").   Any redistribution of this code must retain the above "
                        },
                        {
                            "kind": "NewLineTrivia",
                            "text": "\r\n"
                        },
                        {
                            "kind": "SingleLineCommentTrivia",
                            "text": "/// copyright and this notice and otherwise comply with the Use Terms."
                        },
                        {
                            "kind": "NewLineTrivia",
                            "text": "\r\n"
                        },
                        {
                            "kind": "MultiLineCommentTrivia",
                            "text": "/**\r\n * @path ch15/15.2/15.2.3/15.2.3.3/15.2.3.3-2-34.js\r\n * @description Object.getOwnPropertyDescriptor - argument 'P' is applied to string 'undefined' \r\n */"
                        },
                        {
                            "kind": "NewLineTrivia",
                            "text": "\r\n"
                        },
                        {
                            "kind": "NewLineTrivia",
                            "text": "\r\n"
                        },
                        {
                            "kind": "NewLineTrivia",
                            "text": "\r\n"
                        }
                    ],
                    "trailingTrivia": [
                        {
                            "kind": "WhitespaceTrivia",
                            "text": " "
                        }
                    ]
                },
                "identifier": {
                    "kind": "IdentifierName",
                    "fullStart": 554,
                    "fullEnd": 562,
                    "start": 554,
                    "end": 562,
                    "fullWidth": 8,
                    "width": 8,
                    "text": "testcase",
                    "value": "testcase",
                    "valueText": "testcase"
                },
                "callSignature": {
                    "kind": "CallSignature",
                    "fullStart": 562,
                    "fullEnd": 565,
                    "start": 562,
                    "end": 564,
                    "fullWidth": 3,
                    "width": 2,
                    "parameterList": {
                        "kind": "ParameterList",
                        "fullStart": 562,
                        "fullEnd": 565,
                        "start": 562,
                        "end": 564,
                        "fullWidth": 3,
                        "width": 2,
                        "openParenToken": {
                            "kind": "OpenParenToken",
                            "fullStart": 562,
                            "fullEnd": 563,
                            "start": 562,
                            "end": 563,
                            "fullWidth": 1,
                            "width": 1,
                            "text": "(",
                            "value": "(",
                            "valueText": "("
                        },
                        "parameters": [],
                        "closeParenToken": {
                            "kind": "CloseParenToken",
                            "fullStart": 563,
                            "fullEnd": 565,
                            "start": 563,
                            "end": 564,
                            "fullWidth": 2,
                            "width": 1,
                            "text": ")",
                            "value": ")",
                            "valueText": ")",
                            "hasTrailingTrivia": true,
                            "trailingTrivia": [
                                {
                                    "kind": "WhitespaceTrivia",
                                    "text": " "
                                }
                            ]
                        }
                    }
                },
                "block": {
                    "kind": "Block",
                    "fullStart": 565,
                    "fullEnd": 723,
                    "start": 565,
                    "end": 721,
                    "fullWidth": 158,
                    "width": 156,
                    "openBraceToken": {
                        "kind": "OpenBraceToken",
                        "fullStart": 565,
                        "fullEnd": 568,
                        "start": 565,
                        "end": 566,
                        "fullWidth": 3,
                        "width": 1,
                        "text": "{",
                        "value": "{",
                        "valueText": "{",
                        "hasTrailingTrivia": true,
                        "hasTrailingNewLine": true,
                        "trailingTrivia": [
                            {
                                "kind": "NewLineTrivia",
                                "text": "\r\n"
                            }
                        ]
                    },
                    "statements": [
                        {
                            "kind": "VariableStatement",
                            "fullStart": 568,
                            "fullEnd": 607,
                            "start": 576,
                            "end": 605,
                            "fullWidth": 39,
                            "width": 29,
                            "modifiers": [],
                            "variableDeclaration": {
                                "kind": "VariableDeclaration",
                                "fullStart": 568,
                                "fullEnd": 604,
                                "start": 576,
                                "end": 604,
                                "fullWidth": 36,
                                "width": 28,
                                "varKeyword": {
                                    "kind": "VarKeyword",
                                    "fullStart": 568,
                                    "fullEnd": 580,
                                    "start": 576,
                                    "end": 579,
                                    "fullWidth": 12,
                                    "width": 3,
                                    "text": "var",
                                    "value": "var",
                                    "valueText": "var",
                                    "hasLeadingTrivia": true,
                                    "hasTrailingTrivia": true,
                                    "leadingTrivia": [
                                        {
                                            "kind": "WhitespaceTrivia",
                                            "text": "        "
                                        }
                                    ],
                                    "trailingTrivia": [
                                        {
                                            "kind": "WhitespaceTrivia",
                                            "text": " "
                                        }
                                    ]
                                },
                                "variableDeclarators": [
                                    {
                                        "kind": "VariableDeclarator",
                                        "fullStart": 580,
                                        "fullEnd": 604,
                                        "start": 580,
                                        "end": 604,
                                        "fullWidth": 24,
<<<<<<< HEAD
                                        "width": 24,
                                        "identifier": {
=======
                                        "propertyName": {
>>>>>>> 85e84683
                                            "kind": "IdentifierName",
                                            "fullStart": 580,
                                            "fullEnd": 584,
                                            "start": 580,
                                            "end": 583,
                                            "fullWidth": 4,
                                            "width": 3,
                                            "text": "obj",
                                            "value": "obj",
                                            "valueText": "obj",
                                            "hasTrailingTrivia": true,
                                            "trailingTrivia": [
                                                {
                                                    "kind": "WhitespaceTrivia",
                                                    "text": " "
                                                }
                                            ]
                                        },
                                        "equalsValueClause": {
                                            "kind": "EqualsValueClause",
                                            "fullStart": 584,
                                            "fullEnd": 604,
                                            "start": 584,
                                            "end": 604,
                                            "fullWidth": 20,
                                            "width": 20,
                                            "equalsToken": {
                                                "kind": "EqualsToken",
                                                "fullStart": 584,
                                                "fullEnd": 586,
                                                "start": 584,
                                                "end": 585,
                                                "fullWidth": 2,
                                                "width": 1,
                                                "text": "=",
                                                "value": "=",
                                                "valueText": "=",
                                                "hasTrailingTrivia": true,
                                                "trailingTrivia": [
                                                    {
                                                        "kind": "WhitespaceTrivia",
                                                        "text": " "
                                                    }
                                                ]
                                            },
                                            "value": {
                                                "kind": "ObjectLiteralExpression",
                                                "fullStart": 586,
                                                "fullEnd": 604,
                                                "start": 586,
                                                "end": 604,
                                                "fullWidth": 18,
                                                "width": 18,
                                                "openBraceToken": {
                                                    "kind": "OpenBraceToken",
                                                    "fullStart": 586,
                                                    "fullEnd": 588,
                                                    "start": 586,
                                                    "end": 587,
                                                    "fullWidth": 2,
                                                    "width": 1,
                                                    "text": "{",
                                                    "value": "{",
                                                    "valueText": "{",
                                                    "hasTrailingTrivia": true,
                                                    "trailingTrivia": [
                                                        {
                                                            "kind": "WhitespaceTrivia",
                                                            "text": " "
                                                        }
                                                    ]
                                                },
                                                "propertyAssignments": [
                                                    {
                                                        "kind": "SimplePropertyAssignment",
                                                        "fullStart": 588,
                                                        "fullEnd": 603,
                                                        "start": 588,
                                                        "end": 602,
                                                        "fullWidth": 15,
                                                        "width": 14,
                                                        "propertyName": {
                                                            "kind": "StringLiteral",
                                                            "fullStart": 588,
                                                            "fullEnd": 599,
                                                            "start": 588,
                                                            "end": 599,
                                                            "fullWidth": 11,
                                                            "width": 11,
                                                            "text": "\"undefined\"",
                                                            "value": "undefined",
                                                            "valueText": "undefined"
                                                        },
                                                        "colonToken": {
                                                            "kind": "ColonToken",
                                                            "fullStart": 599,
                                                            "fullEnd": 601,
                                                            "start": 599,
                                                            "end": 600,
                                                            "fullWidth": 2,
                                                            "width": 1,
                                                            "text": ":",
                                                            "value": ":",
                                                            "valueText": ":",
                                                            "hasTrailingTrivia": true,
                                                            "trailingTrivia": [
                                                                {
                                                                    "kind": "WhitespaceTrivia",
                                                                    "text": " "
                                                                }
                                                            ]
                                                        },
                                                        "expression": {
                                                            "kind": "NumericLiteral",
                                                            "fullStart": 601,
                                                            "fullEnd": 603,
                                                            "start": 601,
                                                            "end": 602,
                                                            "fullWidth": 2,
                                                            "width": 1,
                                                            "text": "1",
                                                            "value": 1,
                                                            "valueText": "1",
                                                            "hasTrailingTrivia": true,
                                                            "trailingTrivia": [
                                                                {
                                                                    "kind": "WhitespaceTrivia",
                                                                    "text": " "
                                                                }
                                                            ]
                                                        }
                                                    }
                                                ],
                                                "closeBraceToken": {
                                                    "kind": "CloseBraceToken",
                                                    "fullStart": 603,
                                                    "fullEnd": 604,
                                                    "start": 603,
                                                    "end": 604,
                                                    "fullWidth": 1,
                                                    "width": 1,
                                                    "text": "}",
                                                    "value": "}",
                                                    "valueText": "}"
                                                }
                                            }
                                        }
                                    }
                                ]
                            },
                            "semicolonToken": {
                                "kind": "SemicolonToken",
                                "fullStart": 604,
                                "fullEnd": 607,
                                "start": 604,
                                "end": 605,
                                "fullWidth": 3,
                                "width": 1,
                                "text": ";",
                                "value": ";",
                                "valueText": ";",
                                "hasTrailingTrivia": true,
                                "hasTrailingNewLine": true,
                                "trailingTrivia": [
                                    {
                                        "kind": "NewLineTrivia",
                                        "text": "\r\n"
                                    }
                                ]
                            }
                        },
                        {
                            "kind": "VariableStatement",
                            "fullStart": 607,
                            "fullEnd": 680,
                            "start": 617,
                            "end": 678,
                            "fullWidth": 73,
                            "width": 61,
                            "modifiers": [],
                            "variableDeclaration": {
                                "kind": "VariableDeclaration",
                                "fullStart": 607,
                                "fullEnd": 677,
                                "start": 617,
                                "end": 677,
                                "fullWidth": 70,
                                "width": 60,
                                "varKeyword": {
                                    "kind": "VarKeyword",
                                    "fullStart": 607,
                                    "fullEnd": 621,
                                    "start": 617,
                                    "end": 620,
                                    "fullWidth": 14,
                                    "width": 3,
                                    "text": "var",
                                    "value": "var",
                                    "valueText": "var",
                                    "hasLeadingTrivia": true,
                                    "hasLeadingNewLine": true,
                                    "hasTrailingTrivia": true,
                                    "leadingTrivia": [
                                        {
                                            "kind": "NewLineTrivia",
                                            "text": "\r\n"
                                        },
                                        {
                                            "kind": "WhitespaceTrivia",
                                            "text": "        "
                                        }
                                    ],
                                    "trailingTrivia": [
                                        {
                                            "kind": "WhitespaceTrivia",
                                            "text": " "
                                        }
                                    ]
                                },
                                "variableDeclarators": [
                                    {
                                        "kind": "VariableDeclarator",
                                        "fullStart": 621,
                                        "fullEnd": 677,
                                        "start": 621,
                                        "end": 677,
                                        "fullWidth": 56,
<<<<<<< HEAD
                                        "width": 56,
                                        "identifier": {
=======
                                        "propertyName": {
>>>>>>> 85e84683
                                            "kind": "IdentifierName",
                                            "fullStart": 621,
                                            "fullEnd": 626,
                                            "start": 621,
                                            "end": 625,
                                            "fullWidth": 5,
                                            "width": 4,
                                            "text": "desc",
                                            "value": "desc",
                                            "valueText": "desc",
                                            "hasTrailingTrivia": true,
                                            "trailingTrivia": [
                                                {
                                                    "kind": "WhitespaceTrivia",
                                                    "text": " "
                                                }
                                            ]
                                        },
                                        "equalsValueClause": {
                                            "kind": "EqualsValueClause",
                                            "fullStart": 626,
                                            "fullEnd": 677,
                                            "start": 626,
                                            "end": 677,
                                            "fullWidth": 51,
                                            "width": 51,
                                            "equalsToken": {
                                                "kind": "EqualsToken",
                                                "fullStart": 626,
                                                "fullEnd": 628,
                                                "start": 626,
                                                "end": 627,
                                                "fullWidth": 2,
                                                "width": 1,
                                                "text": "=",
                                                "value": "=",
                                                "valueText": "=",
                                                "hasTrailingTrivia": true,
                                                "trailingTrivia": [
                                                    {
                                                        "kind": "WhitespaceTrivia",
                                                        "text": " "
                                                    }
                                                ]
                                            },
                                            "value": {
                                                "kind": "InvocationExpression",
                                                "fullStart": 628,
                                                "fullEnd": 677,
                                                "start": 628,
                                                "end": 677,
                                                "fullWidth": 49,
                                                "width": 49,
                                                "expression": {
                                                    "kind": "MemberAccessExpression",
                                                    "fullStart": 628,
                                                    "fullEnd": 659,
                                                    "start": 628,
                                                    "end": 659,
                                                    "fullWidth": 31,
                                                    "width": 31,
                                                    "expression": {
                                                        "kind": "IdentifierName",
                                                        "fullStart": 628,
                                                        "fullEnd": 634,
                                                        "start": 628,
                                                        "end": 634,
                                                        "fullWidth": 6,
                                                        "width": 6,
                                                        "text": "Object",
                                                        "value": "Object",
                                                        "valueText": "Object"
                                                    },
                                                    "dotToken": {
                                                        "kind": "DotToken",
                                                        "fullStart": 634,
                                                        "fullEnd": 635,
                                                        "start": 634,
                                                        "end": 635,
                                                        "fullWidth": 1,
                                                        "width": 1,
                                                        "text": ".",
                                                        "value": ".",
                                                        "valueText": "."
                                                    },
                                                    "name": {
                                                        "kind": "IdentifierName",
                                                        "fullStart": 635,
                                                        "fullEnd": 659,
                                                        "start": 635,
                                                        "end": 659,
                                                        "fullWidth": 24,
                                                        "width": 24,
                                                        "text": "getOwnPropertyDescriptor",
                                                        "value": "getOwnPropertyDescriptor",
                                                        "valueText": "getOwnPropertyDescriptor"
                                                    }
                                                },
                                                "argumentList": {
                                                    "kind": "ArgumentList",
                                                    "fullStart": 659,
                                                    "fullEnd": 677,
                                                    "start": 659,
                                                    "end": 677,
                                                    "fullWidth": 18,
                                                    "width": 18,
                                                    "openParenToken": {
                                                        "kind": "OpenParenToken",
                                                        "fullStart": 659,
                                                        "fullEnd": 660,
                                                        "start": 659,
                                                        "end": 660,
                                                        "fullWidth": 1,
                                                        "width": 1,
                                                        "text": "(",
                                                        "value": "(",
                                                        "valueText": "("
                                                    },
                                                    "arguments": [
                                                        {
                                                            "kind": "IdentifierName",
                                                            "fullStart": 660,
                                                            "fullEnd": 663,
                                                            "start": 660,
                                                            "end": 663,
                                                            "fullWidth": 3,
                                                            "width": 3,
                                                            "text": "obj",
                                                            "value": "obj",
                                                            "valueText": "obj"
                                                        },
                                                        {
                                                            "kind": "CommaToken",
                                                            "fullStart": 663,
                                                            "fullEnd": 665,
                                                            "start": 663,
                                                            "end": 664,
                                                            "fullWidth": 2,
                                                            "width": 1,
                                                            "text": ",",
                                                            "value": ",",
                                                            "valueText": ",",
                                                            "hasTrailingTrivia": true,
                                                            "trailingTrivia": [
                                                                {
                                                                    "kind": "WhitespaceTrivia",
                                                                    "text": " "
                                                                }
                                                            ]
                                                        },
                                                        {
                                                            "kind": "StringLiteral",
                                                            "fullStart": 665,
                                                            "fullEnd": 676,
                                                            "start": 665,
                                                            "end": 676,
                                                            "fullWidth": 11,
                                                            "width": 11,
                                                            "text": "\"undefined\"",
                                                            "value": "undefined",
                                                            "valueText": "undefined"
                                                        }
                                                    ],
                                                    "closeParenToken": {
                                                        "kind": "CloseParenToken",
                                                        "fullStart": 676,
                                                        "fullEnd": 677,
                                                        "start": 676,
                                                        "end": 677,
                                                        "fullWidth": 1,
                                                        "width": 1,
                                                        "text": ")",
                                                        "value": ")",
                                                        "valueText": ")"
                                                    }
                                                }
                                            }
                                        }
                                    }
                                ]
                            },
                            "semicolonToken": {
                                "kind": "SemicolonToken",
                                "fullStart": 677,
                                "fullEnd": 680,
                                "start": 677,
                                "end": 678,
                                "fullWidth": 3,
                                "width": 1,
                                "text": ";",
                                "value": ";",
                                "valueText": ";",
                                "hasTrailingTrivia": true,
                                "hasTrailingNewLine": true,
                                "trailingTrivia": [
                                    {
                                        "kind": "NewLineTrivia",
                                        "text": "\r\n"
                                    }
                                ]
                            }
                        },
                        {
                            "kind": "ReturnStatement",
                            "fullStart": 680,
                            "fullEnd": 716,
                            "start": 690,
                            "end": 714,
                            "fullWidth": 36,
                            "width": 24,
                            "returnKeyword": {
                                "kind": "ReturnKeyword",
                                "fullStart": 680,
                                "fullEnd": 697,
                                "start": 690,
                                "end": 696,
                                "fullWidth": 17,
                                "width": 6,
                                "text": "return",
                                "value": "return",
                                "valueText": "return",
                                "hasLeadingTrivia": true,
                                "hasLeadingNewLine": true,
                                "hasTrailingTrivia": true,
                                "leadingTrivia": [
                                    {
                                        "kind": "NewLineTrivia",
                                        "text": "\r\n"
                                    },
                                    {
                                        "kind": "WhitespaceTrivia",
                                        "text": "        "
                                    }
                                ],
                                "trailingTrivia": [
                                    {
                                        "kind": "WhitespaceTrivia",
                                        "text": " "
                                    }
                                ]
                            },
                            "expression": {
                                "kind": "EqualsExpression",
                                "fullStart": 697,
                                "fullEnd": 713,
                                "start": 697,
                                "end": 713,
                                "fullWidth": 16,
                                "width": 16,
                                "left": {
                                    "kind": "MemberAccessExpression",
                                    "fullStart": 697,
                                    "fullEnd": 708,
                                    "start": 697,
                                    "end": 707,
                                    "fullWidth": 11,
                                    "width": 10,
                                    "expression": {
                                        "kind": "IdentifierName",
                                        "fullStart": 697,
                                        "fullEnd": 701,
                                        "start": 697,
                                        "end": 701,
                                        "fullWidth": 4,
                                        "width": 4,
                                        "text": "desc",
                                        "value": "desc",
                                        "valueText": "desc"
                                    },
                                    "dotToken": {
                                        "kind": "DotToken",
                                        "fullStart": 701,
                                        "fullEnd": 702,
                                        "start": 701,
                                        "end": 702,
                                        "fullWidth": 1,
                                        "width": 1,
                                        "text": ".",
                                        "value": ".",
                                        "valueText": "."
                                    },
                                    "name": {
                                        "kind": "IdentifierName",
                                        "fullStart": 702,
                                        "fullEnd": 708,
                                        "start": 702,
                                        "end": 707,
                                        "fullWidth": 6,
                                        "width": 5,
                                        "text": "value",
                                        "value": "value",
                                        "valueText": "value",
                                        "hasTrailingTrivia": true,
                                        "trailingTrivia": [
                                            {
                                                "kind": "WhitespaceTrivia",
                                                "text": " "
                                            }
                                        ]
                                    }
                                },
                                "operatorToken": {
                                    "kind": "EqualsEqualsEqualsToken",
                                    "fullStart": 708,
                                    "fullEnd": 712,
                                    "start": 708,
                                    "end": 711,
                                    "fullWidth": 4,
                                    "width": 3,
                                    "text": "===",
                                    "value": "===",
                                    "valueText": "===",
                                    "hasTrailingTrivia": true,
                                    "trailingTrivia": [
                                        {
                                            "kind": "WhitespaceTrivia",
                                            "text": " "
                                        }
                                    ]
                                },
                                "right": {
                                    "kind": "NumericLiteral",
                                    "fullStart": 712,
                                    "fullEnd": 713,
                                    "start": 712,
                                    "end": 713,
                                    "fullWidth": 1,
                                    "width": 1,
                                    "text": "1",
                                    "value": 1,
                                    "valueText": "1"
                                }
                            },
                            "semicolonToken": {
                                "kind": "SemicolonToken",
                                "fullStart": 713,
                                "fullEnd": 716,
                                "start": 713,
                                "end": 714,
                                "fullWidth": 3,
                                "width": 1,
                                "text": ";",
                                "value": ";",
                                "valueText": ";",
                                "hasTrailingTrivia": true,
                                "hasTrailingNewLine": true,
                                "trailingTrivia": [
                                    {
                                        "kind": "NewLineTrivia",
                                        "text": "\r\n"
                                    }
                                ]
                            }
                        }
                    ],
                    "closeBraceToken": {
                        "kind": "CloseBraceToken",
                        "fullStart": 716,
                        "fullEnd": 723,
                        "start": 720,
                        "end": 721,
                        "fullWidth": 7,
                        "width": 1,
                        "text": "}",
                        "value": "}",
                        "valueText": "}",
                        "hasLeadingTrivia": true,
                        "hasTrailingTrivia": true,
                        "hasTrailingNewLine": true,
                        "leadingTrivia": [
                            {
                                "kind": "WhitespaceTrivia",
                                "text": "    "
                            }
                        ],
                        "trailingTrivia": [
                            {
                                "kind": "NewLineTrivia",
                                "text": "\r\n"
                            }
                        ]
                    }
                }
            },
            {
                "kind": "ExpressionStatement",
                "fullStart": 723,
                "fullEnd": 747,
                "start": 723,
                "end": 745,
                "fullWidth": 24,
                "width": 22,
                "expression": {
                    "kind": "InvocationExpression",
                    "fullStart": 723,
                    "fullEnd": 744,
                    "start": 723,
                    "end": 744,
                    "fullWidth": 21,
                    "width": 21,
                    "expression": {
                        "kind": "IdentifierName",
                        "fullStart": 723,
                        "fullEnd": 734,
                        "start": 723,
                        "end": 734,
                        "fullWidth": 11,
                        "width": 11,
                        "text": "runTestCase",
                        "value": "runTestCase",
                        "valueText": "runTestCase"
                    },
                    "argumentList": {
                        "kind": "ArgumentList",
                        "fullStart": 734,
                        "fullEnd": 744,
                        "start": 734,
                        "end": 744,
                        "fullWidth": 10,
                        "width": 10,
                        "openParenToken": {
                            "kind": "OpenParenToken",
                            "fullStart": 734,
                            "fullEnd": 735,
                            "start": 734,
                            "end": 735,
                            "fullWidth": 1,
                            "width": 1,
                            "text": "(",
                            "value": "(",
                            "valueText": "("
                        },
                        "arguments": [
                            {
                                "kind": "IdentifierName",
                                "fullStart": 735,
                                "fullEnd": 743,
                                "start": 735,
                                "end": 743,
                                "fullWidth": 8,
                                "width": 8,
                                "text": "testcase",
                                "value": "testcase",
                                "valueText": "testcase"
                            }
                        ],
                        "closeParenToken": {
                            "kind": "CloseParenToken",
                            "fullStart": 743,
                            "fullEnd": 744,
                            "start": 743,
                            "end": 744,
                            "fullWidth": 1,
                            "width": 1,
                            "text": ")",
                            "value": ")",
                            "valueText": ")"
                        }
                    }
                },
                "semicolonToken": {
                    "kind": "SemicolonToken",
                    "fullStart": 744,
                    "fullEnd": 747,
                    "start": 744,
                    "end": 745,
                    "fullWidth": 3,
                    "width": 1,
                    "text": ";",
                    "value": ";",
                    "valueText": ";",
                    "hasTrailingTrivia": true,
                    "hasTrailingNewLine": true,
                    "trailingTrivia": [
                        {
                            "kind": "NewLineTrivia",
                            "text": "\r\n"
                        }
                    ]
                }
            }
        ],
        "endOfFileToken": {
            "kind": "EndOfFileToken",
            "fullStart": 747,
            "fullEnd": 747,
            "start": 747,
            "end": 747,
            "fullWidth": 0,
            "width": 0,
            "text": ""
        }
    },
    "lineMap": {
        "lineStarts": [
            0,
            67,
            152,
            232,
            308,
            380,
            385,
            438,
            536,
            541,
            543,
            545,
            568,
            607,
            609,
            680,
            682,
            716,
            723,
            747
        ],
        "length": 747
    }
}<|MERGE_RESOLUTION|>--- conflicted
+++ resolved
@@ -245,12 +245,8 @@
                                         "start": 580,
                                         "end": 604,
                                         "fullWidth": 24,
-<<<<<<< HEAD
                                         "width": 24,
-                                        "identifier": {
-=======
                                         "propertyName": {
->>>>>>> 85e84683
                                             "kind": "IdentifierName",
                                             "fullStart": 580,
                                             "fullEnd": 584,
@@ -478,12 +474,8 @@
                                         "start": 621,
                                         "end": 677,
                                         "fullWidth": 56,
-<<<<<<< HEAD
                                         "width": 56,
-                                        "identifier": {
-=======
                                         "propertyName": {
->>>>>>> 85e84683
                                             "kind": "IdentifierName",
                                             "fullStart": 621,
                                             "fullEnd": 626,
