--- conflicted
+++ resolved
@@ -245,12 +245,8 @@
                                         "start": 638,
                                         "end": 677,
                                         "fullWidth": 39,
-<<<<<<< HEAD
                                         "width": 39,
-                                        "identifier": {
-=======
                                         "propertyName": {
->>>>>>> 85e84683
                                             "kind": "IdentifierName",
                                             "fullStart": 638,
                                             "fullEnd": 642,
@@ -478,12 +474,8 @@
                                         "start": 694,
                                         "end": 749,
                                         "fullWidth": 55,
-<<<<<<< HEAD
                                         "width": 55,
-                                        "identifier": {
-=======
                                         "propertyName": {
->>>>>>> 85e84683
                                             "kind": "IdentifierName",
                                             "fullStart": 694,
                                             "fullEnd": 699,
@@ -737,12 +729,8 @@
                                         "start": 764,
                                         "end": 780,
                                         "fullWidth": 16,
-<<<<<<< HEAD
                                         "width": 16,
-                                        "identifier": {
-=======
                                         "propertyName": {
->>>>>>> 85e84683
                                             "kind": "IdentifierName",
                                             "fullStart": 764,
                                             "fullEnd": 773,
@@ -911,12 +899,8 @@
                                         "start": 802,
                                         "end": 807,
                                         "fullWidth": 6,
-<<<<<<< HEAD
                                         "width": 5,
-                                        "identifier": {
-=======
                                         "propertyName": {
->>>>>>> 85e84683
                                             "kind": "IdentifierName",
                                             "fullStart": 802,
                                             "fullEnd": 808,
