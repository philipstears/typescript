{
    "isDeclaration": false,
    "languageVersion": "EcmaScript5",
    "parseOptions": {
        "allowAutomaticSemicolonInsertion": true
    },
    "sourceUnit": {
        "kind": "SourceUnit",
        "fullStart": 0,
        "fullEnd": 726,
        "start": 542,
        "end": 726,
        "fullWidth": 726,
        "width": 184,
        "isIncrementallyUnusable": true,
        "moduleElements": [
            {
                "kind": "FunctionDeclaration",
                "fullStart": 0,
                "fullEnd": 702,
                "start": 542,
                "end": 700,
                "fullWidth": 702,
                "width": 158,
                "modifiers": [],
                "functionKeyword": {
                    "kind": "FunctionKeyword",
                    "fullStart": 0,
                    "fullEnd": 551,
                    "start": 542,
                    "end": 550,
                    "fullWidth": 551,
                    "width": 8,
                    "text": "function",
                    "value": "function",
                    "valueText": "function",
                    "hasLeadingTrivia": true,
                    "hasLeadingComment": true,
                    "hasLeadingNewLine": true,
                    "hasTrailingTrivia": true,
                    "leadingTrivia": [
                        {
                            "kind": "SingleLineCommentTrivia",
                            "text": "/// Copyright (c) 2012 Ecma International.  All rights reserved. "
                        },
                        {
                            "kind": "NewLineTrivia",
                            "text": "\r\n"
                        },
                        {
                            "kind": "SingleLineCommentTrivia",
                            "text": "/// Ecma International makes this code available under the terms and conditions set"
                        },
                        {
                            "kind": "NewLineTrivia",
                            "text": "\r\n"
                        },
                        {
                            "kind": "SingleLineCommentTrivia",
                            "text": "/// forth on http://hg.ecmascript.org/tests/test262/raw-file/tip/LICENSE (the "
                        },
                        {
                            "kind": "NewLineTrivia",
                            "text": "\r\n"
                        },
                        {
                            "kind": "SingleLineCommentTrivia",
                            "text": "/// \"Use Terms\").   Any redistribution of this code must retain the above "
                        },
                        {
                            "kind": "NewLineTrivia",
                            "text": "\r\n"
                        },
                        {
                            "kind": "SingleLineCommentTrivia",
                            "text": "/// copyright and this notice and otherwise comply with the Use Terms."
                        },
                        {
                            "kind": "NewLineTrivia",
                            "text": "\r\n"
                        },
                        {
                            "kind": "MultiLineCommentTrivia",
                            "text": "/**\r\n * @path ch15/15.2/15.2.3/15.2.3.3/15.2.3.3-2-32.js\r\n * @description Object.getOwnPropertyDescriptor - argument 'P' is applied to an empty string \r\n */"
                        },
                        {
                            "kind": "NewLineTrivia",
                            "text": "\r\n"
                        },
                        {
                            "kind": "NewLineTrivia",
                            "text": "\r\n"
                        },
                        {
                            "kind": "NewLineTrivia",
                            "text": "\r\n"
                        }
                    ],
                    "trailingTrivia": [
                        {
                            "kind": "WhitespaceTrivia",
                            "text": " "
                        }
                    ]
                },
                "identifier": {
                    "kind": "IdentifierName",
                    "fullStart": 551,
                    "fullEnd": 559,
                    "start": 551,
                    "end": 559,
                    "fullWidth": 8,
                    "width": 8,
                    "text": "testcase",
                    "value": "testcase",
                    "valueText": "testcase"
                },
                "callSignature": {
                    "kind": "CallSignature",
                    "fullStart": 559,
                    "fullEnd": 562,
                    "start": 559,
                    "end": 561,
                    "fullWidth": 3,
                    "width": 2,
                    "parameterList": {
                        "kind": "ParameterList",
                        "fullStart": 559,
                        "fullEnd": 562,
                        "start": 559,
                        "end": 561,
                        "fullWidth": 3,
                        "width": 2,
                        "openParenToken": {
                            "kind": "OpenParenToken",
                            "fullStart": 559,
                            "fullEnd": 560,
                            "start": 559,
                            "end": 560,
                            "fullWidth": 1,
                            "width": 1,
                            "text": "(",
                            "value": "(",
                            "valueText": "("
                        },
                        "parameters": [],
                        "closeParenToken": {
                            "kind": "CloseParenToken",
                            "fullStart": 560,
                            "fullEnd": 562,
                            "start": 560,
                            "end": 561,
                            "fullWidth": 2,
                            "width": 1,
                            "text": ")",
                            "value": ")",
                            "valueText": ")",
                            "hasTrailingTrivia": true,
                            "trailingTrivia": [
                                {
                                    "kind": "WhitespaceTrivia",
                                    "text": " "
                                }
                            ]
                        }
                    }
                },
                "block": {
                    "kind": "Block",
                    "fullStart": 562,
                    "fullEnd": 702,
                    "start": 562,
                    "end": 700,
                    "fullWidth": 140,
                    "width": 138,
                    "openBraceToken": {
                        "kind": "OpenBraceToken",
                        "fullStart": 562,
                        "fullEnd": 565,
                        "start": 562,
                        "end": 563,
                        "fullWidth": 3,
                        "width": 1,
                        "text": "{",
                        "value": "{",
                        "valueText": "{",
                        "hasTrailingTrivia": true,
                        "hasTrailingNewLine": true,
                        "trailingTrivia": [
                            {
                                "kind": "NewLineTrivia",
                                "text": "\r\n"
                            }
                        ]
                    },
                    "statements": [
                        {
                            "kind": "VariableStatement",
                            "fullStart": 565,
                            "fullEnd": 595,
                            "start": 573,
                            "end": 593,
                            "fullWidth": 30,
                            "width": 20,
                            "modifiers": [],
                            "variableDeclaration": {
                                "kind": "VariableDeclaration",
                                "fullStart": 565,
                                "fullEnd": 592,
                                "start": 573,
                                "end": 592,
                                "fullWidth": 27,
                                "width": 19,
                                "varKeyword": {
                                    "kind": "VarKeyword",
                                    "fullStart": 565,
                                    "fullEnd": 577,
                                    "start": 573,
                                    "end": 576,
                                    "fullWidth": 12,
                                    "width": 3,
                                    "text": "var",
                                    "value": "var",
                                    "valueText": "var",
                                    "hasLeadingTrivia": true,
                                    "hasTrailingTrivia": true,
                                    "leadingTrivia": [
                                        {
                                            "kind": "WhitespaceTrivia",
                                            "text": "        "
                                        }
                                    ],
                                    "trailingTrivia": [
                                        {
                                            "kind": "WhitespaceTrivia",
                                            "text": " "
                                        }
                                    ]
                                },
                                "variableDeclarators": [
                                    {
                                        "kind": "VariableDeclarator",
                                        "fullStart": 577,
                                        "fullEnd": 592,
                                        "start": 577,
                                        "end": 592,
                                        "fullWidth": 15,
<<<<<<< HEAD
                                        "width": 15,
                                        "identifier": {
=======
                                        "propertyName": {
>>>>>>> 85e84683
                                            "kind": "IdentifierName",
                                            "fullStart": 577,
                                            "fullEnd": 581,
                                            "start": 577,
                                            "end": 580,
                                            "fullWidth": 4,
                                            "width": 3,
                                            "text": "obj",
                                            "value": "obj",
                                            "valueText": "obj",
                                            "hasTrailingTrivia": true,
                                            "trailingTrivia": [
                                                {
                                                    "kind": "WhitespaceTrivia",
                                                    "text": " "
                                                }
                                            ]
                                        },
                                        "equalsValueClause": {
                                            "kind": "EqualsValueClause",
                                            "fullStart": 581,
                                            "fullEnd": 592,
                                            "start": 581,
                                            "end": 592,
                                            "fullWidth": 11,
                                            "width": 11,
                                            "equalsToken": {
                                                "kind": "EqualsToken",
                                                "fullStart": 581,
                                                "fullEnd": 583,
                                                "start": 581,
                                                "end": 582,
                                                "fullWidth": 2,
                                                "width": 1,
                                                "text": "=",
                                                "value": "=",
                                                "valueText": "=",
                                                "hasTrailingTrivia": true,
                                                "trailingTrivia": [
                                                    {
                                                        "kind": "WhitespaceTrivia",
                                                        "text": " "
                                                    }
                                                ]
                                            },
                                            "value": {
                                                "kind": "ObjectLiteralExpression",
                                                "fullStart": 583,
                                                "fullEnd": 592,
                                                "start": 583,
                                                "end": 592,
                                                "fullWidth": 9,
                                                "width": 9,
                                                "openBraceToken": {
                                                    "kind": "OpenBraceToken",
                                                    "fullStart": 583,
                                                    "fullEnd": 585,
                                                    "start": 583,
                                                    "end": 584,
                                                    "fullWidth": 2,
                                                    "width": 1,
                                                    "text": "{",
                                                    "value": "{",
                                                    "valueText": "{",
                                                    "hasTrailingTrivia": true,
                                                    "trailingTrivia": [
                                                        {
                                                            "kind": "WhitespaceTrivia",
                                                            "text": " "
                                                        }
                                                    ]
                                                },
                                                "propertyAssignments": [
                                                    {
                                                        "kind": "SimplePropertyAssignment",
                                                        "fullStart": 585,
                                                        "fullEnd": 591,
                                                        "start": 585,
                                                        "end": 590,
                                                        "fullWidth": 6,
                                                        "width": 5,
                                                        "propertyName": {
                                                            "kind": "StringLiteral",
                                                            "fullStart": 585,
                                                            "fullEnd": 587,
                                                            "start": 585,
                                                            "end": 587,
                                                            "fullWidth": 2,
                                                            "width": 2,
                                                            "text": "\"\"",
                                                            "value": "",
                                                            "valueText": ""
                                                        },
                                                        "colonToken": {
                                                            "kind": "ColonToken",
                                                            "fullStart": 587,
                                                            "fullEnd": 589,
                                                            "start": 587,
                                                            "end": 588,
                                                            "fullWidth": 2,
                                                            "width": 1,
                                                            "text": ":",
                                                            "value": ":",
                                                            "valueText": ":",
                                                            "hasTrailingTrivia": true,
                                                            "trailingTrivia": [
                                                                {
                                                                    "kind": "WhitespaceTrivia",
                                                                    "text": " "
                                                                }
                                                            ]
                                                        },
                                                        "expression": {
                                                            "kind": "NumericLiteral",
                                                            "fullStart": 589,
                                                            "fullEnd": 591,
                                                            "start": 589,
                                                            "end": 590,
                                                            "fullWidth": 2,
                                                            "width": 1,
                                                            "text": "1",
                                                            "value": 1,
                                                            "valueText": "1",
                                                            "hasTrailingTrivia": true,
                                                            "trailingTrivia": [
                                                                {
                                                                    "kind": "WhitespaceTrivia",
                                                                    "text": " "
                                                                }
                                                            ]
                                                        }
                                                    }
                                                ],
                                                "closeBraceToken": {
                                                    "kind": "CloseBraceToken",
                                                    "fullStart": 591,
                                                    "fullEnd": 592,
                                                    "start": 591,
                                                    "end": 592,
                                                    "fullWidth": 1,
                                                    "width": 1,
                                                    "text": "}",
                                                    "value": "}",
                                                    "valueText": "}"
                                                }
                                            }
                                        }
                                    }
                                ]
                            },
                            "semicolonToken": {
                                "kind": "SemicolonToken",
                                "fullStart": 592,
                                "fullEnd": 595,
                                "start": 592,
                                "end": 593,
                                "fullWidth": 3,
                                "width": 1,
                                "text": ";",
                                "value": ";",
                                "valueText": ";",
                                "hasTrailingTrivia": true,
                                "hasTrailingNewLine": true,
                                "trailingTrivia": [
                                    {
                                        "kind": "NewLineTrivia",
                                        "text": "\r\n"
                                    }
                                ]
                            }
                        },
                        {
                            "kind": "VariableStatement",
                            "fullStart": 595,
                            "fullEnd": 659,
                            "start": 605,
                            "end": 657,
                            "fullWidth": 64,
                            "width": 52,
                            "modifiers": [],
                            "variableDeclaration": {
                                "kind": "VariableDeclaration",
                                "fullStart": 595,
                                "fullEnd": 656,
                                "start": 605,
                                "end": 656,
                                "fullWidth": 61,
                                "width": 51,
                                "varKeyword": {
                                    "kind": "VarKeyword",
                                    "fullStart": 595,
                                    "fullEnd": 609,
                                    "start": 605,
                                    "end": 608,
                                    "fullWidth": 14,
                                    "width": 3,
                                    "text": "var",
                                    "value": "var",
                                    "valueText": "var",
                                    "hasLeadingTrivia": true,
                                    "hasLeadingNewLine": true,
                                    "hasTrailingTrivia": true,
                                    "leadingTrivia": [
                                        {
                                            "kind": "NewLineTrivia",
                                            "text": "\r\n"
                                        },
                                        {
                                            "kind": "WhitespaceTrivia",
                                            "text": "        "
                                        }
                                    ],
                                    "trailingTrivia": [
                                        {
                                            "kind": "WhitespaceTrivia",
                                            "text": " "
                                        }
                                    ]
                                },
                                "variableDeclarators": [
                                    {
                                        "kind": "VariableDeclarator",
                                        "fullStart": 609,
                                        "fullEnd": 656,
                                        "start": 609,
                                        "end": 656,
                                        "fullWidth": 47,
<<<<<<< HEAD
                                        "width": 47,
                                        "identifier": {
=======
                                        "propertyName": {
>>>>>>> 85e84683
                                            "kind": "IdentifierName",
                                            "fullStart": 609,
                                            "fullEnd": 614,
                                            "start": 609,
                                            "end": 613,
                                            "fullWidth": 5,
                                            "width": 4,
                                            "text": "desc",
                                            "value": "desc",
                                            "valueText": "desc",
                                            "hasTrailingTrivia": true,
                                            "trailingTrivia": [
                                                {
                                                    "kind": "WhitespaceTrivia",
                                                    "text": " "
                                                }
                                            ]
                                        },
                                        "equalsValueClause": {
                                            "kind": "EqualsValueClause",
                                            "fullStart": 614,
                                            "fullEnd": 656,
                                            "start": 614,
                                            "end": 656,
                                            "fullWidth": 42,
                                            "width": 42,
                                            "equalsToken": {
                                                "kind": "EqualsToken",
                                                "fullStart": 614,
                                                "fullEnd": 616,
                                                "start": 614,
                                                "end": 615,
                                                "fullWidth": 2,
                                                "width": 1,
                                                "text": "=",
                                                "value": "=",
                                                "valueText": "=",
                                                "hasTrailingTrivia": true,
                                                "trailingTrivia": [
                                                    {
                                                        "kind": "WhitespaceTrivia",
                                                        "text": " "
                                                    }
                                                ]
                                            },
                                            "value": {
                                                "kind": "InvocationExpression",
                                                "fullStart": 616,
                                                "fullEnd": 656,
                                                "start": 616,
                                                "end": 656,
                                                "fullWidth": 40,
                                                "width": 40,
                                                "expression": {
                                                    "kind": "MemberAccessExpression",
                                                    "fullStart": 616,
                                                    "fullEnd": 647,
                                                    "start": 616,
                                                    "end": 647,
                                                    "fullWidth": 31,
                                                    "width": 31,
                                                    "expression": {
                                                        "kind": "IdentifierName",
                                                        "fullStart": 616,
                                                        "fullEnd": 622,
                                                        "start": 616,
                                                        "end": 622,
                                                        "fullWidth": 6,
                                                        "width": 6,
                                                        "text": "Object",
                                                        "value": "Object",
                                                        "valueText": "Object"
                                                    },
                                                    "dotToken": {
                                                        "kind": "DotToken",
                                                        "fullStart": 622,
                                                        "fullEnd": 623,
                                                        "start": 622,
                                                        "end": 623,
                                                        "fullWidth": 1,
                                                        "width": 1,
                                                        "text": ".",
                                                        "value": ".",
                                                        "valueText": "."
                                                    },
                                                    "name": {
                                                        "kind": "IdentifierName",
                                                        "fullStart": 623,
                                                        "fullEnd": 647,
                                                        "start": 623,
                                                        "end": 647,
                                                        "fullWidth": 24,
                                                        "width": 24,
                                                        "text": "getOwnPropertyDescriptor",
                                                        "value": "getOwnPropertyDescriptor",
                                                        "valueText": "getOwnPropertyDescriptor"
                                                    }
                                                },
                                                "argumentList": {
                                                    "kind": "ArgumentList",
                                                    "fullStart": 647,
                                                    "fullEnd": 656,
                                                    "start": 647,
                                                    "end": 656,
                                                    "fullWidth": 9,
                                                    "width": 9,
                                                    "openParenToken": {
                                                        "kind": "OpenParenToken",
                                                        "fullStart": 647,
                                                        "fullEnd": 648,
                                                        "start": 647,
                                                        "end": 648,
                                                        "fullWidth": 1,
                                                        "width": 1,
                                                        "text": "(",
                                                        "value": "(",
                                                        "valueText": "("
                                                    },
                                                    "arguments": [
                                                        {
                                                            "kind": "IdentifierName",
                                                            "fullStart": 648,
                                                            "fullEnd": 651,
                                                            "start": 648,
                                                            "end": 651,
                                                            "fullWidth": 3,
                                                            "width": 3,
                                                            "text": "obj",
                                                            "value": "obj",
                                                            "valueText": "obj"
                                                        },
                                                        {
                                                            "kind": "CommaToken",
                                                            "fullStart": 651,
                                                            "fullEnd": 653,
                                                            "start": 651,
                                                            "end": 652,
                                                            "fullWidth": 2,
                                                            "width": 1,
                                                            "text": ",",
                                                            "value": ",",
                                                            "valueText": ",",
                                                            "hasTrailingTrivia": true,
                                                            "trailingTrivia": [
                                                                {
                                                                    "kind": "WhitespaceTrivia",
                                                                    "text": " "
                                                                }
                                                            ]
                                                        },
                                                        {
                                                            "kind": "StringLiteral",
                                                            "fullStart": 653,
                                                            "fullEnd": 655,
                                                            "start": 653,
                                                            "end": 655,
                                                            "fullWidth": 2,
                                                            "width": 2,
                                                            "text": "\"\"",
                                                            "value": "",
                                                            "valueText": ""
                                                        }
                                                    ],
                                                    "closeParenToken": {
                                                        "kind": "CloseParenToken",
                                                        "fullStart": 655,
                                                        "fullEnd": 656,
                                                        "start": 655,
                                                        "end": 656,
                                                        "fullWidth": 1,
                                                        "width": 1,
                                                        "text": ")",
                                                        "value": ")",
                                                        "valueText": ")"
                                                    }
                                                }
                                            }
                                        }
                                    }
                                ]
                            },
                            "semicolonToken": {
                                "kind": "SemicolonToken",
                                "fullStart": 656,
                                "fullEnd": 659,
                                "start": 656,
                                "end": 657,
                                "fullWidth": 3,
                                "width": 1,
                                "text": ";",
                                "value": ";",
                                "valueText": ";",
                                "hasTrailingTrivia": true,
                                "hasTrailingNewLine": true,
                                "trailingTrivia": [
                                    {
                                        "kind": "NewLineTrivia",
                                        "text": "\r\n"
                                    }
                                ]
                            }
                        },
                        {
                            "kind": "ReturnStatement",
                            "fullStart": 659,
                            "fullEnd": 695,
                            "start": 669,
                            "end": 693,
                            "fullWidth": 36,
                            "width": 24,
                            "returnKeyword": {
                                "kind": "ReturnKeyword",
                                "fullStart": 659,
                                "fullEnd": 676,
                                "start": 669,
                                "end": 675,
                                "fullWidth": 17,
                                "width": 6,
                                "text": "return",
                                "value": "return",
                                "valueText": "return",
                                "hasLeadingTrivia": true,
                                "hasLeadingNewLine": true,
                                "hasTrailingTrivia": true,
                                "leadingTrivia": [
                                    {
                                        "kind": "NewLineTrivia",
                                        "text": "\r\n"
                                    },
                                    {
                                        "kind": "WhitespaceTrivia",
                                        "text": "        "
                                    }
                                ],
                                "trailingTrivia": [
                                    {
                                        "kind": "WhitespaceTrivia",
                                        "text": " "
                                    }
                                ]
                            },
                            "expression": {
                                "kind": "EqualsExpression",
                                "fullStart": 676,
                                "fullEnd": 692,
                                "start": 676,
                                "end": 692,
                                "fullWidth": 16,
                                "width": 16,
                                "left": {
                                    "kind": "MemberAccessExpression",
                                    "fullStart": 676,
                                    "fullEnd": 687,
                                    "start": 676,
                                    "end": 686,
                                    "fullWidth": 11,
                                    "width": 10,
                                    "expression": {
                                        "kind": "IdentifierName",
                                        "fullStart": 676,
                                        "fullEnd": 680,
                                        "start": 676,
                                        "end": 680,
                                        "fullWidth": 4,
                                        "width": 4,
                                        "text": "desc",
                                        "value": "desc",
                                        "valueText": "desc"
                                    },
                                    "dotToken": {
                                        "kind": "DotToken",
                                        "fullStart": 680,
                                        "fullEnd": 681,
                                        "start": 680,
                                        "end": 681,
                                        "fullWidth": 1,
                                        "width": 1,
                                        "text": ".",
                                        "value": ".",
                                        "valueText": "."
                                    },
                                    "name": {
                                        "kind": "IdentifierName",
                                        "fullStart": 681,
                                        "fullEnd": 687,
                                        "start": 681,
                                        "end": 686,
                                        "fullWidth": 6,
                                        "width": 5,
                                        "text": "value",
                                        "value": "value",
                                        "valueText": "value",
                                        "hasTrailingTrivia": true,
                                        "trailingTrivia": [
                                            {
                                                "kind": "WhitespaceTrivia",
                                                "text": " "
                                            }
                                        ]
                                    }
                                },
                                "operatorToken": {
                                    "kind": "EqualsEqualsEqualsToken",
                                    "fullStart": 687,
                                    "fullEnd": 691,
                                    "start": 687,
                                    "end": 690,
                                    "fullWidth": 4,
                                    "width": 3,
                                    "text": "===",
                                    "value": "===",
                                    "valueText": "===",
                                    "hasTrailingTrivia": true,
                                    "trailingTrivia": [
                                        {
                                            "kind": "WhitespaceTrivia",
                                            "text": " "
                                        }
                                    ]
                                },
                                "right": {
                                    "kind": "NumericLiteral",
                                    "fullStart": 691,
                                    "fullEnd": 692,
                                    "start": 691,
                                    "end": 692,
                                    "fullWidth": 1,
                                    "width": 1,
                                    "text": "1",
                                    "value": 1,
                                    "valueText": "1"
                                }
                            },
                            "semicolonToken": {
                                "kind": "SemicolonToken",
                                "fullStart": 692,
                                "fullEnd": 695,
                                "start": 692,
                                "end": 693,
                                "fullWidth": 3,
                                "width": 1,
                                "text": ";",
                                "value": ";",
                                "valueText": ";",
                                "hasTrailingTrivia": true,
                                "hasTrailingNewLine": true,
                                "trailingTrivia": [
                                    {
                                        "kind": "NewLineTrivia",
                                        "text": "\r\n"
                                    }
                                ]
                            }
                        }
                    ],
                    "closeBraceToken": {
                        "kind": "CloseBraceToken",
                        "fullStart": 695,
                        "fullEnd": 702,
                        "start": 699,
                        "end": 700,
                        "fullWidth": 7,
                        "width": 1,
                        "text": "}",
                        "value": "}",
                        "valueText": "}",
                        "hasLeadingTrivia": true,
                        "hasTrailingTrivia": true,
                        "hasTrailingNewLine": true,
                        "leadingTrivia": [
                            {
                                "kind": "WhitespaceTrivia",
                                "text": "    "
                            }
                        ],
                        "trailingTrivia": [
                            {
                                "kind": "NewLineTrivia",
                                "text": "\r\n"
                            }
                        ]
                    }
                }
            },
            {
                "kind": "ExpressionStatement",
                "fullStart": 702,
                "fullEnd": 726,
                "start": 702,
                "end": 724,
                "fullWidth": 24,
                "width": 22,
                "expression": {
                    "kind": "InvocationExpression",
                    "fullStart": 702,
                    "fullEnd": 723,
                    "start": 702,
                    "end": 723,
                    "fullWidth": 21,
                    "width": 21,
                    "expression": {
                        "kind": "IdentifierName",
                        "fullStart": 702,
                        "fullEnd": 713,
                        "start": 702,
                        "end": 713,
                        "fullWidth": 11,
                        "width": 11,
                        "text": "runTestCase",
                        "value": "runTestCase",
                        "valueText": "runTestCase"
                    },
                    "argumentList": {
                        "kind": "ArgumentList",
                        "fullStart": 713,
                        "fullEnd": 723,
                        "start": 713,
                        "end": 723,
                        "fullWidth": 10,
                        "width": 10,
                        "openParenToken": {
                            "kind": "OpenParenToken",
                            "fullStart": 713,
                            "fullEnd": 714,
                            "start": 713,
                            "end": 714,
                            "fullWidth": 1,
                            "width": 1,
                            "text": "(",
                            "value": "(",
                            "valueText": "("
                        },
                        "arguments": [
                            {
                                "kind": "IdentifierName",
                                "fullStart": 714,
                                "fullEnd": 722,
                                "start": 714,
                                "end": 722,
                                "fullWidth": 8,
                                "width": 8,
                                "text": "testcase",
                                "value": "testcase",
                                "valueText": "testcase"
                            }
                        ],
                        "closeParenToken": {
                            "kind": "CloseParenToken",
                            "fullStart": 722,
                            "fullEnd": 723,
                            "start": 722,
                            "end": 723,
                            "fullWidth": 1,
                            "width": 1,
                            "text": ")",
                            "value": ")",
                            "valueText": ")"
                        }
                    }
                },
                "semicolonToken": {
                    "kind": "SemicolonToken",
                    "fullStart": 723,
                    "fullEnd": 726,
                    "start": 723,
                    "end": 724,
                    "fullWidth": 3,
                    "width": 1,
                    "text": ";",
                    "value": ";",
                    "valueText": ";",
                    "hasTrailingTrivia": true,
                    "hasTrailingNewLine": true,
                    "trailingTrivia": [
                        {
                            "kind": "NewLineTrivia",
                            "text": "\r\n"
                        }
                    ]
                }
            }
        ],
        "endOfFileToken": {
            "kind": "EndOfFileToken",
            "fullStart": 726,
            "fullEnd": 726,
            "start": 726,
            "end": 726,
            "fullWidth": 0,
            "width": 0,
            "text": ""
        }
    },
    "lineMap": {
        "lineStarts": [
            0,
            67,
            152,
            232,
            308,
            380,
            385,
            438,
            533,
            538,
            540,
            542,
            565,
            595,
            597,
            659,
            661,
            695,
            702,
            726
        ],
        "length": 726
    }
}<|MERGE_RESOLUTION|>--- conflicted
+++ resolved
@@ -245,12 +245,8 @@
                                         "start": 577,
                                         "end": 592,
                                         "fullWidth": 15,
-<<<<<<< HEAD
                                         "width": 15,
-                                        "identifier": {
-=======
                                         "propertyName": {
->>>>>>> 85e84683
                                             "kind": "IdentifierName",
                                             "fullStart": 577,
                                             "fullEnd": 581,
@@ -478,12 +474,8 @@
                                         "start": 609,
                                         "end": 656,
                                         "fullWidth": 47,
-<<<<<<< HEAD
                                         "width": 47,
-                                        "identifier": {
-=======
                                         "propertyName": {
->>>>>>> 85e84683
                                             "kind": "IdentifierName",
                                             "fullStart": 609,
                                             "fullEnd": 614,
