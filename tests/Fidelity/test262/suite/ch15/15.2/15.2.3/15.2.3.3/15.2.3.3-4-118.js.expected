{
    "isDeclaration": false,
    "languageVersion": "EcmaScript5",
    "parseOptions": {
        "allowAutomaticSemicolonInsertion": true
    },
    "sourceUnit": {
        "kind": "SourceUnit",
        "fullStart": 0,
        "fullEnd": 899,
        "start": 577,
        "end": 899,
        "fullWidth": 899,
        "width": 322,
        "isIncrementallyUnusable": true,
        "moduleElements": [
            {
                "kind": "FunctionDeclaration",
                "fullStart": 0,
                "fullEnd": 875,
                "start": 577,
                "end": 873,
                "fullWidth": 875,
                "width": 296,
                "modifiers": [],
                "functionKeyword": {
                    "kind": "FunctionKeyword",
                    "fullStart": 0,
                    "fullEnd": 586,
                    "start": 577,
                    "end": 585,
                    "fullWidth": 586,
                    "width": 8,
                    "text": "function",
                    "value": "function",
                    "valueText": "function",
                    "hasLeadingTrivia": true,
                    "hasLeadingComment": true,
                    "hasLeadingNewLine": true,
                    "hasTrailingTrivia": true,
                    "leadingTrivia": [
                        {
                            "kind": "SingleLineCommentTrivia",
                            "text": "/// Copyright (c) 2012 Ecma International.  All rights reserved. "
                        },
                        {
                            "kind": "NewLineTrivia",
                            "text": "\r\n"
                        },
                        {
                            "kind": "SingleLineCommentTrivia",
                            "text": "/// Ecma International makes this code available under the terms and conditions set"
                        },
                        {
                            "kind": "NewLineTrivia",
                            "text": "\r\n"
                        },
                        {
                            "kind": "SingleLineCommentTrivia",
                            "text": "/// forth on http://hg.ecmascript.org/tests/test262/raw-file/tip/LICENSE (the "
                        },
                        {
                            "kind": "NewLineTrivia",
                            "text": "\r\n"
                        },
                        {
                            "kind": "SingleLineCommentTrivia",
                            "text": "/// \"Use Terms\").   Any redistribution of this code must retain the above "
                        },
                        {
                            "kind": "NewLineTrivia",
                            "text": "\r\n"
                        },
                        {
                            "kind": "SingleLineCommentTrivia",
                            "text": "/// copyright and this notice and otherwise comply with the Use Terms."
                        },
                        {
                            "kind": "NewLineTrivia",
                            "text": "\r\n"
                        },
                        {
                            "kind": "MultiLineCommentTrivia",
                            "text": "/**\r\n * @path ch15/15.2/15.2.3/15.2.3.3/15.2.3.3-4-118.js\r\n * @description Object.getOwnPropertyDescriptor returns data desc for functions on built-ins (Date.prototype.getTimezoneOffset)\r\n */"
                        },
                        {
                            "kind": "NewLineTrivia",
                            "text": "\r\n"
                        },
                        {
                            "kind": "NewLineTrivia",
                            "text": "\r\n"
                        },
                        {
                            "kind": "NewLineTrivia",
                            "text": "\r\n"
                        }
                    ],
                    "trailingTrivia": [
                        {
                            "kind": "WhitespaceTrivia",
                            "text": " "
                        }
                    ]
                },
                "identifier": {
                    "kind": "IdentifierName",
                    "fullStart": 586,
                    "fullEnd": 594,
                    "start": 586,
                    "end": 594,
                    "fullWidth": 8,
                    "width": 8,
                    "text": "testcase",
                    "value": "testcase",
                    "valueText": "testcase"
                },
                "callSignature": {
                    "kind": "CallSignature",
                    "fullStart": 594,
                    "fullEnd": 597,
                    "start": 594,
                    "end": 596,
                    "fullWidth": 3,
                    "width": 2,
                    "parameterList": {
                        "kind": "ParameterList",
                        "fullStart": 594,
                        "fullEnd": 597,
                        "start": 594,
                        "end": 596,
                        "fullWidth": 3,
                        "width": 2,
                        "openParenToken": {
                            "kind": "OpenParenToken",
                            "fullStart": 594,
                            "fullEnd": 595,
                            "start": 594,
                            "end": 595,
                            "fullWidth": 1,
                            "width": 1,
                            "text": "(",
                            "value": "(",
                            "valueText": "("
                        },
                        "parameters": [],
                        "closeParenToken": {
                            "kind": "CloseParenToken",
                            "fullStart": 595,
                            "fullEnd": 597,
                            "start": 595,
                            "end": 596,
                            "fullWidth": 2,
                            "width": 1,
                            "text": ")",
                            "value": ")",
                            "valueText": ")",
                            "hasTrailingTrivia": true,
                            "trailingTrivia": [
                                {
                                    "kind": "WhitespaceTrivia",
                                    "text": " "
                                }
                            ]
                        }
                    }
                },
                "block": {
                    "kind": "Block",
                    "fullStart": 597,
                    "fullEnd": 875,
                    "start": 597,
                    "end": 873,
                    "fullWidth": 278,
                    "width": 276,
                    "openBraceToken": {
                        "kind": "OpenBraceToken",
                        "fullStart": 597,
                        "fullEnd": 600,
                        "start": 597,
                        "end": 598,
                        "fullWidth": 3,
                        "width": 1,
                        "text": "{",
                        "value": "{",
                        "valueText": "{",
                        "hasTrailingTrivia": true,
                        "hasTrailingNewLine": true,
                        "trailingTrivia": [
                            {
                                "kind": "NewLineTrivia",
                                "text": "\r\n"
                            }
                        ]
                    },
                    "statements": [
                        {
                            "kind": "VariableStatement",
                            "fullStart": 600,
                            "fullEnd": 684,
                            "start": 602,
                            "end": 682,
                            "fullWidth": 84,
                            "width": 80,
                            "modifiers": [],
                            "variableDeclaration": {
                                "kind": "VariableDeclaration",
                                "fullStart": 600,
                                "fullEnd": 681,
                                "start": 602,
                                "end": 681,
                                "fullWidth": 81,
                                "width": 79,
                                "varKeyword": {
                                    "kind": "VarKeyword",
                                    "fullStart": 600,
                                    "fullEnd": 606,
                                    "start": 602,
                                    "end": 605,
                                    "fullWidth": 6,
                                    "width": 3,
                                    "text": "var",
                                    "value": "var",
                                    "valueText": "var",
                                    "hasLeadingTrivia": true,
                                    "hasTrailingTrivia": true,
                                    "leadingTrivia": [
                                        {
                                            "kind": "WhitespaceTrivia",
                                            "text": "  "
                                        }
                                    ],
                                    "trailingTrivia": [
                                        {
                                            "kind": "WhitespaceTrivia",
                                            "text": " "
                                        }
                                    ]
                                },
                                "variableDeclarators": [
                                    {
                                        "kind": "VariableDeclarator",
                                        "fullStart": 606,
                                        "fullEnd": 681,
                                        "start": 606,
                                        "end": 681,
                                        "fullWidth": 75,
<<<<<<< HEAD
                                        "width": 75,
                                        "identifier": {
=======
                                        "propertyName": {
>>>>>>> 85e84683
                                            "kind": "IdentifierName",
                                            "fullStart": 606,
                                            "fullEnd": 611,
                                            "start": 606,
                                            "end": 610,
                                            "fullWidth": 5,
                                            "width": 4,
                                            "text": "desc",
                                            "value": "desc",
                                            "valueText": "desc",
                                            "hasTrailingTrivia": true,
                                            "trailingTrivia": [
                                                {
                                                    "kind": "WhitespaceTrivia",
                                                    "text": " "
                                                }
                                            ]
                                        },
                                        "equalsValueClause": {
                                            "kind": "EqualsValueClause",
                                            "fullStart": 611,
                                            "fullEnd": 681,
                                            "start": 611,
                                            "end": 681,
                                            "fullWidth": 70,
                                            "width": 70,
                                            "equalsToken": {
                                                "kind": "EqualsToken",
                                                "fullStart": 611,
                                                "fullEnd": 613,
                                                "start": 611,
                                                "end": 612,
                                                "fullWidth": 2,
                                                "width": 1,
                                                "text": "=",
                                                "value": "=",
                                                "valueText": "=",
                                                "hasTrailingTrivia": true,
                                                "trailingTrivia": [
                                                    {
                                                        "kind": "WhitespaceTrivia",
                                                        "text": " "
                                                    }
                                                ]
                                            },
                                            "value": {
                                                "kind": "InvocationExpression",
                                                "fullStart": 613,
                                                "fullEnd": 681,
                                                "start": 613,
                                                "end": 681,
                                                "fullWidth": 68,
                                                "width": 68,
                                                "expression": {
                                                    "kind": "MemberAccessExpression",
                                                    "fullStart": 613,
                                                    "fullEnd": 644,
                                                    "start": 613,
                                                    "end": 644,
                                                    "fullWidth": 31,
                                                    "width": 31,
                                                    "expression": {
                                                        "kind": "IdentifierName",
                                                        "fullStart": 613,
                                                        "fullEnd": 619,
                                                        "start": 613,
                                                        "end": 619,
                                                        "fullWidth": 6,
                                                        "width": 6,
                                                        "text": "Object",
                                                        "value": "Object",
                                                        "valueText": "Object"
                                                    },
                                                    "dotToken": {
                                                        "kind": "DotToken",
                                                        "fullStart": 619,
                                                        "fullEnd": 620,
                                                        "start": 619,
                                                        "end": 620,
                                                        "fullWidth": 1,
                                                        "width": 1,
                                                        "text": ".",
                                                        "value": ".",
                                                        "valueText": "."
                                                    },
                                                    "name": {
                                                        "kind": "IdentifierName",
                                                        "fullStart": 620,
                                                        "fullEnd": 644,
                                                        "start": 620,
                                                        "end": 644,
                                                        "fullWidth": 24,
                                                        "width": 24,
                                                        "text": "getOwnPropertyDescriptor",
                                                        "value": "getOwnPropertyDescriptor",
                                                        "valueText": "getOwnPropertyDescriptor"
                                                    }
                                                },
                                                "argumentList": {
                                                    "kind": "ArgumentList",
                                                    "fullStart": 644,
                                                    "fullEnd": 681,
                                                    "start": 644,
                                                    "end": 681,
                                                    "fullWidth": 37,
                                                    "width": 37,
                                                    "openParenToken": {
                                                        "kind": "OpenParenToken",
                                                        "fullStart": 644,
                                                        "fullEnd": 645,
                                                        "start": 644,
                                                        "end": 645,
                                                        "fullWidth": 1,
                                                        "width": 1,
                                                        "text": "(",
                                                        "value": "(",
                                                        "valueText": "("
                                                    },
                                                    "arguments": [
                                                        {
                                                            "kind": "MemberAccessExpression",
                                                            "fullStart": 645,
                                                            "fullEnd": 659,
                                                            "start": 645,
                                                            "end": 659,
                                                            "fullWidth": 14,
                                                            "width": 14,
                                                            "expression": {
                                                                "kind": "IdentifierName",
                                                                "fullStart": 645,
                                                                "fullEnd": 649,
                                                                "start": 645,
                                                                "end": 649,
                                                                "fullWidth": 4,
                                                                "width": 4,
                                                                "text": "Date",
                                                                "value": "Date",
                                                                "valueText": "Date"
                                                            },
                                                            "dotToken": {
                                                                "kind": "DotToken",
                                                                "fullStart": 649,
                                                                "fullEnd": 650,
                                                                "start": 649,
                                                                "end": 650,
                                                                "fullWidth": 1,
                                                                "width": 1,
                                                                "text": ".",
                                                                "value": ".",
                                                                "valueText": "."
                                                            },
                                                            "name": {
                                                                "kind": "IdentifierName",
                                                                "fullStart": 650,
                                                                "fullEnd": 659,
                                                                "start": 650,
                                                                "end": 659,
                                                                "fullWidth": 9,
                                                                "width": 9,
                                                                "text": "prototype",
                                                                "value": "prototype",
                                                                "valueText": "prototype"
                                                            }
                                                        },
                                                        {
                                                            "kind": "CommaToken",
                                                            "fullStart": 659,
                                                            "fullEnd": 661,
                                                            "start": 659,
                                                            "end": 660,
                                                            "fullWidth": 2,
                                                            "width": 1,
                                                            "text": ",",
                                                            "value": ",",
                                                            "valueText": ",",
                                                            "hasTrailingTrivia": true,
                                                            "trailingTrivia": [
                                                                {
                                                                    "kind": "WhitespaceTrivia",
                                                                    "text": " "
                                                                }
                                                            ]
                                                        },
                                                        {
                                                            "kind": "StringLiteral",
                                                            "fullStart": 661,
                                                            "fullEnd": 680,
                                                            "start": 661,
                                                            "end": 680,
                                                            "fullWidth": 19,
                                                            "width": 19,
                                                            "text": "\"getTimezoneOffset\"",
                                                            "value": "getTimezoneOffset",
                                                            "valueText": "getTimezoneOffset"
                                                        }
                                                    ],
                                                    "closeParenToken": {
                                                        "kind": "CloseParenToken",
                                                        "fullStart": 680,
                                                        "fullEnd": 681,
                                                        "start": 680,
                                                        "end": 681,
                                                        "fullWidth": 1,
                                                        "width": 1,
                                                        "text": ")",
                                                        "value": ")",
                                                        "valueText": ")"
                                                    }
                                                }
                                            }
                                        }
                                    }
                                ]
                            },
                            "semicolonToken": {
                                "kind": "SemicolonToken",
                                "fullStart": 681,
                                "fullEnd": 684,
                                "start": 681,
                                "end": 682,
                                "fullWidth": 3,
                                "width": 1,
                                "text": ";",
                                "value": ";",
                                "valueText": ";",
                                "hasTrailingTrivia": true,
                                "hasTrailingNewLine": true,
                                "trailingTrivia": [
                                    {
                                        "kind": "NewLineTrivia",
                                        "text": "\r\n"
                                    }
                                ]
                            }
                        },
                        {
                            "kind": "IfStatement",
                            "fullStart": 684,
                            "fullEnd": 871,
                            "start": 686,
                            "end": 869,
                            "fullWidth": 187,
                            "width": 183,
                            "ifKeyword": {
                                "kind": "IfKeyword",
                                "fullStart": 684,
                                "fullEnd": 689,
                                "start": 686,
                                "end": 688,
                                "fullWidth": 5,
                                "width": 2,
                                "text": "if",
                                "value": "if",
                                "valueText": "if",
                                "hasLeadingTrivia": true,
                                "hasTrailingTrivia": true,
                                "leadingTrivia": [
                                    {
                                        "kind": "WhitespaceTrivia",
                                        "text": "  "
                                    }
                                ],
                                "trailingTrivia": [
                                    {
                                        "kind": "WhitespaceTrivia",
                                        "text": " "
                                    }
                                ]
                            },
                            "openParenToken": {
                                "kind": "OpenParenToken",
                                "fullStart": 689,
                                "fullEnd": 690,
                                "start": 689,
                                "end": 690,
                                "fullWidth": 1,
                                "width": 1,
                                "text": "(",
                                "value": "(",
                                "valueText": "("
                            },
                            "condition": {
                                "kind": "LogicalAndExpression",
                                "fullStart": 690,
                                "fullEnd": 843,
                                "start": 690,
                                "end": 843,
                                "fullWidth": 153,
                                "width": 153,
                                "left": {
                                    "kind": "LogicalAndExpression",
                                    "fullStart": 690,
                                    "fullEnd": 807,
                                    "start": 690,
                                    "end": 806,
                                    "fullWidth": 117,
                                    "width": 116,
                                    "left": {
                                        "kind": "LogicalAndExpression",
                                        "fullStart": 690,
                                        "fullEnd": 771,
                                        "start": 690,
                                        "end": 770,
                                        "fullWidth": 81,
                                        "width": 80,
                                        "left": {
                                            "kind": "EqualsExpression",
                                            "fullStart": 690,
                                            "fullEnd": 738,
                                            "start": 690,
                                            "end": 737,
                                            "fullWidth": 48,
                                            "width": 47,
                                            "left": {
                                                "kind": "MemberAccessExpression",
                                                "fullStart": 690,
                                                "fullEnd": 701,
                                                "start": 690,
                                                "end": 700,
                                                "fullWidth": 11,
                                                "width": 10,
                                                "expression": {
                                                    "kind": "IdentifierName",
                                                    "fullStart": 690,
                                                    "fullEnd": 694,
                                                    "start": 690,
                                                    "end": 694,
                                                    "fullWidth": 4,
                                                    "width": 4,
                                                    "text": "desc",
                                                    "value": "desc",
                                                    "valueText": "desc"
                                                },
                                                "dotToken": {
                                                    "kind": "DotToken",
                                                    "fullStart": 694,
                                                    "fullEnd": 695,
                                                    "start": 694,
                                                    "end": 695,
                                                    "fullWidth": 1,
                                                    "width": 1,
                                                    "text": ".",
                                                    "value": ".",
                                                    "valueText": "."
                                                },
                                                "name": {
                                                    "kind": "IdentifierName",
                                                    "fullStart": 695,
                                                    "fullEnd": 701,
                                                    "start": 695,
                                                    "end": 700,
                                                    "fullWidth": 6,
                                                    "width": 5,
                                                    "text": "value",
                                                    "value": "value",
                                                    "valueText": "value",
                                                    "hasTrailingTrivia": true,
                                                    "trailingTrivia": [
                                                        {
                                                            "kind": "WhitespaceTrivia",
                                                            "text": " "
                                                        }
                                                    ]
                                                }
                                            },
                                            "operatorToken": {
                                                "kind": "EqualsEqualsEqualsToken",
                                                "fullStart": 701,
                                                "fullEnd": 705,
                                                "start": 701,
                                                "end": 704,
                                                "fullWidth": 4,
                                                "width": 3,
                                                "text": "===",
                                                "value": "===",
                                                "valueText": "===",
                                                "hasTrailingTrivia": true,
                                                "trailingTrivia": [
                                                    {
                                                        "kind": "WhitespaceTrivia",
                                                        "text": " "
                                                    }
                                                ]
                                            },
                                            "right": {
                                                "kind": "MemberAccessExpression",
                                                "fullStart": 705,
                                                "fullEnd": 738,
                                                "start": 705,
                                                "end": 737,
                                                "fullWidth": 33,
                                                "width": 32,
                                                "expression": {
                                                    "kind": "MemberAccessExpression",
                                                    "fullStart": 705,
                                                    "fullEnd": 719,
                                                    "start": 705,
                                                    "end": 719,
                                                    "fullWidth": 14,
                                                    "width": 14,
                                                    "expression": {
                                                        "kind": "IdentifierName",
                                                        "fullStart": 705,
                                                        "fullEnd": 709,
                                                        "start": 705,
                                                        "end": 709,
                                                        "fullWidth": 4,
                                                        "width": 4,
                                                        "text": "Date",
                                                        "value": "Date",
                                                        "valueText": "Date"
                                                    },
                                                    "dotToken": {
                                                        "kind": "DotToken",
                                                        "fullStart": 709,
                                                        "fullEnd": 710,
                                                        "start": 709,
                                                        "end": 710,
                                                        "fullWidth": 1,
                                                        "width": 1,
                                                        "text": ".",
                                                        "value": ".",
                                                        "valueText": "."
                                                    },
                                                    "name": {
                                                        "kind": "IdentifierName",
                                                        "fullStart": 710,
                                                        "fullEnd": 719,
                                                        "start": 710,
                                                        "end": 719,
                                                        "fullWidth": 9,
                                                        "width": 9,
                                                        "text": "prototype",
                                                        "value": "prototype",
                                                        "valueText": "prototype"
                                                    }
                                                },
                                                "dotToken": {
                                                    "kind": "DotToken",
                                                    "fullStart": 719,
                                                    "fullEnd": 720,
                                                    "start": 719,
                                                    "end": 720,
                                                    "fullWidth": 1,
                                                    "width": 1,
                                                    "text": ".",
                                                    "value": ".",
                                                    "valueText": "."
                                                },
                                                "name": {
                                                    "kind": "IdentifierName",
                                                    "fullStart": 720,
                                                    "fullEnd": 738,
                                                    "start": 720,
                                                    "end": 737,
                                                    "fullWidth": 18,
                                                    "width": 17,
                                                    "text": "getTimezoneOffset",
                                                    "value": "getTimezoneOffset",
                                                    "valueText": "getTimezoneOffset",
                                                    "hasTrailingTrivia": true,
                                                    "trailingTrivia": [
                                                        {
                                                            "kind": "WhitespaceTrivia",
                                                            "text": " "
                                                        }
                                                    ]
                                                }
                                            }
                                        },
                                        "operatorToken": {
                                            "kind": "AmpersandAmpersandToken",
                                            "fullStart": 738,
                                            "fullEnd": 742,
                                            "start": 738,
                                            "end": 740,
                                            "fullWidth": 4,
                                            "width": 2,
                                            "text": "&&",
                                            "value": "&&",
                                            "valueText": "&&",
                                            "hasTrailingTrivia": true,
                                            "hasTrailingNewLine": true,
                                            "trailingTrivia": [
                                                {
                                                    "kind": "NewLineTrivia",
                                                    "text": "\r\n"
                                                }
                                            ]
                                        },
                                        "right": {
                                            "kind": "EqualsExpression",
                                            "fullStart": 742,
                                            "fullEnd": 771,
                                            "start": 748,
                                            "end": 770,
                                            "fullWidth": 29,
                                            "width": 22,
                                            "left": {
                                                "kind": "MemberAccessExpression",
                                                "fullStart": 742,
                                                "fullEnd": 762,
                                                "start": 748,
                                                "end": 761,
                                                "fullWidth": 20,
                                                "width": 13,
                                                "expression": {
                                                    "kind": "IdentifierName",
                                                    "fullStart": 742,
                                                    "fullEnd": 752,
                                                    "start": 748,
                                                    "end": 752,
                                                    "fullWidth": 10,
                                                    "width": 4,
                                                    "text": "desc",
                                                    "value": "desc",
                                                    "valueText": "desc",
                                                    "hasLeadingTrivia": true,
                                                    "leadingTrivia": [
                                                        {
                                                            "kind": "WhitespaceTrivia",
                                                            "text": "      "
                                                        }
                                                    ]
                                                },
                                                "dotToken": {
                                                    "kind": "DotToken",
                                                    "fullStart": 752,
                                                    "fullEnd": 753,
                                                    "start": 752,
                                                    "end": 753,
                                                    "fullWidth": 1,
                                                    "width": 1,
                                                    "text": ".",
                                                    "value": ".",
                                                    "valueText": "."
                                                },
                                                "name": {
                                                    "kind": "IdentifierName",
                                                    "fullStart": 753,
                                                    "fullEnd": 762,
                                                    "start": 753,
                                                    "end": 761,
                                                    "fullWidth": 9,
                                                    "width": 8,
                                                    "text": "writable",
                                                    "value": "writable",
                                                    "valueText": "writable",
                                                    "hasTrailingTrivia": true,
                                                    "trailingTrivia": [
                                                        {
                                                            "kind": "WhitespaceTrivia",
                                                            "text": " "
                                                        }
                                                    ]
                                                }
                                            },
                                            "operatorToken": {
                                                "kind": "EqualsEqualsEqualsToken",
                                                "fullStart": 762,
                                                "fullEnd": 766,
                                                "start": 762,
                                                "end": 765,
                                                "fullWidth": 4,
                                                "width": 3,
                                                "text": "===",
                                                "value": "===",
                                                "valueText": "===",
                                                "hasTrailingTrivia": true,
                                                "trailingTrivia": [
                                                    {
                                                        "kind": "WhitespaceTrivia",
                                                        "text": " "
                                                    }
                                                ]
                                            },
                                            "right": {
                                                "kind": "TrueKeyword",
                                                "fullStart": 766,
                                                "fullEnd": 771,
                                                "start": 766,
                                                "end": 770,
                                                "fullWidth": 5,
                                                "width": 4,
                                                "text": "true",
                                                "value": true,
                                                "valueText": "true",
                                                "hasTrailingTrivia": true,
                                                "trailingTrivia": [
                                                    {
                                                        "kind": "WhitespaceTrivia",
                                                        "text": " "
                                                    }
                                                ]
                                            }
                                        }
                                    },
                                    "operatorToken": {
                                        "kind": "AmpersandAmpersandToken",
                                        "fullStart": 771,
                                        "fullEnd": 775,
                                        "start": 771,
                                        "end": 773,
                                        "fullWidth": 4,
                                        "width": 2,
                                        "text": "&&",
                                        "value": "&&",
                                        "valueText": "&&",
                                        "hasTrailingTrivia": true,
                                        "hasTrailingNewLine": true,
                                        "trailingTrivia": [
                                            {
                                                "kind": "NewLineTrivia",
                                                "text": "\r\n"
                                            }
                                        ]
                                    },
                                    "right": {
                                        "kind": "EqualsExpression",
                                        "fullStart": 775,
                                        "fullEnd": 807,
                                        "start": 781,
                                        "end": 806,
                                        "fullWidth": 32,
                                        "width": 25,
                                        "left": {
                                            "kind": "MemberAccessExpression",
                                            "fullStart": 775,
                                            "fullEnd": 797,
                                            "start": 781,
                                            "end": 796,
                                            "fullWidth": 22,
                                            "width": 15,
                                            "expression": {
                                                "kind": "IdentifierName",
                                                "fullStart": 775,
                                                "fullEnd": 785,
                                                "start": 781,
                                                "end": 785,
                                                "fullWidth": 10,
                                                "width": 4,
                                                "text": "desc",
                                                "value": "desc",
                                                "valueText": "desc",
                                                "hasLeadingTrivia": true,
                                                "leadingTrivia": [
                                                    {
                                                        "kind": "WhitespaceTrivia",
                                                        "text": "      "
                                                    }
                                                ]
                                            },
                                            "dotToken": {
                                                "kind": "DotToken",
                                                "fullStart": 785,
                                                "fullEnd": 786,
                                                "start": 785,
                                                "end": 786,
                                                "fullWidth": 1,
                                                "width": 1,
                                                "text": ".",
                                                "value": ".",
                                                "valueText": "."
                                            },
                                            "name": {
                                                "kind": "IdentifierName",
                                                "fullStart": 786,
                                                "fullEnd": 797,
                                                "start": 786,
                                                "end": 796,
                                                "fullWidth": 11,
                                                "width": 10,
                                                "text": "enumerable",
                                                "value": "enumerable",
                                                "valueText": "enumerable",
                                                "hasTrailingTrivia": true,
                                                "trailingTrivia": [
                                                    {
                                                        "kind": "WhitespaceTrivia",
                                                        "text": " "
                                                    }
                                                ]
                                            }
                                        },
                                        "operatorToken": {
                                            "kind": "EqualsEqualsEqualsToken",
                                            "fullStart": 797,
                                            "fullEnd": 801,
                                            "start": 797,
                                            "end": 800,
                                            "fullWidth": 4,
                                            "width": 3,
                                            "text": "===",
                                            "value": "===",
                                            "valueText": "===",
                                            "hasTrailingTrivia": true,
                                            "trailingTrivia": [
                                                {
                                                    "kind": "WhitespaceTrivia",
                                                    "text": " "
                                                }
                                            ]
                                        },
                                        "right": {
                                            "kind": "FalseKeyword",
                                            "fullStart": 801,
                                            "fullEnd": 807,
                                            "start": 801,
                                            "end": 806,
                                            "fullWidth": 6,
                                            "width": 5,
                                            "text": "false",
                                            "value": false,
                                            "valueText": "false",
                                            "hasTrailingTrivia": true,
                                            "trailingTrivia": [
                                                {
                                                    "kind": "WhitespaceTrivia",
                                                    "text": " "
                                                }
                                            ]
                                        }
                                    }
                                },
                                "operatorToken": {
                                    "kind": "AmpersandAmpersandToken",
                                    "fullStart": 807,
                                    "fullEnd": 811,
                                    "start": 807,
                                    "end": 809,
                                    "fullWidth": 4,
                                    "width": 2,
                                    "text": "&&",
                                    "value": "&&",
                                    "valueText": "&&",
                                    "hasTrailingTrivia": true,
                                    "hasTrailingNewLine": true,
                                    "trailingTrivia": [
                                        {
                                            "kind": "NewLineTrivia",
                                            "text": "\r\n"
                                        }
                                    ]
                                },
                                "right": {
                                    "kind": "EqualsExpression",
                                    "fullStart": 811,
                                    "fullEnd": 843,
                                    "start": 817,
                                    "end": 843,
                                    "fullWidth": 32,
                                    "width": 26,
                                    "left": {
                                        "kind": "MemberAccessExpression",
                                        "fullStart": 811,
                                        "fullEnd": 835,
                                        "start": 817,
                                        "end": 834,
                                        "fullWidth": 24,
                                        "width": 17,
                                        "expression": {
                                            "kind": "IdentifierName",
                                            "fullStart": 811,
                                            "fullEnd": 821,
                                            "start": 817,
                                            "end": 821,
                                            "fullWidth": 10,
                                            "width": 4,
                                            "text": "desc",
                                            "value": "desc",
                                            "valueText": "desc",
                                            "hasLeadingTrivia": true,
                                            "leadingTrivia": [
                                                {
                                                    "kind": "WhitespaceTrivia",
                                                    "text": "      "
                                                }
                                            ]
                                        },
                                        "dotToken": {
                                            "kind": "DotToken",
                                            "fullStart": 821,
                                            "fullEnd": 822,
                                            "start": 821,
                                            "end": 822,
                                            "fullWidth": 1,
                                            "width": 1,
                                            "text": ".",
                                            "value": ".",
                                            "valueText": "."
                                        },
                                        "name": {
                                            "kind": "IdentifierName",
                                            "fullStart": 822,
                                            "fullEnd": 835,
                                            "start": 822,
                                            "end": 834,
                                            "fullWidth": 13,
                                            "width": 12,
                                            "text": "configurable",
                                            "value": "configurable",
                                            "valueText": "configurable",
                                            "hasTrailingTrivia": true,
                                            "trailingTrivia": [
                                                {
                                                    "kind": "WhitespaceTrivia",
                                                    "text": " "
                                                }
                                            ]
                                        }
                                    },
                                    "operatorToken": {
                                        "kind": "EqualsEqualsEqualsToken",
                                        "fullStart": 835,
                                        "fullEnd": 839,
                                        "start": 835,
                                        "end": 838,
                                        "fullWidth": 4,
                                        "width": 3,
                                        "text": "===",
                                        "value": "===",
                                        "valueText": "===",
                                        "hasTrailingTrivia": true,
                                        "trailingTrivia": [
                                            {
                                                "kind": "WhitespaceTrivia",
                                                "text": " "
                                            }
                                        ]
                                    },
                                    "right": {
                                        "kind": "TrueKeyword",
                                        "fullStart": 839,
                                        "fullEnd": 843,
                                        "start": 839,
                                        "end": 843,
                                        "fullWidth": 4,
                                        "width": 4,
                                        "text": "true",
                                        "value": true,
                                        "valueText": "true"
                                    }
                                }
                            },
                            "closeParenToken": {
                                "kind": "CloseParenToken",
                                "fullStart": 843,
                                "fullEnd": 845,
                                "start": 843,
                                "end": 844,
                                "fullWidth": 2,
                                "width": 1,
                                "text": ")",
                                "value": ")",
                                "valueText": ")",
                                "hasTrailingTrivia": true,
                                "trailingTrivia": [
                                    {
                                        "kind": "WhitespaceTrivia",
                                        "text": " "
                                    }
                                ]
                            },
                            "statement": {
                                "kind": "Block",
                                "fullStart": 845,
                                "fullEnd": 871,
                                "start": 845,
                                "end": 869,
                                "fullWidth": 26,
                                "width": 24,
                                "openBraceToken": {
                                    "kind": "OpenBraceToken",
                                    "fullStart": 845,
                                    "fullEnd": 848,
                                    "start": 845,
                                    "end": 846,
                                    "fullWidth": 3,
                                    "width": 1,
                                    "text": "{",
                                    "value": "{",
                                    "valueText": "{",
                                    "hasTrailingTrivia": true,
                                    "hasTrailingNewLine": true,
                                    "trailingTrivia": [
                                        {
                                            "kind": "NewLineTrivia",
                                            "text": "\r\n"
                                        }
                                    ]
                                },
                                "statements": [
                                    {
                                        "kind": "ReturnStatement",
                                        "fullStart": 848,
                                        "fullEnd": 866,
                                        "start": 852,
                                        "end": 864,
                                        "fullWidth": 18,
                                        "width": 12,
                                        "returnKeyword": {
                                            "kind": "ReturnKeyword",
                                            "fullStart": 848,
                                            "fullEnd": 859,
                                            "start": 852,
                                            "end": 858,
                                            "fullWidth": 11,
                                            "width": 6,
                                            "text": "return",
                                            "value": "return",
                                            "valueText": "return",
                                            "hasLeadingTrivia": true,
                                            "hasTrailingTrivia": true,
                                            "leadingTrivia": [
                                                {
                                                    "kind": "WhitespaceTrivia",
                                                    "text": "    "
                                                }
                                            ],
                                            "trailingTrivia": [
                                                {
                                                    "kind": "WhitespaceTrivia",
                                                    "text": " "
                                                }
                                            ]
                                        },
                                        "expression": {
                                            "kind": "TrueKeyword",
                                            "fullStart": 859,
                                            "fullEnd": 863,
                                            "start": 859,
                                            "end": 863,
                                            "fullWidth": 4,
                                            "width": 4,
                                            "text": "true",
                                            "value": true,
                                            "valueText": "true"
                                        },
                                        "semicolonToken": {
                                            "kind": "SemicolonToken",
                                            "fullStart": 863,
                                            "fullEnd": 866,
                                            "start": 863,
                                            "end": 864,
                                            "fullWidth": 3,
                                            "width": 1,
                                            "text": ";",
                                            "value": ";",
                                            "valueText": ";",
                                            "hasTrailingTrivia": true,
                                            "hasTrailingNewLine": true,
                                            "trailingTrivia": [
                                                {
                                                    "kind": "NewLineTrivia",
                                                    "text": "\r\n"
                                                }
                                            ]
                                        }
                                    }
                                ],
                                "closeBraceToken": {
                                    "kind": "CloseBraceToken",
                                    "fullStart": 866,
                                    "fullEnd": 871,
                                    "start": 868,
                                    "end": 869,
                                    "fullWidth": 5,
                                    "width": 1,
                                    "text": "}",
                                    "value": "}",
                                    "valueText": "}",
                                    "hasLeadingTrivia": true,
                                    "hasTrailingTrivia": true,
                                    "hasTrailingNewLine": true,
                                    "leadingTrivia": [
                                        {
                                            "kind": "WhitespaceTrivia",
                                            "text": "  "
                                        }
                                    ],
                                    "trailingTrivia": [
                                        {
                                            "kind": "NewLineTrivia",
                                            "text": "\r\n"
                                        }
                                    ]
                                }
                            }
                        }
                    ],
                    "closeBraceToken": {
                        "kind": "CloseBraceToken",
                        "fullStart": 871,
                        "fullEnd": 875,
                        "start": 872,
                        "end": 873,
                        "fullWidth": 4,
                        "width": 1,
                        "text": "}",
                        "value": "}",
                        "valueText": "}",
                        "hasLeadingTrivia": true,
                        "hasTrailingTrivia": true,
                        "hasTrailingNewLine": true,
                        "leadingTrivia": [
                            {
                                "kind": "WhitespaceTrivia",
                                "text": " "
                            }
                        ],
                        "trailingTrivia": [
                            {
                                "kind": "NewLineTrivia",
                                "text": "\r\n"
                            }
                        ]
                    }
                }
            },
            {
                "kind": "ExpressionStatement",
                "fullStart": 875,
                "fullEnd": 899,
                "start": 875,
                "end": 897,
                "fullWidth": 24,
                "width": 22,
                "expression": {
                    "kind": "InvocationExpression",
                    "fullStart": 875,
                    "fullEnd": 896,
                    "start": 875,
                    "end": 896,
                    "fullWidth": 21,
                    "width": 21,
                    "expression": {
                        "kind": "IdentifierName",
                        "fullStart": 875,
                        "fullEnd": 886,
                        "start": 875,
                        "end": 886,
                        "fullWidth": 11,
                        "width": 11,
                        "text": "runTestCase",
                        "value": "runTestCase",
                        "valueText": "runTestCase"
                    },
                    "argumentList": {
                        "kind": "ArgumentList",
                        "fullStart": 886,
                        "fullEnd": 896,
                        "start": 886,
                        "end": 896,
                        "fullWidth": 10,
                        "width": 10,
                        "openParenToken": {
                            "kind": "OpenParenToken",
                            "fullStart": 886,
                            "fullEnd": 887,
                            "start": 886,
                            "end": 887,
                            "fullWidth": 1,
                            "width": 1,
                            "text": "(",
                            "value": "(",
                            "valueText": "("
                        },
                        "arguments": [
                            {
                                "kind": "IdentifierName",
                                "fullStart": 887,
                                "fullEnd": 895,
                                "start": 887,
                                "end": 895,
                                "fullWidth": 8,
                                "width": 8,
                                "text": "testcase",
                                "value": "testcase",
                                "valueText": "testcase"
                            }
                        ],
                        "closeParenToken": {
                            "kind": "CloseParenToken",
                            "fullStart": 895,
                            "fullEnd": 896,
                            "start": 895,
                            "end": 896,
                            "fullWidth": 1,
                            "width": 1,
                            "text": ")",
                            "value": ")",
                            "valueText": ")"
                        }
                    }
                },
                "semicolonToken": {
                    "kind": "SemicolonToken",
                    "fullStart": 896,
                    "fullEnd": 899,
                    "start": 896,
                    "end": 897,
                    "fullWidth": 3,
                    "width": 1,
                    "text": ";",
                    "value": ";",
                    "valueText": ";",
                    "hasTrailingTrivia": true,
                    "hasTrailingNewLine": true,
                    "trailingTrivia": [
                        {
                            "kind": "NewLineTrivia",
                            "text": "\r\n"
                        }
                    ]
                }
            }
        ],
        "endOfFileToken": {
            "kind": "EndOfFileToken",
            "fullStart": 899,
            "fullEnd": 899,
            "start": 899,
            "end": 899,
            "fullWidth": 0,
            "width": 0,
            "text": ""
        }
    },
    "lineMap": {
        "lineStarts": [
            0,
            67,
            152,
            232,
            308,
            380,
            385,
            439,
            568,
            573,
            575,
            577,
            600,
            684,
            742,
            775,
            811,
            848,
            866,
            871,
            875,
            899
        ],
        "length": 899
    }
}<|MERGE_RESOLUTION|>--- conflicted
+++ resolved
@@ -245,12 +245,8 @@
                                         "start": 606,
                                         "end": 681,
                                         "fullWidth": 75,
-<<<<<<< HEAD
                                         "width": 75,
-                                        "identifier": {
-=======
                                         "propertyName": {
->>>>>>> 85e84683
                                             "kind": "IdentifierName",
                                             "fullStart": 606,
                                             "fullEnd": 611,
