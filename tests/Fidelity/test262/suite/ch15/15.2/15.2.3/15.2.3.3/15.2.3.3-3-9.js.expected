--- conflicted
+++ resolved
@@ -252,12 +252,8 @@
                                         "start": 586,
                                         "end": 594,
                                         "fullWidth": 8,
-<<<<<<< HEAD
                                         "width": 8,
-                                        "identifier": {
-=======
                                         "propertyName": {
->>>>>>> 85e84683
                                             "kind": "IdentifierName",
                                             "fullStart": 586,
                                             "fullEnd": 590,
@@ -413,12 +409,8 @@
                                         "start": 609,
                                         "end": 630,
                                         "fullWidth": 21,
-<<<<<<< HEAD
                                         "width": 21,
-                                        "identifier": {
-=======
                                         "propertyName": {
->>>>>>> 85e84683
                                             "kind": "IdentifierName",
                                             "fullStart": 609,
                                             "fullEnd": 613,
@@ -1052,12 +1044,8 @@
                                         "start": 765,
                                         "end": 820,
                                         "fullWidth": 55,
-<<<<<<< HEAD
                                         "width": 55,
-                                        "identifier": {
-=======
                                         "propertyName": {
->>>>>>> 85e84683
                                             "kind": "IdentifierName",
                                             "fullStart": 765,
                                             "fullEnd": 770,
