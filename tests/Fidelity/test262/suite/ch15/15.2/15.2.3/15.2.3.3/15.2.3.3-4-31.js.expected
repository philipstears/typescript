{
    "isDeclaration": false,
    "languageVersion": "EcmaScript5",
    "parseOptions": {
        "allowAutomaticSemicolonInsertion": true
    },
    "sourceUnit": {
        "kind": "SourceUnit",
        "fullStart": 0,
        "fullEnd": 895,
        "start": 575,
        "end": 895,
        "fullWidth": 895,
        "width": 320,
        "isIncrementallyUnusable": true,
        "moduleElements": [
            {
                "kind": "FunctionDeclaration",
                "fullStart": 0,
                "fullEnd": 871,
                "start": 575,
                "end": 869,
                "fullWidth": 871,
                "width": 294,
                "modifiers": [],
                "functionKeyword": {
                    "kind": "FunctionKeyword",
                    "fullStart": 0,
                    "fullEnd": 584,
                    "start": 575,
                    "end": 583,
                    "fullWidth": 584,
                    "width": 8,
                    "text": "function",
                    "value": "function",
                    "valueText": "function",
                    "hasLeadingTrivia": true,
                    "hasLeadingComment": true,
                    "hasLeadingNewLine": true,
                    "hasTrailingTrivia": true,
                    "leadingTrivia": [
                        {
                            "kind": "SingleLineCommentTrivia",
                            "text": "/// Copyright (c) 2012 Ecma International.  All rights reserved. "
                        },
                        {
                            "kind": "NewLineTrivia",
                            "text": "\r\n"
                        },
                        {
                            "kind": "SingleLineCommentTrivia",
                            "text": "/// Ecma International makes this code available under the terms and conditions set"
                        },
                        {
                            "kind": "NewLineTrivia",
                            "text": "\r\n"
                        },
                        {
                            "kind": "SingleLineCommentTrivia",
                            "text": "/// forth on http://hg.ecmascript.org/tests/test262/raw-file/tip/LICENSE (the "
                        },
                        {
                            "kind": "NewLineTrivia",
                            "text": "\r\n"
                        },
                        {
                            "kind": "SingleLineCommentTrivia",
                            "text": "/// \"Use Terms\").   Any redistribution of this code must retain the above "
                        },
                        {
                            "kind": "NewLineTrivia",
                            "text": "\r\n"
                        },
                        {
                            "kind": "SingleLineCommentTrivia",
                            "text": "/// copyright and this notice and otherwise comply with the Use Terms."
                        },
                        {
                            "kind": "NewLineTrivia",
                            "text": "\r\n"
                        },
                        {
                            "kind": "MultiLineCommentTrivia",
                            "text": "/**\r\n * @path ch15/15.2/15.2.3/15.2.3.3/15.2.3.3-4-31.js\r\n * @description Object.getOwnPropertyDescriptor returns data desc for functions on built-ins (Object.prototype.hasOwnProperty)\r\n */"
                        },
                        {
                            "kind": "NewLineTrivia",
                            "text": "\r\n"
                        },
                        {
                            "kind": "NewLineTrivia",
                            "text": "\r\n"
                        },
                        {
                            "kind": "NewLineTrivia",
                            "text": "\r\n"
                        }
                    ],
                    "trailingTrivia": [
                        {
                            "kind": "WhitespaceTrivia",
                            "text": " "
                        }
                    ]
                },
                "identifier": {
                    "kind": "IdentifierName",
                    "fullStart": 584,
                    "fullEnd": 592,
                    "start": 584,
                    "end": 592,
                    "fullWidth": 8,
                    "width": 8,
                    "text": "testcase",
                    "value": "testcase",
                    "valueText": "testcase"
                },
                "callSignature": {
                    "kind": "CallSignature",
                    "fullStart": 592,
                    "fullEnd": 595,
                    "start": 592,
                    "end": 594,
                    "fullWidth": 3,
                    "width": 2,
                    "parameterList": {
                        "kind": "ParameterList",
                        "fullStart": 592,
                        "fullEnd": 595,
                        "start": 592,
                        "end": 594,
                        "fullWidth": 3,
                        "width": 2,
                        "openParenToken": {
                            "kind": "OpenParenToken",
                            "fullStart": 592,
                            "fullEnd": 593,
                            "start": 592,
                            "end": 593,
                            "fullWidth": 1,
                            "width": 1,
                            "text": "(",
                            "value": "(",
                            "valueText": "("
                        },
                        "parameters": [],
                        "closeParenToken": {
                            "kind": "CloseParenToken",
                            "fullStart": 593,
                            "fullEnd": 595,
                            "start": 593,
                            "end": 594,
                            "fullWidth": 2,
                            "width": 1,
                            "text": ")",
                            "value": ")",
                            "valueText": ")",
                            "hasTrailingTrivia": true,
                            "trailingTrivia": [
                                {
                                    "kind": "WhitespaceTrivia",
                                    "text": " "
                                }
                            ]
                        }
                    }
                },
                "block": {
                    "kind": "Block",
                    "fullStart": 595,
                    "fullEnd": 871,
                    "start": 595,
                    "end": 869,
                    "fullWidth": 276,
                    "width": 274,
                    "openBraceToken": {
                        "kind": "OpenBraceToken",
                        "fullStart": 595,
                        "fullEnd": 598,
                        "start": 595,
                        "end": 596,
                        "fullWidth": 3,
                        "width": 1,
                        "text": "{",
                        "value": "{",
                        "valueText": "{",
                        "hasTrailingTrivia": true,
                        "hasTrailingNewLine": true,
                        "trailingTrivia": [
                            {
                                "kind": "NewLineTrivia",
                                "text": "\r\n"
                            }
                        ]
                    },
                    "statements": [
                        {
                            "kind": "VariableStatement",
                            "fullStart": 598,
                            "fullEnd": 681,
                            "start": 600,
                            "end": 679,
                            "fullWidth": 83,
                            "width": 79,
                            "modifiers": [],
                            "variableDeclaration": {
                                "kind": "VariableDeclaration",
                                "fullStart": 598,
                                "fullEnd": 678,
                                "start": 600,
                                "end": 678,
                                "fullWidth": 80,
                                "width": 78,
                                "varKeyword": {
                                    "kind": "VarKeyword",
                                    "fullStart": 598,
                                    "fullEnd": 604,
                                    "start": 600,
                                    "end": 603,
                                    "fullWidth": 6,
                                    "width": 3,
                                    "text": "var",
                                    "value": "var",
                                    "valueText": "var",
                                    "hasLeadingTrivia": true,
                                    "hasTrailingTrivia": true,
                                    "leadingTrivia": [
                                        {
                                            "kind": "WhitespaceTrivia",
                                            "text": "  "
                                        }
                                    ],
                                    "trailingTrivia": [
                                        {
                                            "kind": "WhitespaceTrivia",
                                            "text": " "
                                        }
                                    ]
                                },
                                "variableDeclarators": [
                                    {
                                        "kind": "VariableDeclarator",
                                        "fullStart": 604,
                                        "fullEnd": 678,
                                        "start": 604,
                                        "end": 678,
                                        "fullWidth": 74,
<<<<<<< HEAD
                                        "width": 74,
                                        "identifier": {
=======
                                        "propertyName": {
>>>>>>> 85e84683
                                            "kind": "IdentifierName",
                                            "fullStart": 604,
                                            "fullEnd": 609,
                                            "start": 604,
                                            "end": 608,
                                            "fullWidth": 5,
                                            "width": 4,
                                            "text": "desc",
                                            "value": "desc",
                                            "valueText": "desc",
                                            "hasTrailingTrivia": true,
                                            "trailingTrivia": [
                                                {
                                                    "kind": "WhitespaceTrivia",
                                                    "text": " "
                                                }
                                            ]
                                        },
                                        "equalsValueClause": {
                                            "kind": "EqualsValueClause",
                                            "fullStart": 609,
                                            "fullEnd": 678,
                                            "start": 609,
                                            "end": 678,
                                            "fullWidth": 69,
                                            "width": 69,
                                            "equalsToken": {
                                                "kind": "EqualsToken",
                                                "fullStart": 609,
                                                "fullEnd": 611,
                                                "start": 609,
                                                "end": 610,
                                                "fullWidth": 2,
                                                "width": 1,
                                                "text": "=",
                                                "value": "=",
                                                "valueText": "=",
                                                "hasTrailingTrivia": true,
                                                "trailingTrivia": [
                                                    {
                                                        "kind": "WhitespaceTrivia",
                                                        "text": " "
                                                    }
                                                ]
                                            },
                                            "value": {
                                                "kind": "InvocationExpression",
                                                "fullStart": 611,
                                                "fullEnd": 678,
                                                "start": 611,
                                                "end": 678,
                                                "fullWidth": 67,
                                                "width": 67,
                                                "expression": {
                                                    "kind": "MemberAccessExpression",
                                                    "fullStart": 611,
                                                    "fullEnd": 642,
                                                    "start": 611,
                                                    "end": 642,
                                                    "fullWidth": 31,
                                                    "width": 31,
                                                    "expression": {
                                                        "kind": "IdentifierName",
                                                        "fullStart": 611,
                                                        "fullEnd": 617,
                                                        "start": 611,
                                                        "end": 617,
                                                        "fullWidth": 6,
                                                        "width": 6,
                                                        "text": "Object",
                                                        "value": "Object",
                                                        "valueText": "Object"
                                                    },
                                                    "dotToken": {
                                                        "kind": "DotToken",
                                                        "fullStart": 617,
                                                        "fullEnd": 618,
                                                        "start": 617,
                                                        "end": 618,
                                                        "fullWidth": 1,
                                                        "width": 1,
                                                        "text": ".",
                                                        "value": ".",
                                                        "valueText": "."
                                                    },
                                                    "name": {
                                                        "kind": "IdentifierName",
                                                        "fullStart": 618,
                                                        "fullEnd": 642,
                                                        "start": 618,
                                                        "end": 642,
                                                        "fullWidth": 24,
                                                        "width": 24,
                                                        "text": "getOwnPropertyDescriptor",
                                                        "value": "getOwnPropertyDescriptor",
                                                        "valueText": "getOwnPropertyDescriptor"
                                                    }
                                                },
                                                "argumentList": {
                                                    "kind": "ArgumentList",
                                                    "fullStart": 642,
                                                    "fullEnd": 678,
                                                    "start": 642,
                                                    "end": 678,
                                                    "fullWidth": 36,
                                                    "width": 36,
                                                    "openParenToken": {
                                                        "kind": "OpenParenToken",
                                                        "fullStart": 642,
                                                        "fullEnd": 643,
                                                        "start": 642,
                                                        "end": 643,
                                                        "fullWidth": 1,
                                                        "width": 1,
                                                        "text": "(",
                                                        "value": "(",
                                                        "valueText": "("
                                                    },
                                                    "arguments": [
                                                        {
                                                            "kind": "MemberAccessExpression",
                                                            "fullStart": 643,
                                                            "fullEnd": 659,
                                                            "start": 643,
                                                            "end": 659,
                                                            "fullWidth": 16,
                                                            "width": 16,
                                                            "expression": {
                                                                "kind": "IdentifierName",
                                                                "fullStart": 643,
                                                                "fullEnd": 649,
                                                                "start": 643,
                                                                "end": 649,
                                                                "fullWidth": 6,
                                                                "width": 6,
                                                                "text": "Object",
                                                                "value": "Object",
                                                                "valueText": "Object"
                                                            },
                                                            "dotToken": {
                                                                "kind": "DotToken",
                                                                "fullStart": 649,
                                                                "fullEnd": 650,
                                                                "start": 649,
                                                                "end": 650,
                                                                "fullWidth": 1,
                                                                "width": 1,
                                                                "text": ".",
                                                                "value": ".",
                                                                "valueText": "."
                                                            },
                                                            "name": {
                                                                "kind": "IdentifierName",
                                                                "fullStart": 650,
                                                                "fullEnd": 659,
                                                                "start": 650,
                                                                "end": 659,
                                                                "fullWidth": 9,
                                                                "width": 9,
                                                                "text": "prototype",
                                                                "value": "prototype",
                                                                "valueText": "prototype"
                                                            }
                                                        },
                                                        {
                                                            "kind": "CommaToken",
                                                            "fullStart": 659,
                                                            "fullEnd": 661,
                                                            "start": 659,
                                                            "end": 660,
                                                            "fullWidth": 2,
                                                            "width": 1,
                                                            "text": ",",
                                                            "value": ",",
                                                            "valueText": ",",
                                                            "hasTrailingTrivia": true,
                                                            "trailingTrivia": [
                                                                {
                                                                    "kind": "WhitespaceTrivia",
                                                                    "text": " "
                                                                }
                                                            ]
                                                        },
                                                        {
                                                            "kind": "StringLiteral",
                                                            "fullStart": 661,
                                                            "fullEnd": 677,
                                                            "start": 661,
                                                            "end": 677,
                                                            "fullWidth": 16,
                                                            "width": 16,
                                                            "text": "\"hasOwnProperty\"",
                                                            "value": "hasOwnProperty",
                                                            "valueText": "hasOwnProperty"
                                                        }
                                                    ],
                                                    "closeParenToken": {
                                                        "kind": "CloseParenToken",
                                                        "fullStart": 677,
                                                        "fullEnd": 678,
                                                        "start": 677,
                                                        "end": 678,
                                                        "fullWidth": 1,
                                                        "width": 1,
                                                        "text": ")",
                                                        "value": ")",
                                                        "valueText": ")"
                                                    }
                                                }
                                            }
                                        }
                                    }
                                ]
                            },
                            "semicolonToken": {
                                "kind": "SemicolonToken",
                                "fullStart": 678,
                                "fullEnd": 681,
                                "start": 678,
                                "end": 679,
                                "fullWidth": 3,
                                "width": 1,
                                "text": ";",
                                "value": ";",
                                "valueText": ";",
                                "hasTrailingTrivia": true,
                                "hasTrailingNewLine": true,
                                "trailingTrivia": [
                                    {
                                        "kind": "NewLineTrivia",
                                        "text": "\r\n"
                                    }
                                ]
                            }
                        },
                        {
                            "kind": "IfStatement",
                            "fullStart": 681,
                            "fullEnd": 867,
                            "start": 683,
                            "end": 865,
                            "fullWidth": 186,
                            "width": 182,
                            "ifKeyword": {
                                "kind": "IfKeyword",
                                "fullStart": 681,
                                "fullEnd": 686,
                                "start": 683,
                                "end": 685,
                                "fullWidth": 5,
                                "width": 2,
                                "text": "if",
                                "value": "if",
                                "valueText": "if",
                                "hasLeadingTrivia": true,
                                "hasTrailingTrivia": true,
                                "leadingTrivia": [
                                    {
                                        "kind": "WhitespaceTrivia",
                                        "text": "  "
                                    }
                                ],
                                "trailingTrivia": [
                                    {
                                        "kind": "WhitespaceTrivia",
                                        "text": " "
                                    }
                                ]
                            },
                            "openParenToken": {
                                "kind": "OpenParenToken",
                                "fullStart": 686,
                                "fullEnd": 687,
                                "start": 686,
                                "end": 687,
                                "fullWidth": 1,
                                "width": 1,
                                "text": "(",
                                "value": "(",
                                "valueText": "("
                            },
                            "condition": {
                                "kind": "LogicalAndExpression",
                                "fullStart": 687,
                                "fullEnd": 839,
                                "start": 687,
                                "end": 839,
                                "fullWidth": 152,
                                "width": 152,
                                "left": {
                                    "kind": "LogicalAndExpression",
                                    "fullStart": 687,
                                    "fullEnd": 803,
                                    "start": 687,
                                    "end": 802,
                                    "fullWidth": 116,
                                    "width": 115,
                                    "left": {
                                        "kind": "LogicalAndExpression",
                                        "fullStart": 687,
                                        "fullEnd": 767,
                                        "start": 687,
                                        "end": 766,
                                        "fullWidth": 80,
                                        "width": 79,
                                        "left": {
                                            "kind": "EqualsExpression",
                                            "fullStart": 687,
                                            "fullEnd": 734,
                                            "start": 687,
                                            "end": 733,
                                            "fullWidth": 47,
                                            "width": 46,
                                            "left": {
                                                "kind": "MemberAccessExpression",
                                                "fullStart": 687,
                                                "fullEnd": 698,
                                                "start": 687,
                                                "end": 697,
                                                "fullWidth": 11,
                                                "width": 10,
                                                "expression": {
                                                    "kind": "IdentifierName",
                                                    "fullStart": 687,
                                                    "fullEnd": 691,
                                                    "start": 687,
                                                    "end": 691,
                                                    "fullWidth": 4,
                                                    "width": 4,
                                                    "text": "desc",
                                                    "value": "desc",
                                                    "valueText": "desc"
                                                },
                                                "dotToken": {
                                                    "kind": "DotToken",
                                                    "fullStart": 691,
                                                    "fullEnd": 692,
                                                    "start": 691,
                                                    "end": 692,
                                                    "fullWidth": 1,
                                                    "width": 1,
                                                    "text": ".",
                                                    "value": ".",
                                                    "valueText": "."
                                                },
                                                "name": {
                                                    "kind": "IdentifierName",
                                                    "fullStart": 692,
                                                    "fullEnd": 698,
                                                    "start": 692,
                                                    "end": 697,
                                                    "fullWidth": 6,
                                                    "width": 5,
                                                    "text": "value",
                                                    "value": "value",
                                                    "valueText": "value",
                                                    "hasTrailingTrivia": true,
                                                    "trailingTrivia": [
                                                        {
                                                            "kind": "WhitespaceTrivia",
                                                            "text": " "
                                                        }
                                                    ]
                                                }
                                            },
                                            "operatorToken": {
                                                "kind": "EqualsEqualsEqualsToken",
                                                "fullStart": 698,
                                                "fullEnd": 702,
                                                "start": 698,
                                                "end": 701,
                                                "fullWidth": 4,
                                                "width": 3,
                                                "text": "===",
                                                "value": "===",
                                                "valueText": "===",
                                                "hasTrailingTrivia": true,
                                                "trailingTrivia": [
                                                    {
                                                        "kind": "WhitespaceTrivia",
                                                        "text": " "
                                                    }
                                                ]
                                            },
                                            "right": {
                                                "kind": "MemberAccessExpression",
                                                "fullStart": 702,
                                                "fullEnd": 734,
                                                "start": 702,
                                                "end": 733,
                                                "fullWidth": 32,
                                                "width": 31,
                                                "expression": {
                                                    "kind": "MemberAccessExpression",
                                                    "fullStart": 702,
                                                    "fullEnd": 718,
                                                    "start": 702,
                                                    "end": 718,
                                                    "fullWidth": 16,
                                                    "width": 16,
                                                    "expression": {
                                                        "kind": "IdentifierName",
                                                        "fullStart": 702,
                                                        "fullEnd": 708,
                                                        "start": 702,
                                                        "end": 708,
                                                        "fullWidth": 6,
                                                        "width": 6,
                                                        "text": "Object",
                                                        "value": "Object",
                                                        "valueText": "Object"
                                                    },
                                                    "dotToken": {
                                                        "kind": "DotToken",
                                                        "fullStart": 708,
                                                        "fullEnd": 709,
                                                        "start": 708,
                                                        "end": 709,
                                                        "fullWidth": 1,
                                                        "width": 1,
                                                        "text": ".",
                                                        "value": ".",
                                                        "valueText": "."
                                                    },
                                                    "name": {
                                                        "kind": "IdentifierName",
                                                        "fullStart": 709,
                                                        "fullEnd": 718,
                                                        "start": 709,
                                                        "end": 718,
                                                        "fullWidth": 9,
                                                        "width": 9,
                                                        "text": "prototype",
                                                        "value": "prototype",
                                                        "valueText": "prototype"
                                                    }
                                                },
                                                "dotToken": {
                                                    "kind": "DotToken",
                                                    "fullStart": 718,
                                                    "fullEnd": 719,
                                                    "start": 718,
                                                    "end": 719,
                                                    "fullWidth": 1,
                                                    "width": 1,
                                                    "text": ".",
                                                    "value": ".",
                                                    "valueText": "."
                                                },
                                                "name": {
                                                    "kind": "IdentifierName",
                                                    "fullStart": 719,
                                                    "fullEnd": 734,
                                                    "start": 719,
                                                    "end": 733,
                                                    "fullWidth": 15,
                                                    "width": 14,
                                                    "text": "hasOwnProperty",
                                                    "value": "hasOwnProperty",
                                                    "valueText": "hasOwnProperty",
                                                    "hasTrailingTrivia": true,
                                                    "trailingTrivia": [
                                                        {
                                                            "kind": "WhitespaceTrivia",
                                                            "text": " "
                                                        }
                                                    ]
                                                }
                                            }
                                        },
                                        "operatorToken": {
                                            "kind": "AmpersandAmpersandToken",
                                            "fullStart": 734,
                                            "fullEnd": 738,
                                            "start": 734,
                                            "end": 736,
                                            "fullWidth": 4,
                                            "width": 2,
                                            "text": "&&",
                                            "value": "&&",
                                            "valueText": "&&",
                                            "hasTrailingTrivia": true,
                                            "hasTrailingNewLine": true,
                                            "trailingTrivia": [
                                                {
                                                    "kind": "NewLineTrivia",
                                                    "text": "\r\n"
                                                }
                                            ]
                                        },
                                        "right": {
                                            "kind": "EqualsExpression",
                                            "fullStart": 738,
                                            "fullEnd": 767,
                                            "start": 744,
                                            "end": 766,
                                            "fullWidth": 29,
                                            "width": 22,
                                            "left": {
                                                "kind": "MemberAccessExpression",
                                                "fullStart": 738,
                                                "fullEnd": 758,
                                                "start": 744,
                                                "end": 757,
                                                "fullWidth": 20,
                                                "width": 13,
                                                "expression": {
                                                    "kind": "IdentifierName",
                                                    "fullStart": 738,
                                                    "fullEnd": 748,
                                                    "start": 744,
                                                    "end": 748,
                                                    "fullWidth": 10,
                                                    "width": 4,
                                                    "text": "desc",
                                                    "value": "desc",
                                                    "valueText": "desc",
                                                    "hasLeadingTrivia": true,
                                                    "leadingTrivia": [
                                                        {
                                                            "kind": "WhitespaceTrivia",
                                                            "text": "      "
                                                        }
                                                    ]
                                                },
                                                "dotToken": {
                                                    "kind": "DotToken",
                                                    "fullStart": 748,
                                                    "fullEnd": 749,
                                                    "start": 748,
                                                    "end": 749,
                                                    "fullWidth": 1,
                                                    "width": 1,
                                                    "text": ".",
                                                    "value": ".",
                                                    "valueText": "."
                                                },
                                                "name": {
                                                    "kind": "IdentifierName",
                                                    "fullStart": 749,
                                                    "fullEnd": 758,
                                                    "start": 749,
                                                    "end": 757,
                                                    "fullWidth": 9,
                                                    "width": 8,
                                                    "text": "writable",
                                                    "value": "writable",
                                                    "valueText": "writable",
                                                    "hasTrailingTrivia": true,
                                                    "trailingTrivia": [
                                                        {
                                                            "kind": "WhitespaceTrivia",
                                                            "text": " "
                                                        }
                                                    ]
                                                }
                                            },
                                            "operatorToken": {
                                                "kind": "EqualsEqualsEqualsToken",
                                                "fullStart": 758,
                                                "fullEnd": 762,
                                                "start": 758,
                                                "end": 761,
                                                "fullWidth": 4,
                                                "width": 3,
                                                "text": "===",
                                                "value": "===",
                                                "valueText": "===",
                                                "hasTrailingTrivia": true,
                                                "trailingTrivia": [
                                                    {
                                                        "kind": "WhitespaceTrivia",
                                                        "text": " "
                                                    }
                                                ]
                                            },
                                            "right": {
                                                "kind": "TrueKeyword",
                                                "fullStart": 762,
                                                "fullEnd": 767,
                                                "start": 762,
                                                "end": 766,
                                                "fullWidth": 5,
                                                "width": 4,
                                                "text": "true",
                                                "value": true,
                                                "valueText": "true",
                                                "hasTrailingTrivia": true,
                                                "trailingTrivia": [
                                                    {
                                                        "kind": "WhitespaceTrivia",
                                                        "text": " "
                                                    }
                                                ]
                                            }
                                        }
                                    },
                                    "operatorToken": {
                                        "kind": "AmpersandAmpersandToken",
                                        "fullStart": 767,
                                        "fullEnd": 771,
                                        "start": 767,
                                        "end": 769,
                                        "fullWidth": 4,
                                        "width": 2,
                                        "text": "&&",
                                        "value": "&&",
                                        "valueText": "&&",
                                        "hasTrailingTrivia": true,
                                        "hasTrailingNewLine": true,
                                        "trailingTrivia": [
                                            {
                                                "kind": "NewLineTrivia",
                                                "text": "\r\n"
                                            }
                                        ]
                                    },
                                    "right": {
                                        "kind": "EqualsExpression",
                                        "fullStart": 771,
                                        "fullEnd": 803,
                                        "start": 777,
                                        "end": 802,
                                        "fullWidth": 32,
                                        "width": 25,
                                        "left": {
                                            "kind": "MemberAccessExpression",
                                            "fullStart": 771,
                                            "fullEnd": 793,
                                            "start": 777,
                                            "end": 792,
                                            "fullWidth": 22,
                                            "width": 15,
                                            "expression": {
                                                "kind": "IdentifierName",
                                                "fullStart": 771,
                                                "fullEnd": 781,
                                                "start": 777,
                                                "end": 781,
                                                "fullWidth": 10,
                                                "width": 4,
                                                "text": "desc",
                                                "value": "desc",
                                                "valueText": "desc",
                                                "hasLeadingTrivia": true,
                                                "leadingTrivia": [
                                                    {
                                                        "kind": "WhitespaceTrivia",
                                                        "text": "      "
                                                    }
                                                ]
                                            },
                                            "dotToken": {
                                                "kind": "DotToken",
                                                "fullStart": 781,
                                                "fullEnd": 782,
                                                "start": 781,
                                                "end": 782,
                                                "fullWidth": 1,
                                                "width": 1,
                                                "text": ".",
                                                "value": ".",
                                                "valueText": "."
                                            },
                                            "name": {
                                                "kind": "IdentifierName",
                                                "fullStart": 782,
                                                "fullEnd": 793,
                                                "start": 782,
                                                "end": 792,
                                                "fullWidth": 11,
                                                "width": 10,
                                                "text": "enumerable",
                                                "value": "enumerable",
                                                "valueText": "enumerable",
                                                "hasTrailingTrivia": true,
                                                "trailingTrivia": [
                                                    {
                                                        "kind": "WhitespaceTrivia",
                                                        "text": " "
                                                    }
                                                ]
                                            }
                                        },
                                        "operatorToken": {
                                            "kind": "EqualsEqualsEqualsToken",
                                            "fullStart": 793,
                                            "fullEnd": 797,
                                            "start": 793,
                                            "end": 796,
                                            "fullWidth": 4,
                                            "width": 3,
                                            "text": "===",
                                            "value": "===",
                                            "valueText": "===",
                                            "hasTrailingTrivia": true,
                                            "trailingTrivia": [
                                                {
                                                    "kind": "WhitespaceTrivia",
                                                    "text": " "
                                                }
                                            ]
                                        },
                                        "right": {
                                            "kind": "FalseKeyword",
                                            "fullStart": 797,
                                            "fullEnd": 803,
                                            "start": 797,
                                            "end": 802,
                                            "fullWidth": 6,
                                            "width": 5,
                                            "text": "false",
                                            "value": false,
                                            "valueText": "false",
                                            "hasTrailingTrivia": true,
                                            "trailingTrivia": [
                                                {
                                                    "kind": "WhitespaceTrivia",
                                                    "text": " "
                                                }
                                            ]
                                        }
                                    }
                                },
                                "operatorToken": {
                                    "kind": "AmpersandAmpersandToken",
                                    "fullStart": 803,
                                    "fullEnd": 807,
                                    "start": 803,
                                    "end": 805,
                                    "fullWidth": 4,
                                    "width": 2,
                                    "text": "&&",
                                    "value": "&&",
                                    "valueText": "&&",
                                    "hasTrailingTrivia": true,
                                    "hasTrailingNewLine": true,
                                    "trailingTrivia": [
                                        {
                                            "kind": "NewLineTrivia",
                                            "text": "\r\n"
                                        }
                                    ]
                                },
                                "right": {
                                    "kind": "EqualsExpression",
                                    "fullStart": 807,
                                    "fullEnd": 839,
                                    "start": 813,
                                    "end": 839,
                                    "fullWidth": 32,
                                    "width": 26,
                                    "left": {
                                        "kind": "MemberAccessExpression",
                                        "fullStart": 807,
                                        "fullEnd": 831,
                                        "start": 813,
                                        "end": 830,
                                        "fullWidth": 24,
                                        "width": 17,
                                        "expression": {
                                            "kind": "IdentifierName",
                                            "fullStart": 807,
                                            "fullEnd": 817,
                                            "start": 813,
                                            "end": 817,
                                            "fullWidth": 10,
                                            "width": 4,
                                            "text": "desc",
                                            "value": "desc",
                                            "valueText": "desc",
                                            "hasLeadingTrivia": true,
                                            "leadingTrivia": [
                                                {
                                                    "kind": "WhitespaceTrivia",
                                                    "text": "      "
                                                }
                                            ]
                                        },
                                        "dotToken": {
                                            "kind": "DotToken",
                                            "fullStart": 817,
                                            "fullEnd": 818,
                                            "start": 817,
                                            "end": 818,
                                            "fullWidth": 1,
                                            "width": 1,
                                            "text": ".",
                                            "value": ".",
                                            "valueText": "."
                                        },
                                        "name": {
                                            "kind": "IdentifierName",
                                            "fullStart": 818,
                                            "fullEnd": 831,
                                            "start": 818,
                                            "end": 830,
                                            "fullWidth": 13,
                                            "width": 12,
                                            "text": "configurable",
                                            "value": "configurable",
                                            "valueText": "configurable",
                                            "hasTrailingTrivia": true,
                                            "trailingTrivia": [
                                                {
                                                    "kind": "WhitespaceTrivia",
                                                    "text": " "
                                                }
                                            ]
                                        }
                                    },
                                    "operatorToken": {
                                        "kind": "EqualsEqualsEqualsToken",
                                        "fullStart": 831,
                                        "fullEnd": 835,
                                        "start": 831,
                                        "end": 834,
                                        "fullWidth": 4,
                                        "width": 3,
                                        "text": "===",
                                        "value": "===",
                                        "valueText": "===",
                                        "hasTrailingTrivia": true,
                                        "trailingTrivia": [
                                            {
                                                "kind": "WhitespaceTrivia",
                                                "text": " "
                                            }
                                        ]
                                    },
                                    "right": {
                                        "kind": "TrueKeyword",
                                        "fullStart": 835,
                                        "fullEnd": 839,
                                        "start": 835,
                                        "end": 839,
                                        "fullWidth": 4,
                                        "width": 4,
                                        "text": "true",
                                        "value": true,
                                        "valueText": "true"
                                    }
                                }
                            },
                            "closeParenToken": {
                                "kind": "CloseParenToken",
                                "fullStart": 839,
                                "fullEnd": 841,
                                "start": 839,
                                "end": 840,
                                "fullWidth": 2,
                                "width": 1,
                                "text": ")",
                                "value": ")",
                                "valueText": ")",
                                "hasTrailingTrivia": true,
                                "trailingTrivia": [
                                    {
                                        "kind": "WhitespaceTrivia",
                                        "text": " "
                                    }
                                ]
                            },
                            "statement": {
                                "kind": "Block",
                                "fullStart": 841,
                                "fullEnd": 867,
                                "start": 841,
                                "end": 865,
                                "fullWidth": 26,
                                "width": 24,
                                "openBraceToken": {
                                    "kind": "OpenBraceToken",
                                    "fullStart": 841,
                                    "fullEnd": 844,
                                    "start": 841,
                                    "end": 842,
                                    "fullWidth": 3,
                                    "width": 1,
                                    "text": "{",
                                    "value": "{",
                                    "valueText": "{",
                                    "hasTrailingTrivia": true,
                                    "hasTrailingNewLine": true,
                                    "trailingTrivia": [
                                        {
                                            "kind": "NewLineTrivia",
                                            "text": "\r\n"
                                        }
                                    ]
                                },
                                "statements": [
                                    {
                                        "kind": "ReturnStatement",
                                        "fullStart": 844,
                                        "fullEnd": 862,
                                        "start": 848,
                                        "end": 860,
                                        "fullWidth": 18,
                                        "width": 12,
                                        "returnKeyword": {
                                            "kind": "ReturnKeyword",
                                            "fullStart": 844,
                                            "fullEnd": 855,
                                            "start": 848,
                                            "end": 854,
                                            "fullWidth": 11,
                                            "width": 6,
                                            "text": "return",
                                            "value": "return",
                                            "valueText": "return",
                                            "hasLeadingTrivia": true,
                                            "hasTrailingTrivia": true,
                                            "leadingTrivia": [
                                                {
                                                    "kind": "WhitespaceTrivia",
                                                    "text": "    "
                                                }
                                            ],
                                            "trailingTrivia": [
                                                {
                                                    "kind": "WhitespaceTrivia",
                                                    "text": " "
                                                }
                                            ]
                                        },
                                        "expression": {
                                            "kind": "TrueKeyword",
                                            "fullStart": 855,
                                            "fullEnd": 859,
                                            "start": 855,
                                            "end": 859,
                                            "fullWidth": 4,
                                            "width": 4,
                                            "text": "true",
                                            "value": true,
                                            "valueText": "true"
                                        },
                                        "semicolonToken": {
                                            "kind": "SemicolonToken",
                                            "fullStart": 859,
                                            "fullEnd": 862,
                                            "start": 859,
                                            "end": 860,
                                            "fullWidth": 3,
                                            "width": 1,
                                            "text": ";",
                                            "value": ";",
                                            "valueText": ";",
                                            "hasTrailingTrivia": true,
                                            "hasTrailingNewLine": true,
                                            "trailingTrivia": [
                                                {
                                                    "kind": "NewLineTrivia",
                                                    "text": "\r\n"
                                                }
                                            ]
                                        }
                                    }
                                ],
                                "closeBraceToken": {
                                    "kind": "CloseBraceToken",
                                    "fullStart": 862,
                                    "fullEnd": 867,
                                    "start": 864,
                                    "end": 865,
                                    "fullWidth": 5,
                                    "width": 1,
                                    "text": "}",
                                    "value": "}",
                                    "valueText": "}",
                                    "hasLeadingTrivia": true,
                                    "hasTrailingTrivia": true,
                                    "hasTrailingNewLine": true,
                                    "leadingTrivia": [
                                        {
                                            "kind": "WhitespaceTrivia",
                                            "text": "  "
                                        }
                                    ],
                                    "trailingTrivia": [
                                        {
                                            "kind": "NewLineTrivia",
                                            "text": "\r\n"
                                        }
                                    ]
                                }
                            }
                        }
                    ],
                    "closeBraceToken": {
                        "kind": "CloseBraceToken",
                        "fullStart": 867,
                        "fullEnd": 871,
                        "start": 868,
                        "end": 869,
                        "fullWidth": 4,
                        "width": 1,
                        "text": "}",
                        "value": "}",
                        "valueText": "}",
                        "hasLeadingTrivia": true,
                        "hasTrailingTrivia": true,
                        "hasTrailingNewLine": true,
                        "leadingTrivia": [
                            {
                                "kind": "WhitespaceTrivia",
                                "text": " "
                            }
                        ],
                        "trailingTrivia": [
                            {
                                "kind": "NewLineTrivia",
                                "text": "\r\n"
                            }
                        ]
                    }
                }
            },
            {
                "kind": "ExpressionStatement",
                "fullStart": 871,
                "fullEnd": 895,
                "start": 871,
                "end": 893,
                "fullWidth": 24,
                "width": 22,
                "expression": {
                    "kind": "InvocationExpression",
                    "fullStart": 871,
                    "fullEnd": 892,
                    "start": 871,
                    "end": 892,
                    "fullWidth": 21,
                    "width": 21,
                    "expression": {
                        "kind": "IdentifierName",
                        "fullStart": 871,
                        "fullEnd": 882,
                        "start": 871,
                        "end": 882,
                        "fullWidth": 11,
                        "width": 11,
                        "text": "runTestCase",
                        "value": "runTestCase",
                        "valueText": "runTestCase"
                    },
                    "argumentList": {
                        "kind": "ArgumentList",
                        "fullStart": 882,
                        "fullEnd": 892,
                        "start": 882,
                        "end": 892,
                        "fullWidth": 10,
                        "width": 10,
                        "openParenToken": {
                            "kind": "OpenParenToken",
                            "fullStart": 882,
                            "fullEnd": 883,
                            "start": 882,
                            "end": 883,
                            "fullWidth": 1,
                            "width": 1,
                            "text": "(",
                            "value": "(",
                            "valueText": "("
                        },
                        "arguments": [
                            {
                                "kind": "IdentifierName",
                                "fullStart": 883,
                                "fullEnd": 891,
                                "start": 883,
                                "end": 891,
                                "fullWidth": 8,
                                "width": 8,
                                "text": "testcase",
                                "value": "testcase",
                                "valueText": "testcase"
                            }
                        ],
                        "closeParenToken": {
                            "kind": "CloseParenToken",
                            "fullStart": 891,
                            "fullEnd": 892,
                            "start": 891,
                            "end": 892,
                            "fullWidth": 1,
                            "width": 1,
                            "text": ")",
                            "value": ")",
                            "valueText": ")"
                        }
                    }
                },
                "semicolonToken": {
                    "kind": "SemicolonToken",
                    "fullStart": 892,
                    "fullEnd": 895,
                    "start": 892,
                    "end": 893,
                    "fullWidth": 3,
                    "width": 1,
                    "text": ";",
                    "value": ";",
                    "valueText": ";",
                    "hasTrailingTrivia": true,
                    "hasTrailingNewLine": true,
                    "trailingTrivia": [
                        {
                            "kind": "NewLineTrivia",
                            "text": "\r\n"
                        }
                    ]
                }
            }
        ],
        "endOfFileToken": {
            "kind": "EndOfFileToken",
            "fullStart": 895,
            "fullEnd": 895,
            "start": 895,
            "end": 895,
            "fullWidth": 0,
            "width": 0,
            "text": ""
        }
    },
    "lineMap": {
        "lineStarts": [
            0,
            67,
            152,
            232,
            308,
            380,
            385,
            438,
            566,
            571,
            573,
            575,
            598,
            681,
            738,
            771,
            807,
            844,
            862,
            867,
            871,
            895
        ],
        "length": 895
    }
}<|MERGE_RESOLUTION|>--- conflicted
+++ resolved
@@ -245,12 +245,8 @@
                                         "start": 604,
                                         "end": 678,
                                         "fullWidth": 74,
-<<<<<<< HEAD
                                         "width": 74,
-                                        "identifier": {
-=======
                                         "propertyName": {
->>>>>>> 85e84683
                                             "kind": "IdentifierName",
                                             "fullStart": 604,
                                             "fullEnd": 609,
