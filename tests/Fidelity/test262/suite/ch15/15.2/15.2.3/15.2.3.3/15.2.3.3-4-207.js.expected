--- conflicted
+++ resolved
@@ -245,12 +245,8 @@
                                         "start": 594,
                                         "end": 644,
                                         "fullWidth": 50,
-<<<<<<< HEAD
                                         "width": 50,
-                                        "identifier": {
-=======
                                         "propertyName": {
->>>>>>> 85e84683
                                             "kind": "IdentifierName",
                                             "fullStart": 594,
                                             "fullEnd": 599,
