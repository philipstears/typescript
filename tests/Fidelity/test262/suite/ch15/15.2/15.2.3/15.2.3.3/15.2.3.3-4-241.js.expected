--- conflicted
+++ resolved
@@ -247,12 +247,8 @@
                                         "start": 633,
                                         "end": 641,
                                         "fullWidth": 8,
-<<<<<<< HEAD
                                         "width": 8,
-                                        "identifier": {
-=======
                                         "propertyName": {
->>>>>>> 85e84683
                                             "kind": "IdentifierName",
                                             "fullStart": 633,
                                             "fullEnd": 637,
@@ -408,12 +404,8 @@
                                         "start": 656,
                                         "end": 725,
                                         "fullWidth": 69,
-<<<<<<< HEAD
                                         "width": 69,
-                                        "identifier": {
-=======
                                         "propertyName": {
->>>>>>> 85e84683
                                             "kind": "IdentifierName",
                                             "fullStart": 656,
                                             "fullEnd": 660,
@@ -1123,12 +1115,8 @@
                                         "start": 860,
                                         "end": 915,
                                         "fullWidth": 55,
-<<<<<<< HEAD
                                         "width": 55,
-                                        "identifier": {
-=======
                                         "propertyName": {
->>>>>>> 85e84683
                                             "kind": "IdentifierName",
                                             "fullStart": 860,
                                             "fullEnd": 865,
@@ -1382,12 +1370,8 @@
                                         "start": 930,
                                         "end": 946,
                                         "fullWidth": 16,
-<<<<<<< HEAD
                                         "width": 16,
-                                        "identifier": {
-=======
                                         "propertyName": {
->>>>>>> 85e84683
                                             "kind": "IdentifierName",
                                             "fullStart": 930,
                                             "fullEnd": 939,
@@ -1556,12 +1540,8 @@
                                         "start": 968,
                                         "end": 972,
                                         "fullWidth": 5,
-<<<<<<< HEAD
                                         "width": 4,
-                                        "identifier": {
-=======
                                         "propertyName": {
->>>>>>> 85e84683
                                             "kind": "IdentifierName",
                                             "fullStart": 968,
                                             "fullEnd": 973,
