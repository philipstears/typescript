--- conflicted
+++ resolved
@@ -245,12 +245,8 @@
                                         "start": 605,
                                         "end": 629,
                                         "fullWidth": 24,
-<<<<<<< HEAD
                                         "width": 24,
-                                        "identifier": {
-=======
                                         "propertyName": {
->>>>>>> 85e84683
                                             "kind": "IdentifierName",
                                             "fullStart": 605,
                                             "fullEnd": 609,
@@ -478,12 +474,8 @@
                                         "start": 646,
                                         "end": 700,
                                         "fullWidth": 54,
-<<<<<<< HEAD
                                         "width": 54,
-                                        "identifier": {
-=======
                                         "propertyName": {
->>>>>>> 85e84683
                                             "kind": "IdentifierName",
                                             "fullStart": 646,
                                             "fullEnd": 651,
