--- conflicted
+++ resolved
@@ -245,12 +245,8 @@
                                         "start": 591,
                                         "end": 632,
                                         "fullWidth": 41,
-<<<<<<< HEAD
                                         "width": 41,
-                                        "identifier": {
-=======
                                         "propertyName": {
->>>>>>> 85e84683
                                             "kind": "IdentifierName",
                                             "fullStart": 591,
                                             "fullEnd": 595,
@@ -556,12 +552,8 @@
                                         "start": 649,
                                         "end": 753,
                                         "fullWidth": 104,
-<<<<<<< HEAD
                                         "width": 104,
-                                        "identifier": {
-=======
                                         "propertyName": {
->>>>>>> 85e84683
                                             "kind": "IdentifierName",
                                             "fullStart": 649,
                                             "fullEnd": 657,
@@ -988,12 +980,8 @@
                                         "start": 770,
                                         "end": 822,
                                         "fullWidth": 52,
-<<<<<<< HEAD
                                         "width": 52,
-                                        "identifier": {
-=======
                                         "propertyName": {
->>>>>>> 85e84683
                                             "kind": "IdentifierName",
                                             "fullStart": 770,
                                             "fullEnd": 775,
