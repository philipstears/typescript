--- conflicted
+++ resolved
@@ -245,12 +245,8 @@
                                         "start": 572,
                                         "end": 578,
                                         "fullWidth": 6,
-<<<<<<< HEAD
                                         "width": 6,
-                                        "identifier": {
-=======
                                         "propertyName": {
->>>>>>> 85e84683
                                             "kind": "IdentifierName",
                                             "fullStart": 572,
                                             "fullEnd": 574,
@@ -406,12 +402,8 @@
                                         "start": 589,
                                         "end": 641,
                                         "fullWidth": 52,
-<<<<<<< HEAD
                                         "width": 52,
-                                        "identifier": {
-=======
                                         "propertyName": {
->>>>>>> 85e84683
                                             "kind": "IdentifierName",
                                             "fullStart": 589,
                                             "fullEnd": 594,
