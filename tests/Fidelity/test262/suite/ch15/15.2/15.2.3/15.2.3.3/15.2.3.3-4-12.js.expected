--- conflicted
+++ resolved
@@ -245,12 +245,8 @@
                                         "start": 586,
                                         "end": 611,
                                         "fullWidth": 25,
-<<<<<<< HEAD
                                         "width": 25,
-                                        "identifier": {
-=======
                                         "propertyName": {
->>>>>>> 85e84683
                                             "kind": "IdentifierName",
                                             "fullStart": 586,
                                             "fullEnd": 593,
@@ -427,12 +423,8 @@
                                         "start": 620,
                                         "end": 676,
                                         "fullWidth": 56,
-<<<<<<< HEAD
                                         "width": 56,
-                                        "identifier": {
-=======
                                         "propertyName": {
->>>>>>> 85e84683
                                             "kind": "IdentifierName",
                                             "fullStart": 620,
                                             "fullEnd": 625,
