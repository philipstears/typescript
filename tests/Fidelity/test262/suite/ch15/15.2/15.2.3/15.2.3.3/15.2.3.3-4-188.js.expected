{
    "isDeclaration": false,
    "languageVersion": "EcmaScript5",
    "parseOptions": {
        "allowAutomaticSemicolonInsertion": true
    },
    "sourceUnit": {
        "kind": "SourceUnit",
        "fullStart": 0,
        "fullEnd": 786,
        "start": 583,
        "end": 786,
        "fullWidth": 786,
        "width": 203,
        "isIncrementallyUnusable": true,
        "moduleElements": [
            {
                "kind": "FunctionDeclaration",
                "fullStart": 0,
                "fullEnd": 762,
                "start": 583,
                "end": 760,
                "fullWidth": 762,
                "width": 177,
                "modifiers": [],
                "functionKeyword": {
                    "kind": "FunctionKeyword",
                    "fullStart": 0,
                    "fullEnd": 592,
                    "start": 583,
                    "end": 591,
                    "fullWidth": 592,
                    "width": 8,
                    "text": "function",
                    "value": "function",
                    "valueText": "function",
                    "hasLeadingTrivia": true,
                    "hasLeadingComment": true,
                    "hasLeadingNewLine": true,
                    "hasTrailingTrivia": true,
                    "leadingTrivia": [
                        {
                            "kind": "SingleLineCommentTrivia",
                            "text": "/// Copyright (c) 2012 Ecma International.  All rights reserved. "
                        },
                        {
                            "kind": "NewLineTrivia",
                            "text": "\r\n"
                        },
                        {
                            "kind": "SingleLineCommentTrivia",
                            "text": "/// Ecma International makes this code available under the terms and conditions set"
                        },
                        {
                            "kind": "NewLineTrivia",
                            "text": "\r\n"
                        },
                        {
                            "kind": "SingleLineCommentTrivia",
                            "text": "/// forth on http://hg.ecmascript.org/tests/test262/raw-file/tip/LICENSE (the "
                        },
                        {
                            "kind": "NewLineTrivia",
                            "text": "\r\n"
                        },
                        {
                            "kind": "SingleLineCommentTrivia",
                            "text": "/// \"Use Terms\").   Any redistribution of this code must retain the above "
                        },
                        {
                            "kind": "NewLineTrivia",
                            "text": "\r\n"
                        },
                        {
                            "kind": "SingleLineCommentTrivia",
                            "text": "/// copyright and this notice and otherwise comply with the Use Terms."
                        },
                        {
                            "kind": "NewLineTrivia",
                            "text": "\r\n"
                        },
                        {
                            "kind": "MultiLineCommentTrivia",
                            "text": "/**\r\n * @path ch15/15.2/15.2.3/15.2.3.3/15.2.3.3-4-188.js\r\n * @description Object.getOwnPropertyDescriptor returns undefined for non-existent properties on built-ins (Function (instance).name)\r\n */"
                        },
                        {
                            "kind": "NewLineTrivia",
                            "text": "\r\n"
                        },
                        {
                            "kind": "NewLineTrivia",
                            "text": "\r\n"
                        },
                        {
                            "kind": "NewLineTrivia",
                            "text": "\r\n"
                        }
                    ],
                    "trailingTrivia": [
                        {
                            "kind": "WhitespaceTrivia",
                            "text": " "
                        }
                    ]
                },
                "identifier": {
                    "kind": "IdentifierName",
                    "fullStart": 592,
                    "fullEnd": 600,
                    "start": 592,
                    "end": 600,
                    "fullWidth": 8,
                    "width": 8,
                    "text": "testcase",
                    "value": "testcase",
                    "valueText": "testcase"
                },
                "callSignature": {
                    "kind": "CallSignature",
                    "fullStart": 600,
                    "fullEnd": 603,
                    "start": 600,
                    "end": 602,
                    "fullWidth": 3,
                    "width": 2,
                    "parameterList": {
                        "kind": "ParameterList",
                        "fullStart": 600,
                        "fullEnd": 603,
                        "start": 600,
                        "end": 602,
                        "fullWidth": 3,
                        "width": 2,
                        "openParenToken": {
                            "kind": "OpenParenToken",
                            "fullStart": 600,
                            "fullEnd": 601,
                            "start": 600,
                            "end": 601,
                            "fullWidth": 1,
                            "width": 1,
                            "text": "(",
                            "value": "(",
                            "valueText": "("
                        },
                        "parameters": [],
                        "closeParenToken": {
                            "kind": "CloseParenToken",
                            "fullStart": 601,
                            "fullEnd": 603,
                            "start": 601,
                            "end": 602,
                            "fullWidth": 2,
                            "width": 1,
                            "text": ")",
                            "value": ")",
                            "valueText": ")",
                            "hasTrailingTrivia": true,
                            "trailingTrivia": [
                                {
                                    "kind": "WhitespaceTrivia",
                                    "text": " "
                                }
                            ]
                        }
                    }
                },
                "block": {
                    "kind": "Block",
                    "fullStart": 603,
                    "fullEnd": 762,
                    "start": 603,
                    "end": 760,
                    "fullWidth": 159,
                    "width": 157,
                    "openBraceToken": {
                        "kind": "OpenBraceToken",
                        "fullStart": 603,
                        "fullEnd": 606,
                        "start": 603,
                        "end": 604,
                        "fullWidth": 3,
                        "width": 1,
                        "text": "{",
                        "value": "{",
                        "valueText": "{",
                        "hasTrailingTrivia": true,
                        "hasTrailingNewLine": true,
                        "trailingTrivia": [
                            {
                                "kind": "NewLineTrivia",
                                "text": "\r\n"
                            }
                        ]
                    },
                    "statements": [
                        {
                            "kind": "VariableStatement",
                            "fullStart": 606,
                            "fullEnd": 641,
                            "start": 608,
                            "end": 639,
                            "fullWidth": 35,
                            "width": 31,
                            "modifiers": [],
                            "variableDeclaration": {
                                "kind": "VariableDeclaration",
                                "fullStart": 606,
                                "fullEnd": 638,
                                "start": 608,
                                "end": 638,
                                "fullWidth": 32,
                                "width": 30,
                                "varKeyword": {
                                    "kind": "VarKeyword",
                                    "fullStart": 606,
                                    "fullEnd": 612,
                                    "start": 608,
                                    "end": 611,
                                    "fullWidth": 6,
                                    "width": 3,
                                    "text": "var",
                                    "value": "var",
                                    "valueText": "var",
                                    "hasLeadingTrivia": true,
                                    "hasTrailingTrivia": true,
                                    "leadingTrivia": [
                                        {
                                            "kind": "WhitespaceTrivia",
                                            "text": "  "
                                        }
                                    ],
                                    "trailingTrivia": [
                                        {
                                            "kind": "WhitespaceTrivia",
                                            "text": " "
                                        }
                                    ]
                                },
                                "variableDeclarators": [
                                    {
                                        "kind": "VariableDeclarator",
                                        "fullStart": 612,
                                        "fullEnd": 638,
                                        "start": 612,
                                        "end": 638,
                                        "fullWidth": 26,
<<<<<<< HEAD
                                        "width": 26,
                                        "identifier": {
=======
                                        "propertyName": {
>>>>>>> 85e84683
                                            "kind": "IdentifierName",
                                            "fullStart": 612,
                                            "fullEnd": 614,
                                            "start": 612,
                                            "end": 613,
                                            "fullWidth": 2,
                                            "width": 1,
                                            "text": "f",
                                            "value": "f",
                                            "valueText": "f",
                                            "hasTrailingTrivia": true,
                                            "trailingTrivia": [
                                                {
                                                    "kind": "WhitespaceTrivia",
                                                    "text": " "
                                                }
                                            ]
                                        },
                                        "equalsValueClause": {
                                            "kind": "EqualsValueClause",
                                            "fullStart": 614,
                                            "fullEnd": 638,
                                            "start": 614,
                                            "end": 638,
                                            "fullWidth": 24,
                                            "width": 24,
                                            "equalsToken": {
                                                "kind": "EqualsToken",
                                                "fullStart": 614,
                                                "fullEnd": 616,
                                                "start": 614,
                                                "end": 615,
                                                "fullWidth": 2,
                                                "width": 1,
                                                "text": "=",
                                                "value": "=",
                                                "valueText": "=",
                                                "hasTrailingTrivia": true,
                                                "trailingTrivia": [
                                                    {
                                                        "kind": "WhitespaceTrivia",
                                                        "text": " "
                                                    }
                                                ]
                                            },
                                            "value": {
                                                "kind": "InvocationExpression",
                                                "fullStart": 616,
                                                "fullEnd": 638,
                                                "start": 616,
                                                "end": 638,
                                                "fullWidth": 22,
                                                "width": 22,
                                                "expression": {
                                                    "kind": "IdentifierName",
                                                    "fullStart": 616,
                                                    "fullEnd": 624,
                                                    "start": 616,
                                                    "end": 624,
                                                    "fullWidth": 8,
                                                    "width": 8,
                                                    "text": "Function",
                                                    "value": "Function",
                                                    "valueText": "Function"
                                                },
                                                "argumentList": {
                                                    "kind": "ArgumentList",
                                                    "fullStart": 624,
                                                    "fullEnd": 638,
                                                    "start": 624,
                                                    "end": 638,
                                                    "fullWidth": 14,
                                                    "width": 14,
                                                    "openParenToken": {
                                                        "kind": "OpenParenToken",
                                                        "fullStart": 624,
                                                        "fullEnd": 625,
                                                        "start": 624,
                                                        "end": 625,
                                                        "fullWidth": 1,
                                                        "width": 1,
                                                        "text": "(",
                                                        "value": "(",
                                                        "valueText": "("
                                                    },
                                                    "arguments": [
                                                        {
                                                            "kind": "StringLiteral",
                                                            "fullStart": 625,
                                                            "fullEnd": 637,
                                                            "start": 625,
                                                            "end": 637,
                                                            "fullWidth": 12,
                                                            "width": 12,
                                                            "text": "'return 42;'",
                                                            "value": "return 42;",
                                                            "valueText": "return 42;"
                                                        }
                                                    ],
                                                    "closeParenToken": {
                                                        "kind": "CloseParenToken",
                                                        "fullStart": 637,
                                                        "fullEnd": 638,
                                                        "start": 637,
                                                        "end": 638,
                                                        "fullWidth": 1,
                                                        "width": 1,
                                                        "text": ")",
                                                        "value": ")",
                                                        "valueText": ")"
                                                    }
                                                }
                                            }
                                        }
                                    }
                                ]
                            },
                            "semicolonToken": {
                                "kind": "SemicolonToken",
                                "fullStart": 638,
                                "fullEnd": 641,
                                "start": 638,
                                "end": 639,
                                "fullWidth": 3,
                                "width": 1,
                                "text": ";",
                                "value": ";",
                                "valueText": ";",
                                "hasTrailingTrivia": true,
                                "hasTrailingNewLine": true,
                                "trailingTrivia": [
                                    {
                                        "kind": "NewLineTrivia",
                                        "text": "\r\n"
                                    }
                                ]
                            }
                        },
                        {
                            "kind": "VariableStatement",
                            "fullStart": 641,
                            "fullEnd": 728,
                            "start": 643,
                            "end": 726,
                            "fullWidth": 87,
                            "width": 83,
                            "modifiers": [],
                            "variableDeclaration": {
                                "kind": "VariableDeclaration",
                                "fullStart": 641,
                                "fullEnd": 725,
                                "start": 643,
                                "end": 725,
                                "fullWidth": 84,
                                "width": 82,
                                "varKeyword": {
                                    "kind": "VarKeyword",
                                    "fullStart": 641,
                                    "fullEnd": 647,
                                    "start": 643,
                                    "end": 646,
                                    "fullWidth": 6,
                                    "width": 3,
                                    "text": "var",
                                    "value": "var",
                                    "valueText": "var",
                                    "hasLeadingTrivia": true,
                                    "hasTrailingTrivia": true,
                                    "leadingTrivia": [
                                        {
                                            "kind": "WhitespaceTrivia",
                                            "text": "  "
                                        }
                                    ],
                                    "trailingTrivia": [
                                        {
                                            "kind": "WhitespaceTrivia",
                                            "text": " "
                                        }
                                    ]
                                },
                                "variableDeclarators": [
                                    {
                                        "kind": "VariableDeclarator",
                                        "fullStart": 647,
                                        "fullEnd": 725,
                                        "start": 647,
                                        "end": 725,
                                        "fullWidth": 78,
<<<<<<< HEAD
                                        "width": 78,
                                        "identifier": {
=======
                                        "propertyName": {
>>>>>>> 85e84683
                                            "kind": "IdentifierName",
                                            "fullStart": 647,
                                            "fullEnd": 652,
                                            "start": 647,
                                            "end": 651,
                                            "fullWidth": 5,
                                            "width": 4,
                                            "text": "desc",
                                            "value": "desc",
                                            "valueText": "desc",
                                            "hasTrailingTrivia": true,
                                            "trailingTrivia": [
                                                {
                                                    "kind": "WhitespaceTrivia",
                                                    "text": " "
                                                }
                                            ]
                                        },
                                        "equalsValueClause": {
                                            "kind": "EqualsValueClause",
                                            "fullStart": 652,
                                            "fullEnd": 725,
                                            "start": 652,
                                            "end": 725,
                                            "fullWidth": 73,
                                            "width": 73,
                                            "equalsToken": {
                                                "kind": "EqualsToken",
                                                "fullStart": 652,
                                                "fullEnd": 654,
                                                "start": 652,
                                                "end": 653,
                                                "fullWidth": 2,
                                                "width": 1,
                                                "text": "=",
                                                "value": "=",
                                                "valueText": "=",
                                                "hasTrailingTrivia": true,
                                                "trailingTrivia": [
                                                    {
                                                        "kind": "WhitespaceTrivia",
                                                        "text": " "
                                                    }
                                                ]
                                            },
                                            "value": {
                                                "kind": "InvocationExpression",
                                                "fullStart": 654,
                                                "fullEnd": 725,
                                                "start": 654,
                                                "end": 725,
                                                "fullWidth": 71,
                                                "width": 71,
                                                "expression": {
                                                    "kind": "MemberAccessExpression",
                                                    "fullStart": 654,
                                                    "fullEnd": 685,
                                                    "start": 654,
                                                    "end": 685,
                                                    "fullWidth": 31,
                                                    "width": 31,
                                                    "expression": {
                                                        "kind": "IdentifierName",
                                                        "fullStart": 654,
                                                        "fullEnd": 660,
                                                        "start": 654,
                                                        "end": 660,
                                                        "fullWidth": 6,
                                                        "width": 6,
                                                        "text": "Object",
                                                        "value": "Object",
                                                        "valueText": "Object"
                                                    },
                                                    "dotToken": {
                                                        "kind": "DotToken",
                                                        "fullStart": 660,
                                                        "fullEnd": 661,
                                                        "start": 660,
                                                        "end": 661,
                                                        "fullWidth": 1,
                                                        "width": 1,
                                                        "text": ".",
                                                        "value": ".",
                                                        "valueText": "."
                                                    },
                                                    "name": {
                                                        "kind": "IdentifierName",
                                                        "fullStart": 661,
                                                        "fullEnd": 685,
                                                        "start": 661,
                                                        "end": 685,
                                                        "fullWidth": 24,
                                                        "width": 24,
                                                        "text": "getOwnPropertyDescriptor",
                                                        "value": "getOwnPropertyDescriptor",
                                                        "valueText": "getOwnPropertyDescriptor"
                                                    }
                                                },
                                                "argumentList": {
                                                    "kind": "ArgumentList",
                                                    "fullStart": 685,
                                                    "fullEnd": 725,
                                                    "start": 685,
                                                    "end": 725,
                                                    "fullWidth": 40,
                                                    "width": 40,
                                                    "openParenToken": {
                                                        "kind": "OpenParenToken",
                                                        "fullStart": 685,
                                                        "fullEnd": 686,
                                                        "start": 685,
                                                        "end": 686,
                                                        "fullWidth": 1,
                                                        "width": 1,
                                                        "text": "(",
                                                        "value": "(",
                                                        "valueText": "("
                                                    },
                                                    "arguments": [
                                                        {
                                                            "kind": "IdentifierName",
                                                            "fullStart": 686,
                                                            "fullEnd": 687,
                                                            "start": 686,
                                                            "end": 687,
                                                            "fullWidth": 1,
                                                            "width": 1,
                                                            "text": "f",
                                                            "value": "f",
                                                            "valueText": "f"
                                                        },
                                                        {
                                                            "kind": "CommaToken",
                                                            "fullStart": 687,
                                                            "fullEnd": 689,
                                                            "start": 687,
                                                            "end": 688,
                                                            "fullWidth": 2,
                                                            "width": 1,
                                                            "text": ",",
                                                            "value": ",",
                                                            "valueText": ",",
                                                            "hasTrailingTrivia": true,
                                                            "trailingTrivia": [
                                                                {
                                                                    "kind": "WhitespaceTrivia",
                                                                    "text": " "
                                                                }
                                                            ]
                                                        },
                                                        {
                                                            "kind": "StringLiteral",
                                                            "fullStart": 689,
                                                            "fullEnd": 724,
                                                            "start": 689,
                                                            "end": 724,
                                                            "fullWidth": 35,
                                                            "width": 35,
                                                            "text": "\"functionNameHopefullyDoesNotExist\"",
                                                            "value": "functionNameHopefullyDoesNotExist",
                                                            "valueText": "functionNameHopefullyDoesNotExist"
                                                        }
                                                    ],
                                                    "closeParenToken": {
                                                        "kind": "CloseParenToken",
                                                        "fullStart": 724,
                                                        "fullEnd": 725,
                                                        "start": 724,
                                                        "end": 725,
                                                        "fullWidth": 1,
                                                        "width": 1,
                                                        "text": ")",
                                                        "value": ")",
                                                        "valueText": ")"
                                                    }
                                                }
                                            }
                                        }
                                    }
                                ]
                            },
                            "semicolonToken": {
                                "kind": "SemicolonToken",
                                "fullStart": 725,
                                "fullEnd": 728,
                                "start": 725,
                                "end": 726,
                                "fullWidth": 3,
                                "width": 1,
                                "text": ";",
                                "value": ";",
                                "valueText": ";",
                                "hasTrailingTrivia": true,
                                "hasTrailingNewLine": true,
                                "trailingTrivia": [
                                    {
                                        "kind": "NewLineTrivia",
                                        "text": "\r\n"
                                    }
                                ]
                            }
                        },
                        {
                            "kind": "ReturnStatement",
                            "fullStart": 728,
                            "fullEnd": 758,
                            "start": 730,
                            "end": 756,
                            "fullWidth": 30,
                            "width": 26,
                            "returnKeyword": {
                                "kind": "ReturnKeyword",
                                "fullStart": 728,
                                "fullEnd": 737,
                                "start": 730,
                                "end": 736,
                                "fullWidth": 9,
                                "width": 6,
                                "text": "return",
                                "value": "return",
                                "valueText": "return",
                                "hasLeadingTrivia": true,
                                "hasTrailingTrivia": true,
                                "leadingTrivia": [
                                    {
                                        "kind": "WhitespaceTrivia",
                                        "text": "  "
                                    }
                                ],
                                "trailingTrivia": [
                                    {
                                        "kind": "WhitespaceTrivia",
                                        "text": " "
                                    }
                                ]
                            },
                            "expression": {
                                "kind": "EqualsExpression",
                                "fullStart": 737,
                                "fullEnd": 755,
                                "start": 737,
                                "end": 755,
                                "fullWidth": 18,
                                "width": 18,
                                "left": {
                                    "kind": "IdentifierName",
                                    "fullStart": 737,
                                    "fullEnd": 742,
                                    "start": 737,
                                    "end": 741,
                                    "fullWidth": 5,
                                    "width": 4,
                                    "text": "desc",
                                    "value": "desc",
                                    "valueText": "desc",
                                    "hasTrailingTrivia": true,
                                    "trailingTrivia": [
                                        {
                                            "kind": "WhitespaceTrivia",
                                            "text": " "
                                        }
                                    ]
                                },
                                "operatorToken": {
                                    "kind": "EqualsEqualsEqualsToken",
                                    "fullStart": 742,
                                    "fullEnd": 746,
                                    "start": 742,
                                    "end": 745,
                                    "fullWidth": 4,
                                    "width": 3,
                                    "text": "===",
                                    "value": "===",
                                    "valueText": "===",
                                    "hasTrailingTrivia": true,
                                    "trailingTrivia": [
                                        {
                                            "kind": "WhitespaceTrivia",
                                            "text": " "
                                        }
                                    ]
                                },
                                "right": {
                                    "kind": "IdentifierName",
                                    "fullStart": 746,
                                    "fullEnd": 755,
                                    "start": 746,
                                    "end": 755,
                                    "fullWidth": 9,
                                    "width": 9,
                                    "text": "undefined",
                                    "value": "undefined",
                                    "valueText": "undefined"
                                }
                            },
                            "semicolonToken": {
                                "kind": "SemicolonToken",
                                "fullStart": 755,
                                "fullEnd": 758,
                                "start": 755,
                                "end": 756,
                                "fullWidth": 3,
                                "width": 1,
                                "text": ";",
                                "value": ";",
                                "valueText": ";",
                                "hasTrailingTrivia": true,
                                "hasTrailingNewLine": true,
                                "trailingTrivia": [
                                    {
                                        "kind": "NewLineTrivia",
                                        "text": "\r\n"
                                    }
                                ]
                            }
                        }
                    ],
                    "closeBraceToken": {
                        "kind": "CloseBraceToken",
                        "fullStart": 758,
                        "fullEnd": 762,
                        "start": 759,
                        "end": 760,
                        "fullWidth": 4,
                        "width": 1,
                        "text": "}",
                        "value": "}",
                        "valueText": "}",
                        "hasLeadingTrivia": true,
                        "hasTrailingTrivia": true,
                        "hasTrailingNewLine": true,
                        "leadingTrivia": [
                            {
                                "kind": "WhitespaceTrivia",
                                "text": " "
                            }
                        ],
                        "trailingTrivia": [
                            {
                                "kind": "NewLineTrivia",
                                "text": "\r\n"
                            }
                        ]
                    }
                }
            },
            {
                "kind": "ExpressionStatement",
                "fullStart": 762,
                "fullEnd": 786,
                "start": 762,
                "end": 784,
                "fullWidth": 24,
                "width": 22,
                "expression": {
                    "kind": "InvocationExpression",
                    "fullStart": 762,
                    "fullEnd": 783,
                    "start": 762,
                    "end": 783,
                    "fullWidth": 21,
                    "width": 21,
                    "expression": {
                        "kind": "IdentifierName",
                        "fullStart": 762,
                        "fullEnd": 773,
                        "start": 762,
                        "end": 773,
                        "fullWidth": 11,
                        "width": 11,
                        "text": "runTestCase",
                        "value": "runTestCase",
                        "valueText": "runTestCase"
                    },
                    "argumentList": {
                        "kind": "ArgumentList",
                        "fullStart": 773,
                        "fullEnd": 783,
                        "start": 773,
                        "end": 783,
                        "fullWidth": 10,
                        "width": 10,
                        "openParenToken": {
                            "kind": "OpenParenToken",
                            "fullStart": 773,
                            "fullEnd": 774,
                            "start": 773,
                            "end": 774,
                            "fullWidth": 1,
                            "width": 1,
                            "text": "(",
                            "value": "(",
                            "valueText": "("
                        },
                        "arguments": [
                            {
                                "kind": "IdentifierName",
                                "fullStart": 774,
                                "fullEnd": 782,
                                "start": 774,
                                "end": 782,
                                "fullWidth": 8,
                                "width": 8,
                                "text": "testcase",
                                "value": "testcase",
                                "valueText": "testcase"
                            }
                        ],
                        "closeParenToken": {
                            "kind": "CloseParenToken",
                            "fullStart": 782,
                            "fullEnd": 783,
                            "start": 782,
                            "end": 783,
                            "fullWidth": 1,
                            "width": 1,
                            "text": ")",
                            "value": ")",
                            "valueText": ")"
                        }
                    }
                },
                "semicolonToken": {
                    "kind": "SemicolonToken",
                    "fullStart": 783,
                    "fullEnd": 786,
                    "start": 783,
                    "end": 784,
                    "fullWidth": 3,
                    "width": 1,
                    "text": ";",
                    "value": ";",
                    "valueText": ";",
                    "hasTrailingTrivia": true,
                    "hasTrailingNewLine": true,
                    "trailingTrivia": [
                        {
                            "kind": "NewLineTrivia",
                            "text": "\r\n"
                        }
                    ]
                }
            }
        ],
        "endOfFileToken": {
            "kind": "EndOfFileToken",
            "fullStart": 786,
            "fullEnd": 786,
            "start": 786,
            "end": 786,
            "fullWidth": 0,
            "width": 0,
            "text": ""
        }
    },
    "lineMap": {
        "lineStarts": [
            0,
            67,
            152,
            232,
            308,
            380,
            385,
            439,
            574,
            579,
            581,
            583,
            606,
            641,
            728,
            758,
            762,
            786
        ],
        "length": 786
    }
}<|MERGE_RESOLUTION|>--- conflicted
+++ resolved
@@ -245,12 +245,8 @@
                                         "start": 612,
                                         "end": 638,
                                         "fullWidth": 26,
-<<<<<<< HEAD
                                         "width": 26,
-                                        "identifier": {
-=======
                                         "propertyName": {
->>>>>>> 85e84683
                                             "kind": "IdentifierName",
                                             "fullStart": 612,
                                             "fullEnd": 614,
@@ -440,12 +436,8 @@
                                         "start": 647,
                                         "end": 725,
                                         "fullWidth": 78,
-<<<<<<< HEAD
                                         "width": 78,
-                                        "identifier": {
-=======
                                         "propertyName": {
->>>>>>> 85e84683
                                             "kind": "IdentifierName",
                                             "fullStart": 647,
                                             "fullEnd": 652,
