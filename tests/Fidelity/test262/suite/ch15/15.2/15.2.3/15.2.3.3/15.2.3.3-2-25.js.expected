--- conflicted
+++ resolved
@@ -245,12 +245,8 @@
                                         "start": 600,
                                         "end": 619,
                                         "fullWidth": 19,
-<<<<<<< HEAD
                                         "width": 19,
-                                        "identifier": {
-=======
                                         "propertyName": {
->>>>>>> 85e84683
                                             "kind": "IdentifierName",
                                             "fullStart": 600,
                                             "fullEnd": 604,
@@ -478,12 +474,8 @@
                                         "start": 636,
                                         "end": 685,
                                         "fullWidth": 49,
-<<<<<<< HEAD
                                         "width": 49,
-                                        "identifier": {
-=======
                                         "propertyName": {
->>>>>>> 85e84683
                                             "kind": "IdentifierName",
                                             "fullStart": 636,
                                             "fullEnd": 641,
