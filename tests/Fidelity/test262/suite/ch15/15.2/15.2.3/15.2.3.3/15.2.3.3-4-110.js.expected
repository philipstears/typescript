{
    "isDeclaration": false,
    "languageVersion": "EcmaScript5",
    "parseOptions": {
        "allowAutomaticSemicolonInsertion": true
    },
    "sourceUnit": {
        "kind": "SourceUnit",
        "fullStart": 0,
        "fullEnd": 833,
        "start": 555,
        "end": 833,
        "fullWidth": 833,
        "width": 278,
        "isIncrementallyUnusable": true,
        "moduleElements": [
            {
                "kind": "FunctionDeclaration",
                "fullStart": 0,
                "fullEnd": 809,
                "start": 555,
                "end": 807,
                "fullWidth": 809,
                "width": 252,
                "modifiers": [],
                "functionKeyword": {
                    "kind": "FunctionKeyword",
                    "fullStart": 0,
                    "fullEnd": 564,
                    "start": 555,
                    "end": 563,
                    "fullWidth": 564,
                    "width": 8,
                    "text": "function",
                    "value": "function",
                    "valueText": "function",
                    "hasLeadingTrivia": true,
                    "hasLeadingComment": true,
                    "hasLeadingNewLine": true,
                    "hasTrailingTrivia": true,
                    "leadingTrivia": [
                        {
                            "kind": "SingleLineCommentTrivia",
                            "text": "/// Copyright (c) 2012 Ecma International.  All rights reserved. "
                        },
                        {
                            "kind": "NewLineTrivia",
                            "text": "\r\n"
                        },
                        {
                            "kind": "SingleLineCommentTrivia",
                            "text": "/// Ecma International makes this code available under the terms and conditions set"
                        },
                        {
                            "kind": "NewLineTrivia",
                            "text": "\r\n"
                        },
                        {
                            "kind": "SingleLineCommentTrivia",
                            "text": "/// forth on http://hg.ecmascript.org/tests/test262/raw-file/tip/LICENSE (the "
                        },
                        {
                            "kind": "NewLineTrivia",
                            "text": "\r\n"
                        },
                        {
                            "kind": "SingleLineCommentTrivia",
                            "text": "/// \"Use Terms\").   Any redistribution of this code must retain the above "
                        },
                        {
                            "kind": "NewLineTrivia",
                            "text": "\r\n"
                        },
                        {
                            "kind": "SingleLineCommentTrivia",
                            "text": "/// copyright and this notice and otherwise comply with the Use Terms."
                        },
                        {
                            "kind": "NewLineTrivia",
                            "text": "\r\n"
                        },
                        {
                            "kind": "MultiLineCommentTrivia",
                            "text": "/**\r\n * @path ch15/15.2/15.2.3/15.2.3.3/15.2.3.3-4-110.js\r\n * @description Object.getOwnPropertyDescriptor returns data desc for functions on built-ins (Math.round)\r\n */"
                        },
                        {
                            "kind": "NewLineTrivia",
                            "text": "\r\n"
                        },
                        {
                            "kind": "NewLineTrivia",
                            "text": "\r\n"
                        },
                        {
                            "kind": "NewLineTrivia",
                            "text": "\r\n"
                        }
                    ],
                    "trailingTrivia": [
                        {
                            "kind": "WhitespaceTrivia",
                            "text": " "
                        }
                    ]
                },
                "identifier": {
                    "kind": "IdentifierName",
                    "fullStart": 564,
                    "fullEnd": 572,
                    "start": 564,
                    "end": 572,
                    "fullWidth": 8,
                    "width": 8,
                    "text": "testcase",
                    "value": "testcase",
                    "valueText": "testcase"
                },
                "callSignature": {
                    "kind": "CallSignature",
                    "fullStart": 572,
                    "fullEnd": 575,
                    "start": 572,
                    "end": 574,
                    "fullWidth": 3,
                    "width": 2,
                    "parameterList": {
                        "kind": "ParameterList",
                        "fullStart": 572,
                        "fullEnd": 575,
                        "start": 572,
                        "end": 574,
                        "fullWidth": 3,
                        "width": 2,
                        "openParenToken": {
                            "kind": "OpenParenToken",
                            "fullStart": 572,
                            "fullEnd": 573,
                            "start": 572,
                            "end": 573,
                            "fullWidth": 1,
                            "width": 1,
                            "text": "(",
                            "value": "(",
                            "valueText": "("
                        },
                        "parameters": [],
                        "closeParenToken": {
                            "kind": "CloseParenToken",
                            "fullStart": 573,
                            "fullEnd": 575,
                            "start": 573,
                            "end": 574,
                            "fullWidth": 2,
                            "width": 1,
                            "text": ")",
                            "value": ")",
                            "valueText": ")",
                            "hasTrailingTrivia": true,
                            "trailingTrivia": [
                                {
                                    "kind": "WhitespaceTrivia",
                                    "text": " "
                                }
                            ]
                        }
                    }
                },
                "block": {
                    "kind": "Block",
                    "fullStart": 575,
                    "fullEnd": 809,
                    "start": 575,
                    "end": 807,
                    "fullWidth": 234,
                    "width": 232,
                    "openBraceToken": {
                        "kind": "OpenBraceToken",
                        "fullStart": 575,
                        "fullEnd": 578,
                        "start": 575,
                        "end": 576,
                        "fullWidth": 3,
                        "width": 1,
                        "text": "{",
                        "value": "{",
                        "valueText": "{",
                        "hasTrailingTrivia": true,
                        "hasTrailingNewLine": true,
                        "trailingTrivia": [
                            {
                                "kind": "NewLineTrivia",
                                "text": "\r\n"
                            }
                        ]
                    },
                    "statements": [
                        {
                            "kind": "VariableStatement",
                            "fullStart": 578,
                            "fullEnd": 640,
                            "start": 580,
                            "end": 638,
                            "fullWidth": 62,
                            "width": 58,
                            "modifiers": [],
                            "variableDeclaration": {
                                "kind": "VariableDeclaration",
                                "fullStart": 578,
                                "fullEnd": 637,
                                "start": 580,
                                "end": 637,
                                "fullWidth": 59,
                                "width": 57,
                                "varKeyword": {
                                    "kind": "VarKeyword",
                                    "fullStart": 578,
                                    "fullEnd": 584,
                                    "start": 580,
                                    "end": 583,
                                    "fullWidth": 6,
                                    "width": 3,
                                    "text": "var",
                                    "value": "var",
                                    "valueText": "var",
                                    "hasLeadingTrivia": true,
                                    "hasTrailingTrivia": true,
                                    "leadingTrivia": [
                                        {
                                            "kind": "WhitespaceTrivia",
                                            "text": "  "
                                        }
                                    ],
                                    "trailingTrivia": [
                                        {
                                            "kind": "WhitespaceTrivia",
                                            "text": " "
                                        }
                                    ]
                                },
                                "variableDeclarators": [
                                    {
                                        "kind": "VariableDeclarator",
                                        "fullStart": 584,
                                        "fullEnd": 637,
                                        "start": 584,
                                        "end": 637,
                                        "fullWidth": 53,
<<<<<<< HEAD
                                        "width": 53,
                                        "identifier": {
=======
                                        "propertyName": {
>>>>>>> 85e84683
                                            "kind": "IdentifierName",
                                            "fullStart": 584,
                                            "fullEnd": 589,
                                            "start": 584,
                                            "end": 588,
                                            "fullWidth": 5,
                                            "width": 4,
                                            "text": "desc",
                                            "value": "desc",
                                            "valueText": "desc",
                                            "hasTrailingTrivia": true,
                                            "trailingTrivia": [
                                                {
                                                    "kind": "WhitespaceTrivia",
                                                    "text": " "
                                                }
                                            ]
                                        },
                                        "equalsValueClause": {
                                            "kind": "EqualsValueClause",
                                            "fullStart": 589,
                                            "fullEnd": 637,
                                            "start": 589,
                                            "end": 637,
                                            "fullWidth": 48,
                                            "width": 48,
                                            "equalsToken": {
                                                "kind": "EqualsToken",
                                                "fullStart": 589,
                                                "fullEnd": 591,
                                                "start": 589,
                                                "end": 590,
                                                "fullWidth": 2,
                                                "width": 1,
                                                "text": "=",
                                                "value": "=",
                                                "valueText": "=",
                                                "hasTrailingTrivia": true,
                                                "trailingTrivia": [
                                                    {
                                                        "kind": "WhitespaceTrivia",
                                                        "text": " "
                                                    }
                                                ]
                                            },
                                            "value": {
                                                "kind": "InvocationExpression",
                                                "fullStart": 591,
                                                "fullEnd": 637,
                                                "start": 591,
                                                "end": 637,
                                                "fullWidth": 46,
                                                "width": 46,
                                                "expression": {
                                                    "kind": "MemberAccessExpression",
                                                    "fullStart": 591,
                                                    "fullEnd": 622,
                                                    "start": 591,
                                                    "end": 622,
                                                    "fullWidth": 31,
                                                    "width": 31,
                                                    "expression": {
                                                        "kind": "IdentifierName",
                                                        "fullStart": 591,
                                                        "fullEnd": 597,
                                                        "start": 591,
                                                        "end": 597,
                                                        "fullWidth": 6,
                                                        "width": 6,
                                                        "text": "Object",
                                                        "value": "Object",
                                                        "valueText": "Object"
                                                    },
                                                    "dotToken": {
                                                        "kind": "DotToken",
                                                        "fullStart": 597,
                                                        "fullEnd": 598,
                                                        "start": 597,
                                                        "end": 598,
                                                        "fullWidth": 1,
                                                        "width": 1,
                                                        "text": ".",
                                                        "value": ".",
                                                        "valueText": "."
                                                    },
                                                    "name": {
                                                        "kind": "IdentifierName",
                                                        "fullStart": 598,
                                                        "fullEnd": 622,
                                                        "start": 598,
                                                        "end": 622,
                                                        "fullWidth": 24,
                                                        "width": 24,
                                                        "text": "getOwnPropertyDescriptor",
                                                        "value": "getOwnPropertyDescriptor",
                                                        "valueText": "getOwnPropertyDescriptor"
                                                    }
                                                },
                                                "argumentList": {
                                                    "kind": "ArgumentList",
                                                    "fullStart": 622,
                                                    "fullEnd": 637,
                                                    "start": 622,
                                                    "end": 637,
                                                    "fullWidth": 15,
                                                    "width": 15,
                                                    "openParenToken": {
                                                        "kind": "OpenParenToken",
                                                        "fullStart": 622,
                                                        "fullEnd": 623,
                                                        "start": 622,
                                                        "end": 623,
                                                        "fullWidth": 1,
                                                        "width": 1,
                                                        "text": "(",
                                                        "value": "(",
                                                        "valueText": "("
                                                    },
                                                    "arguments": [
                                                        {
                                                            "kind": "IdentifierName",
                                                            "fullStart": 623,
                                                            "fullEnd": 627,
                                                            "start": 623,
                                                            "end": 627,
                                                            "fullWidth": 4,
                                                            "width": 4,
                                                            "text": "Math",
                                                            "value": "Math",
                                                            "valueText": "Math"
                                                        },
                                                        {
                                                            "kind": "CommaToken",
                                                            "fullStart": 627,
                                                            "fullEnd": 629,
                                                            "start": 627,
                                                            "end": 628,
                                                            "fullWidth": 2,
                                                            "width": 1,
                                                            "text": ",",
                                                            "value": ",",
                                                            "valueText": ",",
                                                            "hasTrailingTrivia": true,
                                                            "trailingTrivia": [
                                                                {
                                                                    "kind": "WhitespaceTrivia",
                                                                    "text": " "
                                                                }
                                                            ]
                                                        },
                                                        {
                                                            "kind": "StringLiteral",
                                                            "fullStart": 629,
                                                            "fullEnd": 636,
                                                            "start": 629,
                                                            "end": 636,
                                                            "fullWidth": 7,
                                                            "width": 7,
                                                            "text": "\"round\"",
                                                            "value": "round",
                                                            "valueText": "round"
                                                        }
                                                    ],
                                                    "closeParenToken": {
                                                        "kind": "CloseParenToken",
                                                        "fullStart": 636,
                                                        "fullEnd": 637,
                                                        "start": 636,
                                                        "end": 637,
                                                        "fullWidth": 1,
                                                        "width": 1,
                                                        "text": ")",
                                                        "value": ")",
                                                        "valueText": ")"
                                                    }
                                                }
                                            }
                                        }
                                    }
                                ]
                            },
                            "semicolonToken": {
                                "kind": "SemicolonToken",
                                "fullStart": 637,
                                "fullEnd": 640,
                                "start": 637,
                                "end": 638,
                                "fullWidth": 3,
                                "width": 1,
                                "text": ";",
                                "value": ";",
                                "valueText": ";",
                                "hasTrailingTrivia": true,
                                "hasTrailingNewLine": true,
                                "trailingTrivia": [
                                    {
                                        "kind": "NewLineTrivia",
                                        "text": "\r\n"
                                    }
                                ]
                            }
                        },
                        {
                            "kind": "IfStatement",
                            "fullStart": 640,
                            "fullEnd": 805,
                            "start": 642,
                            "end": 803,
                            "fullWidth": 165,
                            "width": 161,
                            "ifKeyword": {
                                "kind": "IfKeyword",
                                "fullStart": 640,
                                "fullEnd": 645,
                                "start": 642,
                                "end": 644,
                                "fullWidth": 5,
                                "width": 2,
                                "text": "if",
                                "value": "if",
                                "valueText": "if",
                                "hasLeadingTrivia": true,
                                "hasTrailingTrivia": true,
                                "leadingTrivia": [
                                    {
                                        "kind": "WhitespaceTrivia",
                                        "text": "  "
                                    }
                                ],
                                "trailingTrivia": [
                                    {
                                        "kind": "WhitespaceTrivia",
                                        "text": " "
                                    }
                                ]
                            },
                            "openParenToken": {
                                "kind": "OpenParenToken",
                                "fullStart": 645,
                                "fullEnd": 646,
                                "start": 645,
                                "end": 646,
                                "fullWidth": 1,
                                "width": 1,
                                "text": "(",
                                "value": "(",
                                "valueText": "("
                            },
                            "condition": {
                                "kind": "LogicalAndExpression",
                                "fullStart": 646,
                                "fullEnd": 777,
                                "start": 646,
                                "end": 777,
                                "fullWidth": 131,
                                "width": 131,
                                "left": {
                                    "kind": "LogicalAndExpression",
                                    "fullStart": 646,
                                    "fullEnd": 741,
                                    "start": 646,
                                    "end": 740,
                                    "fullWidth": 95,
                                    "width": 94,
                                    "left": {
                                        "kind": "LogicalAndExpression",
                                        "fullStart": 646,
                                        "fullEnd": 705,
                                        "start": 646,
                                        "end": 704,
                                        "fullWidth": 59,
                                        "width": 58,
                                        "left": {
                                            "kind": "EqualsExpression",
                                            "fullStart": 646,
                                            "fullEnd": 672,
                                            "start": 646,
                                            "end": 671,
                                            "fullWidth": 26,
                                            "width": 25,
                                            "left": {
                                                "kind": "MemberAccessExpression",
                                                "fullStart": 646,
                                                "fullEnd": 657,
                                                "start": 646,
                                                "end": 656,
                                                "fullWidth": 11,
                                                "width": 10,
                                                "expression": {
                                                    "kind": "IdentifierName",
                                                    "fullStart": 646,
                                                    "fullEnd": 650,
                                                    "start": 646,
                                                    "end": 650,
                                                    "fullWidth": 4,
                                                    "width": 4,
                                                    "text": "desc",
                                                    "value": "desc",
                                                    "valueText": "desc"
                                                },
                                                "dotToken": {
                                                    "kind": "DotToken",
                                                    "fullStart": 650,
                                                    "fullEnd": 651,
                                                    "start": 650,
                                                    "end": 651,
                                                    "fullWidth": 1,
                                                    "width": 1,
                                                    "text": ".",
                                                    "value": ".",
                                                    "valueText": "."
                                                },
                                                "name": {
                                                    "kind": "IdentifierName",
                                                    "fullStart": 651,
                                                    "fullEnd": 657,
                                                    "start": 651,
                                                    "end": 656,
                                                    "fullWidth": 6,
                                                    "width": 5,
                                                    "text": "value",
                                                    "value": "value",
                                                    "valueText": "value",
                                                    "hasTrailingTrivia": true,
                                                    "trailingTrivia": [
                                                        {
                                                            "kind": "WhitespaceTrivia",
                                                            "text": " "
                                                        }
                                                    ]
                                                }
                                            },
                                            "operatorToken": {
                                                "kind": "EqualsEqualsEqualsToken",
                                                "fullStart": 657,
                                                "fullEnd": 661,
                                                "start": 657,
                                                "end": 660,
                                                "fullWidth": 4,
                                                "width": 3,
                                                "text": "===",
                                                "value": "===",
                                                "valueText": "===",
                                                "hasTrailingTrivia": true,
                                                "trailingTrivia": [
                                                    {
                                                        "kind": "WhitespaceTrivia",
                                                        "text": " "
                                                    }
                                                ]
                                            },
                                            "right": {
                                                "kind": "MemberAccessExpression",
                                                "fullStart": 661,
                                                "fullEnd": 672,
                                                "start": 661,
                                                "end": 671,
                                                "fullWidth": 11,
                                                "width": 10,
                                                "expression": {
                                                    "kind": "IdentifierName",
                                                    "fullStart": 661,
                                                    "fullEnd": 665,
                                                    "start": 661,
                                                    "end": 665,
                                                    "fullWidth": 4,
                                                    "width": 4,
                                                    "text": "Math",
                                                    "value": "Math",
                                                    "valueText": "Math"
                                                },
                                                "dotToken": {
                                                    "kind": "DotToken",
                                                    "fullStart": 665,
                                                    "fullEnd": 666,
                                                    "start": 665,
                                                    "end": 666,
                                                    "fullWidth": 1,
                                                    "width": 1,
                                                    "text": ".",
                                                    "value": ".",
                                                    "valueText": "."
                                                },
                                                "name": {
                                                    "kind": "IdentifierName",
                                                    "fullStart": 666,
                                                    "fullEnd": 672,
                                                    "start": 666,
                                                    "end": 671,
                                                    "fullWidth": 6,
                                                    "width": 5,
                                                    "text": "round",
                                                    "value": "round",
                                                    "valueText": "round",
                                                    "hasTrailingTrivia": true,
                                                    "trailingTrivia": [
                                                        {
                                                            "kind": "WhitespaceTrivia",
                                                            "text": " "
                                                        }
                                                    ]
                                                }
                                            }
                                        },
                                        "operatorToken": {
                                            "kind": "AmpersandAmpersandToken",
                                            "fullStart": 672,
                                            "fullEnd": 676,
                                            "start": 672,
                                            "end": 674,
                                            "fullWidth": 4,
                                            "width": 2,
                                            "text": "&&",
                                            "value": "&&",
                                            "valueText": "&&",
                                            "hasTrailingTrivia": true,
                                            "hasTrailingNewLine": true,
                                            "trailingTrivia": [
                                                {
                                                    "kind": "NewLineTrivia",
                                                    "text": "\r\n"
                                                }
                                            ]
                                        },
                                        "right": {
                                            "kind": "EqualsExpression",
                                            "fullStart": 676,
                                            "fullEnd": 705,
                                            "start": 682,
                                            "end": 704,
                                            "fullWidth": 29,
                                            "width": 22,
                                            "left": {
                                                "kind": "MemberAccessExpression",
                                                "fullStart": 676,
                                                "fullEnd": 696,
                                                "start": 682,
                                                "end": 695,
                                                "fullWidth": 20,
                                                "width": 13,
                                                "expression": {
                                                    "kind": "IdentifierName",
                                                    "fullStart": 676,
                                                    "fullEnd": 686,
                                                    "start": 682,
                                                    "end": 686,
                                                    "fullWidth": 10,
                                                    "width": 4,
                                                    "text": "desc",
                                                    "value": "desc",
                                                    "valueText": "desc",
                                                    "hasLeadingTrivia": true,
                                                    "leadingTrivia": [
                                                        {
                                                            "kind": "WhitespaceTrivia",
                                                            "text": "      "
                                                        }
                                                    ]
                                                },
                                                "dotToken": {
                                                    "kind": "DotToken",
                                                    "fullStart": 686,
                                                    "fullEnd": 687,
                                                    "start": 686,
                                                    "end": 687,
                                                    "fullWidth": 1,
                                                    "width": 1,
                                                    "text": ".",
                                                    "value": ".",
                                                    "valueText": "."
                                                },
                                                "name": {
                                                    "kind": "IdentifierName",
                                                    "fullStart": 687,
                                                    "fullEnd": 696,
                                                    "start": 687,
                                                    "end": 695,
                                                    "fullWidth": 9,
                                                    "width": 8,
                                                    "text": "writable",
                                                    "value": "writable",
                                                    "valueText": "writable",
                                                    "hasTrailingTrivia": true,
                                                    "trailingTrivia": [
                                                        {
                                                            "kind": "WhitespaceTrivia",
                                                            "text": " "
                                                        }
                                                    ]
                                                }
                                            },
                                            "operatorToken": {
                                                "kind": "EqualsEqualsEqualsToken",
                                                "fullStart": 696,
                                                "fullEnd": 700,
                                                "start": 696,
                                                "end": 699,
                                                "fullWidth": 4,
                                                "width": 3,
                                                "text": "===",
                                                "value": "===",
                                                "valueText": "===",
                                                "hasTrailingTrivia": true,
                                                "trailingTrivia": [
                                                    {
                                                        "kind": "WhitespaceTrivia",
                                                        "text": " "
                                                    }
                                                ]
                                            },
                                            "right": {
                                                "kind": "TrueKeyword",
                                                "fullStart": 700,
                                                "fullEnd": 705,
                                                "start": 700,
                                                "end": 704,
                                                "fullWidth": 5,
                                                "width": 4,
                                                "text": "true",
                                                "value": true,
                                                "valueText": "true",
                                                "hasTrailingTrivia": true,
                                                "trailingTrivia": [
                                                    {
                                                        "kind": "WhitespaceTrivia",
                                                        "text": " "
                                                    }
                                                ]
                                            }
                                        }
                                    },
                                    "operatorToken": {
                                        "kind": "AmpersandAmpersandToken",
                                        "fullStart": 705,
                                        "fullEnd": 709,
                                        "start": 705,
                                        "end": 707,
                                        "fullWidth": 4,
                                        "width": 2,
                                        "text": "&&",
                                        "value": "&&",
                                        "valueText": "&&",
                                        "hasTrailingTrivia": true,
                                        "hasTrailingNewLine": true,
                                        "trailingTrivia": [
                                            {
                                                "kind": "NewLineTrivia",
                                                "text": "\r\n"
                                            }
                                        ]
                                    },
                                    "right": {
                                        "kind": "EqualsExpression",
                                        "fullStart": 709,
                                        "fullEnd": 741,
                                        "start": 715,
                                        "end": 740,
                                        "fullWidth": 32,
                                        "width": 25,
                                        "left": {
                                            "kind": "MemberAccessExpression",
                                            "fullStart": 709,
                                            "fullEnd": 731,
                                            "start": 715,
                                            "end": 730,
                                            "fullWidth": 22,
                                            "width": 15,
                                            "expression": {
                                                "kind": "IdentifierName",
                                                "fullStart": 709,
                                                "fullEnd": 719,
                                                "start": 715,
                                                "end": 719,
                                                "fullWidth": 10,
                                                "width": 4,
                                                "text": "desc",
                                                "value": "desc",
                                                "valueText": "desc",
                                                "hasLeadingTrivia": true,
                                                "leadingTrivia": [
                                                    {
                                                        "kind": "WhitespaceTrivia",
                                                        "text": "      "
                                                    }
                                                ]
                                            },
                                            "dotToken": {
                                                "kind": "DotToken",
                                                "fullStart": 719,
                                                "fullEnd": 720,
                                                "start": 719,
                                                "end": 720,
                                                "fullWidth": 1,
                                                "width": 1,
                                                "text": ".",
                                                "value": ".",
                                                "valueText": "."
                                            },
                                            "name": {
                                                "kind": "IdentifierName",
                                                "fullStart": 720,
                                                "fullEnd": 731,
                                                "start": 720,
                                                "end": 730,
                                                "fullWidth": 11,
                                                "width": 10,
                                                "text": "enumerable",
                                                "value": "enumerable",
                                                "valueText": "enumerable",
                                                "hasTrailingTrivia": true,
                                                "trailingTrivia": [
                                                    {
                                                        "kind": "WhitespaceTrivia",
                                                        "text": " "
                                                    }
                                                ]
                                            }
                                        },
                                        "operatorToken": {
                                            "kind": "EqualsEqualsEqualsToken",
                                            "fullStart": 731,
                                            "fullEnd": 735,
                                            "start": 731,
                                            "end": 734,
                                            "fullWidth": 4,
                                            "width": 3,
                                            "text": "===",
                                            "value": "===",
                                            "valueText": "===",
                                            "hasTrailingTrivia": true,
                                            "trailingTrivia": [
                                                {
                                                    "kind": "WhitespaceTrivia",
                                                    "text": " "
                                                }
                                            ]
                                        },
                                        "right": {
                                            "kind": "FalseKeyword",
                                            "fullStart": 735,
                                            "fullEnd": 741,
                                            "start": 735,
                                            "end": 740,
                                            "fullWidth": 6,
                                            "width": 5,
                                            "text": "false",
                                            "value": false,
                                            "valueText": "false",
                                            "hasTrailingTrivia": true,
                                            "trailingTrivia": [
                                                {
                                                    "kind": "WhitespaceTrivia",
                                                    "text": " "
                                                }
                                            ]
                                        }
                                    }
                                },
                                "operatorToken": {
                                    "kind": "AmpersandAmpersandToken",
                                    "fullStart": 741,
                                    "fullEnd": 745,
                                    "start": 741,
                                    "end": 743,
                                    "fullWidth": 4,
                                    "width": 2,
                                    "text": "&&",
                                    "value": "&&",
                                    "valueText": "&&",
                                    "hasTrailingTrivia": true,
                                    "hasTrailingNewLine": true,
                                    "trailingTrivia": [
                                        {
                                            "kind": "NewLineTrivia",
                                            "text": "\r\n"
                                        }
                                    ]
                                },
                                "right": {
                                    "kind": "EqualsExpression",
                                    "fullStart": 745,
                                    "fullEnd": 777,
                                    "start": 751,
                                    "end": 777,
                                    "fullWidth": 32,
                                    "width": 26,
                                    "left": {
                                        "kind": "MemberAccessExpression",
                                        "fullStart": 745,
                                        "fullEnd": 769,
                                        "start": 751,
                                        "end": 768,
                                        "fullWidth": 24,
                                        "width": 17,
                                        "expression": {
                                            "kind": "IdentifierName",
                                            "fullStart": 745,
                                            "fullEnd": 755,
                                            "start": 751,
                                            "end": 755,
                                            "fullWidth": 10,
                                            "width": 4,
                                            "text": "desc",
                                            "value": "desc",
                                            "valueText": "desc",
                                            "hasLeadingTrivia": true,
                                            "leadingTrivia": [
                                                {
                                                    "kind": "WhitespaceTrivia",
                                                    "text": "      "
                                                }
                                            ]
                                        },
                                        "dotToken": {
                                            "kind": "DotToken",
                                            "fullStart": 755,
                                            "fullEnd": 756,
                                            "start": 755,
                                            "end": 756,
                                            "fullWidth": 1,
                                            "width": 1,
                                            "text": ".",
                                            "value": ".",
                                            "valueText": "."
                                        },
                                        "name": {
                                            "kind": "IdentifierName",
                                            "fullStart": 756,
                                            "fullEnd": 769,
                                            "start": 756,
                                            "end": 768,
                                            "fullWidth": 13,
                                            "width": 12,
                                            "text": "configurable",
                                            "value": "configurable",
                                            "valueText": "configurable",
                                            "hasTrailingTrivia": true,
                                            "trailingTrivia": [
                                                {
                                                    "kind": "WhitespaceTrivia",
                                                    "text": " "
                                                }
                                            ]
                                        }
                                    },
                                    "operatorToken": {
                                        "kind": "EqualsEqualsEqualsToken",
                                        "fullStart": 769,
                                        "fullEnd": 773,
                                        "start": 769,
                                        "end": 772,
                                        "fullWidth": 4,
                                        "width": 3,
                                        "text": "===",
                                        "value": "===",
                                        "valueText": "===",
                                        "hasTrailingTrivia": true,
                                        "trailingTrivia": [
                                            {
                                                "kind": "WhitespaceTrivia",
                                                "text": " "
                                            }
                                        ]
                                    },
                                    "right": {
                                        "kind": "TrueKeyword",
                                        "fullStart": 773,
                                        "fullEnd": 777,
                                        "start": 773,
                                        "end": 777,
                                        "fullWidth": 4,
                                        "width": 4,
                                        "text": "true",
                                        "value": true,
                                        "valueText": "true"
                                    }
                                }
                            },
                            "closeParenToken": {
                                "kind": "CloseParenToken",
                                "fullStart": 777,
                                "fullEnd": 779,
                                "start": 777,
                                "end": 778,
                                "fullWidth": 2,
                                "width": 1,
                                "text": ")",
                                "value": ")",
                                "valueText": ")",
                                "hasTrailingTrivia": true,
                                "trailingTrivia": [
                                    {
                                        "kind": "WhitespaceTrivia",
                                        "text": " "
                                    }
                                ]
                            },
                            "statement": {
                                "kind": "Block",
                                "fullStart": 779,
                                "fullEnd": 805,
                                "start": 779,
                                "end": 803,
                                "fullWidth": 26,
                                "width": 24,
                                "openBraceToken": {
                                    "kind": "OpenBraceToken",
                                    "fullStart": 779,
                                    "fullEnd": 782,
                                    "start": 779,
                                    "end": 780,
                                    "fullWidth": 3,
                                    "width": 1,
                                    "text": "{",
                                    "value": "{",
                                    "valueText": "{",
                                    "hasTrailingTrivia": true,
                                    "hasTrailingNewLine": true,
                                    "trailingTrivia": [
                                        {
                                            "kind": "NewLineTrivia",
                                            "text": "\r\n"
                                        }
                                    ]
                                },
                                "statements": [
                                    {
                                        "kind": "ReturnStatement",
                                        "fullStart": 782,
                                        "fullEnd": 800,
                                        "start": 786,
                                        "end": 798,
                                        "fullWidth": 18,
                                        "width": 12,
                                        "returnKeyword": {
                                            "kind": "ReturnKeyword",
                                            "fullStart": 782,
                                            "fullEnd": 793,
                                            "start": 786,
                                            "end": 792,
                                            "fullWidth": 11,
                                            "width": 6,
                                            "text": "return",
                                            "value": "return",
                                            "valueText": "return",
                                            "hasLeadingTrivia": true,
                                            "hasTrailingTrivia": true,
                                            "leadingTrivia": [
                                                {
                                                    "kind": "WhitespaceTrivia",
                                                    "text": "    "
                                                }
                                            ],
                                            "trailingTrivia": [
                                                {
                                                    "kind": "WhitespaceTrivia",
                                                    "text": " "
                                                }
                                            ]
                                        },
                                        "expression": {
                                            "kind": "TrueKeyword",
                                            "fullStart": 793,
                                            "fullEnd": 797,
                                            "start": 793,
                                            "end": 797,
                                            "fullWidth": 4,
                                            "width": 4,
                                            "text": "true",
                                            "value": true,
                                            "valueText": "true"
                                        },
                                        "semicolonToken": {
                                            "kind": "SemicolonToken",
                                            "fullStart": 797,
                                            "fullEnd": 800,
                                            "start": 797,
                                            "end": 798,
                                            "fullWidth": 3,
                                            "width": 1,
                                            "text": ";",
                                            "value": ";",
                                            "valueText": ";",
                                            "hasTrailingTrivia": true,
                                            "hasTrailingNewLine": true,
                                            "trailingTrivia": [
                                                {
                                                    "kind": "NewLineTrivia",
                                                    "text": "\r\n"
                                                }
                                            ]
                                        }
                                    }
                                ],
                                "closeBraceToken": {
                                    "kind": "CloseBraceToken",
                                    "fullStart": 800,
                                    "fullEnd": 805,
                                    "start": 802,
                                    "end": 803,
                                    "fullWidth": 5,
                                    "width": 1,
                                    "text": "}",
                                    "value": "}",
                                    "valueText": "}",
                                    "hasLeadingTrivia": true,
                                    "hasTrailingTrivia": true,
                                    "hasTrailingNewLine": true,
                                    "leadingTrivia": [
                                        {
                                            "kind": "WhitespaceTrivia",
                                            "text": "  "
                                        }
                                    ],
                                    "trailingTrivia": [
                                        {
                                            "kind": "NewLineTrivia",
                                            "text": "\r\n"
                                        }
                                    ]
                                }
                            }
                        }
                    ],
                    "closeBraceToken": {
                        "kind": "CloseBraceToken",
                        "fullStart": 805,
                        "fullEnd": 809,
                        "start": 806,
                        "end": 807,
                        "fullWidth": 4,
                        "width": 1,
                        "text": "}",
                        "value": "}",
                        "valueText": "}",
                        "hasLeadingTrivia": true,
                        "hasTrailingTrivia": true,
                        "hasTrailingNewLine": true,
                        "leadingTrivia": [
                            {
                                "kind": "WhitespaceTrivia",
                                "text": " "
                            }
                        ],
                        "trailingTrivia": [
                            {
                                "kind": "NewLineTrivia",
                                "text": "\r\n"
                            }
                        ]
                    }
                }
            },
            {
                "kind": "ExpressionStatement",
                "fullStart": 809,
                "fullEnd": 833,
                "start": 809,
                "end": 831,
                "fullWidth": 24,
                "width": 22,
                "expression": {
                    "kind": "InvocationExpression",
                    "fullStart": 809,
                    "fullEnd": 830,
                    "start": 809,
                    "end": 830,
                    "fullWidth": 21,
                    "width": 21,
                    "expression": {
                        "kind": "IdentifierName",
                        "fullStart": 809,
                        "fullEnd": 820,
                        "start": 809,
                        "end": 820,
                        "fullWidth": 11,
                        "width": 11,
                        "text": "runTestCase",
                        "value": "runTestCase",
                        "valueText": "runTestCase"
                    },
                    "argumentList": {
                        "kind": "ArgumentList",
                        "fullStart": 820,
                        "fullEnd": 830,
                        "start": 820,
                        "end": 830,
                        "fullWidth": 10,
                        "width": 10,
                        "openParenToken": {
                            "kind": "OpenParenToken",
                            "fullStart": 820,
                            "fullEnd": 821,
                            "start": 820,
                            "end": 821,
                            "fullWidth": 1,
                            "width": 1,
                            "text": "(",
                            "value": "(",
                            "valueText": "("
                        },
                        "arguments": [
                            {
                                "kind": "IdentifierName",
                                "fullStart": 821,
                                "fullEnd": 829,
                                "start": 821,
                                "end": 829,
                                "fullWidth": 8,
                                "width": 8,
                                "text": "testcase",
                                "value": "testcase",
                                "valueText": "testcase"
                            }
                        ],
                        "closeParenToken": {
                            "kind": "CloseParenToken",
                            "fullStart": 829,
                            "fullEnd": 830,
                            "start": 829,
                            "end": 830,
                            "fullWidth": 1,
                            "width": 1,
                            "text": ")",
                            "value": ")",
                            "valueText": ")"
                        }
                    }
                },
                "semicolonToken": {
                    "kind": "SemicolonToken",
                    "fullStart": 830,
                    "fullEnd": 833,
                    "start": 830,
                    "end": 831,
                    "fullWidth": 3,
                    "width": 1,
                    "text": ";",
                    "value": ";",
                    "valueText": ";",
                    "hasTrailingTrivia": true,
                    "hasTrailingNewLine": true,
                    "trailingTrivia": [
                        {
                            "kind": "NewLineTrivia",
                            "text": "\r\n"
                        }
                    ]
                }
            }
        ],
        "endOfFileToken": {
            "kind": "EndOfFileToken",
            "fullStart": 833,
            "fullEnd": 833,
            "start": 833,
            "end": 833,
            "fullWidth": 0,
            "width": 0,
            "text": ""
        }
    },
    "lineMap": {
        "lineStarts": [
            0,
            67,
            152,
            232,
            308,
            380,
            385,
            439,
            546,
            551,
            553,
            555,
            578,
            640,
            676,
            709,
            745,
            782,
            800,
            805,
            809,
            833
        ],
        "length": 833
    }
}<|MERGE_RESOLUTION|>--- conflicted
+++ resolved
@@ -245,12 +245,8 @@
                                         "start": 584,
                                         "end": 637,
                                         "fullWidth": 53,
-<<<<<<< HEAD
                                         "width": 53,
-                                        "identifier": {
-=======
                                         "propertyName": {
->>>>>>> 85e84683
                                             "kind": "IdentifierName",
                                             "fullStart": 584,
                                             "fullEnd": 589,
