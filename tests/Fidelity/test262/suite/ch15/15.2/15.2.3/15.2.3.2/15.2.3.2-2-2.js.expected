{
    "isDeclaration": false,
    "languageVersion": "EcmaScript5",
    "parseOptions": {
        "allowAutomaticSemicolonInsertion": true
    },
    "sourceUnit": {
        "kind": "SourceUnit",
        "fullStart": 0,
        "fullEnd": 922,
        "start": 661,
        "end": 922,
        "fullWidth": 922,
        "width": 261,
        "isIncrementallyUnusable": true,
        "moduleElements": [
            {
                "kind": "FunctionDeclaration",
                "fullStart": 0,
                "fullEnd": 898,
                "start": 661,
                "end": 896,
                "fullWidth": 898,
                "width": 235,
                "modifiers": [],
                "functionKeyword": {
                    "kind": "FunctionKeyword",
                    "fullStart": 0,
                    "fullEnd": 670,
                    "start": 661,
                    "end": 669,
                    "fullWidth": 670,
                    "width": 8,
                    "text": "function",
                    "value": "function",
                    "valueText": "function",
                    "hasLeadingTrivia": true,
                    "hasLeadingComment": true,
                    "hasLeadingNewLine": true,
                    "hasTrailingTrivia": true,
                    "leadingTrivia": [
                        {
                            "kind": "SingleLineCommentTrivia",
                            "text": "/// Copyright (c) 2012 Ecma International.  All rights reserved. "
                        },
                        {
                            "kind": "NewLineTrivia",
                            "text": "\r\n"
                        },
                        {
                            "kind": "SingleLineCommentTrivia",
                            "text": "/// Ecma International makes this code available under the terms and conditions set"
                        },
                        {
                            "kind": "NewLineTrivia",
                            "text": "\r\n"
                        },
                        {
                            "kind": "SingleLineCommentTrivia",
                            "text": "/// forth on http://hg.ecmascript.org/tests/test262/raw-file/tip/LICENSE (the "
                        },
                        {
                            "kind": "NewLineTrivia",
                            "text": "\r\n"
                        },
                        {
                            "kind": "SingleLineCommentTrivia",
                            "text": "/// \"Use Terms\").   Any redistribution of this code must retain the above "
                        },
                        {
                            "kind": "NewLineTrivia",
                            "text": "\r\n"
                        },
                        {
                            "kind": "SingleLineCommentTrivia",
                            "text": "/// copyright and this notice and otherwise comply with the Use Terms."
                        },
                        {
                            "kind": "NewLineTrivia",
                            "text": "\r\n"
                        },
                        {
                            "kind": "MultiLineCommentTrivia",
                            "text": "/**\r\n * Let 'x' be the return value from getPrototypeOf when called on d.\r\n * Then, x.isPrototypeOf(d) must be true.\r\n *\r\n * @path ch15/15.2/15.2.3/15.2.3.2/15.2.3.2-2-2.js\r\n * @description Object.getPrototypeOf returns the [[Prototype]] of its parameter (custom object)\r\n */"
                        },
                        {
                            "kind": "NewLineTrivia",
                            "text": "\r\n"
                        },
                        {
                            "kind": "NewLineTrivia",
                            "text": "\r\n"
                        },
                        {
                            "kind": "NewLineTrivia",
                            "text": "\r\n"
                        }
                    ],
                    "trailingTrivia": [
                        {
                            "kind": "WhitespaceTrivia",
                            "text": " "
                        }
                    ]
                },
                "identifier": {
                    "kind": "IdentifierName",
                    "fullStart": 670,
                    "fullEnd": 678,
                    "start": 670,
                    "end": 678,
                    "fullWidth": 8,
                    "width": 8,
                    "text": "testcase",
                    "value": "testcase",
                    "valueText": "testcase"
                },
                "callSignature": {
                    "kind": "CallSignature",
                    "fullStart": 678,
                    "fullEnd": 681,
                    "start": 678,
                    "end": 680,
                    "fullWidth": 3,
                    "width": 2,
                    "parameterList": {
                        "kind": "ParameterList",
                        "fullStart": 678,
                        "fullEnd": 681,
                        "start": 678,
                        "end": 680,
                        "fullWidth": 3,
                        "width": 2,
                        "openParenToken": {
                            "kind": "OpenParenToken",
                            "fullStart": 678,
                            "fullEnd": 679,
                            "start": 678,
                            "end": 679,
                            "fullWidth": 1,
                            "width": 1,
                            "text": "(",
                            "value": "(",
                            "valueText": "("
                        },
                        "parameters": [],
                        "closeParenToken": {
                            "kind": "CloseParenToken",
                            "fullStart": 679,
                            "fullEnd": 681,
                            "start": 679,
                            "end": 680,
                            "fullWidth": 2,
                            "width": 1,
                            "text": ")",
                            "value": ")",
                            "valueText": ")",
                            "hasTrailingTrivia": true,
                            "trailingTrivia": [
                                {
                                    "kind": "WhitespaceTrivia",
                                    "text": " "
                                }
                            ]
                        }
                    }
                },
                "block": {
                    "kind": "Block",
                    "fullStart": 681,
                    "fullEnd": 898,
                    "start": 681,
                    "end": 896,
                    "fullWidth": 217,
                    "width": 215,
                    "openBraceToken": {
                        "kind": "OpenBraceToken",
                        "fullStart": 681,
                        "fullEnd": 684,
                        "start": 681,
                        "end": 682,
                        "fullWidth": 3,
                        "width": 1,
                        "text": "{",
                        "value": "{",
                        "valueText": "{",
                        "hasTrailingTrivia": true,
                        "hasTrailingNewLine": true,
                        "trailingTrivia": [
                            {
                                "kind": "NewLineTrivia",
                                "text": "\r\n"
                            }
                        ]
                    },
                    "statements": [
                        {
                            "kind": "FunctionDeclaration",
                            "fullStart": 684,
                            "fullEnd": 706,
                            "start": 686,
                            "end": 704,
                            "fullWidth": 22,
                            "width": 18,
                            "modifiers": [],
                            "functionKeyword": {
                                "kind": "FunctionKeyword",
                                "fullStart": 684,
                                "fullEnd": 695,
                                "start": 686,
                                "end": 694,
                                "fullWidth": 11,
                                "width": 8,
                                "text": "function",
                                "value": "function",
                                "valueText": "function",
                                "hasLeadingTrivia": true,
                                "hasTrailingTrivia": true,
                                "leadingTrivia": [
                                    {
                                        "kind": "WhitespaceTrivia",
                                        "text": "  "
                                    }
                                ],
                                "trailingTrivia": [
                                    {
                                        "kind": "WhitespaceTrivia",
                                        "text": " "
                                    }
                                ]
                            },
                            "identifier": {
                                "kind": "IdentifierName",
                                "fullStart": 695,
                                "fullEnd": 699,
                                "start": 695,
                                "end": 699,
                                "fullWidth": 4,
                                "width": 4,
                                "text": "base",
                                "value": "base",
                                "valueText": "base"
                            },
                            "callSignature": {
                                "kind": "CallSignature",
                                "fullStart": 699,
                                "fullEnd": 702,
                                "start": 699,
                                "end": 701,
                                "fullWidth": 3,
                                "width": 2,
                                "parameterList": {
                                    "kind": "ParameterList",
                                    "fullStart": 699,
                                    "fullEnd": 702,
                                    "start": 699,
                                    "end": 701,
                                    "fullWidth": 3,
                                    "width": 2,
                                    "openParenToken": {
                                        "kind": "OpenParenToken",
                                        "fullStart": 699,
                                        "fullEnd": 700,
                                        "start": 699,
                                        "end": 700,
                                        "fullWidth": 1,
                                        "width": 1,
                                        "text": "(",
                                        "value": "(",
                                        "valueText": "("
                                    },
                                    "parameters": [],
                                    "closeParenToken": {
                                        "kind": "CloseParenToken",
                                        "fullStart": 700,
                                        "fullEnd": 702,
                                        "start": 700,
                                        "end": 701,
                                        "fullWidth": 2,
                                        "width": 1,
                                        "text": ")",
                                        "value": ")",
                                        "valueText": ")",
                                        "hasTrailingTrivia": true,
                                        "trailingTrivia": [
                                            {
                                                "kind": "WhitespaceTrivia",
                                                "text": " "
                                            }
                                        ]
                                    }
                                }
                            },
                            "block": {
                                "kind": "Block",
                                "fullStart": 702,
                                "fullEnd": 706,
                                "start": 702,
                                "end": 704,
                                "fullWidth": 4,
                                "width": 2,
                                "openBraceToken": {
                                    "kind": "OpenBraceToken",
                                    "fullStart": 702,
                                    "fullEnd": 703,
                                    "start": 702,
                                    "end": 703,
                                    "fullWidth": 1,
                                    "width": 1,
                                    "text": "{",
                                    "value": "{",
                                    "valueText": "{"
                                },
                                "statements": [],
                                "closeBraceToken": {
                                    "kind": "CloseBraceToken",
                                    "fullStart": 703,
                                    "fullEnd": 706,
                                    "start": 703,
                                    "end": 704,
                                    "fullWidth": 3,
                                    "width": 1,
                                    "text": "}",
                                    "value": "}",
                                    "valueText": "}",
                                    "hasTrailingTrivia": true,
                                    "hasTrailingNewLine": true,
                                    "trailingTrivia": [
                                        {
                                            "kind": "NewLineTrivia",
                                            "text": "\r\n"
                                        }
                                    ]
                                }
                            }
                        },
                        {
                            "kind": "FunctionDeclaration",
                            "fullStart": 706,
                            "fullEnd": 733,
                            "start": 710,
                            "end": 731,
                            "fullWidth": 27,
                            "width": 21,
                            "modifiers": [],
                            "functionKeyword": {
                                "kind": "FunctionKeyword",
                                "fullStart": 706,
                                "fullEnd": 719,
                                "start": 710,
                                "end": 718,
                                "fullWidth": 13,
                                "width": 8,
                                "text": "function",
                                "value": "function",
                                "valueText": "function",
                                "hasLeadingTrivia": true,
                                "hasLeadingNewLine": true,
                                "hasTrailingTrivia": true,
                                "leadingTrivia": [
                                    {
                                        "kind": "NewLineTrivia",
                                        "text": "\r\n"
                                    },
                                    {
                                        "kind": "WhitespaceTrivia",
                                        "text": "  "
                                    }
                                ],
                                "trailingTrivia": [
                                    {
                                        "kind": "WhitespaceTrivia",
                                        "text": " "
                                    }
                                ]
                            },
                            "identifier": {
                                "kind": "IdentifierName",
                                "fullStart": 719,
                                "fullEnd": 726,
                                "start": 719,
                                "end": 726,
                                "fullWidth": 7,
                                "width": 7,
                                "text": "derived",
                                "value": "derived",
                                "valueText": "derived"
                            },
                            "callSignature": {
                                "kind": "CallSignature",
                                "fullStart": 726,
                                "fullEnd": 729,
                                "start": 726,
                                "end": 728,
                                "fullWidth": 3,
                                "width": 2,
                                "parameterList": {
                                    "kind": "ParameterList",
                                    "fullStart": 726,
                                    "fullEnd": 729,
                                    "start": 726,
                                    "end": 728,
                                    "fullWidth": 3,
                                    "width": 2,
                                    "openParenToken": {
                                        "kind": "OpenParenToken",
                                        "fullStart": 726,
                                        "fullEnd": 727,
                                        "start": 726,
                                        "end": 727,
                                        "fullWidth": 1,
                                        "width": 1,
                                        "text": "(",
                                        "value": "(",
                                        "valueText": "("
                                    },
                                    "parameters": [],
                                    "closeParenToken": {
                                        "kind": "CloseParenToken",
                                        "fullStart": 727,
                                        "fullEnd": 729,
                                        "start": 727,
                                        "end": 728,
                                        "fullWidth": 2,
                                        "width": 1,
                                        "text": ")",
                                        "value": ")",
                                        "valueText": ")",
                                        "hasTrailingTrivia": true,
                                        "trailingTrivia": [
                                            {
                                                "kind": "WhitespaceTrivia",
                                                "text": " "
                                            }
                                        ]
                                    }
                                }
                            },
                            "block": {
                                "kind": "Block",
                                "fullStart": 729,
                                "fullEnd": 733,
                                "start": 729,
                                "end": 731,
                                "fullWidth": 4,
                                "width": 2,
                                "openBraceToken": {
                                    "kind": "OpenBraceToken",
                                    "fullStart": 729,
                                    "fullEnd": 730,
                                    "start": 729,
                                    "end": 730,
                                    "fullWidth": 1,
                                    "width": 1,
                                    "text": "{",
                                    "value": "{",
                                    "valueText": "{"
                                },
                                "statements": [],
                                "closeBraceToken": {
                                    "kind": "CloseBraceToken",
                                    "fullStart": 730,
                                    "fullEnd": 733,
                                    "start": 730,
                                    "end": 731,
                                    "fullWidth": 3,
                                    "width": 1,
                                    "text": "}",
                                    "value": "}",
                                    "valueText": "}",
                                    "hasTrailingTrivia": true,
                                    "hasTrailingNewLine": true,
                                    "trailingTrivia": [
                                        {
                                            "kind": "NewLineTrivia",
                                            "text": "\r\n"
                                        }
                                    ]
                                }
                            }
                        },
                        {
                            "kind": "ExpressionStatement",
                            "fullStart": 733,
                            "fullEnd": 768,
                            "start": 735,
                            "end": 766,
                            "fullWidth": 35,
                            "width": 31,
                            "expression": {
                                "kind": "AssignmentExpression",
                                "fullStart": 733,
                                "fullEnd": 765,
                                "start": 735,
                                "end": 765,
                                "fullWidth": 32,
                                "width": 30,
                                "left": {
                                    "kind": "MemberAccessExpression",
                                    "fullStart": 733,
                                    "fullEnd": 753,
                                    "start": 735,
                                    "end": 752,
                                    "fullWidth": 20,
                                    "width": 17,
                                    "expression": {
                                        "kind": "IdentifierName",
                                        "fullStart": 733,
                                        "fullEnd": 742,
                                        "start": 735,
                                        "end": 742,
                                        "fullWidth": 9,
                                        "width": 7,
                                        "text": "derived",
                                        "value": "derived",
                                        "valueText": "derived",
                                        "hasLeadingTrivia": true,
                                        "leadingTrivia": [
                                            {
                                                "kind": "WhitespaceTrivia",
                                                "text": "  "
                                            }
                                        ]
                                    },
                                    "dotToken": {
                                        "kind": "DotToken",
                                        "fullStart": 742,
                                        "fullEnd": 743,
                                        "start": 742,
                                        "end": 743,
                                        "fullWidth": 1,
                                        "width": 1,
                                        "text": ".",
                                        "value": ".",
                                        "valueText": "."
                                    },
                                    "name": {
                                        "kind": "IdentifierName",
                                        "fullStart": 743,
                                        "fullEnd": 753,
                                        "start": 743,
                                        "end": 752,
                                        "fullWidth": 10,
                                        "width": 9,
                                        "text": "prototype",
                                        "value": "prototype",
                                        "valueText": "prototype",
                                        "hasTrailingTrivia": true,
                                        "trailingTrivia": [
                                            {
                                                "kind": "WhitespaceTrivia",
                                                "text": " "
                                            }
                                        ]
                                    }
                                },
                                "operatorToken": {
                                    "kind": "EqualsToken",
                                    "fullStart": 753,
                                    "fullEnd": 755,
                                    "start": 753,
                                    "end": 754,
                                    "fullWidth": 2,
                                    "width": 1,
                                    "text": "=",
                                    "value": "=",
                                    "valueText": "=",
                                    "hasTrailingTrivia": true,
                                    "trailingTrivia": [
                                        {
                                            "kind": "WhitespaceTrivia",
                                            "text": " "
                                        }
                                    ]
                                },
                                "right": {
                                    "kind": "ObjectCreationExpression",
                                    "fullStart": 755,
                                    "fullEnd": 765,
                                    "start": 755,
                                    "end": 765,
                                    "fullWidth": 10,
                                    "width": 10,
                                    "newKeyword": {
                                        "kind": "NewKeyword",
                                        "fullStart": 755,
                                        "fullEnd": 759,
                                        "start": 755,
                                        "end": 758,
                                        "fullWidth": 4,
                                        "width": 3,
                                        "text": "new",
                                        "value": "new",
                                        "valueText": "new",
                                        "hasTrailingTrivia": true,
                                        "trailingTrivia": [
                                            {
                                                "kind": "WhitespaceTrivia",
                                                "text": " "
                                            }
                                        ]
                                    },
                                    "expression": {
                                        "kind": "IdentifierName",
                                        "fullStart": 759,
                                        "fullEnd": 763,
                                        "start": 759,
                                        "end": 763,
                                        "fullWidth": 4,
                                        "width": 4,
                                        "text": "base",
                                        "value": "base",
                                        "valueText": "base"
                                    },
                                    "argumentList": {
                                        "kind": "ArgumentList",
                                        "fullStart": 763,
                                        "fullEnd": 765,
                                        "start": 763,
                                        "end": 765,
                                        "fullWidth": 2,
                                        "width": 2,
                                        "openParenToken": {
                                            "kind": "OpenParenToken",
                                            "fullStart": 763,
                                            "fullEnd": 764,
                                            "start": 763,
                                            "end": 764,
                                            "fullWidth": 1,
                                            "width": 1,
                                            "text": "(",
                                            "value": "(",
                                            "valueText": "("
                                        },
                                        "arguments": [],
                                        "closeParenToken": {
                                            "kind": "CloseParenToken",
                                            "fullStart": 764,
                                            "fullEnd": 765,
                                            "start": 764,
                                            "end": 765,
                                            "fullWidth": 1,
                                            "width": 1,
                                            "text": ")",
                                            "value": ")",
                                            "valueText": ")"
                                        }
                                    }
                                }
                            },
                            "semicolonToken": {
                                "kind": "SemicolonToken",
                                "fullStart": 765,
                                "fullEnd": 768,
                                "start": 765,
                                "end": 766,
                                "fullWidth": 3,
                                "width": 1,
                                "text": ";",
                                "value": ";",
                                "valueText": ";",
                                "hasTrailingTrivia": true,
                                "hasTrailingNewLine": true,
                                "trailingTrivia": [
                                    {
                                        "kind": "NewLineTrivia",
                                        "text": "\r\n"
                                    }
                                ]
                            }
                        },
                        {
                            "kind": "VariableStatement",
                            "fullStart": 768,
                            "fullEnd": 796,
                            "start": 772,
                            "end": 794,
                            "fullWidth": 28,
                            "width": 22,
                            "modifiers": [],
                            "variableDeclaration": {
                                "kind": "VariableDeclaration",
                                "fullStart": 768,
                                "fullEnd": 793,
                                "start": 772,
                                "end": 793,
                                "fullWidth": 25,
                                "width": 21,
                                "varKeyword": {
                                    "kind": "VarKeyword",
                                    "fullStart": 768,
                                    "fullEnd": 776,
                                    "start": 772,
                                    "end": 775,
                                    "fullWidth": 8,
                                    "width": 3,
                                    "text": "var",
                                    "value": "var",
                                    "valueText": "var",
                                    "hasLeadingTrivia": true,
                                    "hasLeadingNewLine": true,
                                    "hasTrailingTrivia": true,
                                    "leadingTrivia": [
                                        {
                                            "kind": "NewLineTrivia",
                                            "text": "\r\n"
                                        },
                                        {
                                            "kind": "WhitespaceTrivia",
                                            "text": "  "
                                        }
                                    ],
                                    "trailingTrivia": [
                                        {
                                            "kind": "WhitespaceTrivia",
                                            "text": " "
                                        }
                                    ]
                                },
                                "variableDeclarators": [
                                    {
                                        "kind": "VariableDeclarator",
                                        "fullStart": 776,
                                        "fullEnd": 793,
                                        "start": 776,
                                        "end": 793,
                                        "fullWidth": 17,
<<<<<<< HEAD
                                        "width": 17,
                                        "identifier": {
=======
                                        "propertyName": {
>>>>>>> 85e84683
                                            "kind": "IdentifierName",
                                            "fullStart": 776,
                                            "fullEnd": 778,
                                            "start": 776,
                                            "end": 777,
                                            "fullWidth": 2,
                                            "width": 1,
                                            "text": "d",
                                            "value": "d",
                                            "valueText": "d",
                                            "hasTrailingTrivia": true,
                                            "trailingTrivia": [
                                                {
                                                    "kind": "WhitespaceTrivia",
                                                    "text": " "
                                                }
                                            ]
                                        },
                                        "equalsValueClause": {
                                            "kind": "EqualsValueClause",
                                            "fullStart": 778,
                                            "fullEnd": 793,
                                            "start": 778,
                                            "end": 793,
                                            "fullWidth": 15,
                                            "width": 15,
                                            "equalsToken": {
                                                "kind": "EqualsToken",
                                                "fullStart": 778,
                                                "fullEnd": 780,
                                                "start": 778,
                                                "end": 779,
                                                "fullWidth": 2,
                                                "width": 1,
                                                "text": "=",
                                                "value": "=",
                                                "valueText": "=",
                                                "hasTrailingTrivia": true,
                                                "trailingTrivia": [
                                                    {
                                                        "kind": "WhitespaceTrivia",
                                                        "text": " "
                                                    }
                                                ]
                                            },
                                            "value": {
                                                "kind": "ObjectCreationExpression",
                                                "fullStart": 780,
                                                "fullEnd": 793,
                                                "start": 780,
                                                "end": 793,
                                                "fullWidth": 13,
                                                "width": 13,
                                                "newKeyword": {
                                                    "kind": "NewKeyword",
                                                    "fullStart": 780,
                                                    "fullEnd": 784,
                                                    "start": 780,
                                                    "end": 783,
                                                    "fullWidth": 4,
                                                    "width": 3,
                                                    "text": "new",
                                                    "value": "new",
                                                    "valueText": "new",
                                                    "hasTrailingTrivia": true,
                                                    "trailingTrivia": [
                                                        {
                                                            "kind": "WhitespaceTrivia",
                                                            "text": " "
                                                        }
                                                    ]
                                                },
                                                "expression": {
                                                    "kind": "IdentifierName",
                                                    "fullStart": 784,
                                                    "fullEnd": 791,
                                                    "start": 784,
                                                    "end": 791,
                                                    "fullWidth": 7,
                                                    "width": 7,
                                                    "text": "derived",
                                                    "value": "derived",
                                                    "valueText": "derived"
                                                },
                                                "argumentList": {
                                                    "kind": "ArgumentList",
                                                    "fullStart": 791,
                                                    "fullEnd": 793,
                                                    "start": 791,
                                                    "end": 793,
                                                    "fullWidth": 2,
                                                    "width": 2,
                                                    "openParenToken": {
                                                        "kind": "OpenParenToken",
                                                        "fullStart": 791,
                                                        "fullEnd": 792,
                                                        "start": 791,
                                                        "end": 792,
                                                        "fullWidth": 1,
                                                        "width": 1,
                                                        "text": "(",
                                                        "value": "(",
                                                        "valueText": "("
                                                    },
                                                    "arguments": [],
                                                    "closeParenToken": {
                                                        "kind": "CloseParenToken",
                                                        "fullStart": 792,
                                                        "fullEnd": 793,
                                                        "start": 792,
                                                        "end": 793,
                                                        "fullWidth": 1,
                                                        "width": 1,
                                                        "text": ")",
                                                        "value": ")",
                                                        "valueText": ")"
                                                    }
                                                }
                                            }
                                        }
                                    }
                                ]
                            },
                            "semicolonToken": {
                                "kind": "SemicolonToken",
                                "fullStart": 793,
                                "fullEnd": 796,
                                "start": 793,
                                "end": 794,
                                "fullWidth": 3,
                                "width": 1,
                                "text": ";",
                                "value": ";",
                                "valueText": ";",
                                "hasTrailingTrivia": true,
                                "hasTrailingNewLine": true,
                                "trailingTrivia": [
                                    {
                                        "kind": "NewLineTrivia",
                                        "text": "\r\n"
                                    }
                                ]
                            }
                        },
                        {
                            "kind": "VariableStatement",
                            "fullStart": 796,
                            "fullEnd": 833,
                            "start": 798,
                            "end": 831,
                            "fullWidth": 37,
                            "width": 33,
                            "modifiers": [],
                            "variableDeclaration": {
                                "kind": "VariableDeclaration",
                                "fullStart": 796,
                                "fullEnd": 830,
                                "start": 798,
                                "end": 830,
                                "fullWidth": 34,
                                "width": 32,
                                "varKeyword": {
                                    "kind": "VarKeyword",
                                    "fullStart": 796,
                                    "fullEnd": 802,
                                    "start": 798,
                                    "end": 801,
                                    "fullWidth": 6,
                                    "width": 3,
                                    "text": "var",
                                    "value": "var",
                                    "valueText": "var",
                                    "hasLeadingTrivia": true,
                                    "hasTrailingTrivia": true,
                                    "leadingTrivia": [
                                        {
                                            "kind": "WhitespaceTrivia",
                                            "text": "  "
                                        }
                                    ],
                                    "trailingTrivia": [
                                        {
                                            "kind": "WhitespaceTrivia",
                                            "text": " "
                                        }
                                    ]
                                },
                                "variableDeclarators": [
                                    {
                                        "kind": "VariableDeclarator",
                                        "fullStart": 802,
                                        "fullEnd": 830,
                                        "start": 802,
                                        "end": 830,
                                        "fullWidth": 28,
<<<<<<< HEAD
                                        "width": 28,
                                        "identifier": {
=======
                                        "propertyName": {
>>>>>>> 85e84683
                                            "kind": "IdentifierName",
                                            "fullStart": 802,
                                            "fullEnd": 804,
                                            "start": 802,
                                            "end": 803,
                                            "fullWidth": 2,
                                            "width": 1,
                                            "text": "x",
                                            "value": "x",
                                            "valueText": "x",
                                            "hasTrailingTrivia": true,
                                            "trailingTrivia": [
                                                {
                                                    "kind": "WhitespaceTrivia",
                                                    "text": " "
                                                }
                                            ]
                                        },
                                        "equalsValueClause": {
                                            "kind": "EqualsValueClause",
                                            "fullStart": 804,
                                            "fullEnd": 830,
                                            "start": 804,
                                            "end": 830,
                                            "fullWidth": 26,
                                            "width": 26,
                                            "equalsToken": {
                                                "kind": "EqualsToken",
                                                "fullStart": 804,
                                                "fullEnd": 806,
                                                "start": 804,
                                                "end": 805,
                                                "fullWidth": 2,
                                                "width": 1,
                                                "text": "=",
                                                "value": "=",
                                                "valueText": "=",
                                                "hasTrailingTrivia": true,
                                                "trailingTrivia": [
                                                    {
                                                        "kind": "WhitespaceTrivia",
                                                        "text": " "
                                                    }
                                                ]
                                            },
                                            "value": {
                                                "kind": "InvocationExpression",
                                                "fullStart": 806,
                                                "fullEnd": 830,
                                                "start": 806,
                                                "end": 830,
                                                "fullWidth": 24,
                                                "width": 24,
                                                "expression": {
                                                    "kind": "MemberAccessExpression",
                                                    "fullStart": 806,
                                                    "fullEnd": 827,
                                                    "start": 806,
                                                    "end": 827,
                                                    "fullWidth": 21,
                                                    "width": 21,
                                                    "expression": {
                                                        "kind": "IdentifierName",
                                                        "fullStart": 806,
                                                        "fullEnd": 812,
                                                        "start": 806,
                                                        "end": 812,
                                                        "fullWidth": 6,
                                                        "width": 6,
                                                        "text": "Object",
                                                        "value": "Object",
                                                        "valueText": "Object"
                                                    },
                                                    "dotToken": {
                                                        "kind": "DotToken",
                                                        "fullStart": 812,
                                                        "fullEnd": 813,
                                                        "start": 812,
                                                        "end": 813,
                                                        "fullWidth": 1,
                                                        "width": 1,
                                                        "text": ".",
                                                        "value": ".",
                                                        "valueText": "."
                                                    },
                                                    "name": {
                                                        "kind": "IdentifierName",
                                                        "fullStart": 813,
                                                        "fullEnd": 827,
                                                        "start": 813,
                                                        "end": 827,
                                                        "fullWidth": 14,
                                                        "width": 14,
                                                        "text": "getPrototypeOf",
                                                        "value": "getPrototypeOf",
                                                        "valueText": "getPrototypeOf"
                                                    }
                                                },
                                                "argumentList": {
                                                    "kind": "ArgumentList",
                                                    "fullStart": 827,
                                                    "fullEnd": 830,
                                                    "start": 827,
                                                    "end": 830,
                                                    "fullWidth": 3,
                                                    "width": 3,
                                                    "openParenToken": {
                                                        "kind": "OpenParenToken",
                                                        "fullStart": 827,
                                                        "fullEnd": 828,
                                                        "start": 827,
                                                        "end": 828,
                                                        "fullWidth": 1,
                                                        "width": 1,
                                                        "text": "(",
                                                        "value": "(",
                                                        "valueText": "("
                                                    },
                                                    "arguments": [
                                                        {
                                                            "kind": "IdentifierName",
                                                            "fullStart": 828,
                                                            "fullEnd": 829,
                                                            "start": 828,
                                                            "end": 829,
                                                            "fullWidth": 1,
                                                            "width": 1,
                                                            "text": "d",
                                                            "value": "d",
                                                            "valueText": "d"
                                                        }
                                                    ],
                                                    "closeParenToken": {
                                                        "kind": "CloseParenToken",
                                                        "fullStart": 829,
                                                        "fullEnd": 830,
                                                        "start": 829,
                                                        "end": 830,
                                                        "fullWidth": 1,
                                                        "width": 1,
                                                        "text": ")",
                                                        "value": ")",
                                                        "valueText": ")"
                                                    }
                                                }
                                            }
                                        }
                                    }
                                ]
                            },
                            "semicolonToken": {
                                "kind": "SemicolonToken",
                                "fullStart": 830,
                                "fullEnd": 833,
                                "start": 830,
                                "end": 831,
                                "fullWidth": 3,
                                "width": 1,
                                "text": ";",
                                "value": ";",
                                "valueText": ";",
                                "hasTrailingTrivia": true,
                                "hasTrailingNewLine": true,
                                "trailingTrivia": [
                                    {
                                        "kind": "NewLineTrivia",
                                        "text": "\r\n"
                                    }
                                ]
                            }
                        },
                        {
                            "kind": "IfStatement",
                            "fullStart": 833,
                            "fullEnd": 894,
                            "start": 835,
                            "end": 892,
                            "fullWidth": 61,
                            "width": 57,
                            "ifKeyword": {
                                "kind": "IfKeyword",
                                "fullStart": 833,
                                "fullEnd": 838,
                                "start": 835,
                                "end": 837,
                                "fullWidth": 5,
                                "width": 2,
                                "text": "if",
                                "value": "if",
                                "valueText": "if",
                                "hasLeadingTrivia": true,
                                "hasTrailingTrivia": true,
                                "leadingTrivia": [
                                    {
                                        "kind": "WhitespaceTrivia",
                                        "text": "  "
                                    }
                                ],
                                "trailingTrivia": [
                                    {
                                        "kind": "WhitespaceTrivia",
                                        "text": " "
                                    }
                                ]
                            },
                            "openParenToken": {
                                "kind": "OpenParenToken",
                                "fullStart": 838,
                                "fullEnd": 839,
                                "start": 838,
                                "end": 839,
                                "fullWidth": 1,
                                "width": 1,
                                "text": "(",
                                "value": "(",
                                "valueText": "("
                            },
                            "condition": {
                                "kind": "EqualsExpression",
                                "fullStart": 839,
                                "fullEnd": 866,
                                "start": 839,
                                "end": 866,
                                "fullWidth": 27,
                                "width": 27,
                                "left": {
                                    "kind": "InvocationExpression",
                                    "fullStart": 839,
                                    "fullEnd": 858,
                                    "start": 839,
                                    "end": 857,
                                    "fullWidth": 19,
                                    "width": 18,
                                    "expression": {
                                        "kind": "MemberAccessExpression",
                                        "fullStart": 839,
                                        "fullEnd": 854,
                                        "start": 839,
                                        "end": 854,
                                        "fullWidth": 15,
                                        "width": 15,
                                        "expression": {
                                            "kind": "IdentifierName",
                                            "fullStart": 839,
                                            "fullEnd": 840,
                                            "start": 839,
                                            "end": 840,
                                            "fullWidth": 1,
                                            "width": 1,
                                            "text": "x",
                                            "value": "x",
                                            "valueText": "x"
                                        },
                                        "dotToken": {
                                            "kind": "DotToken",
                                            "fullStart": 840,
                                            "fullEnd": 841,
                                            "start": 840,
                                            "end": 841,
                                            "fullWidth": 1,
                                            "width": 1,
                                            "text": ".",
                                            "value": ".",
                                            "valueText": "."
                                        },
                                        "name": {
                                            "kind": "IdentifierName",
                                            "fullStart": 841,
                                            "fullEnd": 854,
                                            "start": 841,
                                            "end": 854,
                                            "fullWidth": 13,
                                            "width": 13,
                                            "text": "isPrototypeOf",
                                            "value": "isPrototypeOf",
                                            "valueText": "isPrototypeOf"
                                        }
                                    },
                                    "argumentList": {
                                        "kind": "ArgumentList",
                                        "fullStart": 854,
                                        "fullEnd": 858,
                                        "start": 854,
                                        "end": 857,
                                        "fullWidth": 4,
                                        "width": 3,
                                        "openParenToken": {
                                            "kind": "OpenParenToken",
                                            "fullStart": 854,
                                            "fullEnd": 855,
                                            "start": 854,
                                            "end": 855,
                                            "fullWidth": 1,
                                            "width": 1,
                                            "text": "(",
                                            "value": "(",
                                            "valueText": "("
                                        },
                                        "arguments": [
                                            {
                                                "kind": "IdentifierName",
                                                "fullStart": 855,
                                                "fullEnd": 856,
                                                "start": 855,
                                                "end": 856,
                                                "fullWidth": 1,
                                                "width": 1,
                                                "text": "d",
                                                "value": "d",
                                                "valueText": "d"
                                            }
                                        ],
                                        "closeParenToken": {
                                            "kind": "CloseParenToken",
                                            "fullStart": 856,
                                            "fullEnd": 858,
                                            "start": 856,
                                            "end": 857,
                                            "fullWidth": 2,
                                            "width": 1,
                                            "text": ")",
                                            "value": ")",
                                            "valueText": ")",
                                            "hasTrailingTrivia": true,
                                            "trailingTrivia": [
                                                {
                                                    "kind": "WhitespaceTrivia",
                                                    "text": " "
                                                }
                                            ]
                                        }
                                    }
                                },
                                "operatorToken": {
                                    "kind": "EqualsEqualsEqualsToken",
                                    "fullStart": 858,
                                    "fullEnd": 862,
                                    "start": 858,
                                    "end": 861,
                                    "fullWidth": 4,
                                    "width": 3,
                                    "text": "===",
                                    "value": "===",
                                    "valueText": "===",
                                    "hasTrailingTrivia": true,
                                    "trailingTrivia": [
                                        {
                                            "kind": "WhitespaceTrivia",
                                            "text": " "
                                        }
                                    ]
                                },
                                "right": {
                                    "kind": "TrueKeyword",
                                    "fullStart": 862,
                                    "fullEnd": 866,
                                    "start": 862,
                                    "end": 866,
                                    "fullWidth": 4,
                                    "width": 4,
                                    "text": "true",
                                    "value": true,
                                    "valueText": "true"
                                }
                            },
                            "closeParenToken": {
                                "kind": "CloseParenToken",
                                "fullStart": 866,
                                "fullEnd": 868,
                                "start": 866,
                                "end": 867,
                                "fullWidth": 2,
                                "width": 1,
                                "text": ")",
                                "value": ")",
                                "valueText": ")",
                                "hasTrailingTrivia": true,
                                "trailingTrivia": [
                                    {
                                        "kind": "WhitespaceTrivia",
                                        "text": " "
                                    }
                                ]
                            },
                            "statement": {
                                "kind": "Block",
                                "fullStart": 868,
                                "fullEnd": 894,
                                "start": 868,
                                "end": 892,
                                "fullWidth": 26,
                                "width": 24,
                                "openBraceToken": {
                                    "kind": "OpenBraceToken",
                                    "fullStart": 868,
                                    "fullEnd": 871,
                                    "start": 868,
                                    "end": 869,
                                    "fullWidth": 3,
                                    "width": 1,
                                    "text": "{",
                                    "value": "{",
                                    "valueText": "{",
                                    "hasTrailingTrivia": true,
                                    "hasTrailingNewLine": true,
                                    "trailingTrivia": [
                                        {
                                            "kind": "NewLineTrivia",
                                            "text": "\r\n"
                                        }
                                    ]
                                },
                                "statements": [
                                    {
                                        "kind": "ReturnStatement",
                                        "fullStart": 871,
                                        "fullEnd": 889,
                                        "start": 875,
                                        "end": 887,
                                        "fullWidth": 18,
                                        "width": 12,
                                        "returnKeyword": {
                                            "kind": "ReturnKeyword",
                                            "fullStart": 871,
                                            "fullEnd": 882,
                                            "start": 875,
                                            "end": 881,
                                            "fullWidth": 11,
                                            "width": 6,
                                            "text": "return",
                                            "value": "return",
                                            "valueText": "return",
                                            "hasLeadingTrivia": true,
                                            "hasTrailingTrivia": true,
                                            "leadingTrivia": [
                                                {
                                                    "kind": "WhitespaceTrivia",
                                                    "text": "    "
                                                }
                                            ],
                                            "trailingTrivia": [
                                                {
                                                    "kind": "WhitespaceTrivia",
                                                    "text": " "
                                                }
                                            ]
                                        },
                                        "expression": {
                                            "kind": "TrueKeyword",
                                            "fullStart": 882,
                                            "fullEnd": 886,
                                            "start": 882,
                                            "end": 886,
                                            "fullWidth": 4,
                                            "width": 4,
                                            "text": "true",
                                            "value": true,
                                            "valueText": "true"
                                        },
                                        "semicolonToken": {
                                            "kind": "SemicolonToken",
                                            "fullStart": 886,
                                            "fullEnd": 889,
                                            "start": 886,
                                            "end": 887,
                                            "fullWidth": 3,
                                            "width": 1,
                                            "text": ";",
                                            "value": ";",
                                            "valueText": ";",
                                            "hasTrailingTrivia": true,
                                            "hasTrailingNewLine": true,
                                            "trailingTrivia": [
                                                {
                                                    "kind": "NewLineTrivia",
                                                    "text": "\r\n"
                                                }
                                            ]
                                        }
                                    }
                                ],
                                "closeBraceToken": {
                                    "kind": "CloseBraceToken",
                                    "fullStart": 889,
                                    "fullEnd": 894,
                                    "start": 891,
                                    "end": 892,
                                    "fullWidth": 5,
                                    "width": 1,
                                    "text": "}",
                                    "value": "}",
                                    "valueText": "}",
                                    "hasLeadingTrivia": true,
                                    "hasTrailingTrivia": true,
                                    "hasTrailingNewLine": true,
                                    "leadingTrivia": [
                                        {
                                            "kind": "WhitespaceTrivia",
                                            "text": "  "
                                        }
                                    ],
                                    "trailingTrivia": [
                                        {
                                            "kind": "NewLineTrivia",
                                            "text": "\r\n"
                                        }
                                    ]
                                }
                            }
                        }
                    ],
                    "closeBraceToken": {
                        "kind": "CloseBraceToken",
                        "fullStart": 894,
                        "fullEnd": 898,
                        "start": 895,
                        "end": 896,
                        "fullWidth": 4,
                        "width": 1,
                        "text": "}",
                        "value": "}",
                        "valueText": "}",
                        "hasLeadingTrivia": true,
                        "hasTrailingTrivia": true,
                        "hasTrailingNewLine": true,
                        "leadingTrivia": [
                            {
                                "kind": "WhitespaceTrivia",
                                "text": " "
                            }
                        ],
                        "trailingTrivia": [
                            {
                                "kind": "NewLineTrivia",
                                "text": "\r\n"
                            }
                        ]
                    }
                }
            },
            {
                "kind": "ExpressionStatement",
                "fullStart": 898,
                "fullEnd": 922,
                "start": 898,
                "end": 920,
                "fullWidth": 24,
                "width": 22,
                "expression": {
                    "kind": "InvocationExpression",
                    "fullStart": 898,
                    "fullEnd": 919,
                    "start": 898,
                    "end": 919,
                    "fullWidth": 21,
                    "width": 21,
                    "expression": {
                        "kind": "IdentifierName",
                        "fullStart": 898,
                        "fullEnd": 909,
                        "start": 898,
                        "end": 909,
                        "fullWidth": 11,
                        "width": 11,
                        "text": "runTestCase",
                        "value": "runTestCase",
                        "valueText": "runTestCase"
                    },
                    "argumentList": {
                        "kind": "ArgumentList",
                        "fullStart": 909,
                        "fullEnd": 919,
                        "start": 909,
                        "end": 919,
                        "fullWidth": 10,
                        "width": 10,
                        "openParenToken": {
                            "kind": "OpenParenToken",
                            "fullStart": 909,
                            "fullEnd": 910,
                            "start": 909,
                            "end": 910,
                            "fullWidth": 1,
                            "width": 1,
                            "text": "(",
                            "value": "(",
                            "valueText": "("
                        },
                        "arguments": [
                            {
                                "kind": "IdentifierName",
                                "fullStart": 910,
                                "fullEnd": 918,
                                "start": 910,
                                "end": 918,
                                "fullWidth": 8,
                                "width": 8,
                                "text": "testcase",
                                "value": "testcase",
                                "valueText": "testcase"
                            }
                        ],
                        "closeParenToken": {
                            "kind": "CloseParenToken",
                            "fullStart": 918,
                            "fullEnd": 919,
                            "start": 918,
                            "end": 919,
                            "fullWidth": 1,
                            "width": 1,
                            "text": ")",
                            "value": ")",
                            "valueText": ")"
                        }
                    }
                },
                "semicolonToken": {
                    "kind": "SemicolonToken",
                    "fullStart": 919,
                    "fullEnd": 922,
                    "start": 919,
                    "end": 920,
                    "fullWidth": 3,
                    "width": 1,
                    "text": ";",
                    "value": ";",
                    "valueText": ";",
                    "hasTrailingTrivia": true,
                    "hasTrailingNewLine": true,
                    "trailingTrivia": [
                        {
                            "kind": "NewLineTrivia",
                            "text": "\r\n"
                        }
                    ]
                }
            }
        ],
        "endOfFileToken": {
            "kind": "EndOfFileToken",
            "fullStart": 922,
            "fullEnd": 922,
            "start": 922,
            "end": 922,
            "fullWidth": 0,
            "width": 0,
            "text": ""
        }
    },
    "lineMap": {
        "lineStarts": [
            0,
            67,
            152,
            232,
            308,
            380,
            385,
            455,
            498,
            502,
            554,
            652,
            657,
            659,
            661,
            684,
            706,
            708,
            733,
            768,
            770,
            796,
            833,
            871,
            889,
            894,
            898,
            922
        ],
        "length": 922
    }
}<|MERGE_RESOLUTION|>--- conflicted
+++ resolved
@@ -725,12 +725,8 @@
                                         "start": 776,
                                         "end": 793,
                                         "fullWidth": 17,
-<<<<<<< HEAD
                                         "width": 17,
-                                        "identifier": {
-=======
                                         "propertyName": {
->>>>>>> 85e84683
                                             "kind": "IdentifierName",
                                             "fullStart": 776,
                                             "fullEnd": 778,
@@ -926,12 +922,8 @@
                                         "start": 802,
                                         "end": 830,
                                         "fullWidth": 28,
-<<<<<<< HEAD
                                         "width": 28,
-                                        "identifier": {
-=======
                                         "propertyName": {
->>>>>>> 85e84683
                                             "kind": "IdentifierName",
                                             "fullStart": 802,
                                             "fullEnd": 804,
