--- conflicted
+++ resolved
@@ -245,12 +245,8 @@
                                         "start": 580,
                                         "end": 600,
                                         "fullWidth": 20,
-<<<<<<< HEAD
                                         "width": 20,
-                                        "identifier": {
-=======
                                         "propertyName": {
->>>>>>> 85e84683
                                             "kind": "IdentifierName",
                                             "fullStart": 580,
                                             "fullEnd": 584,
