--- conflicted
+++ resolved
@@ -245,12 +245,8 @@
                                         "start": 579,
                                         "end": 594,
                                         "fullWidth": 15,
-<<<<<<< HEAD
                                         "width": 15,
-                                        "identifier": {
-=======
                                         "propertyName": {
->>>>>>> 85e84683
                                             "kind": "IdentifierName",
                                             "fullStart": 579,
                                             "fullEnd": 583,
