{
    "isDeclaration": false,
    "languageVersion": "EcmaScript5",
    "parseOptions": {
        "allowAutomaticSemicolonInsertion": true
    },
    "sourceUnit": {
        "kind": "SourceUnit",
        "fullStart": 0,
        "fullEnd": 663,
        "start": 530,
        "end": 663,
        "fullWidth": 663,
        "width": 133,
        "isIncrementallyUnusable": true,
        "moduleElements": [
            {
                "kind": "FunctionDeclaration",
                "fullStart": 0,
                "fullEnd": 639,
                "start": 530,
                "end": 637,
                "fullWidth": 639,
                "width": 107,
                "modifiers": [],
                "functionKeyword": {
                    "kind": "FunctionKeyword",
                    "fullStart": 0,
                    "fullEnd": 539,
                    "start": 530,
                    "end": 538,
                    "fullWidth": 539,
                    "width": 8,
                    "text": "function",
                    "value": "function",
                    "valueText": "function",
                    "hasLeadingTrivia": true,
                    "hasLeadingComment": true,
                    "hasLeadingNewLine": true,
                    "hasTrailingTrivia": true,
                    "leadingTrivia": [
                        {
                            "kind": "SingleLineCommentTrivia",
                            "text": "/// Copyright (c) 2012 Ecma International.  All rights reserved. "
                        },
                        {
                            "kind": "NewLineTrivia",
                            "text": "\r\n"
                        },
                        {
                            "kind": "SingleLineCommentTrivia",
                            "text": "/// Ecma International makes this code available under the terms and conditions set"
                        },
                        {
                            "kind": "NewLineTrivia",
                            "text": "\r\n"
                        },
                        {
                            "kind": "SingleLineCommentTrivia",
                            "text": "/// forth on http://hg.ecmascript.org/tests/test262/raw-file/tip/LICENSE (the "
                        },
                        {
                            "kind": "NewLineTrivia",
                            "text": "\r\n"
                        },
                        {
                            "kind": "SingleLineCommentTrivia",
                            "text": "/// \"Use Terms\").   Any redistribution of this code must retain the above "
                        },
                        {
                            "kind": "NewLineTrivia",
                            "text": "\r\n"
                        },
                        {
                            "kind": "SingleLineCommentTrivia",
                            "text": "/// copyright and this notice and otherwise comply with the Use Terms."
                        },
                        {
                            "kind": "NewLineTrivia",
                            "text": "\r\n"
                        },
                        {
                            "kind": "MultiLineCommentTrivia",
                            "text": "/**\r\n * @path ch15/15.2/15.2.3/15.2.3.13/15.2.3.13-2-9.js\r\n * @description Object.isExtensible returns true for all built-in objects (Date)\r\n */"
                        },
                        {
                            "kind": "NewLineTrivia",
                            "text": "\r\n"
                        },
                        {
                            "kind": "NewLineTrivia",
                            "text": "\r\n"
                        },
                        {
                            "kind": "NewLineTrivia",
                            "text": "\r\n"
                        }
                    ],
                    "trailingTrivia": [
                        {
                            "kind": "WhitespaceTrivia",
                            "text": " "
                        }
                    ]
                },
                "identifier": {
                    "kind": "IdentifierName",
                    "fullStart": 539,
                    "fullEnd": 547,
                    "start": 539,
                    "end": 547,
                    "fullWidth": 8,
                    "width": 8,
                    "text": "testcase",
                    "value": "testcase",
                    "valueText": "testcase"
                },
                "callSignature": {
                    "kind": "CallSignature",
                    "fullStart": 547,
                    "fullEnd": 550,
                    "start": 547,
                    "end": 549,
                    "fullWidth": 3,
                    "width": 2,
                    "parameterList": {
                        "kind": "ParameterList",
                        "fullStart": 547,
                        "fullEnd": 550,
                        "start": 547,
                        "end": 549,
                        "fullWidth": 3,
                        "width": 2,
                        "openParenToken": {
                            "kind": "OpenParenToken",
                            "fullStart": 547,
                            "fullEnd": 548,
                            "start": 547,
                            "end": 548,
                            "fullWidth": 1,
                            "width": 1,
                            "text": "(",
                            "value": "(",
                            "valueText": "("
                        },
                        "parameters": [],
                        "closeParenToken": {
                            "kind": "CloseParenToken",
                            "fullStart": 548,
                            "fullEnd": 550,
                            "start": 548,
                            "end": 549,
                            "fullWidth": 2,
                            "width": 1,
                            "text": ")",
                            "value": ")",
                            "valueText": ")",
                            "hasTrailingTrivia": true,
                            "trailingTrivia": [
                                {
                                    "kind": "WhitespaceTrivia",
                                    "text": " "
                                }
                            ]
                        }
                    }
                },
                "block": {
                    "kind": "Block",
                    "fullStart": 550,
                    "fullEnd": 639,
                    "start": 550,
                    "end": 637,
                    "fullWidth": 89,
                    "width": 87,
                    "openBraceToken": {
                        "kind": "OpenBraceToken",
                        "fullStart": 550,
                        "fullEnd": 553,
                        "start": 550,
                        "end": 551,
                        "fullWidth": 3,
                        "width": 1,
                        "text": "{",
                        "value": "{",
                        "valueText": "{",
                        "hasTrailingTrivia": true,
                        "hasTrailingNewLine": true,
                        "trailingTrivia": [
                            {
                                "kind": "NewLineTrivia",
                                "text": "\r\n"
                            }
                        ]
                    },
                    "statements": [
                        {
                            "kind": "VariableStatement",
                            "fullStart": 553,
                            "fullEnd": 591,
                            "start": 555,
                            "end": 589,
                            "fullWidth": 38,
                            "width": 34,
                            "modifiers": [],
                            "variableDeclaration": {
                                "kind": "VariableDeclaration",
                                "fullStart": 553,
                                "fullEnd": 588,
                                "start": 555,
                                "end": 588,
                                "fullWidth": 35,
                                "width": 33,
                                "varKeyword": {
                                    "kind": "VarKeyword",
                                    "fullStart": 553,
                                    "fullEnd": 559,
                                    "start": 555,
                                    "end": 558,
                                    "fullWidth": 6,
                                    "width": 3,
                                    "text": "var",
                                    "value": "var",
                                    "valueText": "var",
                                    "hasLeadingTrivia": true,
                                    "hasTrailingTrivia": true,
                                    "leadingTrivia": [
                                        {
                                            "kind": "WhitespaceTrivia",
                                            "text": "  "
                                        }
                                    ],
                                    "trailingTrivia": [
                                        {
                                            "kind": "WhitespaceTrivia",
                                            "text": " "
                                        }
                                    ]
                                },
                                "variableDeclarators": [
                                    {
                                        "kind": "VariableDeclarator",
                                        "fullStart": 559,
                                        "fullEnd": 588,
                                        "start": 559,
                                        "end": 588,
                                        "fullWidth": 29,
<<<<<<< HEAD
                                        "width": 29,
                                        "identifier": {
=======
                                        "propertyName": {
>>>>>>> 85e84683
                                            "kind": "IdentifierName",
                                            "fullStart": 559,
                                            "fullEnd": 561,
                                            "start": 559,
                                            "end": 560,
                                            "fullWidth": 2,
                                            "width": 1,
                                            "text": "e",
                                            "value": "e",
                                            "valueText": "e",
                                            "hasTrailingTrivia": true,
                                            "trailingTrivia": [
                                                {
                                                    "kind": "WhitespaceTrivia",
                                                    "text": " "
                                                }
                                            ]
                                        },
                                        "equalsValueClause": {
                                            "kind": "EqualsValueClause",
                                            "fullStart": 561,
                                            "fullEnd": 588,
                                            "start": 561,
                                            "end": 588,
                                            "fullWidth": 27,
                                            "width": 27,
                                            "equalsToken": {
                                                "kind": "EqualsToken",
                                                "fullStart": 561,
                                                "fullEnd": 563,
                                                "start": 561,
                                                "end": 562,
                                                "fullWidth": 2,
                                                "width": 1,
                                                "text": "=",
                                                "value": "=",
                                                "valueText": "=",
                                                "hasTrailingTrivia": true,
                                                "trailingTrivia": [
                                                    {
                                                        "kind": "WhitespaceTrivia",
                                                        "text": " "
                                                    }
                                                ]
                                            },
                                            "value": {
                                                "kind": "InvocationExpression",
                                                "fullStart": 563,
                                                "fullEnd": 588,
                                                "start": 563,
                                                "end": 588,
                                                "fullWidth": 25,
                                                "width": 25,
                                                "expression": {
                                                    "kind": "MemberAccessExpression",
                                                    "fullStart": 563,
                                                    "fullEnd": 582,
                                                    "start": 563,
                                                    "end": 582,
                                                    "fullWidth": 19,
                                                    "width": 19,
                                                    "expression": {
                                                        "kind": "IdentifierName",
                                                        "fullStart": 563,
                                                        "fullEnd": 569,
                                                        "start": 563,
                                                        "end": 569,
                                                        "fullWidth": 6,
                                                        "width": 6,
                                                        "text": "Object",
                                                        "value": "Object",
                                                        "valueText": "Object"
                                                    },
                                                    "dotToken": {
                                                        "kind": "DotToken",
                                                        "fullStart": 569,
                                                        "fullEnd": 570,
                                                        "start": 569,
                                                        "end": 570,
                                                        "fullWidth": 1,
                                                        "width": 1,
                                                        "text": ".",
                                                        "value": ".",
                                                        "valueText": "."
                                                    },
                                                    "name": {
                                                        "kind": "IdentifierName",
                                                        "fullStart": 570,
                                                        "fullEnd": 582,
                                                        "start": 570,
                                                        "end": 582,
                                                        "fullWidth": 12,
                                                        "width": 12,
                                                        "text": "isExtensible",
                                                        "value": "isExtensible",
                                                        "valueText": "isExtensible"
                                                    }
                                                },
                                                "argumentList": {
                                                    "kind": "ArgumentList",
                                                    "fullStart": 582,
                                                    "fullEnd": 588,
                                                    "start": 582,
                                                    "end": 588,
                                                    "fullWidth": 6,
                                                    "width": 6,
                                                    "openParenToken": {
                                                        "kind": "OpenParenToken",
                                                        "fullStart": 582,
                                                        "fullEnd": 583,
                                                        "start": 582,
                                                        "end": 583,
                                                        "fullWidth": 1,
                                                        "width": 1,
                                                        "text": "(",
                                                        "value": "(",
                                                        "valueText": "("
                                                    },
                                                    "arguments": [
                                                        {
                                                            "kind": "IdentifierName",
                                                            "fullStart": 583,
                                                            "fullEnd": 587,
                                                            "start": 583,
                                                            "end": 587,
                                                            "fullWidth": 4,
                                                            "width": 4,
                                                            "text": "Date",
                                                            "value": "Date",
                                                            "valueText": "Date"
                                                        }
                                                    ],
                                                    "closeParenToken": {
                                                        "kind": "CloseParenToken",
                                                        "fullStart": 587,
                                                        "fullEnd": 588,
                                                        "start": 587,
                                                        "end": 588,
                                                        "fullWidth": 1,
                                                        "width": 1,
                                                        "text": ")",
                                                        "value": ")",
                                                        "valueText": ")"
                                                    }
                                                }
                                            }
                                        }
                                    }
                                ]
                            },
                            "semicolonToken": {
                                "kind": "SemicolonToken",
                                "fullStart": 588,
                                "fullEnd": 591,
                                "start": 588,
                                "end": 589,
                                "fullWidth": 3,
                                "width": 1,
                                "text": ";",
                                "value": ";",
                                "valueText": ";",
                                "hasTrailingTrivia": true,
                                "hasTrailingNewLine": true,
                                "trailingTrivia": [
                                    {
                                        "kind": "NewLineTrivia",
                                        "text": "\r\n"
                                    }
                                ]
                            }
                        },
                        {
                            "kind": "IfStatement",
                            "fullStart": 591,
                            "fullEnd": 635,
                            "start": 593,
                            "end": 633,
                            "fullWidth": 44,
                            "width": 40,
                            "ifKeyword": {
                                "kind": "IfKeyword",
                                "fullStart": 591,
                                "fullEnd": 596,
                                "start": 593,
                                "end": 595,
                                "fullWidth": 5,
                                "width": 2,
                                "text": "if",
                                "value": "if",
                                "valueText": "if",
                                "hasLeadingTrivia": true,
                                "hasTrailingTrivia": true,
                                "leadingTrivia": [
                                    {
                                        "kind": "WhitespaceTrivia",
                                        "text": "  "
                                    }
                                ],
                                "trailingTrivia": [
                                    {
                                        "kind": "WhitespaceTrivia",
                                        "text": " "
                                    }
                                ]
                            },
                            "openParenToken": {
                                "kind": "OpenParenToken",
                                "fullStart": 596,
                                "fullEnd": 597,
                                "start": 596,
                                "end": 597,
                                "fullWidth": 1,
                                "width": 1,
                                "text": "(",
                                "value": "(",
                                "valueText": "("
                            },
                            "condition": {
                                "kind": "EqualsExpression",
                                "fullStart": 597,
                                "fullEnd": 607,
                                "start": 597,
                                "end": 607,
                                "fullWidth": 10,
                                "width": 10,
                                "left": {
                                    "kind": "IdentifierName",
                                    "fullStart": 597,
                                    "fullEnd": 599,
                                    "start": 597,
                                    "end": 598,
                                    "fullWidth": 2,
                                    "width": 1,
                                    "text": "e",
                                    "value": "e",
                                    "valueText": "e",
                                    "hasTrailingTrivia": true,
                                    "trailingTrivia": [
                                        {
                                            "kind": "WhitespaceTrivia",
                                            "text": " "
                                        }
                                    ]
                                },
                                "operatorToken": {
                                    "kind": "EqualsEqualsEqualsToken",
                                    "fullStart": 599,
                                    "fullEnd": 603,
                                    "start": 599,
                                    "end": 602,
                                    "fullWidth": 4,
                                    "width": 3,
                                    "text": "===",
                                    "value": "===",
                                    "valueText": "===",
                                    "hasTrailingTrivia": true,
                                    "trailingTrivia": [
                                        {
                                            "kind": "WhitespaceTrivia",
                                            "text": " "
                                        }
                                    ]
                                },
                                "right": {
                                    "kind": "TrueKeyword",
                                    "fullStart": 603,
                                    "fullEnd": 607,
                                    "start": 603,
                                    "end": 607,
                                    "fullWidth": 4,
                                    "width": 4,
                                    "text": "true",
                                    "value": true,
                                    "valueText": "true"
                                }
                            },
                            "closeParenToken": {
                                "kind": "CloseParenToken",
                                "fullStart": 607,
                                "fullEnd": 609,
                                "start": 607,
                                "end": 608,
                                "fullWidth": 2,
                                "width": 1,
                                "text": ")",
                                "value": ")",
                                "valueText": ")",
                                "hasTrailingTrivia": true,
                                "trailingTrivia": [
                                    {
                                        "kind": "WhitespaceTrivia",
                                        "text": " "
                                    }
                                ]
                            },
                            "statement": {
                                "kind": "Block",
                                "fullStart": 609,
                                "fullEnd": 635,
                                "start": 609,
                                "end": 633,
                                "fullWidth": 26,
                                "width": 24,
                                "openBraceToken": {
                                    "kind": "OpenBraceToken",
                                    "fullStart": 609,
                                    "fullEnd": 612,
                                    "start": 609,
                                    "end": 610,
                                    "fullWidth": 3,
                                    "width": 1,
                                    "text": "{",
                                    "value": "{",
                                    "valueText": "{",
                                    "hasTrailingTrivia": true,
                                    "hasTrailingNewLine": true,
                                    "trailingTrivia": [
                                        {
                                            "kind": "NewLineTrivia",
                                            "text": "\r\n"
                                        }
                                    ]
                                },
                                "statements": [
                                    {
                                        "kind": "ReturnStatement",
                                        "fullStart": 612,
                                        "fullEnd": 630,
                                        "start": 616,
                                        "end": 628,
                                        "fullWidth": 18,
                                        "width": 12,
                                        "returnKeyword": {
                                            "kind": "ReturnKeyword",
                                            "fullStart": 612,
                                            "fullEnd": 623,
                                            "start": 616,
                                            "end": 622,
                                            "fullWidth": 11,
                                            "width": 6,
                                            "text": "return",
                                            "value": "return",
                                            "valueText": "return",
                                            "hasLeadingTrivia": true,
                                            "hasTrailingTrivia": true,
                                            "leadingTrivia": [
                                                {
                                                    "kind": "WhitespaceTrivia",
                                                    "text": "    "
                                                }
                                            ],
                                            "trailingTrivia": [
                                                {
                                                    "kind": "WhitespaceTrivia",
                                                    "text": " "
                                                }
                                            ]
                                        },
                                        "expression": {
                                            "kind": "TrueKeyword",
                                            "fullStart": 623,
                                            "fullEnd": 627,
                                            "start": 623,
                                            "end": 627,
                                            "fullWidth": 4,
                                            "width": 4,
                                            "text": "true",
                                            "value": true,
                                            "valueText": "true"
                                        },
                                        "semicolonToken": {
                                            "kind": "SemicolonToken",
                                            "fullStart": 627,
                                            "fullEnd": 630,
                                            "start": 627,
                                            "end": 628,
                                            "fullWidth": 3,
                                            "width": 1,
                                            "text": ";",
                                            "value": ";",
                                            "valueText": ";",
                                            "hasTrailingTrivia": true,
                                            "hasTrailingNewLine": true,
                                            "trailingTrivia": [
                                                {
                                                    "kind": "NewLineTrivia",
                                                    "text": "\r\n"
                                                }
                                            ]
                                        }
                                    }
                                ],
                                "closeBraceToken": {
                                    "kind": "CloseBraceToken",
                                    "fullStart": 630,
                                    "fullEnd": 635,
                                    "start": 632,
                                    "end": 633,
                                    "fullWidth": 5,
                                    "width": 1,
                                    "text": "}",
                                    "value": "}",
                                    "valueText": "}",
                                    "hasLeadingTrivia": true,
                                    "hasTrailingTrivia": true,
                                    "hasTrailingNewLine": true,
                                    "leadingTrivia": [
                                        {
                                            "kind": "WhitespaceTrivia",
                                            "text": "  "
                                        }
                                    ],
                                    "trailingTrivia": [
                                        {
                                            "kind": "NewLineTrivia",
                                            "text": "\r\n"
                                        }
                                    ]
                                }
                            }
                        }
                    ],
                    "closeBraceToken": {
                        "kind": "CloseBraceToken",
                        "fullStart": 635,
                        "fullEnd": 639,
                        "start": 636,
                        "end": 637,
                        "fullWidth": 4,
                        "width": 1,
                        "text": "}",
                        "value": "}",
                        "valueText": "}",
                        "hasLeadingTrivia": true,
                        "hasTrailingTrivia": true,
                        "hasTrailingNewLine": true,
                        "leadingTrivia": [
                            {
                                "kind": "WhitespaceTrivia",
                                "text": " "
                            }
                        ],
                        "trailingTrivia": [
                            {
                                "kind": "NewLineTrivia",
                                "text": "\r\n"
                            }
                        ]
                    }
                }
            },
            {
                "kind": "ExpressionStatement",
                "fullStart": 639,
                "fullEnd": 663,
                "start": 639,
                "end": 661,
                "fullWidth": 24,
                "width": 22,
                "expression": {
                    "kind": "InvocationExpression",
                    "fullStart": 639,
                    "fullEnd": 660,
                    "start": 639,
                    "end": 660,
                    "fullWidth": 21,
                    "width": 21,
                    "expression": {
                        "kind": "IdentifierName",
                        "fullStart": 639,
                        "fullEnd": 650,
                        "start": 639,
                        "end": 650,
                        "fullWidth": 11,
                        "width": 11,
                        "text": "runTestCase",
                        "value": "runTestCase",
                        "valueText": "runTestCase"
                    },
                    "argumentList": {
                        "kind": "ArgumentList",
                        "fullStart": 650,
                        "fullEnd": 660,
                        "start": 650,
                        "end": 660,
                        "fullWidth": 10,
                        "width": 10,
                        "openParenToken": {
                            "kind": "OpenParenToken",
                            "fullStart": 650,
                            "fullEnd": 651,
                            "start": 650,
                            "end": 651,
                            "fullWidth": 1,
                            "width": 1,
                            "text": "(",
                            "value": "(",
                            "valueText": "("
                        },
                        "arguments": [
                            {
                                "kind": "IdentifierName",
                                "fullStart": 651,
                                "fullEnd": 659,
                                "start": 651,
                                "end": 659,
                                "fullWidth": 8,
                                "width": 8,
                                "text": "testcase",
                                "value": "testcase",
                                "valueText": "testcase"
                            }
                        ],
                        "closeParenToken": {
                            "kind": "CloseParenToken",
                            "fullStart": 659,
                            "fullEnd": 660,
                            "start": 659,
                            "end": 660,
                            "fullWidth": 1,
                            "width": 1,
                            "text": ")",
                            "value": ")",
                            "valueText": ")"
                        }
                    }
                },
                "semicolonToken": {
                    "kind": "SemicolonToken",
                    "fullStart": 660,
                    "fullEnd": 663,
                    "start": 660,
                    "end": 661,
                    "fullWidth": 3,
                    "width": 1,
                    "text": ";",
                    "value": ";",
                    "valueText": ";",
                    "hasTrailingTrivia": true,
                    "hasTrailingNewLine": true,
                    "trailingTrivia": [
                        {
                            "kind": "NewLineTrivia",
                            "text": "\r\n"
                        }
                    ]
                }
            }
        ],
        "endOfFileToken": {
            "kind": "EndOfFileToken",
            "fullStart": 663,
            "fullEnd": 663,
            "start": 663,
            "end": 663,
            "fullWidth": 0,
            "width": 0,
            "text": ""
        }
    },
    "lineMap": {
        "lineStarts": [
            0,
            67,
            152,
            232,
            308,
            380,
            385,
            439,
            521,
            526,
            528,
            530,
            553,
            591,
            612,
            630,
            635,
            639,
            663
        ],
        "length": 663
    }
}<|MERGE_RESOLUTION|>--- conflicted
+++ resolved
@@ -245,12 +245,8 @@
                                         "start": 559,
                                         "end": 588,
                                         "fullWidth": 29,
-<<<<<<< HEAD
                                         "width": 29,
-                                        "identifier": {
-=======
                                         "propertyName": {
->>>>>>> 85e84683
                                             "kind": "IdentifierName",
                                             "fullStart": 559,
                                             "fullEnd": 561,
