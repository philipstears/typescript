{
    "isDeclaration": false,
    "languageVersion": "EcmaScript5",
    "parseOptions": {
        "allowAutomaticSemicolonInsertion": true
    },
    "sourceUnit": {
        "kind": "SourceUnit",
        "fullStart": 0,
        "fullEnd": 823,
        "start": 680,
        "end": 823,
        "fullWidth": 823,
        "width": 143,
        "isIncrementallyUnusable": true,
        "moduleElements": [
            {
                "kind": "FunctionDeclaration",
                "fullStart": 0,
                "fullEnd": 799,
                "start": 680,
                "end": 797,
                "fullWidth": 799,
                "width": 117,
                "modifiers": [],
                "functionKeyword": {
                    "kind": "FunctionKeyword",
                    "fullStart": 0,
                    "fullEnd": 689,
                    "start": 680,
                    "end": 688,
                    "fullWidth": 689,
                    "width": 8,
                    "text": "function",
                    "value": "function",
                    "valueText": "function",
                    "hasLeadingTrivia": true,
                    "hasLeadingComment": true,
                    "hasLeadingNewLine": true,
                    "hasTrailingTrivia": true,
                    "leadingTrivia": [
                        {
                            "kind": "SingleLineCommentTrivia",
                            "text": "/// Copyright (c) 2012 Ecma International.  All rights reserved. "
                        },
                        {
                            "kind": "NewLineTrivia",
                            "text": "\r\n"
                        },
                        {
                            "kind": "SingleLineCommentTrivia",
                            "text": "/// Ecma International makes this code available under the terms and conditions set"
                        },
                        {
                            "kind": "NewLineTrivia",
                            "text": "\r\n"
                        },
                        {
                            "kind": "SingleLineCommentTrivia",
                            "text": "/// forth on http://hg.ecmascript.org/tests/test262/raw-file/tip/LICENSE (the "
                        },
                        {
                            "kind": "NewLineTrivia",
                            "text": "\r\n"
                        },
                        {
                            "kind": "SingleLineCommentTrivia",
                            "text": "/// \"Use Terms\").   Any redistribution of this code must retain the above "
                        },
                        {
                            "kind": "NewLineTrivia",
                            "text": "\r\n"
                        },
                        {
                            "kind": "SingleLineCommentTrivia",
                            "text": "/// copyright and this notice and otherwise comply with the Use Terms."
                        },
                        {
                            "kind": "NewLineTrivia",
                            "text": "\r\n"
                        },
                        {
                            "kind": "MultiLineCommentTrivia",
                            "text": "/**\r\n * A newly created object using the Object contructor has its [[Extensible]]\r\n * property set to true by default (15.2.2.1, step 8).\r\n *\r\n * @path ch15/15.2/15.2.3/15.2.3.13/15.2.3.13-0-3.js\r\n * @description Object.isExtensible is true for objects created using the Object constructor\r\n */"
                        },
                        {
                            "kind": "NewLineTrivia",
                            "text": "\r\n"
                        },
                        {
                            "kind": "NewLineTrivia",
                            "text": "\r\n"
                        },
                        {
                            "kind": "NewLineTrivia",
                            "text": "\r\n"
                        }
                    ],
                    "trailingTrivia": [
                        {
                            "kind": "WhitespaceTrivia",
                            "text": " "
                        }
                    ]
                },
                "identifier": {
                    "kind": "IdentifierName",
                    "fullStart": 689,
                    "fullEnd": 697,
                    "start": 689,
                    "end": 697,
                    "fullWidth": 8,
                    "width": 8,
                    "text": "testcase",
                    "value": "testcase",
                    "valueText": "testcase"
                },
                "callSignature": {
                    "kind": "CallSignature",
                    "fullStart": 697,
                    "fullEnd": 700,
                    "start": 697,
                    "end": 699,
                    "fullWidth": 3,
                    "width": 2,
                    "parameterList": {
                        "kind": "ParameterList",
                        "fullStart": 697,
                        "fullEnd": 700,
                        "start": 697,
                        "end": 699,
                        "fullWidth": 3,
                        "width": 2,
                        "openParenToken": {
                            "kind": "OpenParenToken",
                            "fullStart": 697,
                            "fullEnd": 698,
                            "start": 697,
                            "end": 698,
                            "fullWidth": 1,
                            "width": 1,
                            "text": "(",
                            "value": "(",
                            "valueText": "("
                        },
                        "parameters": [],
                        "closeParenToken": {
                            "kind": "CloseParenToken",
                            "fullStart": 698,
                            "fullEnd": 700,
                            "start": 698,
                            "end": 699,
                            "fullWidth": 2,
                            "width": 1,
                            "text": ")",
                            "value": ")",
                            "valueText": ")",
                            "hasTrailingTrivia": true,
                            "trailingTrivia": [
                                {
                                    "kind": "WhitespaceTrivia",
                                    "text": " "
                                }
                            ]
                        }
                    }
                },
                "block": {
                    "kind": "Block",
                    "fullStart": 700,
                    "fullEnd": 799,
                    "start": 700,
                    "end": 797,
                    "fullWidth": 99,
                    "width": 97,
                    "openBraceToken": {
                        "kind": "OpenBraceToken",
                        "fullStart": 700,
                        "fullEnd": 703,
                        "start": 700,
                        "end": 701,
                        "fullWidth": 3,
                        "width": 1,
                        "text": "{",
                        "value": "{",
                        "valueText": "{",
                        "hasTrailingTrivia": true,
                        "hasTrailingNewLine": true,
                        "trailingTrivia": [
                            {
                                "kind": "NewLineTrivia",
                                "text": "\r\n"
                            }
                        ]
                    },
                    "statements": [
                        {
                            "kind": "VariableStatement",
                            "fullStart": 703,
                            "fullEnd": 728,
                            "start": 705,
                            "end": 726,
                            "fullWidth": 25,
                            "width": 21,
                            "modifiers": [],
                            "variableDeclaration": {
                                "kind": "VariableDeclaration",
                                "fullStart": 703,
                                "fullEnd": 725,
                                "start": 705,
                                "end": 725,
                                "fullWidth": 22,
                                "width": 20,
                                "varKeyword": {
                                    "kind": "VarKeyword",
                                    "fullStart": 703,
                                    "fullEnd": 709,
                                    "start": 705,
                                    "end": 708,
                                    "fullWidth": 6,
                                    "width": 3,
                                    "text": "var",
                                    "value": "var",
                                    "valueText": "var",
                                    "hasLeadingTrivia": true,
                                    "hasTrailingTrivia": true,
                                    "leadingTrivia": [
                                        {
                                            "kind": "WhitespaceTrivia",
                                            "text": "  "
                                        }
                                    ],
                                    "trailingTrivia": [
                                        {
                                            "kind": "WhitespaceTrivia",
                                            "text": " "
                                        }
                                    ]
                                },
                                "variableDeclarators": [
                                    {
                                        "kind": "VariableDeclarator",
                                        "fullStart": 709,
                                        "fullEnd": 725,
                                        "start": 709,
                                        "end": 725,
                                        "fullWidth": 16,
<<<<<<< HEAD
                                        "width": 16,
                                        "identifier": {
=======
                                        "propertyName": {
>>>>>>> 85e84683
                                            "kind": "IdentifierName",
                                            "fullStart": 709,
                                            "fullEnd": 711,
                                            "start": 709,
                                            "end": 710,
                                            "fullWidth": 2,
                                            "width": 1,
                                            "text": "o",
                                            "value": "o",
                                            "valueText": "o",
                                            "hasTrailingTrivia": true,
                                            "trailingTrivia": [
                                                {
                                                    "kind": "WhitespaceTrivia",
                                                    "text": " "
                                                }
                                            ]
                                        },
                                        "equalsValueClause": {
                                            "kind": "EqualsValueClause",
                                            "fullStart": 711,
                                            "fullEnd": 725,
                                            "start": 711,
                                            "end": 725,
                                            "fullWidth": 14,
                                            "width": 14,
                                            "equalsToken": {
                                                "kind": "EqualsToken",
                                                "fullStart": 711,
                                                "fullEnd": 713,
                                                "start": 711,
                                                "end": 712,
                                                "fullWidth": 2,
                                                "width": 1,
                                                "text": "=",
                                                "value": "=",
                                                "valueText": "=",
                                                "hasTrailingTrivia": true,
                                                "trailingTrivia": [
                                                    {
                                                        "kind": "WhitespaceTrivia",
                                                        "text": " "
                                                    }
                                                ]
                                            },
                                            "value": {
                                                "kind": "ObjectCreationExpression",
                                                "fullStart": 713,
                                                "fullEnd": 725,
                                                "start": 713,
                                                "end": 725,
                                                "fullWidth": 12,
                                                "width": 12,
                                                "newKeyword": {
                                                    "kind": "NewKeyword",
                                                    "fullStart": 713,
                                                    "fullEnd": 717,
                                                    "start": 713,
                                                    "end": 716,
                                                    "fullWidth": 4,
                                                    "width": 3,
                                                    "text": "new",
                                                    "value": "new",
                                                    "valueText": "new",
                                                    "hasTrailingTrivia": true,
                                                    "trailingTrivia": [
                                                        {
                                                            "kind": "WhitespaceTrivia",
                                                            "text": " "
                                                        }
                                                    ]
                                                },
                                                "expression": {
                                                    "kind": "IdentifierName",
                                                    "fullStart": 717,
                                                    "fullEnd": 723,
                                                    "start": 717,
                                                    "end": 723,
                                                    "fullWidth": 6,
                                                    "width": 6,
                                                    "text": "Object",
                                                    "value": "Object",
                                                    "valueText": "Object"
                                                },
                                                "argumentList": {
                                                    "kind": "ArgumentList",
                                                    "fullStart": 723,
                                                    "fullEnd": 725,
                                                    "start": 723,
                                                    "end": 725,
                                                    "fullWidth": 2,
                                                    "width": 2,
                                                    "openParenToken": {
                                                        "kind": "OpenParenToken",
                                                        "fullStart": 723,
                                                        "fullEnd": 724,
                                                        "start": 723,
                                                        "end": 724,
                                                        "fullWidth": 1,
                                                        "width": 1,
                                                        "text": "(",
                                                        "value": "(",
                                                        "valueText": "("
                                                    },
                                                    "arguments": [],
                                                    "closeParenToken": {
                                                        "kind": "CloseParenToken",
                                                        "fullStart": 724,
                                                        "fullEnd": 725,
                                                        "start": 724,
                                                        "end": 725,
                                                        "fullWidth": 1,
                                                        "width": 1,
                                                        "text": ")",
                                                        "value": ")",
                                                        "valueText": ")"
                                                    }
                                                }
                                            }
                                        }
                                    }
                                ]
                            },
                            "semicolonToken": {
                                "kind": "SemicolonToken",
                                "fullStart": 725,
                                "fullEnd": 728,
                                "start": 725,
                                "end": 726,
                                "fullWidth": 3,
                                "width": 1,
                                "text": ";",
                                "value": ";",
                                "valueText": ";",
                                "hasTrailingTrivia": true,
                                "hasTrailingNewLine": true,
                                "trailingTrivia": [
                                    {
                                        "kind": "NewLineTrivia",
                                        "text": "\r\n"
                                    }
                                ]
                            }
                        },
                        {
                            "kind": "IfStatement",
                            "fullStart": 728,
                            "fullEnd": 795,
                            "start": 732,
                            "end": 793,
                            "fullWidth": 67,
                            "width": 61,
                            "ifKeyword": {
                                "kind": "IfKeyword",
                                "fullStart": 728,
                                "fullEnd": 735,
                                "start": 732,
                                "end": 734,
                                "fullWidth": 7,
                                "width": 2,
                                "text": "if",
                                "value": "if",
                                "valueText": "if",
                                "hasLeadingTrivia": true,
                                "hasLeadingNewLine": true,
                                "hasTrailingTrivia": true,
                                "leadingTrivia": [
                                    {
                                        "kind": "NewLineTrivia",
                                        "text": "\r\n"
                                    },
                                    {
                                        "kind": "WhitespaceTrivia",
                                        "text": "  "
                                    }
                                ],
                                "trailingTrivia": [
                                    {
                                        "kind": "WhitespaceTrivia",
                                        "text": " "
                                    }
                                ]
                            },
                            "openParenToken": {
                                "kind": "OpenParenToken",
                                "fullStart": 735,
                                "fullEnd": 736,
                                "start": 735,
                                "end": 736,
                                "fullWidth": 1,
                                "width": 1,
                                "text": "(",
                                "value": "(",
                                "valueText": "("
                            },
                            "condition": {
                                "kind": "EqualsExpression",
                                "fullStart": 736,
                                "fullEnd": 767,
                                "start": 736,
                                "end": 767,
                                "fullWidth": 31,
                                "width": 31,
                                "left": {
                                    "kind": "InvocationExpression",
                                    "fullStart": 736,
                                    "fullEnd": 759,
                                    "start": 736,
                                    "end": 758,
                                    "fullWidth": 23,
                                    "width": 22,
                                    "expression": {
                                        "kind": "MemberAccessExpression",
                                        "fullStart": 736,
                                        "fullEnd": 755,
                                        "start": 736,
                                        "end": 755,
                                        "fullWidth": 19,
                                        "width": 19,
                                        "expression": {
                                            "kind": "IdentifierName",
                                            "fullStart": 736,
                                            "fullEnd": 742,
                                            "start": 736,
                                            "end": 742,
                                            "fullWidth": 6,
                                            "width": 6,
                                            "text": "Object",
                                            "value": "Object",
                                            "valueText": "Object"
                                        },
                                        "dotToken": {
                                            "kind": "DotToken",
                                            "fullStart": 742,
                                            "fullEnd": 743,
                                            "start": 742,
                                            "end": 743,
                                            "fullWidth": 1,
                                            "width": 1,
                                            "text": ".",
                                            "value": ".",
                                            "valueText": "."
                                        },
                                        "name": {
                                            "kind": "IdentifierName",
                                            "fullStart": 743,
                                            "fullEnd": 755,
                                            "start": 743,
                                            "end": 755,
                                            "fullWidth": 12,
                                            "width": 12,
                                            "text": "isExtensible",
                                            "value": "isExtensible",
                                            "valueText": "isExtensible"
                                        }
                                    },
                                    "argumentList": {
                                        "kind": "ArgumentList",
                                        "fullStart": 755,
                                        "fullEnd": 759,
                                        "start": 755,
                                        "end": 758,
                                        "fullWidth": 4,
                                        "width": 3,
                                        "openParenToken": {
                                            "kind": "OpenParenToken",
                                            "fullStart": 755,
                                            "fullEnd": 756,
                                            "start": 755,
                                            "end": 756,
                                            "fullWidth": 1,
                                            "width": 1,
                                            "text": "(",
                                            "value": "(",
                                            "valueText": "("
                                        },
                                        "arguments": [
                                            {
                                                "kind": "IdentifierName",
                                                "fullStart": 756,
                                                "fullEnd": 757,
                                                "start": 756,
                                                "end": 757,
                                                "fullWidth": 1,
                                                "width": 1,
                                                "text": "o",
                                                "value": "o",
                                                "valueText": "o"
                                            }
                                        ],
                                        "closeParenToken": {
                                            "kind": "CloseParenToken",
                                            "fullStart": 757,
                                            "fullEnd": 759,
                                            "start": 757,
                                            "end": 758,
                                            "fullWidth": 2,
                                            "width": 1,
                                            "text": ")",
                                            "value": ")",
                                            "valueText": ")",
                                            "hasTrailingTrivia": true,
                                            "trailingTrivia": [
                                                {
                                                    "kind": "WhitespaceTrivia",
                                                    "text": " "
                                                }
                                            ]
                                        }
                                    }
                                },
                                "operatorToken": {
                                    "kind": "EqualsEqualsEqualsToken",
                                    "fullStart": 759,
                                    "fullEnd": 763,
                                    "start": 759,
                                    "end": 762,
                                    "fullWidth": 4,
                                    "width": 3,
                                    "text": "===",
                                    "value": "===",
                                    "valueText": "===",
                                    "hasTrailingTrivia": true,
                                    "trailingTrivia": [
                                        {
                                            "kind": "WhitespaceTrivia",
                                            "text": " "
                                        }
                                    ]
                                },
                                "right": {
                                    "kind": "TrueKeyword",
                                    "fullStart": 763,
                                    "fullEnd": 767,
                                    "start": 763,
                                    "end": 767,
                                    "fullWidth": 4,
                                    "width": 4,
                                    "text": "true",
                                    "value": true,
                                    "valueText": "true"
                                }
                            },
                            "closeParenToken": {
                                "kind": "CloseParenToken",
                                "fullStart": 767,
                                "fullEnd": 769,
                                "start": 767,
                                "end": 768,
                                "fullWidth": 2,
                                "width": 1,
                                "text": ")",
                                "value": ")",
                                "valueText": ")",
                                "hasTrailingTrivia": true,
                                "trailingTrivia": [
                                    {
                                        "kind": "WhitespaceTrivia",
                                        "text": " "
                                    }
                                ]
                            },
                            "statement": {
                                "kind": "Block",
                                "fullStart": 769,
                                "fullEnd": 795,
                                "start": 769,
                                "end": 793,
                                "fullWidth": 26,
                                "width": 24,
                                "openBraceToken": {
                                    "kind": "OpenBraceToken",
                                    "fullStart": 769,
                                    "fullEnd": 772,
                                    "start": 769,
                                    "end": 770,
                                    "fullWidth": 3,
                                    "width": 1,
                                    "text": "{",
                                    "value": "{",
                                    "valueText": "{",
                                    "hasTrailingTrivia": true,
                                    "hasTrailingNewLine": true,
                                    "trailingTrivia": [
                                        {
                                            "kind": "NewLineTrivia",
                                            "text": "\r\n"
                                        }
                                    ]
                                },
                                "statements": [
                                    {
                                        "kind": "ReturnStatement",
                                        "fullStart": 772,
                                        "fullEnd": 790,
                                        "start": 776,
                                        "end": 788,
                                        "fullWidth": 18,
                                        "width": 12,
                                        "returnKeyword": {
                                            "kind": "ReturnKeyword",
                                            "fullStart": 772,
                                            "fullEnd": 783,
                                            "start": 776,
                                            "end": 782,
                                            "fullWidth": 11,
                                            "width": 6,
                                            "text": "return",
                                            "value": "return",
                                            "valueText": "return",
                                            "hasLeadingTrivia": true,
                                            "hasTrailingTrivia": true,
                                            "leadingTrivia": [
                                                {
                                                    "kind": "WhitespaceTrivia",
                                                    "text": "    "
                                                }
                                            ],
                                            "trailingTrivia": [
                                                {
                                                    "kind": "WhitespaceTrivia",
                                                    "text": " "
                                                }
                                            ]
                                        },
                                        "expression": {
                                            "kind": "TrueKeyword",
                                            "fullStart": 783,
                                            "fullEnd": 787,
                                            "start": 783,
                                            "end": 787,
                                            "fullWidth": 4,
                                            "width": 4,
                                            "text": "true",
                                            "value": true,
                                            "valueText": "true"
                                        },
                                        "semicolonToken": {
                                            "kind": "SemicolonToken",
                                            "fullStart": 787,
                                            "fullEnd": 790,
                                            "start": 787,
                                            "end": 788,
                                            "fullWidth": 3,
                                            "width": 1,
                                            "text": ";",
                                            "value": ";",
                                            "valueText": ";",
                                            "hasTrailingTrivia": true,
                                            "hasTrailingNewLine": true,
                                            "trailingTrivia": [
                                                {
                                                    "kind": "NewLineTrivia",
                                                    "text": "\r\n"
                                                }
                                            ]
                                        }
                                    }
                                ],
                                "closeBraceToken": {
                                    "kind": "CloseBraceToken",
                                    "fullStart": 790,
                                    "fullEnd": 795,
                                    "start": 792,
                                    "end": 793,
                                    "fullWidth": 5,
                                    "width": 1,
                                    "text": "}",
                                    "value": "}",
                                    "valueText": "}",
                                    "hasLeadingTrivia": true,
                                    "hasTrailingTrivia": true,
                                    "hasTrailingNewLine": true,
                                    "leadingTrivia": [
                                        {
                                            "kind": "WhitespaceTrivia",
                                            "text": "  "
                                        }
                                    ],
                                    "trailingTrivia": [
                                        {
                                            "kind": "NewLineTrivia",
                                            "text": "\r\n"
                                        }
                                    ]
                                }
                            }
                        }
                    ],
                    "closeBraceToken": {
                        "kind": "CloseBraceToken",
                        "fullStart": 795,
                        "fullEnd": 799,
                        "start": 796,
                        "end": 797,
                        "fullWidth": 4,
                        "width": 1,
                        "text": "}",
                        "value": "}",
                        "valueText": "}",
                        "hasLeadingTrivia": true,
                        "hasTrailingTrivia": true,
                        "hasTrailingNewLine": true,
                        "leadingTrivia": [
                            {
                                "kind": "WhitespaceTrivia",
                                "text": " "
                            }
                        ],
                        "trailingTrivia": [
                            {
                                "kind": "NewLineTrivia",
                                "text": "\r\n"
                            }
                        ]
                    }
                }
            },
            {
                "kind": "ExpressionStatement",
                "fullStart": 799,
                "fullEnd": 823,
                "start": 799,
                "end": 821,
                "fullWidth": 24,
                "width": 22,
                "expression": {
                    "kind": "InvocationExpression",
                    "fullStart": 799,
                    "fullEnd": 820,
                    "start": 799,
                    "end": 820,
                    "fullWidth": 21,
                    "width": 21,
                    "expression": {
                        "kind": "IdentifierName",
                        "fullStart": 799,
                        "fullEnd": 810,
                        "start": 799,
                        "end": 810,
                        "fullWidth": 11,
                        "width": 11,
                        "text": "runTestCase",
                        "value": "runTestCase",
                        "valueText": "runTestCase"
                    },
                    "argumentList": {
                        "kind": "ArgumentList",
                        "fullStart": 810,
                        "fullEnd": 820,
                        "start": 810,
                        "end": 820,
                        "fullWidth": 10,
                        "width": 10,
                        "openParenToken": {
                            "kind": "OpenParenToken",
                            "fullStart": 810,
                            "fullEnd": 811,
                            "start": 810,
                            "end": 811,
                            "fullWidth": 1,
                            "width": 1,
                            "text": "(",
                            "value": "(",
                            "valueText": "("
                        },
                        "arguments": [
                            {
                                "kind": "IdentifierName",
                                "fullStart": 811,
                                "fullEnd": 819,
                                "start": 811,
                                "end": 819,
                                "fullWidth": 8,
                                "width": 8,
                                "text": "testcase",
                                "value": "testcase",
                                "valueText": "testcase"
                            }
                        ],
                        "closeParenToken": {
                            "kind": "CloseParenToken",
                            "fullStart": 819,
                            "fullEnd": 820,
                            "start": 819,
                            "end": 820,
                            "fullWidth": 1,
                            "width": 1,
                            "text": ")",
                            "value": ")",
                            "valueText": ")"
                        }
                    }
                },
                "semicolonToken": {
                    "kind": "SemicolonToken",
                    "fullStart": 820,
                    "fullEnd": 823,
                    "start": 820,
                    "end": 821,
                    "fullWidth": 3,
                    "width": 1,
                    "text": ";",
                    "value": ";",
                    "valueText": ";",
                    "hasTrailingTrivia": true,
                    "hasTrailingNewLine": true,
                    "trailingTrivia": [
                        {
                            "kind": "NewLineTrivia",
                            "text": "\r\n"
                        }
                    ]
                }
            }
        ],
        "endOfFileToken": {
            "kind": "EndOfFileToken",
            "fullStart": 823,
            "fullEnd": 823,
            "start": 823,
            "end": 823,
            "fullWidth": 0,
            "width": 0,
            "text": ""
        }
    },
    "lineMap": {
        "lineStarts": [
            0,
            67,
            152,
            232,
            308,
            380,
            385,
            463,
            519,
            523,
            577,
            671,
            676,
            678,
            680,
            703,
            728,
            730,
            772,
            790,
            795,
            799,
            823
        ],
        "length": 823
    }
}<|MERGE_RESOLUTION|>--- conflicted
+++ resolved
@@ -245,12 +245,8 @@
                                         "start": 709,
                                         "end": 725,
                                         "fullWidth": 16,
-<<<<<<< HEAD
                                         "width": 16,
-                                        "identifier": {
-=======
                                         "propertyName": {
->>>>>>> 85e84683
                                             "kind": "IdentifierName",
                                             "fullStart": 709,
                                             "fullEnd": 711,
