{
    "isDeclaration": false,
    "languageVersion": "EcmaScript5",
    "parseOptions": {
        "allowAutomaticSemicolonInsertion": true
    },
    "sourceUnit": {
        "kind": "SourceUnit",
        "fullStart": 0,
        "fullEnd": 690,
        "start": 544,
        "end": 690,
        "fullWidth": 690,
        "width": 146,
        "isIncrementallyUnusable": true,
        "moduleElements": [
            {
                "kind": "FunctionDeclaration",
                "fullStart": 0,
                "fullEnd": 666,
                "start": 544,
                "end": 664,
                "fullWidth": 666,
                "width": 120,
                "modifiers": [],
                "functionKeyword": {
                    "kind": "FunctionKeyword",
                    "fullStart": 0,
                    "fullEnd": 553,
                    "start": 544,
                    "end": 552,
                    "fullWidth": 553,
                    "width": 8,
                    "text": "function",
                    "value": "function",
                    "valueText": "function",
                    "hasLeadingTrivia": true,
                    "hasLeadingComment": true,
                    "hasLeadingNewLine": true,
                    "hasTrailingTrivia": true,
                    "leadingTrivia": [
                        {
                            "kind": "SingleLineCommentTrivia",
                            "text": "/// Copyright (c) 2012 Ecma International.  All rights reserved. "
                        },
                        {
                            "kind": "NewLineTrivia",
                            "text": "\r\n"
                        },
                        {
                            "kind": "SingleLineCommentTrivia",
                            "text": "/// Ecma International makes this code available under the terms and conditions set"
                        },
                        {
                            "kind": "NewLineTrivia",
                            "text": "\r\n"
                        },
                        {
                            "kind": "SingleLineCommentTrivia",
                            "text": "/// forth on http://hg.ecmascript.org/tests/test262/raw-file/tip/LICENSE (the "
                        },
                        {
                            "kind": "NewLineTrivia",
                            "text": "\r\n"
                        },
                        {
                            "kind": "SingleLineCommentTrivia",
                            "text": "/// \"Use Terms\").   Any redistribution of this code must retain the above "
                        },
                        {
                            "kind": "NewLineTrivia",
                            "text": "\r\n"
                        },
                        {
                            "kind": "SingleLineCommentTrivia",
                            "text": "/// copyright and this notice and otherwise comply with the Use Terms."
                        },
                        {
                            "kind": "NewLineTrivia",
                            "text": "\r\n"
                        },
                        {
                            "kind": "MultiLineCommentTrivia",
                            "text": "/**\r\n * @path ch15/15.2/15.2.3/15.2.3.13/15.2.3.13-2-17.js\r\n * @description Object.isExtensible returns true for all built-in objects (Boolean.prototype)\r\n */"
                        },
                        {
                            "kind": "NewLineTrivia",
                            "text": "\r\n"
                        },
                        {
                            "kind": "NewLineTrivia",
                            "text": "\r\n"
                        },
                        {
                            "kind": "NewLineTrivia",
                            "text": "\r\n"
                        }
                    ],
                    "trailingTrivia": [
                        {
                            "kind": "WhitespaceTrivia",
                            "text": " "
                        }
                    ]
                },
                "identifier": {
                    "kind": "IdentifierName",
                    "fullStart": 553,
                    "fullEnd": 561,
                    "start": 553,
                    "end": 561,
                    "fullWidth": 8,
                    "width": 8,
                    "text": "testcase",
                    "value": "testcase",
                    "valueText": "testcase"
                },
                "callSignature": {
                    "kind": "CallSignature",
                    "fullStart": 561,
                    "fullEnd": 564,
                    "start": 561,
                    "end": 563,
                    "fullWidth": 3,
                    "width": 2,
                    "parameterList": {
                        "kind": "ParameterList",
                        "fullStart": 561,
                        "fullEnd": 564,
                        "start": 561,
                        "end": 563,
                        "fullWidth": 3,
                        "width": 2,
                        "openParenToken": {
                            "kind": "OpenParenToken",
                            "fullStart": 561,
                            "fullEnd": 562,
                            "start": 561,
                            "end": 562,
                            "fullWidth": 1,
                            "width": 1,
                            "text": "(",
                            "value": "(",
                            "valueText": "("
                        },
                        "parameters": [],
                        "closeParenToken": {
                            "kind": "CloseParenToken",
                            "fullStart": 562,
                            "fullEnd": 564,
                            "start": 562,
                            "end": 563,
                            "fullWidth": 2,
                            "width": 1,
                            "text": ")",
                            "value": ")",
                            "valueText": ")",
                            "hasTrailingTrivia": true,
                            "trailingTrivia": [
                                {
                                    "kind": "WhitespaceTrivia",
                                    "text": " "
                                }
                            ]
                        }
                    }
                },
                "block": {
                    "kind": "Block",
                    "fullStart": 564,
                    "fullEnd": 666,
                    "start": 564,
                    "end": 664,
                    "fullWidth": 102,
                    "width": 100,
                    "openBraceToken": {
                        "kind": "OpenBraceToken",
                        "fullStart": 564,
                        "fullEnd": 567,
                        "start": 564,
                        "end": 565,
                        "fullWidth": 3,
                        "width": 1,
                        "text": "{",
                        "value": "{",
                        "valueText": "{",
                        "hasTrailingTrivia": true,
                        "hasTrailingNewLine": true,
                        "trailingTrivia": [
                            {
                                "kind": "NewLineTrivia",
                                "text": "\r\n"
                            }
                        ]
                    },
                    "statements": [
                        {
                            "kind": "VariableStatement",
                            "fullStart": 567,
                            "fullEnd": 618,
                            "start": 569,
                            "end": 616,
                            "fullWidth": 51,
                            "width": 47,
                            "modifiers": [],
                            "variableDeclaration": {
                                "kind": "VariableDeclaration",
                                "fullStart": 567,
                                "fullEnd": 615,
                                "start": 569,
                                "end": 615,
                                "fullWidth": 48,
                                "width": 46,
                                "varKeyword": {
                                    "kind": "VarKeyword",
                                    "fullStart": 567,
                                    "fullEnd": 573,
                                    "start": 569,
                                    "end": 572,
                                    "fullWidth": 6,
                                    "width": 3,
                                    "text": "var",
                                    "value": "var",
                                    "valueText": "var",
                                    "hasLeadingTrivia": true,
                                    "hasTrailingTrivia": true,
                                    "leadingTrivia": [
                                        {
                                            "kind": "WhitespaceTrivia",
                                            "text": "  "
                                        }
                                    ],
                                    "trailingTrivia": [
                                        {
                                            "kind": "WhitespaceTrivia",
                                            "text": " "
                                        }
                                    ]
                                },
                                "variableDeclarators": [
                                    {
                                        "kind": "VariableDeclarator",
                                        "fullStart": 573,
                                        "fullEnd": 615,
                                        "start": 573,
                                        "end": 615,
                                        "fullWidth": 42,
<<<<<<< HEAD
                                        "width": 42,
                                        "identifier": {
=======
                                        "propertyName": {
>>>>>>> 85e84683
                                            "kind": "IdentifierName",
                                            "fullStart": 573,
                                            "fullEnd": 575,
                                            "start": 573,
                                            "end": 574,
                                            "fullWidth": 2,
                                            "width": 1,
                                            "text": "e",
                                            "value": "e",
                                            "valueText": "e",
                                            "hasTrailingTrivia": true,
                                            "trailingTrivia": [
                                                {
                                                    "kind": "WhitespaceTrivia",
                                                    "text": " "
                                                }
                                            ]
                                        },
                                        "equalsValueClause": {
                                            "kind": "EqualsValueClause",
                                            "fullStart": 575,
                                            "fullEnd": 615,
                                            "start": 575,
                                            "end": 615,
                                            "fullWidth": 40,
                                            "width": 40,
                                            "equalsToken": {
                                                "kind": "EqualsToken",
                                                "fullStart": 575,
                                                "fullEnd": 577,
                                                "start": 575,
                                                "end": 576,
                                                "fullWidth": 2,
                                                "width": 1,
                                                "text": "=",
                                                "value": "=",
                                                "valueText": "=",
                                                "hasTrailingTrivia": true,
                                                "trailingTrivia": [
                                                    {
                                                        "kind": "WhitespaceTrivia",
                                                        "text": " "
                                                    }
                                                ]
                                            },
                                            "value": {
                                                "kind": "InvocationExpression",
                                                "fullStart": 577,
                                                "fullEnd": 615,
                                                "start": 577,
                                                "end": 615,
                                                "fullWidth": 38,
                                                "width": 38,
                                                "expression": {
                                                    "kind": "MemberAccessExpression",
                                                    "fullStart": 577,
                                                    "fullEnd": 596,
                                                    "start": 577,
                                                    "end": 596,
                                                    "fullWidth": 19,
                                                    "width": 19,
                                                    "expression": {
                                                        "kind": "IdentifierName",
                                                        "fullStart": 577,
                                                        "fullEnd": 583,
                                                        "start": 577,
                                                        "end": 583,
                                                        "fullWidth": 6,
                                                        "width": 6,
                                                        "text": "Object",
                                                        "value": "Object",
                                                        "valueText": "Object"
                                                    },
                                                    "dotToken": {
                                                        "kind": "DotToken",
                                                        "fullStart": 583,
                                                        "fullEnd": 584,
                                                        "start": 583,
                                                        "end": 584,
                                                        "fullWidth": 1,
                                                        "width": 1,
                                                        "text": ".",
                                                        "value": ".",
                                                        "valueText": "."
                                                    },
                                                    "name": {
                                                        "kind": "IdentifierName",
                                                        "fullStart": 584,
                                                        "fullEnd": 596,
                                                        "start": 584,
                                                        "end": 596,
                                                        "fullWidth": 12,
                                                        "width": 12,
                                                        "text": "isExtensible",
                                                        "value": "isExtensible",
                                                        "valueText": "isExtensible"
                                                    }
                                                },
                                                "argumentList": {
                                                    "kind": "ArgumentList",
                                                    "fullStart": 596,
                                                    "fullEnd": 615,
                                                    "start": 596,
                                                    "end": 615,
                                                    "fullWidth": 19,
                                                    "width": 19,
                                                    "openParenToken": {
                                                        "kind": "OpenParenToken",
                                                        "fullStart": 596,
                                                        "fullEnd": 597,
                                                        "start": 596,
                                                        "end": 597,
                                                        "fullWidth": 1,
                                                        "width": 1,
                                                        "text": "(",
                                                        "value": "(",
                                                        "valueText": "("
                                                    },
                                                    "arguments": [
                                                        {
                                                            "kind": "MemberAccessExpression",
                                                            "fullStart": 597,
                                                            "fullEnd": 614,
                                                            "start": 597,
                                                            "end": 614,
                                                            "fullWidth": 17,
                                                            "width": 17,
                                                            "expression": {
                                                                "kind": "IdentifierName",
                                                                "fullStart": 597,
                                                                "fullEnd": 604,
                                                                "start": 597,
                                                                "end": 604,
                                                                "fullWidth": 7,
                                                                "width": 7,
                                                                "text": "Boolean",
                                                                "value": "Boolean",
                                                                "valueText": "Boolean"
                                                            },
                                                            "dotToken": {
                                                                "kind": "DotToken",
                                                                "fullStart": 604,
                                                                "fullEnd": 605,
                                                                "start": 604,
                                                                "end": 605,
                                                                "fullWidth": 1,
                                                                "width": 1,
                                                                "text": ".",
                                                                "value": ".",
                                                                "valueText": "."
                                                            },
                                                            "name": {
                                                                "kind": "IdentifierName",
                                                                "fullStart": 605,
                                                                "fullEnd": 614,
                                                                "start": 605,
                                                                "end": 614,
                                                                "fullWidth": 9,
                                                                "width": 9,
                                                                "text": "prototype",
                                                                "value": "prototype",
                                                                "valueText": "prototype"
                                                            }
                                                        }
                                                    ],
                                                    "closeParenToken": {
                                                        "kind": "CloseParenToken",
                                                        "fullStart": 614,
                                                        "fullEnd": 615,
                                                        "start": 614,
                                                        "end": 615,
                                                        "fullWidth": 1,
                                                        "width": 1,
                                                        "text": ")",
                                                        "value": ")",
                                                        "valueText": ")"
                                                    }
                                                }
                                            }
                                        }
                                    }
                                ]
                            },
                            "semicolonToken": {
                                "kind": "SemicolonToken",
                                "fullStart": 615,
                                "fullEnd": 618,
                                "start": 615,
                                "end": 616,
                                "fullWidth": 3,
                                "width": 1,
                                "text": ";",
                                "value": ";",
                                "valueText": ";",
                                "hasTrailingTrivia": true,
                                "hasTrailingNewLine": true,
                                "trailingTrivia": [
                                    {
                                        "kind": "NewLineTrivia",
                                        "text": "\r\n"
                                    }
                                ]
                            }
                        },
                        {
                            "kind": "IfStatement",
                            "fullStart": 618,
                            "fullEnd": 662,
                            "start": 620,
                            "end": 660,
                            "fullWidth": 44,
                            "width": 40,
                            "ifKeyword": {
                                "kind": "IfKeyword",
                                "fullStart": 618,
                                "fullEnd": 623,
                                "start": 620,
                                "end": 622,
                                "fullWidth": 5,
                                "width": 2,
                                "text": "if",
                                "value": "if",
                                "valueText": "if",
                                "hasLeadingTrivia": true,
                                "hasTrailingTrivia": true,
                                "leadingTrivia": [
                                    {
                                        "kind": "WhitespaceTrivia",
                                        "text": "  "
                                    }
                                ],
                                "trailingTrivia": [
                                    {
                                        "kind": "WhitespaceTrivia",
                                        "text": " "
                                    }
                                ]
                            },
                            "openParenToken": {
                                "kind": "OpenParenToken",
                                "fullStart": 623,
                                "fullEnd": 624,
                                "start": 623,
                                "end": 624,
                                "fullWidth": 1,
                                "width": 1,
                                "text": "(",
                                "value": "(",
                                "valueText": "("
                            },
                            "condition": {
                                "kind": "EqualsExpression",
                                "fullStart": 624,
                                "fullEnd": 634,
                                "start": 624,
                                "end": 634,
                                "fullWidth": 10,
                                "width": 10,
                                "left": {
                                    "kind": "IdentifierName",
                                    "fullStart": 624,
                                    "fullEnd": 626,
                                    "start": 624,
                                    "end": 625,
                                    "fullWidth": 2,
                                    "width": 1,
                                    "text": "e",
                                    "value": "e",
                                    "valueText": "e",
                                    "hasTrailingTrivia": true,
                                    "trailingTrivia": [
                                        {
                                            "kind": "WhitespaceTrivia",
                                            "text": " "
                                        }
                                    ]
                                },
                                "operatorToken": {
                                    "kind": "EqualsEqualsEqualsToken",
                                    "fullStart": 626,
                                    "fullEnd": 630,
                                    "start": 626,
                                    "end": 629,
                                    "fullWidth": 4,
                                    "width": 3,
                                    "text": "===",
                                    "value": "===",
                                    "valueText": "===",
                                    "hasTrailingTrivia": true,
                                    "trailingTrivia": [
                                        {
                                            "kind": "WhitespaceTrivia",
                                            "text": " "
                                        }
                                    ]
                                },
                                "right": {
                                    "kind": "TrueKeyword",
                                    "fullStart": 630,
                                    "fullEnd": 634,
                                    "start": 630,
                                    "end": 634,
                                    "fullWidth": 4,
                                    "width": 4,
                                    "text": "true",
                                    "value": true,
                                    "valueText": "true"
                                }
                            },
                            "closeParenToken": {
                                "kind": "CloseParenToken",
                                "fullStart": 634,
                                "fullEnd": 636,
                                "start": 634,
                                "end": 635,
                                "fullWidth": 2,
                                "width": 1,
                                "text": ")",
                                "value": ")",
                                "valueText": ")",
                                "hasTrailingTrivia": true,
                                "trailingTrivia": [
                                    {
                                        "kind": "WhitespaceTrivia",
                                        "text": " "
                                    }
                                ]
                            },
                            "statement": {
                                "kind": "Block",
                                "fullStart": 636,
                                "fullEnd": 662,
                                "start": 636,
                                "end": 660,
                                "fullWidth": 26,
                                "width": 24,
                                "openBraceToken": {
                                    "kind": "OpenBraceToken",
                                    "fullStart": 636,
                                    "fullEnd": 639,
                                    "start": 636,
                                    "end": 637,
                                    "fullWidth": 3,
                                    "width": 1,
                                    "text": "{",
                                    "value": "{",
                                    "valueText": "{",
                                    "hasTrailingTrivia": true,
                                    "hasTrailingNewLine": true,
                                    "trailingTrivia": [
                                        {
                                            "kind": "NewLineTrivia",
                                            "text": "\r\n"
                                        }
                                    ]
                                },
                                "statements": [
                                    {
                                        "kind": "ReturnStatement",
                                        "fullStart": 639,
                                        "fullEnd": 657,
                                        "start": 643,
                                        "end": 655,
                                        "fullWidth": 18,
                                        "width": 12,
                                        "returnKeyword": {
                                            "kind": "ReturnKeyword",
                                            "fullStart": 639,
                                            "fullEnd": 650,
                                            "start": 643,
                                            "end": 649,
                                            "fullWidth": 11,
                                            "width": 6,
                                            "text": "return",
                                            "value": "return",
                                            "valueText": "return",
                                            "hasLeadingTrivia": true,
                                            "hasTrailingTrivia": true,
                                            "leadingTrivia": [
                                                {
                                                    "kind": "WhitespaceTrivia",
                                                    "text": "    "
                                                }
                                            ],
                                            "trailingTrivia": [
                                                {
                                                    "kind": "WhitespaceTrivia",
                                                    "text": " "
                                                }
                                            ]
                                        },
                                        "expression": {
                                            "kind": "TrueKeyword",
                                            "fullStart": 650,
                                            "fullEnd": 654,
                                            "start": 650,
                                            "end": 654,
                                            "fullWidth": 4,
                                            "width": 4,
                                            "text": "true",
                                            "value": true,
                                            "valueText": "true"
                                        },
                                        "semicolonToken": {
                                            "kind": "SemicolonToken",
                                            "fullStart": 654,
                                            "fullEnd": 657,
                                            "start": 654,
                                            "end": 655,
                                            "fullWidth": 3,
                                            "width": 1,
                                            "text": ";",
                                            "value": ";",
                                            "valueText": ";",
                                            "hasTrailingTrivia": true,
                                            "hasTrailingNewLine": true,
                                            "trailingTrivia": [
                                                {
                                                    "kind": "NewLineTrivia",
                                                    "text": "\r\n"
                                                }
                                            ]
                                        }
                                    }
                                ],
                                "closeBraceToken": {
                                    "kind": "CloseBraceToken",
                                    "fullStart": 657,
                                    "fullEnd": 662,
                                    "start": 659,
                                    "end": 660,
                                    "fullWidth": 5,
                                    "width": 1,
                                    "text": "}",
                                    "value": "}",
                                    "valueText": "}",
                                    "hasLeadingTrivia": true,
                                    "hasTrailingTrivia": true,
                                    "hasTrailingNewLine": true,
                                    "leadingTrivia": [
                                        {
                                            "kind": "WhitespaceTrivia",
                                            "text": "  "
                                        }
                                    ],
                                    "trailingTrivia": [
                                        {
                                            "kind": "NewLineTrivia",
                                            "text": "\r\n"
                                        }
                                    ]
                                }
                            }
                        }
                    ],
                    "closeBraceToken": {
                        "kind": "CloseBraceToken",
                        "fullStart": 662,
                        "fullEnd": 666,
                        "start": 663,
                        "end": 664,
                        "fullWidth": 4,
                        "width": 1,
                        "text": "}",
                        "value": "}",
                        "valueText": "}",
                        "hasLeadingTrivia": true,
                        "hasTrailingTrivia": true,
                        "hasTrailingNewLine": true,
                        "leadingTrivia": [
                            {
                                "kind": "WhitespaceTrivia",
                                "text": " "
                            }
                        ],
                        "trailingTrivia": [
                            {
                                "kind": "NewLineTrivia",
                                "text": "\r\n"
                            }
                        ]
                    }
                }
            },
            {
                "kind": "ExpressionStatement",
                "fullStart": 666,
                "fullEnd": 690,
                "start": 666,
                "end": 688,
                "fullWidth": 24,
                "width": 22,
                "expression": {
                    "kind": "InvocationExpression",
                    "fullStart": 666,
                    "fullEnd": 687,
                    "start": 666,
                    "end": 687,
                    "fullWidth": 21,
                    "width": 21,
                    "expression": {
                        "kind": "IdentifierName",
                        "fullStart": 666,
                        "fullEnd": 677,
                        "start": 666,
                        "end": 677,
                        "fullWidth": 11,
                        "width": 11,
                        "text": "runTestCase",
                        "value": "runTestCase",
                        "valueText": "runTestCase"
                    },
                    "argumentList": {
                        "kind": "ArgumentList",
                        "fullStart": 677,
                        "fullEnd": 687,
                        "start": 677,
                        "end": 687,
                        "fullWidth": 10,
                        "width": 10,
                        "openParenToken": {
                            "kind": "OpenParenToken",
                            "fullStart": 677,
                            "fullEnd": 678,
                            "start": 677,
                            "end": 678,
                            "fullWidth": 1,
                            "width": 1,
                            "text": "(",
                            "value": "(",
                            "valueText": "("
                        },
                        "arguments": [
                            {
                                "kind": "IdentifierName",
                                "fullStart": 678,
                                "fullEnd": 686,
                                "start": 678,
                                "end": 686,
                                "fullWidth": 8,
                                "width": 8,
                                "text": "testcase",
                                "value": "testcase",
                                "valueText": "testcase"
                            }
                        ],
                        "closeParenToken": {
                            "kind": "CloseParenToken",
                            "fullStart": 686,
                            "fullEnd": 687,
                            "start": 686,
                            "end": 687,
                            "fullWidth": 1,
                            "width": 1,
                            "text": ")",
                            "value": ")",
                            "valueText": ")"
                        }
                    }
                },
                "semicolonToken": {
                    "kind": "SemicolonToken",
                    "fullStart": 687,
                    "fullEnd": 690,
                    "start": 687,
                    "end": 688,
                    "fullWidth": 3,
                    "width": 1,
                    "text": ";",
                    "value": ";",
                    "valueText": ";",
                    "hasTrailingTrivia": true,
                    "hasTrailingNewLine": true,
                    "trailingTrivia": [
                        {
                            "kind": "NewLineTrivia",
                            "text": "\r\n"
                        }
                    ]
                }
            }
        ],
        "endOfFileToken": {
            "kind": "EndOfFileToken",
            "fullStart": 690,
            "fullEnd": 690,
            "start": 690,
            "end": 690,
            "fullWidth": 0,
            "width": 0,
            "text": ""
        }
    },
    "lineMap": {
        "lineStarts": [
            0,
            67,
            152,
            232,
            308,
            380,
            385,
            440,
            535,
            540,
            542,
            544,
            567,
            618,
            639,
            657,
            662,
            666,
            690
        ],
        "length": 690
    }
}<|MERGE_RESOLUTION|>--- conflicted
+++ resolved
@@ -245,12 +245,8 @@
                                         "start": 573,
                                         "end": 615,
                                         "fullWidth": 42,
-<<<<<<< HEAD
                                         "width": 42,
-                                        "identifier": {
-=======
                                         "propertyName": {
->>>>>>> 85e84683
                                             "kind": "IdentifierName",
                                             "fullStart": 573,
                                             "fullEnd": 575,
