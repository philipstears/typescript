{
    "isDeclaration": false,
    "languageVersion": "EcmaScript5",
    "parseOptions": {
        "allowAutomaticSemicolonInsertion": true
    },
    "sourceUnit": {
        "kind": "SourceUnit",
        "fullStart": 0,
        "fullEnd": 818,
        "start": 557,
        "end": 818,
        "fullWidth": 818,
        "width": 261,
        "isIncrementallyUnusable": true,
        "moduleElements": [
            {
                "kind": "FunctionDeclaration",
                "fullStart": 0,
                "fullEnd": 794,
                "start": 557,
                "end": 792,
                "fullWidth": 794,
                "width": 235,
                "modifiers": [],
                "functionKeyword": {
                    "kind": "FunctionKeyword",
                    "fullStart": 0,
                    "fullEnd": 566,
                    "start": 557,
                    "end": 565,
                    "fullWidth": 566,
                    "width": 8,
                    "text": "function",
                    "value": "function",
                    "valueText": "function",
                    "hasLeadingTrivia": true,
                    "hasLeadingComment": true,
                    "hasLeadingNewLine": true,
                    "hasTrailingTrivia": true,
                    "leadingTrivia": [
                        {
                            "kind": "SingleLineCommentTrivia",
                            "text": "/// Copyright (c) 2012 Ecma International.  All rights reserved. "
                        },
                        {
                            "kind": "NewLineTrivia",
                            "text": "\r\n"
                        },
                        {
                            "kind": "SingleLineCommentTrivia",
                            "text": "/// Ecma International makes this code available under the terms and conditions set"
                        },
                        {
                            "kind": "NewLineTrivia",
                            "text": "\r\n"
                        },
                        {
                            "kind": "SingleLineCommentTrivia",
                            "text": "/// forth on http://hg.ecmascript.org/tests/test262/raw-file/tip/LICENSE (the "
                        },
                        {
                            "kind": "NewLineTrivia",
                            "text": "\r\n"
                        },
                        {
                            "kind": "SingleLineCommentTrivia",
                            "text": "/// \"Use Terms\").   Any redistribution of this code must retain the above "
                        },
                        {
                            "kind": "NewLineTrivia",
                            "text": "\r\n"
                        },
                        {
                            "kind": "SingleLineCommentTrivia",
                            "text": "/// copyright and this notice and otherwise comply with the Use Terms."
                        },
                        {
                            "kind": "NewLineTrivia",
                            "text": "\r\n"
                        },
                        {
                            "kind": "MultiLineCommentTrivia",
                            "text": "/**\r\n * @path ch15/15.2/15.2.3/15.2.3.13/15.2.3.13-2-24.js\r\n * @description Object.isExtensible returns true if O is extensible and has a prototype that is extensible\r\n */"
                        },
                        {
                            "kind": "NewLineTrivia",
                            "text": "\r\n"
                        },
                        {
                            "kind": "NewLineTrivia",
                            "text": "\r\n"
                        },
                        {
                            "kind": "NewLineTrivia",
                            "text": "\r\n"
                        }
                    ],
                    "trailingTrivia": [
                        {
                            "kind": "WhitespaceTrivia",
                            "text": " "
                        }
                    ]
                },
                "identifier": {
                    "kind": "IdentifierName",
                    "fullStart": 566,
                    "fullEnd": 574,
                    "start": 566,
                    "end": 574,
                    "fullWidth": 8,
                    "width": 8,
                    "text": "testcase",
                    "value": "testcase",
                    "valueText": "testcase"
                },
                "callSignature": {
                    "kind": "CallSignature",
                    "fullStart": 574,
                    "fullEnd": 577,
                    "start": 574,
                    "end": 576,
                    "fullWidth": 3,
                    "width": 2,
                    "parameterList": {
                        "kind": "ParameterList",
                        "fullStart": 574,
                        "fullEnd": 577,
                        "start": 574,
                        "end": 576,
                        "fullWidth": 3,
                        "width": 2,
                        "openParenToken": {
                            "kind": "OpenParenToken",
                            "fullStart": 574,
                            "fullEnd": 575,
                            "start": 574,
                            "end": 575,
                            "fullWidth": 1,
                            "width": 1,
                            "text": "(",
                            "value": "(",
                            "valueText": "("
                        },
                        "parameters": [],
                        "closeParenToken": {
                            "kind": "CloseParenToken",
                            "fullStart": 575,
                            "fullEnd": 577,
                            "start": 575,
                            "end": 576,
                            "fullWidth": 2,
                            "width": 1,
                            "text": ")",
                            "value": ")",
                            "valueText": ")",
                            "hasTrailingTrivia": true,
                            "trailingTrivia": [
                                {
                                    "kind": "WhitespaceTrivia",
                                    "text": " "
                                }
                            ]
                        }
                    }
                },
                "block": {
                    "kind": "Block",
                    "fullStart": 577,
                    "fullEnd": 794,
                    "start": 577,
                    "end": 792,
                    "fullWidth": 217,
                    "width": 215,
                    "openBraceToken": {
                        "kind": "OpenBraceToken",
                        "fullStart": 577,
                        "fullEnd": 580,
                        "start": 577,
                        "end": 578,
                        "fullWidth": 3,
                        "width": 1,
                        "text": "{",
                        "value": "{",
                        "valueText": "{",
                        "hasTrailingTrivia": true,
                        "hasTrailingNewLine": true,
                        "trailingTrivia": [
                            {
                                "kind": "NewLineTrivia",
                                "text": "\r\n"
                            }
                        ]
                    },
                    "statements": [
                        {
                            "kind": "VariableStatement",
                            "fullStart": 580,
                            "fullEnd": 614,
                            "start": 597,
                            "end": 612,
                            "fullWidth": 34,
                            "width": 15,
                            "modifiers": [],
                            "variableDeclaration": {
                                "kind": "VariableDeclaration",
                                "fullStart": 580,
                                "fullEnd": 611,
                                "start": 597,
                                "end": 611,
                                "fullWidth": 31,
                                "width": 14,
                                "varKeyword": {
                                    "kind": "VarKeyword",
                                    "fullStart": 580,
                                    "fullEnd": 601,
                                    "start": 597,
                                    "end": 600,
                                    "fullWidth": 21,
                                    "width": 3,
                                    "text": "var",
                                    "value": "var",
                                    "valueText": "var",
                                    "hasLeadingTrivia": true,
                                    "hasLeadingNewLine": true,
                                    "hasTrailingTrivia": true,
                                    "leadingTrivia": [
                                        {
                                            "kind": "WhitespaceTrivia",
                                            "text": "       "
                                        },
                                        {
                                            "kind": "NewLineTrivia",
                                            "text": "\r\n"
                                        },
                                        {
                                            "kind": "WhitespaceTrivia",
                                            "text": "        "
                                        }
                                    ],
                                    "trailingTrivia": [
                                        {
                                            "kind": "WhitespaceTrivia",
                                            "text": " "
                                        }
                                    ]
                                },
                                "variableDeclarators": [
                                    {
                                        "kind": "VariableDeclarator",
                                        "fullStart": 601,
                                        "fullEnd": 611,
                                        "start": 601,
                                        "end": 611,
                                        "fullWidth": 10,
<<<<<<< HEAD
                                        "width": 10,
                                        "identifier": {
=======
                                        "propertyName": {
>>>>>>> 85e84683
                                            "kind": "IdentifierName",
                                            "fullStart": 601,
                                            "fullEnd": 607,
                                            "start": 601,
                                            "end": 606,
                                            "fullWidth": 6,
                                            "width": 5,
                                            "text": "proto",
                                            "value": "proto",
                                            "valueText": "proto",
                                            "hasTrailingTrivia": true,
                                            "trailingTrivia": [
                                                {
                                                    "kind": "WhitespaceTrivia",
                                                    "text": " "
                                                }
                                            ]
                                        },
                                        "equalsValueClause": {
                                            "kind": "EqualsValueClause",
                                            "fullStart": 607,
                                            "fullEnd": 611,
                                            "start": 607,
                                            "end": 611,
                                            "fullWidth": 4,
                                            "width": 4,
                                            "equalsToken": {
                                                "kind": "EqualsToken",
                                                "fullStart": 607,
                                                "fullEnd": 609,
                                                "start": 607,
                                                "end": 608,
                                                "fullWidth": 2,
                                                "width": 1,
                                                "text": "=",
                                                "value": "=",
                                                "valueText": "=",
                                                "hasTrailingTrivia": true,
                                                "trailingTrivia": [
                                                    {
                                                        "kind": "WhitespaceTrivia",
                                                        "text": " "
                                                    }
                                                ]
                                            },
                                            "value": {
                                                "kind": "ObjectLiteralExpression",
                                                "fullStart": 609,
                                                "fullEnd": 611,
                                                "start": 609,
                                                "end": 611,
                                                "fullWidth": 2,
                                                "width": 2,
                                                "openBraceToken": {
                                                    "kind": "OpenBraceToken",
                                                    "fullStart": 609,
                                                    "fullEnd": 610,
                                                    "start": 609,
                                                    "end": 610,
                                                    "fullWidth": 1,
                                                    "width": 1,
                                                    "text": "{",
                                                    "value": "{",
                                                    "valueText": "{"
                                                },
                                                "propertyAssignments": [],
                                                "closeBraceToken": {
                                                    "kind": "CloseBraceToken",
                                                    "fullStart": 610,
                                                    "fullEnd": 611,
                                                    "start": 610,
                                                    "end": 611,
                                                    "fullWidth": 1,
                                                    "width": 1,
                                                    "text": "}",
                                                    "value": "}",
                                                    "valueText": "}"
                                                }
                                            }
                                        }
                                    }
                                ]
                            },
                            "semicolonToken": {
                                "kind": "SemicolonToken",
                                "fullStart": 611,
                                "fullEnd": 614,
                                "start": 611,
                                "end": 612,
                                "fullWidth": 3,
                                "width": 1,
                                "text": ";",
                                "value": ";",
                                "valueText": ";",
                                "hasTrailingTrivia": true,
                                "hasTrailingNewLine": true,
                                "trailingTrivia": [
                                    {
                                        "kind": "NewLineTrivia",
                                        "text": "\r\n"
                                    }
                                ]
                            }
                        },
                        {
                            "kind": "VariableStatement",
                            "fullStart": 614,
                            "fullEnd": 661,
                            "start": 624,
                            "end": 659,
                            "fullWidth": 47,
                            "width": 35,
                            "modifiers": [],
                            "variableDeclaration": {
                                "kind": "VariableDeclaration",
                                "fullStart": 614,
                                "fullEnd": 658,
                                "start": 624,
                                "end": 658,
                                "fullWidth": 44,
                                "width": 34,
                                "varKeyword": {
                                    "kind": "VarKeyword",
                                    "fullStart": 614,
                                    "fullEnd": 628,
                                    "start": 624,
                                    "end": 627,
                                    "fullWidth": 14,
                                    "width": 3,
                                    "text": "var",
                                    "value": "var",
                                    "valueText": "var",
                                    "hasLeadingTrivia": true,
                                    "hasLeadingNewLine": true,
                                    "hasTrailingTrivia": true,
                                    "leadingTrivia": [
                                        {
                                            "kind": "NewLineTrivia",
                                            "text": "\r\n"
                                        },
                                        {
                                            "kind": "WhitespaceTrivia",
                                            "text": "        "
                                        }
                                    ],
                                    "trailingTrivia": [
                                        {
                                            "kind": "WhitespaceTrivia",
                                            "text": " "
                                        }
                                    ]
                                },
                                "variableDeclarators": [
                                    {
                                        "kind": "VariableDeclarator",
                                        "fullStart": 628,
                                        "fullEnd": 658,
                                        "start": 628,
                                        "end": 658,
                                        "fullWidth": 30,
<<<<<<< HEAD
                                        "width": 30,
                                        "identifier": {
=======
                                        "propertyName": {
>>>>>>> 85e84683
                                            "kind": "IdentifierName",
                                            "fullStart": 628,
                                            "fullEnd": 641,
                                            "start": 628,
                                            "end": 640,
                                            "fullWidth": 13,
                                            "width": 12,
                                            "text": "ConstructFun",
                                            "value": "ConstructFun",
                                            "valueText": "ConstructFun",
                                            "hasTrailingTrivia": true,
                                            "trailingTrivia": [
                                                {
                                                    "kind": "WhitespaceTrivia",
                                                    "text": " "
                                                }
                                            ]
                                        },
                                        "equalsValueClause": {
                                            "kind": "EqualsValueClause",
                                            "fullStart": 641,
                                            "fullEnd": 658,
                                            "start": 641,
                                            "end": 658,
                                            "fullWidth": 17,
                                            "width": 17,
                                            "equalsToken": {
                                                "kind": "EqualsToken",
                                                "fullStart": 641,
                                                "fullEnd": 643,
                                                "start": 641,
                                                "end": 642,
                                                "fullWidth": 2,
                                                "width": 1,
                                                "text": "=",
                                                "value": "=",
                                                "valueText": "=",
                                                "hasTrailingTrivia": true,
                                                "trailingTrivia": [
                                                    {
                                                        "kind": "WhitespaceTrivia",
                                                        "text": " "
                                                    }
                                                ]
                                            },
                                            "value": {
                                                "kind": "FunctionExpression",
                                                "fullStart": 643,
                                                "fullEnd": 658,
                                                "start": 643,
                                                "end": 658,
                                                "fullWidth": 15,
                                                "width": 15,
                                                "functionKeyword": {
                                                    "kind": "FunctionKeyword",
                                                    "fullStart": 643,
                                                    "fullEnd": 652,
                                                    "start": 643,
                                                    "end": 651,
                                                    "fullWidth": 9,
                                                    "width": 8,
                                                    "text": "function",
                                                    "value": "function",
                                                    "valueText": "function",
                                                    "hasTrailingTrivia": true,
                                                    "trailingTrivia": [
                                                        {
                                                            "kind": "WhitespaceTrivia",
                                                            "text": " "
                                                        }
                                                    ]
                                                },
                                                "callSignature": {
                                                    "kind": "CallSignature",
                                                    "fullStart": 652,
                                                    "fullEnd": 655,
                                                    "start": 652,
                                                    "end": 654,
                                                    "fullWidth": 3,
                                                    "width": 2,
                                                    "parameterList": {
                                                        "kind": "ParameterList",
                                                        "fullStart": 652,
                                                        "fullEnd": 655,
                                                        "start": 652,
                                                        "end": 654,
                                                        "fullWidth": 3,
                                                        "width": 2,
                                                        "openParenToken": {
                                                            "kind": "OpenParenToken",
                                                            "fullStart": 652,
                                                            "fullEnd": 653,
                                                            "start": 652,
                                                            "end": 653,
                                                            "fullWidth": 1,
                                                            "width": 1,
                                                            "text": "(",
                                                            "value": "(",
                                                            "valueText": "("
                                                        },
                                                        "parameters": [],
                                                        "closeParenToken": {
                                                            "kind": "CloseParenToken",
                                                            "fullStart": 653,
                                                            "fullEnd": 655,
                                                            "start": 653,
                                                            "end": 654,
                                                            "fullWidth": 2,
                                                            "width": 1,
                                                            "text": ")",
                                                            "value": ")",
                                                            "valueText": ")",
                                                            "hasTrailingTrivia": true,
                                                            "trailingTrivia": [
                                                                {
                                                                    "kind": "WhitespaceTrivia",
                                                                    "text": " "
                                                                }
                                                            ]
                                                        }
                                                    }
                                                },
                                                "block": {
                                                    "kind": "Block",
                                                    "fullStart": 655,
                                                    "fullEnd": 658,
                                                    "start": 655,
                                                    "end": 658,
                                                    "fullWidth": 3,
                                                    "width": 3,
                                                    "openBraceToken": {
                                                        "kind": "OpenBraceToken",
                                                        "fullStart": 655,
                                                        "fullEnd": 657,
                                                        "start": 655,
                                                        "end": 656,
                                                        "fullWidth": 2,
                                                        "width": 1,
                                                        "text": "{",
                                                        "value": "{",
                                                        "valueText": "{",
                                                        "hasTrailingTrivia": true,
                                                        "trailingTrivia": [
                                                            {
                                                                "kind": "WhitespaceTrivia",
                                                                "text": " "
                                                            }
                                                        ]
                                                    },
                                                    "statements": [],
                                                    "closeBraceToken": {
                                                        "kind": "CloseBraceToken",
                                                        "fullStart": 657,
                                                        "fullEnd": 658,
                                                        "start": 657,
                                                        "end": 658,
                                                        "fullWidth": 1,
                                                        "width": 1,
                                                        "text": "}",
                                                        "value": "}",
                                                        "valueText": "}"
                                                    }
                                                }
                                            }
                                        }
                                    }
                                ]
                            },
                            "semicolonToken": {
                                "kind": "SemicolonToken",
                                "fullStart": 658,
                                "fullEnd": 661,
                                "start": 658,
                                "end": 659,
                                "fullWidth": 3,
                                "width": 1,
                                "text": ";",
                                "value": ";",
                                "valueText": ";",
                                "hasTrailingTrivia": true,
                                "hasTrailingNewLine": true,
                                "trailingTrivia": [
                                    {
                                        "kind": "NewLineTrivia",
                                        "text": "\r\n"
                                    }
                                ]
                            }
                        },
                        {
                            "kind": "ExpressionStatement",
                            "fullStart": 661,
                            "fullEnd": 702,
                            "start": 669,
                            "end": 700,
                            "fullWidth": 41,
                            "width": 31,
                            "expression": {
                                "kind": "AssignmentExpression",
                                "fullStart": 661,
                                "fullEnd": 699,
                                "start": 669,
                                "end": 699,
                                "fullWidth": 38,
                                "width": 30,
                                "left": {
                                    "kind": "MemberAccessExpression",
                                    "fullStart": 661,
                                    "fullEnd": 692,
                                    "start": 669,
                                    "end": 691,
                                    "fullWidth": 31,
                                    "width": 22,
                                    "expression": {
                                        "kind": "IdentifierName",
                                        "fullStart": 661,
                                        "fullEnd": 681,
                                        "start": 669,
                                        "end": 681,
                                        "fullWidth": 20,
                                        "width": 12,
                                        "text": "ConstructFun",
                                        "value": "ConstructFun",
                                        "valueText": "ConstructFun",
                                        "hasLeadingTrivia": true,
                                        "leadingTrivia": [
                                            {
                                                "kind": "WhitespaceTrivia",
                                                "text": "        "
                                            }
                                        ]
                                    },
                                    "dotToken": {
                                        "kind": "DotToken",
                                        "fullStart": 681,
                                        "fullEnd": 682,
                                        "start": 681,
                                        "end": 682,
                                        "fullWidth": 1,
                                        "width": 1,
                                        "text": ".",
                                        "value": ".",
                                        "valueText": "."
                                    },
                                    "name": {
                                        "kind": "IdentifierName",
                                        "fullStart": 682,
                                        "fullEnd": 692,
                                        "start": 682,
                                        "end": 691,
                                        "fullWidth": 10,
                                        "width": 9,
                                        "text": "prototype",
                                        "value": "prototype",
                                        "valueText": "prototype",
                                        "hasTrailingTrivia": true,
                                        "trailingTrivia": [
                                            {
                                                "kind": "WhitespaceTrivia",
                                                "text": " "
                                            }
                                        ]
                                    }
                                },
                                "operatorToken": {
                                    "kind": "EqualsToken",
                                    "fullStart": 692,
                                    "fullEnd": 694,
                                    "start": 692,
                                    "end": 693,
                                    "fullWidth": 2,
                                    "width": 1,
                                    "text": "=",
                                    "value": "=",
                                    "valueText": "=",
                                    "hasTrailingTrivia": true,
                                    "trailingTrivia": [
                                        {
                                            "kind": "WhitespaceTrivia",
                                            "text": " "
                                        }
                                    ]
                                },
                                "right": {
                                    "kind": "IdentifierName",
                                    "fullStart": 694,
                                    "fullEnd": 699,
                                    "start": 694,
                                    "end": 699,
                                    "fullWidth": 5,
                                    "width": 5,
                                    "text": "proto",
                                    "value": "proto",
                                    "valueText": "proto"
                                }
                            },
                            "semicolonToken": {
                                "kind": "SemicolonToken",
                                "fullStart": 699,
                                "fullEnd": 702,
                                "start": 699,
                                "end": 700,
                                "fullWidth": 3,
                                "width": 1,
                                "text": ";",
                                "value": ";",
                                "valueText": ";",
                                "hasTrailingTrivia": true,
                                "hasTrailingNewLine": true,
                                "trailingTrivia": [
                                    {
                                        "kind": "NewLineTrivia",
                                        "text": "\r\n"
                                    }
                                ]
                            }
                        },
                        {
                            "kind": "VariableStatement",
                            "fullStart": 702,
                            "fullEnd": 743,
                            "start": 712,
                            "end": 741,
                            "fullWidth": 41,
                            "width": 29,
                            "modifiers": [],
                            "variableDeclaration": {
                                "kind": "VariableDeclaration",
                                "fullStart": 702,
                                "fullEnd": 740,
                                "start": 712,
                                "end": 740,
                                "fullWidth": 38,
                                "width": 28,
                                "varKeyword": {
                                    "kind": "VarKeyword",
                                    "fullStart": 702,
                                    "fullEnd": 716,
                                    "start": 712,
                                    "end": 715,
                                    "fullWidth": 14,
                                    "width": 3,
                                    "text": "var",
                                    "value": "var",
                                    "valueText": "var",
                                    "hasLeadingTrivia": true,
                                    "hasLeadingNewLine": true,
                                    "hasTrailingTrivia": true,
                                    "leadingTrivia": [
                                        {
                                            "kind": "NewLineTrivia",
                                            "text": "\r\n"
                                        },
                                        {
                                            "kind": "WhitespaceTrivia",
                                            "text": "        "
                                        }
                                    ],
                                    "trailingTrivia": [
                                        {
                                            "kind": "WhitespaceTrivia",
                                            "text": " "
                                        }
                                    ]
                                },
                                "variableDeclarators": [
                                    {
                                        "kind": "VariableDeclarator",
                                        "fullStart": 716,
                                        "fullEnd": 740,
                                        "start": 716,
                                        "end": 740,
                                        "fullWidth": 24,
<<<<<<< HEAD
                                        "width": 24,
                                        "identifier": {
=======
                                        "propertyName": {
>>>>>>> 85e84683
                                            "kind": "IdentifierName",
                                            "fullStart": 716,
                                            "fullEnd": 720,
                                            "start": 716,
                                            "end": 719,
                                            "fullWidth": 4,
                                            "width": 3,
                                            "text": "obj",
                                            "value": "obj",
                                            "valueText": "obj",
                                            "hasTrailingTrivia": true,
                                            "trailingTrivia": [
                                                {
                                                    "kind": "WhitespaceTrivia",
                                                    "text": " "
                                                }
                                            ]
                                        },
                                        "equalsValueClause": {
                                            "kind": "EqualsValueClause",
                                            "fullStart": 720,
                                            "fullEnd": 740,
                                            "start": 720,
                                            "end": 740,
                                            "fullWidth": 20,
                                            "width": 20,
                                            "equalsToken": {
                                                "kind": "EqualsToken",
                                                "fullStart": 720,
                                                "fullEnd": 722,
                                                "start": 720,
                                                "end": 721,
                                                "fullWidth": 2,
                                                "width": 1,
                                                "text": "=",
                                                "value": "=",
                                                "valueText": "=",
                                                "hasTrailingTrivia": true,
                                                "trailingTrivia": [
                                                    {
                                                        "kind": "WhitespaceTrivia",
                                                        "text": " "
                                                    }
                                                ]
                                            },
                                            "value": {
                                                "kind": "ObjectCreationExpression",
                                                "fullStart": 722,
                                                "fullEnd": 740,
                                                "start": 722,
                                                "end": 740,
                                                "fullWidth": 18,
                                                "width": 18,
                                                "newKeyword": {
                                                    "kind": "NewKeyword",
                                                    "fullStart": 722,
                                                    "fullEnd": 726,
                                                    "start": 722,
                                                    "end": 725,
                                                    "fullWidth": 4,
                                                    "width": 3,
                                                    "text": "new",
                                                    "value": "new",
                                                    "valueText": "new",
                                                    "hasTrailingTrivia": true,
                                                    "trailingTrivia": [
                                                        {
                                                            "kind": "WhitespaceTrivia",
                                                            "text": " "
                                                        }
                                                    ]
                                                },
                                                "expression": {
                                                    "kind": "IdentifierName",
                                                    "fullStart": 726,
                                                    "fullEnd": 738,
                                                    "start": 726,
                                                    "end": 738,
                                                    "fullWidth": 12,
                                                    "width": 12,
                                                    "text": "ConstructFun",
                                                    "value": "ConstructFun",
                                                    "valueText": "ConstructFun"
                                                },
                                                "argumentList": {
                                                    "kind": "ArgumentList",
                                                    "fullStart": 738,
                                                    "fullEnd": 740,
                                                    "start": 738,
                                                    "end": 740,
                                                    "fullWidth": 2,
                                                    "width": 2,
                                                    "openParenToken": {
                                                        "kind": "OpenParenToken",
                                                        "fullStart": 738,
                                                        "fullEnd": 739,
                                                        "start": 738,
                                                        "end": 739,
                                                        "fullWidth": 1,
                                                        "width": 1,
                                                        "text": "(",
                                                        "value": "(",
                                                        "valueText": "("
                                                    },
                                                    "arguments": [],
                                                    "closeParenToken": {
                                                        "kind": "CloseParenToken",
                                                        "fullStart": 739,
                                                        "fullEnd": 740,
                                                        "start": 739,
                                                        "end": 740,
                                                        "fullWidth": 1,
                                                        "width": 1,
                                                        "text": ")",
                                                        "value": ")",
                                                        "valueText": ")"
                                                    }
                                                }
                                            }
                                        }
                                    }
                                ]
                            },
                            "semicolonToken": {
                                "kind": "SemicolonToken",
                                "fullStart": 740,
                                "fullEnd": 743,
                                "start": 740,
                                "end": 741,
                                "fullWidth": 3,
                                "width": 1,
                                "text": ";",
                                "value": ";",
                                "valueText": ";",
                                "hasTrailingTrivia": true,
                                "hasTrailingNewLine": true,
                                "trailingTrivia": [
                                    {
                                        "kind": "NewLineTrivia",
                                        "text": "\r\n"
                                    }
                                ]
                            }
                        },
                        {
                            "kind": "ReturnStatement",
                            "fullStart": 743,
                            "fullEnd": 787,
                            "start": 753,
                            "end": 785,
                            "fullWidth": 44,
                            "width": 32,
                            "returnKeyword": {
                                "kind": "ReturnKeyword",
                                "fullStart": 743,
                                "fullEnd": 760,
                                "start": 753,
                                "end": 759,
                                "fullWidth": 17,
                                "width": 6,
                                "text": "return",
                                "value": "return",
                                "valueText": "return",
                                "hasLeadingTrivia": true,
                                "hasLeadingNewLine": true,
                                "hasTrailingTrivia": true,
                                "leadingTrivia": [
                                    {
                                        "kind": "NewLineTrivia",
                                        "text": "\r\n"
                                    },
                                    {
                                        "kind": "WhitespaceTrivia",
                                        "text": "        "
                                    }
                                ],
                                "trailingTrivia": [
                                    {
                                        "kind": "WhitespaceTrivia",
                                        "text": " "
                                    }
                                ]
                            },
                            "expression": {
                                "kind": "InvocationExpression",
                                "fullStart": 760,
                                "fullEnd": 784,
                                "start": 760,
                                "end": 784,
                                "fullWidth": 24,
                                "width": 24,
                                "expression": {
                                    "kind": "MemberAccessExpression",
                                    "fullStart": 760,
                                    "fullEnd": 779,
                                    "start": 760,
                                    "end": 779,
                                    "fullWidth": 19,
                                    "width": 19,
                                    "expression": {
                                        "kind": "IdentifierName",
                                        "fullStart": 760,
                                        "fullEnd": 766,
                                        "start": 760,
                                        "end": 766,
                                        "fullWidth": 6,
                                        "width": 6,
                                        "text": "Object",
                                        "value": "Object",
                                        "valueText": "Object"
                                    },
                                    "dotToken": {
                                        "kind": "DotToken",
                                        "fullStart": 766,
                                        "fullEnd": 767,
                                        "start": 766,
                                        "end": 767,
                                        "fullWidth": 1,
                                        "width": 1,
                                        "text": ".",
                                        "value": ".",
                                        "valueText": "."
                                    },
                                    "name": {
                                        "kind": "IdentifierName",
                                        "fullStart": 767,
                                        "fullEnd": 779,
                                        "start": 767,
                                        "end": 779,
                                        "fullWidth": 12,
                                        "width": 12,
                                        "text": "isExtensible",
                                        "value": "isExtensible",
                                        "valueText": "isExtensible"
                                    }
                                },
                                "argumentList": {
                                    "kind": "ArgumentList",
                                    "fullStart": 779,
                                    "fullEnd": 784,
                                    "start": 779,
                                    "end": 784,
                                    "fullWidth": 5,
                                    "width": 5,
                                    "openParenToken": {
                                        "kind": "OpenParenToken",
                                        "fullStart": 779,
                                        "fullEnd": 780,
                                        "start": 779,
                                        "end": 780,
                                        "fullWidth": 1,
                                        "width": 1,
                                        "text": "(",
                                        "value": "(",
                                        "valueText": "("
                                    },
                                    "arguments": [
                                        {
                                            "kind": "IdentifierName",
                                            "fullStart": 780,
                                            "fullEnd": 783,
                                            "start": 780,
                                            "end": 783,
                                            "fullWidth": 3,
                                            "width": 3,
                                            "text": "obj",
                                            "value": "obj",
                                            "valueText": "obj"
                                        }
                                    ],
                                    "closeParenToken": {
                                        "kind": "CloseParenToken",
                                        "fullStart": 783,
                                        "fullEnd": 784,
                                        "start": 783,
                                        "end": 784,
                                        "fullWidth": 1,
                                        "width": 1,
                                        "text": ")",
                                        "value": ")",
                                        "valueText": ")"
                                    }
                                }
                            },
                            "semicolonToken": {
                                "kind": "SemicolonToken",
                                "fullStart": 784,
                                "fullEnd": 787,
                                "start": 784,
                                "end": 785,
                                "fullWidth": 3,
                                "width": 1,
                                "text": ";",
                                "value": ";",
                                "valueText": ";",
                                "hasTrailingTrivia": true,
                                "hasTrailingNewLine": true,
                                "trailingTrivia": [
                                    {
                                        "kind": "NewLineTrivia",
                                        "text": "\r\n"
                                    }
                                ]
                            }
                        }
                    ],
                    "closeBraceToken": {
                        "kind": "CloseBraceToken",
                        "fullStart": 787,
                        "fullEnd": 794,
                        "start": 791,
                        "end": 792,
                        "fullWidth": 7,
                        "width": 1,
                        "text": "}",
                        "value": "}",
                        "valueText": "}",
                        "hasLeadingTrivia": true,
                        "hasTrailingTrivia": true,
                        "hasTrailingNewLine": true,
                        "leadingTrivia": [
                            {
                                "kind": "WhitespaceTrivia",
                                "text": "    "
                            }
                        ],
                        "trailingTrivia": [
                            {
                                "kind": "NewLineTrivia",
                                "text": "\r\n"
                            }
                        ]
                    }
                }
            },
            {
                "kind": "ExpressionStatement",
                "fullStart": 794,
                "fullEnd": 818,
                "start": 794,
                "end": 816,
                "fullWidth": 24,
                "width": 22,
                "expression": {
                    "kind": "InvocationExpression",
                    "fullStart": 794,
                    "fullEnd": 815,
                    "start": 794,
                    "end": 815,
                    "fullWidth": 21,
                    "width": 21,
                    "expression": {
                        "kind": "IdentifierName",
                        "fullStart": 794,
                        "fullEnd": 805,
                        "start": 794,
                        "end": 805,
                        "fullWidth": 11,
                        "width": 11,
                        "text": "runTestCase",
                        "value": "runTestCase",
                        "valueText": "runTestCase"
                    },
                    "argumentList": {
                        "kind": "ArgumentList",
                        "fullStart": 805,
                        "fullEnd": 815,
                        "start": 805,
                        "end": 815,
                        "fullWidth": 10,
                        "width": 10,
                        "openParenToken": {
                            "kind": "OpenParenToken",
                            "fullStart": 805,
                            "fullEnd": 806,
                            "start": 805,
                            "end": 806,
                            "fullWidth": 1,
                            "width": 1,
                            "text": "(",
                            "value": "(",
                            "valueText": "("
                        },
                        "arguments": [
                            {
                                "kind": "IdentifierName",
                                "fullStart": 806,
                                "fullEnd": 814,
                                "start": 806,
                                "end": 814,
                                "fullWidth": 8,
                                "width": 8,
                                "text": "testcase",
                                "value": "testcase",
                                "valueText": "testcase"
                            }
                        ],
                        "closeParenToken": {
                            "kind": "CloseParenToken",
                            "fullStart": 814,
                            "fullEnd": 815,
                            "start": 814,
                            "end": 815,
                            "fullWidth": 1,
                            "width": 1,
                            "text": ")",
                            "value": ")",
                            "valueText": ")"
                        }
                    }
                },
                "semicolonToken": {
                    "kind": "SemicolonToken",
                    "fullStart": 815,
                    "fullEnd": 818,
                    "start": 815,
                    "end": 816,
                    "fullWidth": 3,
                    "width": 1,
                    "text": ";",
                    "value": ";",
                    "valueText": ";",
                    "hasTrailingTrivia": true,
                    "hasTrailingNewLine": true,
                    "trailingTrivia": [
                        {
                            "kind": "NewLineTrivia",
                            "text": "\r\n"
                        }
                    ]
                }
            }
        ],
        "endOfFileToken": {
            "kind": "EndOfFileToken",
            "fullStart": 818,
            "fullEnd": 818,
            "start": 818,
            "end": 818,
            "fullWidth": 0,
            "width": 0,
            "text": ""
        }
    },
    "lineMap": {
        "lineStarts": [
            0,
            67,
            152,
            232,
            308,
            380,
            385,
            440,
            548,
            553,
            555,
            557,
            580,
            589,
            614,
            616,
            661,
            702,
            704,
            743,
            745,
            787,
            794,
            818
        ],
        "length": 818
    }
}<|MERGE_RESOLUTION|>--- conflicted
+++ resolved
@@ -254,12 +254,8 @@
                                         "start": 601,
                                         "end": 611,
                                         "fullWidth": 10,
-<<<<<<< HEAD
                                         "width": 10,
-                                        "identifier": {
-=======
                                         "propertyName": {
->>>>>>> 85e84683
                                             "kind": "IdentifierName",
                                             "fullStart": 601,
                                             "fullEnd": 607,
@@ -420,12 +416,8 @@
                                         "start": 628,
                                         "end": 658,
                                         "fullWidth": 30,
-<<<<<<< HEAD
                                         "width": 30,
-                                        "identifier": {
-=======
                                         "propertyName": {
->>>>>>> 85e84683
                                             "kind": "IdentifierName",
                                             "fullStart": 628,
                                             "fullEnd": 641,
@@ -799,12 +791,8 @@
                                         "start": 716,
                                         "end": 740,
                                         "fullWidth": 24,
-<<<<<<< HEAD
                                         "width": 24,
-                                        "identifier": {
-=======
                                         "propertyName": {
->>>>>>> 85e84683
                                             "kind": "IdentifierName",
                                             "fullStart": 716,
                                             "fullEnd": 720,
