--- conflicted
+++ resolved
@@ -245,12 +245,8 @@
                                         "start": 570,
                                         "end": 608,
                                         "fullWidth": 38,
-<<<<<<< HEAD
                                         "width": 38,
-                                        "identifier": {
-=======
                                         "propertyName": {
->>>>>>> 85e84683
                                             "kind": "IdentifierName",
                                             "fullStart": 570,
                                             "fullEnd": 572,
