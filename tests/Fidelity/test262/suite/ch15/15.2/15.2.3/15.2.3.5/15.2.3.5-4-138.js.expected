--- conflicted
+++ resolved
@@ -250,12 +250,8 @@
                                         "start": 611,
                                         "end": 721,
                                         "fullWidth": 110,
-<<<<<<< HEAD
                                         "width": 110,
-                                        "identifier": {
-=======
                                         "propertyName": {
->>>>>>> 85e84683
                                             "kind": "IdentifierName",
                                             "fullStart": 611,
                                             "fullEnd": 618,
@@ -768,12 +764,8 @@
                                         "start": 738,
                                         "end": 783,
                                         "fullWidth": 45,
-<<<<<<< HEAD
                                         "width": 45,
-                                        "identifier": {
-=======
                                         "propertyName": {
->>>>>>> 85e84683
                                             "kind": "IdentifierName",
                                             "fullStart": 738,
                                             "fullEnd": 752,
@@ -1115,12 +1107,8 @@
                                         "start": 831,
                                         "end": 875,
                                         "fullWidth": 44,
-<<<<<<< HEAD
                                         "width": 44,
-                                        "identifier": {
-=======
                                         "propertyName": {
->>>>>>> 85e84683
                                             "kind": "IdentifierName",
                                             "fullStart": 831,
                                             "fullEnd": 844,
