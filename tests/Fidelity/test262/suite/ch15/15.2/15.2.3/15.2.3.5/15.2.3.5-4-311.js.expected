{
    "isDeclaration": false,
    "languageVersion": "EcmaScript5",
    "parseOptions": {
        "allowAutomaticSemicolonInsertion": true
    },
    "sourceUnit": {
        "kind": "SourceUnit",
        "fullStart": 0,
        "fullEnd": 1662,
        "start": 598,
        "end": 1662,
        "fullWidth": 1662,
        "width": 1064,
        "isIncrementallyUnusable": true,
        "moduleElements": [
            {
                "kind": "FunctionDeclaration",
                "fullStart": 0,
                "fullEnd": 1638,
                "start": 598,
                "end": 1636,
                "fullWidth": 1638,
                "width": 1038,
                "isIncrementallyUnusable": true,
                "modifiers": [],
                "functionKeyword": {
                    "kind": "FunctionKeyword",
                    "fullStart": 0,
                    "fullEnd": 607,
                    "start": 598,
                    "end": 606,
                    "fullWidth": 607,
                    "width": 8,
                    "text": "function",
                    "value": "function",
                    "valueText": "function",
                    "hasLeadingTrivia": true,
                    "hasLeadingComment": true,
                    "hasLeadingNewLine": true,
                    "hasTrailingTrivia": true,
                    "leadingTrivia": [
                        {
                            "kind": "SingleLineCommentTrivia",
                            "text": "/// Copyright (c) 2012 Ecma International.  All rights reserved. "
                        },
                        {
                            "kind": "NewLineTrivia",
                            "text": "\r\n"
                        },
                        {
                            "kind": "SingleLineCommentTrivia",
                            "text": "/// Ecma International makes this code available under the terms and conditions set"
                        },
                        {
                            "kind": "NewLineTrivia",
                            "text": "\r\n"
                        },
                        {
                            "kind": "SingleLineCommentTrivia",
                            "text": "/// forth on http://hg.ecmascript.org/tests/test262/raw-file/tip/LICENSE (the "
                        },
                        {
                            "kind": "NewLineTrivia",
                            "text": "\r\n"
                        },
                        {
                            "kind": "SingleLineCommentTrivia",
                            "text": "/// \"Use Terms\").   Any redistribution of this code must retain the above "
                        },
                        {
                            "kind": "NewLineTrivia",
                            "text": "\r\n"
                        },
                        {
                            "kind": "SingleLineCommentTrivia",
                            "text": "/// copyright and this notice and otherwise comply with the Use Terms."
                        },
                        {
                            "kind": "NewLineTrivia",
                            "text": "\r\n"
                        },
                        {
                            "kind": "MultiLineCommentTrivia",
                            "text": "/**\r\n * @path ch15/15.2/15.2.3/15.2.3.5/15.2.3.5-4-311.js\r\n * @description Object.create - [[Set]] is set as undefined if it is absent in accessor descriptor of one property in 'Properties' (8.12.9 step 4.b)\r\n */"
                        },
                        {
                            "kind": "NewLineTrivia",
                            "text": "\r\n"
                        },
                        {
                            "kind": "NewLineTrivia",
                            "text": "\r\n"
                        },
                        {
                            "kind": "NewLineTrivia",
                            "text": "\r\n"
                        }
                    ],
                    "trailingTrivia": [
                        {
                            "kind": "WhitespaceTrivia",
                            "text": " "
                        }
                    ]
                },
                "identifier": {
                    "kind": "IdentifierName",
                    "fullStart": 607,
                    "fullEnd": 615,
                    "start": 607,
                    "end": 615,
                    "fullWidth": 8,
                    "width": 8,
                    "text": "testcase",
                    "value": "testcase",
                    "valueText": "testcase"
                },
                "callSignature": {
                    "kind": "CallSignature",
                    "fullStart": 615,
                    "fullEnd": 618,
                    "start": 615,
                    "end": 617,
                    "fullWidth": 3,
                    "width": 2,
                    "parameterList": {
                        "kind": "ParameterList",
                        "fullStart": 615,
                        "fullEnd": 618,
                        "start": 615,
                        "end": 617,
                        "fullWidth": 3,
                        "width": 2,
                        "openParenToken": {
                            "kind": "OpenParenToken",
                            "fullStart": 615,
                            "fullEnd": 616,
                            "start": 615,
                            "end": 616,
                            "fullWidth": 1,
                            "width": 1,
                            "text": "(",
                            "value": "(",
                            "valueText": "("
                        },
                        "parameters": [],
                        "closeParenToken": {
                            "kind": "CloseParenToken",
                            "fullStart": 616,
                            "fullEnd": 618,
                            "start": 616,
                            "end": 617,
                            "fullWidth": 2,
                            "width": 1,
                            "text": ")",
                            "value": ")",
                            "valueText": ")",
                            "hasTrailingTrivia": true,
                            "trailingTrivia": [
                                {
                                    "kind": "WhitespaceTrivia",
                                    "text": " "
                                }
                            ]
                        }
                    }
                },
                "block": {
                    "kind": "Block",
                    "fullStart": 618,
                    "fullEnd": 1638,
                    "start": 618,
                    "end": 1636,
                    "fullWidth": 1020,
                    "width": 1018,
                    "isIncrementallyUnusable": true,
                    "openBraceToken": {
                        "kind": "OpenBraceToken",
                        "fullStart": 618,
                        "fullEnd": 621,
                        "start": 618,
                        "end": 619,
                        "fullWidth": 3,
                        "width": 1,
                        "text": "{",
                        "value": "{",
                        "valueText": "{",
                        "hasTrailingTrivia": true,
                        "hasTrailingNewLine": true,
                        "trailingTrivia": [
                            {
                                "kind": "NewLineTrivia",
                                "text": "\r\n"
                            }
                        ]
                    },
                    "statements": [
                        {
                            "kind": "VariableStatement",
                            "fullStart": 621,
                            "fullEnd": 883,
                            "start": 629,
                            "end": 881,
                            "fullWidth": 262,
                            "width": 252,
                            "isIncrementallyUnusable": true,
                            "modifiers": [],
                            "variableDeclaration": {
                                "kind": "VariableDeclaration",
                                "fullStart": 621,
                                "fullEnd": 880,
                                "start": 629,
                                "end": 880,
                                "fullWidth": 259,
                                "width": 251,
                                "isIncrementallyUnusable": true,
                                "varKeyword": {
                                    "kind": "VarKeyword",
                                    "fullStart": 621,
                                    "fullEnd": 633,
                                    "start": 629,
                                    "end": 632,
                                    "fullWidth": 12,
                                    "width": 3,
                                    "text": "var",
                                    "value": "var",
                                    "valueText": "var",
                                    "hasLeadingTrivia": true,
                                    "hasTrailingTrivia": true,
                                    "leadingTrivia": [
                                        {
                                            "kind": "WhitespaceTrivia",
                                            "text": "        "
                                        }
                                    ],
                                    "trailingTrivia": [
                                        {
                                            "kind": "WhitespaceTrivia",
                                            "text": " "
                                        }
                                    ]
                                },
                                "variableDeclarators": [
                                    {
                                        "kind": "VariableDeclarator",
                                        "fullStart": 633,
                                        "fullEnd": 880,
                                        "start": 633,
                                        "end": 880,
                                        "fullWidth": 247,
                                        "width": 247,
                                        "isIncrementallyUnusable": true,
                                        "propertyName": {
                                            "kind": "IdentifierName",
                                            "fullStart": 633,
                                            "fullEnd": 640,
                                            "start": 633,
                                            "end": 639,
                                            "fullWidth": 7,
                                            "width": 6,
                                            "text": "newObj",
                                            "value": "newObj",
                                            "valueText": "newObj",
                                            "hasTrailingTrivia": true,
                                            "trailingTrivia": [
                                                {
                                                    "kind": "WhitespaceTrivia",
                                                    "text": " "
                                                }
                                            ]
                                        },
                                        "equalsValueClause": {
                                            "kind": "EqualsValueClause",
                                            "fullStart": 640,
                                            "fullEnd": 880,
                                            "start": 640,
                                            "end": 880,
                                            "fullWidth": 240,
                                            "width": 240,
                                            "isIncrementallyUnusable": true,
                                            "equalsToken": {
                                                "kind": "EqualsToken",
                                                "fullStart": 640,
                                                "fullEnd": 642,
                                                "start": 640,
                                                "end": 641,
                                                "fullWidth": 2,
                                                "width": 1,
                                                "text": "=",
                                                "value": "=",
                                                "valueText": "=",
                                                "hasTrailingTrivia": true,
                                                "trailingTrivia": [
                                                    {
                                                        "kind": "WhitespaceTrivia",
                                                        "text": " "
                                                    }
                                                ]
                                            },
                                            "value": {
                                                "kind": "InvocationExpression",
                                                "fullStart": 642,
                                                "fullEnd": 880,
                                                "start": 642,
                                                "end": 880,
                                                "fullWidth": 238,
                                                "width": 238,
                                                "isIncrementallyUnusable": true,
                                                "expression": {
                                                    "kind": "MemberAccessExpression",
                                                    "fullStart": 642,
                                                    "fullEnd": 655,
                                                    "start": 642,
                                                    "end": 655,
                                                    "fullWidth": 13,
                                                    "width": 13,
                                                    "expression": {
                                                        "kind": "IdentifierName",
                                                        "fullStart": 642,
                                                        "fullEnd": 648,
                                                        "start": 642,
                                                        "end": 648,
                                                        "fullWidth": 6,
                                                        "width": 6,
                                                        "text": "Object",
                                                        "value": "Object",
                                                        "valueText": "Object"
                                                    },
                                                    "dotToken": {
                                                        "kind": "DotToken",
                                                        "fullStart": 648,
                                                        "fullEnd": 649,
                                                        "start": 648,
                                                        "end": 649,
                                                        "fullWidth": 1,
                                                        "width": 1,
                                                        "text": ".",
                                                        "value": ".",
                                                        "valueText": "."
                                                    },
                                                    "name": {
                                                        "kind": "IdentifierName",
                                                        "fullStart": 649,
                                                        "fullEnd": 655,
                                                        "start": 649,
                                                        "end": 655,
                                                        "fullWidth": 6,
                                                        "width": 6,
                                                        "text": "create",
                                                        "value": "create",
                                                        "valueText": "create"
                                                    }
                                                },
                                                "argumentList": {
                                                    "kind": "ArgumentList",
                                                    "fullStart": 655,
                                                    "fullEnd": 880,
                                                    "start": 655,
                                                    "end": 880,
                                                    "fullWidth": 225,
                                                    "width": 225,
                                                    "isIncrementallyUnusable": true,
                                                    "openParenToken": {
                                                        "kind": "OpenParenToken",
                                                        "fullStart": 655,
                                                        "fullEnd": 656,
                                                        "start": 655,
                                                        "end": 656,
                                                        "fullWidth": 1,
                                                        "width": 1,
                                                        "text": "(",
                                                        "value": "(",
                                                        "valueText": "("
                                                    },
                                                    "arguments": [
                                                        {
                                                            "kind": "ObjectLiteralExpression",
                                                            "fullStart": 656,
                                                            "fullEnd": 658,
                                                            "start": 656,
                                                            "end": 658,
                                                            "fullWidth": 2,
                                                            "width": 2,
                                                            "openBraceToken": {
                                                                "kind": "OpenBraceToken",
                                                                "fullStart": 656,
                                                                "fullEnd": 657,
                                                                "start": 656,
                                                                "end": 657,
                                                                "fullWidth": 1,
                                                                "width": 1,
                                                                "text": "{",
                                                                "value": "{",
                                                                "valueText": "{"
                                                            },
                                                            "propertyAssignments": [],
                                                            "closeBraceToken": {
                                                                "kind": "CloseBraceToken",
                                                                "fullStart": 657,
                                                                "fullEnd": 658,
                                                                "start": 657,
                                                                "end": 658,
                                                                "fullWidth": 1,
                                                                "width": 1,
                                                                "text": "}",
                                                                "value": "}",
                                                                "valueText": "}"
                                                            }
                                                        },
                                                        {
                                                            "kind": "CommaToken",
                                                            "fullStart": 658,
                                                            "fullEnd": 660,
                                                            "start": 658,
                                                            "end": 659,
                                                            "fullWidth": 2,
                                                            "width": 1,
                                                            "text": ",",
                                                            "value": ",",
                                                            "valueText": ",",
                                                            "hasTrailingTrivia": true,
                                                            "trailingTrivia": [
                                                                {
                                                                    "kind": "WhitespaceTrivia",
                                                                    "text": " "
                                                                }
                                                            ]
                                                        },
                                                        {
                                                            "kind": "ObjectLiteralExpression",
                                                            "fullStart": 660,
                                                            "fullEnd": 879,
                                                            "start": 660,
                                                            "end": 879,
                                                            "fullWidth": 219,
                                                            "width": 219,
                                                            "isIncrementallyUnusable": true,
                                                            "openBraceToken": {
                                                                "kind": "OpenBraceToken",
                                                                "fullStart": 660,
                                                                "fullEnd": 663,
                                                                "start": 660,
                                                                "end": 661,
                                                                "fullWidth": 3,
                                                                "width": 1,
                                                                "text": "{",
                                                                "value": "{",
                                                                "valueText": "{",
                                                                "hasTrailingTrivia": true,
                                                                "hasTrailingNewLine": true,
                                                                "trailingTrivia": [
                                                                    {
                                                                        "kind": "NewLineTrivia",
                                                                        "text": "\r\n"
                                                                    }
                                                                ]
                                                            },
                                                            "propertyAssignments": [
                                                                {
                                                                    "kind": "SimplePropertyAssignment",
                                                                    "fullStart": 663,
                                                                    "fullEnd": 870,
                                                                    "start": 675,
                                                                    "end": 868,
                                                                    "fullWidth": 207,
                                                                    "width": 193,
                                                                    "isIncrementallyUnusable": true,
                                                                    "propertyName": {
                                                                        "kind": "IdentifierName",
                                                                        "fullStart": 663,
                                                                        "fullEnd": 679,
                                                                        "start": 675,
                                                                        "end": 679,
                                                                        "fullWidth": 16,
                                                                        "width": 4,
                                                                        "text": "prop",
                                                                        "value": "prop",
                                                                        "valueText": "prop",
                                                                        "hasLeadingTrivia": true,
                                                                        "leadingTrivia": [
                                                                            {
                                                                                "kind": "WhitespaceTrivia",
                                                                                "text": "            "
                                                                            }
                                                                        ]
                                                                    },
                                                                    "colonToken": {
                                                                        "kind": "ColonToken",
                                                                        "fullStart": 679,
                                                                        "fullEnd": 681,
                                                                        "start": 679,
                                                                        "end": 680,
                                                                        "fullWidth": 2,
                                                                        "width": 1,
                                                                        "text": ":",
                                                                        "value": ":",
                                                                        "valueText": ":",
                                                                        "hasTrailingTrivia": true,
                                                                        "trailingTrivia": [
                                                                            {
                                                                                "kind": "WhitespaceTrivia",
                                                                                "text": " "
                                                                            }
                                                                        ]
                                                                    },
                                                                    "expression": {
                                                                        "kind": "ObjectLiteralExpression",
                                                                        "fullStart": 681,
                                                                        "fullEnd": 870,
                                                                        "start": 681,
                                                                        "end": 868,
                                                                        "fullWidth": 189,
                                                                        "width": 187,
                                                                        "isIncrementallyUnusable": true,
                                                                        "openBraceToken": {
                                                                            "kind": "OpenBraceToken",
                                                                            "fullStart": 681,
                                                                            "fullEnd": 684,
                                                                            "start": 681,
                                                                            "end": 682,
                                                                            "fullWidth": 3,
                                                                            "width": 1,
                                                                            "text": "{",
                                                                            "value": "{",
                                                                            "valueText": "{",
                                                                            "hasTrailingTrivia": true,
                                                                            "hasTrailingNewLine": true,
                                                                            "trailingTrivia": [
                                                                                {
                                                                                    "kind": "NewLineTrivia",
                                                                                    "text": "\r\n"
                                                                                }
                                                                            ]
                                                                        },
                                                                        "propertyAssignments": [
                                                                            {
                                                                                "kind": "SimplePropertyAssignment",
                                                                                "fullStart": 684,
                                                                                "fullEnd": 781,
                                                                                "start": 700,
                                                                                "end": 781,
                                                                                "fullWidth": 97,
                                                                                "width": 81,
                                                                                "isIncrementallyUnusable": true,
                                                                                "propertyName": {
                                                                                    "kind": "IdentifierName",
                                                                                    "fullStart": 684,
                                                                                    "fullEnd": 703,
                                                                                    "start": 700,
                                                                                    "end": 703,
                                                                                    "fullWidth": 19,
                                                                                    "width": 3,
                                                                                    "text": "get",
                                                                                    "value": "get",
                                                                                    "valueText": "get",
                                                                                    "hasLeadingTrivia": true,
                                                                                    "leadingTrivia": [
                                                                                        {
                                                                                            "kind": "WhitespaceTrivia",
                                                                                            "text": "                "
                                                                                        }
                                                                                    ]
                                                                                },
                                                                                "colonToken": {
                                                                                    "kind": "ColonToken",
                                                                                    "fullStart": 703,
                                                                                    "fullEnd": 705,
                                                                                    "start": 703,
                                                                                    "end": 704,
                                                                                    "fullWidth": 2,
                                                                                    "width": 1,
                                                                                    "text": ":",
                                                                                    "value": ":",
                                                                                    "valueText": ":",
                                                                                    "hasTrailingTrivia": true,
                                                                                    "trailingTrivia": [
                                                                                        {
                                                                                            "kind": "WhitespaceTrivia",
                                                                                            "text": " "
                                                                                        }
                                                                                    ]
                                                                                },
                                                                                "expression": {
                                                                                    "kind": "FunctionExpression",
                                                                                    "fullStart": 705,
                                                                                    "fullEnd": 781,
                                                                                    "start": 705,
                                                                                    "end": 781,
                                                                                    "fullWidth": 76,
                                                                                    "width": 76,
                                                                                    "functionKeyword": {
                                                                                        "kind": "FunctionKeyword",
                                                                                        "fullStart": 705,
                                                                                        "fullEnd": 714,
                                                                                        "start": 705,
                                                                                        "end": 713,
                                                                                        "fullWidth": 9,
                                                                                        "width": 8,
                                                                                        "text": "function",
                                                                                        "value": "function",
                                                                                        "valueText": "function",
                                                                                        "hasTrailingTrivia": true,
                                                                                        "trailingTrivia": [
                                                                                            {
                                                                                                "kind": "WhitespaceTrivia",
                                                                                                "text": " "
                                                                                            }
                                                                                        ]
                                                                                    },
                                                                                    "callSignature": {
                                                                                        "kind": "CallSignature",
                                                                                        "fullStart": 714,
                                                                                        "fullEnd": 717,
                                                                                        "start": 714,
                                                                                        "end": 716,
                                                                                        "fullWidth": 3,
                                                                                        "width": 2,
                                                                                        "parameterList": {
                                                                                            "kind": "ParameterList",
                                                                                            "fullStart": 714,
                                                                                            "fullEnd": 717,
                                                                                            "start": 714,
                                                                                            "end": 716,
                                                                                            "fullWidth": 3,
                                                                                            "width": 2,
                                                                                            "openParenToken": {
                                                                                                "kind": "OpenParenToken",
                                                                                                "fullStart": 714,
                                                                                                "fullEnd": 715,
                                                                                                "start": 714,
                                                                                                "end": 715,
                                                                                                "fullWidth": 1,
                                                                                                "width": 1,
                                                                                                "text": "(",
                                                                                                "value": "(",
                                                                                                "valueText": "("
                                                                                            },
                                                                                            "parameters": [],
                                                                                            "closeParenToken": {
                                                                                                "kind": "CloseParenToken",
                                                                                                "fullStart": 715,
                                                                                                "fullEnd": 717,
                                                                                                "start": 715,
                                                                                                "end": 716,
                                                                                                "fullWidth": 2,
                                                                                                "width": 1,
                                                                                                "text": ")",
                                                                                                "value": ")",
                                                                                                "valueText": ")",
                                                                                                "hasTrailingTrivia": true,
                                                                                                "trailingTrivia": [
                                                                                                    {
                                                                                                        "kind": "WhitespaceTrivia",
                                                                                                        "text": " "
                                                                                                    }
                                                                                                ]
                                                                                            }
                                                                                        }
                                                                                    },
                                                                                    "block": {
                                                                                        "kind": "Block",
                                                                                        "fullStart": 717,
                                                                                        "fullEnd": 781,
                                                                                        "start": 717,
                                                                                        "end": 781,
                                                                                        "fullWidth": 64,
                                                                                        "width": 64,
                                                                                        "openBraceToken": {
                                                                                            "kind": "OpenBraceToken",
                                                                                            "fullStart": 717,
                                                                                            "fullEnd": 720,
                                                                                            "start": 717,
                                                                                            "end": 718,
                                                                                            "fullWidth": 3,
                                                                                            "width": 1,
                                                                                            "text": "{",
                                                                                            "value": "{",
                                                                                            "valueText": "{",
                                                                                            "hasTrailingTrivia": true,
                                                                                            "hasTrailingNewLine": true,
                                                                                            "trailingTrivia": [
                                                                                                {
                                                                                                    "kind": "NewLineTrivia",
                                                                                                    "text": "\r\n"
                                                                                                }
                                                                                            ]
                                                                                        },
                                                                                        "statements": [
                                                                                            {
                                                                                                "kind": "ReturnStatement",
                                                                                                "fullStart": 720,
                                                                                                "fullEnd": 764,
                                                                                                "start": 740,
                                                                                                "end": 762,
                                                                                                "fullWidth": 44,
                                                                                                "width": 22,
                                                                                                "returnKeyword": {
                                                                                                    "kind": "ReturnKeyword",
                                                                                                    "fullStart": 720,
                                                                                                    "fullEnd": 747,
                                                                                                    "start": 740,
                                                                                                    "end": 746,
                                                                                                    "fullWidth": 27,
                                                                                                    "width": 6,
                                                                                                    "text": "return",
                                                                                                    "value": "return",
                                                                                                    "valueText": "return",
                                                                                                    "hasLeadingTrivia": true,
                                                                                                    "hasTrailingTrivia": true,
                                                                                                    "leadingTrivia": [
                                                                                                        {
                                                                                                            "kind": "WhitespaceTrivia",
                                                                                                            "text": "                    "
                                                                                                        }
                                                                                                    ],
                                                                                                    "trailingTrivia": [
                                                                                                        {
                                                                                                            "kind": "WhitespaceTrivia",
                                                                                                            "text": " "
                                                                                                        }
                                                                                                    ]
                                                                                                },
                                                                                                "expression": {
                                                                                                    "kind": "StringLiteral",
                                                                                                    "fullStart": 747,
                                                                                                    "fullEnd": 761,
                                                                                                    "start": 747,
                                                                                                    "end": 761,
                                                                                                    "fullWidth": 14,
                                                                                                    "width": 14,
                                                                                                    "text": "\"verifyCreate\"",
                                                                                                    "value": "verifyCreate",
                                                                                                    "valueText": "verifyCreate"
                                                                                                },
                                                                                                "semicolonToken": {
                                                                                                    "kind": "SemicolonToken",
                                                                                                    "fullStart": 761,
                                                                                                    "fullEnd": 764,
                                                                                                    "start": 761,
                                                                                                    "end": 762,
                                                                                                    "fullWidth": 3,
                                                                                                    "width": 1,
                                                                                                    "text": ";",
                                                                                                    "value": ";",
                                                                                                    "valueText": ";",
                                                                                                    "hasTrailingTrivia": true,
                                                                                                    "hasTrailingNewLine": true,
                                                                                                    "trailingTrivia": [
                                                                                                        {
                                                                                                            "kind": "NewLineTrivia",
                                                                                                            "text": "\r\n"
                                                                                                        }
                                                                                                    ]
                                                                                                }
                                                                                            }
                                                                                        ],
                                                                                        "closeBraceToken": {
                                                                                            "kind": "CloseBraceToken",
                                                                                            "fullStart": 764,
                                                                                            "fullEnd": 781,
                                                                                            "start": 780,
                                                                                            "end": 781,
                                                                                            "fullWidth": 17,
                                                                                            "width": 1,
                                                                                            "text": "}",
                                                                                            "value": "}",
                                                                                            "valueText": "}",
                                                                                            "hasLeadingTrivia": true,
                                                                                            "leadingTrivia": [
                                                                                                {
                                                                                                    "kind": "WhitespaceTrivia",
                                                                                                    "text": "                "
                                                                                                }
                                                                                            ]
                                                                                        }
                                                                                    }
                                                                                }
                                                                            },
                                                                            {
                                                                                "kind": "CommaToken",
                                                                                "fullStart": 781,
                                                                                "fullEnd": 784,
                                                                                "start": 781,
                                                                                "end": 782,
                                                                                "fullWidth": 3,
                                                                                "width": 1,
                                                                                "text": ",",
                                                                                "value": ",",
                                                                                "valueText": ",",
                                                                                "hasTrailingTrivia": true,
                                                                                "hasTrailingNewLine": true,
                                                                                "trailingTrivia": [
                                                                                    {
                                                                                        "kind": "NewLineTrivia",
                                                                                        "text": "\r\n"
                                                                                    }
                                                                                ]
                                                                            },
                                                                            {
                                                                                "kind": "SimplePropertyAssignment",
                                                                                "fullStart": 784,
                                                                                "fullEnd": 816,
                                                                                "start": 800,
                                                                                "end": 816,
                                                                                "fullWidth": 32,
                                                                                "width": 16,
                                                                                "propertyName": {
                                                                                    "kind": "IdentifierName",
                                                                                    "fullStart": 784,
                                                                                    "fullEnd": 810,
                                                                                    "start": 800,
                                                                                    "end": 810,
                                                                                    "fullWidth": 26,
                                                                                    "width": 10,
                                                                                    "text": "enumerable",
                                                                                    "value": "enumerable",
                                                                                    "valueText": "enumerable",
                                                                                    "hasLeadingTrivia": true,
                                                                                    "leadingTrivia": [
                                                                                        {
                                                                                            "kind": "WhitespaceTrivia",
                                                                                            "text": "                "
                                                                                        }
                                                                                    ]
                                                                                },
                                                                                "colonToken": {
                                                                                    "kind": "ColonToken",
                                                                                    "fullStart": 810,
                                                                                    "fullEnd": 812,
                                                                                    "start": 810,
                                                                                    "end": 811,
                                                                                    "fullWidth": 2,
                                                                                    "width": 1,
                                                                                    "text": ":",
                                                                                    "value": ":",
                                                                                    "valueText": ":",
                                                                                    "hasTrailingTrivia": true,
                                                                                    "trailingTrivia": [
                                                                                        {
                                                                                            "kind": "WhitespaceTrivia",
                                                                                            "text": " "
                                                                                        }
                                                                                    ]
                                                                                },
                                                                                "expression": {
                                                                                    "kind": "TrueKeyword",
                                                                                    "fullStart": 812,
                                                                                    "fullEnd": 816,
                                                                                    "start": 812,
                                                                                    "end": 816,
                                                                                    "fullWidth": 4,
                                                                                    "width": 4,
                                                                                    "text": "true",
                                                                                    "value": true,
                                                                                    "valueText": "true"
                                                                                }
                                                                            },
                                                                            {
                                                                                "kind": "CommaToken",
                                                                                "fullStart": 816,
                                                                                "fullEnd": 819,
                                                                                "start": 816,
                                                                                "end": 817,
                                                                                "fullWidth": 3,
                                                                                "width": 1,
                                                                                "text": ",",
                                                                                "value": ",",
                                                                                "valueText": ",",
                                                                                "hasTrailingTrivia": true,
                                                                                "hasTrailingNewLine": true,
                                                                                "trailingTrivia": [
                                                                                    {
                                                                                        "kind": "NewLineTrivia",
                                                                                        "text": "\r\n"
                                                                                    }
                                                                                ]
                                                                            },
                                                                            {
                                                                                "kind": "SimplePropertyAssignment",
                                                                                "fullStart": 819,
                                                                                "fullEnd": 855,
                                                                                "start": 835,
                                                                                "end": 853,
                                                                                "fullWidth": 36,
                                                                                "width": 18,
                                                                                "propertyName": {
                                                                                    "kind": "IdentifierName",
                                                                                    "fullStart": 819,
                                                                                    "fullEnd": 847,
                                                                                    "start": 835,
                                                                                    "end": 847,
                                                                                    "fullWidth": 28,
                                                                                    "width": 12,
                                                                                    "text": "configurable",
                                                                                    "value": "configurable",
                                                                                    "valueText": "configurable",
                                                                                    "hasLeadingTrivia": true,
                                                                                    "leadingTrivia": [
                                                                                        {
                                                                                            "kind": "WhitespaceTrivia",
                                                                                            "text": "                "
                                                                                        }
                                                                                    ]
                                                                                },
                                                                                "colonToken": {
                                                                                    "kind": "ColonToken",
                                                                                    "fullStart": 847,
                                                                                    "fullEnd": 849,
                                                                                    "start": 847,
                                                                                    "end": 848,
                                                                                    "fullWidth": 2,
                                                                                    "width": 1,
                                                                                    "text": ":",
                                                                                    "value": ":",
                                                                                    "valueText": ":",
                                                                                    "hasTrailingTrivia": true,
                                                                                    "trailingTrivia": [
                                                                                        {
                                                                                            "kind": "WhitespaceTrivia",
                                                                                            "text": " "
                                                                                        }
                                                                                    ]
                                                                                },
                                                                                "expression": {
                                                                                    "kind": "TrueKeyword",
                                                                                    "fullStart": 849,
                                                                                    "fullEnd": 855,
                                                                                    "start": 849,
                                                                                    "end": 853,
                                                                                    "fullWidth": 6,
                                                                                    "width": 4,
                                                                                    "text": "true",
                                                                                    "value": true,
                                                                                    "valueText": "true",
                                                                                    "hasTrailingTrivia": true,
                                                                                    "hasTrailingNewLine": true,
                                                                                    "trailingTrivia": [
                                                                                        {
                                                                                            "kind": "NewLineTrivia",
                                                                                            "text": "\r\n"
                                                                                        }
                                                                                    ]
                                                                                }
                                                                            }
                                                                        ],
                                                                        "closeBraceToken": {
                                                                            "kind": "CloseBraceToken",
                                                                            "fullStart": 855,
                                                                            "fullEnd": 870,
                                                                            "start": 867,
                                                                            "end": 868,
                                                                            "fullWidth": 15,
                                                                            "width": 1,
                                                                            "text": "}",
                                                                            "value": "}",
                                                                            "valueText": "}",
                                                                            "hasLeadingTrivia": true,
                                                                            "hasTrailingTrivia": true,
                                                                            "hasTrailingNewLine": true,
                                                                            "leadingTrivia": [
                                                                                {
                                                                                    "kind": "WhitespaceTrivia",
                                                                                    "text": "            "
                                                                                }
                                                                            ],
                                                                            "trailingTrivia": [
                                                                                {
                                                                                    "kind": "NewLineTrivia",
                                                                                    "text": "\r\n"
                                                                                }
                                                                            ]
                                                                        }
                                                                    }
                                                                }
                                                            ],
                                                            "closeBraceToken": {
                                                                "kind": "CloseBraceToken",
                                                                "fullStart": 870,
                                                                "fullEnd": 879,
                                                                "start": 878,
                                                                "end": 879,
                                                                "fullWidth": 9,
                                                                "width": 1,
                                                                "text": "}",
                                                                "value": "}",
                                                                "valueText": "}",
                                                                "hasLeadingTrivia": true,
                                                                "leadingTrivia": [
                                                                    {
                                                                        "kind": "WhitespaceTrivia",
                                                                        "text": "        "
                                                                    }
                                                                ]
                                                            }
                                                        }
                                                    ],
                                                    "closeParenToken": {
                                                        "kind": "CloseParenToken",
                                                        "fullStart": 879,
                                                        "fullEnd": 880,
                                                        "start": 879,
                                                        "end": 880,
                                                        "fullWidth": 1,
                                                        "width": 1,
                                                        "text": ")",
                                                        "value": ")",
                                                        "valueText": ")"
                                                    }
                                                }
                                            }
                                        }
                                    }
                                ]
                            },
                            "semicolonToken": {
                                "kind": "SemicolonToken",
                                "fullStart": 880,
                                "fullEnd": 883,
                                "start": 880,
                                "end": 881,
                                "fullWidth": 3,
                                "width": 1,
                                "text": ";",
                                "value": ";",
                                "valueText": ";",
                                "hasTrailingTrivia": true,
                                "hasTrailingNewLine": true,
                                "trailingTrivia": [
                                    {
                                        "kind": "NewLineTrivia",
                                        "text": "\r\n"
                                    }
                                ]
                            }
                        },
                        {
                            "kind": "VariableStatement",
                            "fullStart": 883,
                            "fullEnd": 954,
                            "start": 893,
                            "end": 952,
                            "fullWidth": 71,
                            "width": 59,
                            "modifiers": [],
                            "variableDeclaration": {
                                "kind": "VariableDeclaration",
                                "fullStart": 883,
                                "fullEnd": 951,
                                "start": 893,
                                "end": 951,
                                "fullWidth": 68,
                                "width": 58,
                                "varKeyword": {
                                    "kind": "VarKeyword",
                                    "fullStart": 883,
                                    "fullEnd": 897,
                                    "start": 893,
                                    "end": 896,
                                    "fullWidth": 14,
                                    "width": 3,
                                    "text": "var",
                                    "value": "var",
                                    "valueText": "var",
                                    "hasLeadingTrivia": true,
                                    "hasLeadingNewLine": true,
                                    "hasTrailingTrivia": true,
                                    "leadingTrivia": [
                                        {
                                            "kind": "NewLineTrivia",
                                            "text": "\r\n"
                                        },
                                        {
                                            "kind": "WhitespaceTrivia",
                                            "text": "        "
                                        }
                                    ],
                                    "trailingTrivia": [
                                        {
                                            "kind": "WhitespaceTrivia",
                                            "text": " "
                                        }
                                    ]
                                },
                                "variableDeclarators": [
                                    {
                                        "kind": "VariableDeclarator",
                                        "fullStart": 897,
                                        "fullEnd": 951,
                                        "start": 897,
                                        "end": 951,
                                        "fullWidth": 54,
<<<<<<< HEAD
                                        "width": 54,
                                        "identifier": {
=======
                                        "propertyName": {
>>>>>>> 85e84683
                                            "kind": "IdentifierName",
                                            "fullStart": 897,
                                            "fullEnd": 902,
                                            "start": 897,
                                            "end": 901,
                                            "fullWidth": 5,
                                            "width": 4,
                                            "text": "desc",
                                            "value": "desc",
                                            "valueText": "desc",
                                            "hasTrailingTrivia": true,
                                            "trailingTrivia": [
                                                {
                                                    "kind": "WhitespaceTrivia",
                                                    "text": " "
                                                }
                                            ]
                                        },
                                        "equalsValueClause": {
                                            "kind": "EqualsValueClause",
                                            "fullStart": 902,
                                            "fullEnd": 951,
                                            "start": 902,
                                            "end": 951,
                                            "fullWidth": 49,
                                            "width": 49,
                                            "equalsToken": {
                                                "kind": "EqualsToken",
                                                "fullStart": 902,
                                                "fullEnd": 904,
                                                "start": 902,
                                                "end": 903,
                                                "fullWidth": 2,
                                                "width": 1,
                                                "text": "=",
                                                "value": "=",
                                                "valueText": "=",
                                                "hasTrailingTrivia": true,
                                                "trailingTrivia": [
                                                    {
                                                        "kind": "WhitespaceTrivia",
                                                        "text": " "
                                                    }
                                                ]
                                            },
                                            "value": {
                                                "kind": "InvocationExpression",
                                                "fullStart": 904,
                                                "fullEnd": 951,
                                                "start": 904,
                                                "end": 951,
                                                "fullWidth": 47,
                                                "width": 47,
                                                "expression": {
                                                    "kind": "MemberAccessExpression",
                                                    "fullStart": 904,
                                                    "fullEnd": 935,
                                                    "start": 904,
                                                    "end": 935,
                                                    "fullWidth": 31,
                                                    "width": 31,
                                                    "expression": {
                                                        "kind": "IdentifierName",
                                                        "fullStart": 904,
                                                        "fullEnd": 910,
                                                        "start": 904,
                                                        "end": 910,
                                                        "fullWidth": 6,
                                                        "width": 6,
                                                        "text": "Object",
                                                        "value": "Object",
                                                        "valueText": "Object"
                                                    },
                                                    "dotToken": {
                                                        "kind": "DotToken",
                                                        "fullStart": 910,
                                                        "fullEnd": 911,
                                                        "start": 910,
                                                        "end": 911,
                                                        "fullWidth": 1,
                                                        "width": 1,
                                                        "text": ".",
                                                        "value": ".",
                                                        "valueText": "."
                                                    },
                                                    "name": {
                                                        "kind": "IdentifierName",
                                                        "fullStart": 911,
                                                        "fullEnd": 935,
                                                        "start": 911,
                                                        "end": 935,
                                                        "fullWidth": 24,
                                                        "width": 24,
                                                        "text": "getOwnPropertyDescriptor",
                                                        "value": "getOwnPropertyDescriptor",
                                                        "valueText": "getOwnPropertyDescriptor"
                                                    }
                                                },
                                                "argumentList": {
                                                    "kind": "ArgumentList",
                                                    "fullStart": 935,
                                                    "fullEnd": 951,
                                                    "start": 935,
                                                    "end": 951,
                                                    "fullWidth": 16,
                                                    "width": 16,
                                                    "openParenToken": {
                                                        "kind": "OpenParenToken",
                                                        "fullStart": 935,
                                                        "fullEnd": 936,
                                                        "start": 935,
                                                        "end": 936,
                                                        "fullWidth": 1,
                                                        "width": 1,
                                                        "text": "(",
                                                        "value": "(",
                                                        "valueText": "("
                                                    },
                                                    "arguments": [
                                                        {
                                                            "kind": "IdentifierName",
                                                            "fullStart": 936,
                                                            "fullEnd": 942,
                                                            "start": 936,
                                                            "end": 942,
                                                            "fullWidth": 6,
                                                            "width": 6,
                                                            "text": "newObj",
                                                            "value": "newObj",
                                                            "valueText": "newObj"
                                                        },
                                                        {
                                                            "kind": "CommaToken",
                                                            "fullStart": 942,
                                                            "fullEnd": 944,
                                                            "start": 942,
                                                            "end": 943,
                                                            "fullWidth": 2,
                                                            "width": 1,
                                                            "text": ",",
                                                            "value": ",",
                                                            "valueText": ",",
                                                            "hasTrailingTrivia": true,
                                                            "trailingTrivia": [
                                                                {
                                                                    "kind": "WhitespaceTrivia",
                                                                    "text": " "
                                                                }
                                                            ]
                                                        },
                                                        {
                                                            "kind": "StringLiteral",
                                                            "fullStart": 944,
                                                            "fullEnd": 950,
                                                            "start": 944,
                                                            "end": 950,
                                                            "fullWidth": 6,
                                                            "width": 6,
                                                            "text": "\"prop\"",
                                                            "value": "prop",
                                                            "valueText": "prop"
                                                        }
                                                    ],
                                                    "closeParenToken": {
                                                        "kind": "CloseParenToken",
                                                        "fullStart": 950,
                                                        "fullEnd": 951,
                                                        "start": 950,
                                                        "end": 951,
                                                        "fullWidth": 1,
                                                        "width": 1,
                                                        "text": ")",
                                                        "value": ")",
                                                        "valueText": ")"
                                                    }
                                                }
                                            }
                                        }
                                    }
                                ]
                            },
                            "semicolonToken": {
                                "kind": "SemicolonToken",
                                "fullStart": 951,
                                "fullEnd": 954,
                                "start": 951,
                                "end": 952,
                                "fullWidth": 3,
                                "width": 1,
                                "text": ";",
                                "value": ";",
                                "valueText": ";",
                                "hasTrailingTrivia": true,
                                "hasTrailingNewLine": true,
                                "trailingTrivia": [
                                    {
                                        "kind": "NewLineTrivia",
                                        "text": "\r\n"
                                    }
                                ]
                            }
                        },
                        {
                            "kind": "VariableStatement",
                            "fullStart": 954,
                            "fullEnd": 1042,
                            "start": 962,
                            "end": 1040,
                            "fullWidth": 88,
                            "width": 78,
                            "isIncrementallyUnusable": true,
                            "modifiers": [],
                            "variableDeclaration": {
                                "kind": "VariableDeclaration",
                                "fullStart": 954,
                                "fullEnd": 1039,
                                "start": 962,
                                "end": 1039,
                                "fullWidth": 85,
                                "width": 77,
                                "isIncrementallyUnusable": true,
                                "varKeyword": {
                                    "kind": "VarKeyword",
                                    "fullStart": 954,
                                    "fullEnd": 966,
                                    "start": 962,
                                    "end": 965,
                                    "fullWidth": 12,
                                    "width": 3,
                                    "text": "var",
                                    "value": "var",
                                    "valueText": "var",
                                    "hasLeadingTrivia": true,
                                    "hasTrailingTrivia": true,
                                    "leadingTrivia": [
                                        {
                                            "kind": "WhitespaceTrivia",
                                            "text": "        "
                                        }
                                    ],
                                    "trailingTrivia": [
                                        {
                                            "kind": "WhitespaceTrivia",
                                            "text": " "
                                        }
                                    ]
                                },
                                "variableDeclarators": [
                                    {
                                        "kind": "VariableDeclarator",
                                        "fullStart": 966,
                                        "fullEnd": 1039,
                                        "start": 966,
                                        "end": 1039,
                                        "fullWidth": 73,
                                        "width": 73,
                                        "isIncrementallyUnusable": true,
                                        "propertyName": {
                                            "kind": "IdentifierName",
                                            "fullStart": 966,
                                            "fullEnd": 976,
                                            "start": 966,
                                            "end": 975,
                                            "fullWidth": 10,
                                            "width": 9,
                                            "text": "verifySet",
                                            "value": "verifySet",
                                            "valueText": "verifySet",
                                            "hasTrailingTrivia": true,
                                            "trailingTrivia": [
                                                {
                                                    "kind": "WhitespaceTrivia",
                                                    "text": " "
                                                }
                                            ]
                                        },
                                        "equalsValueClause": {
                                            "kind": "EqualsValueClause",
                                            "fullStart": 976,
                                            "fullEnd": 1039,
                                            "start": 976,
                                            "end": 1039,
                                            "fullWidth": 63,
                                            "width": 63,
                                            "isIncrementallyUnusable": true,
                                            "equalsToken": {
                                                "kind": "EqualsToken",
                                                "fullStart": 976,
                                                "fullEnd": 978,
                                                "start": 976,
                                                "end": 977,
                                                "fullWidth": 2,
                                                "width": 1,
                                                "text": "=",
                                                "value": "=",
                                                "valueText": "=",
                                                "hasTrailingTrivia": true,
                                                "trailingTrivia": [
                                                    {
                                                        "kind": "WhitespaceTrivia",
                                                        "text": " "
                                                    }
                                                ]
                                            },
                                            "value": {
                                                "kind": "LogicalAndExpression",
                                                "fullStart": 978,
                                                "fullEnd": 1039,
                                                "start": 978,
                                                "end": 1039,
                                                "fullWidth": 61,
                                                "width": 61,
                                                "isIncrementallyUnusable": true,
                                                "left": {
                                                    "kind": "InvocationExpression",
                                                    "fullStart": 978,
                                                    "fullEnd": 1005,
                                                    "start": 978,
                                                    "end": 1004,
                                                    "fullWidth": 27,
                                                    "width": 26,
                                                    "expression": {
                                                        "kind": "MemberAccessExpression",
                                                        "fullStart": 978,
                                                        "fullEnd": 997,
                                                        "start": 978,
                                                        "end": 997,
                                                        "fullWidth": 19,
                                                        "width": 19,
                                                        "expression": {
                                                            "kind": "IdentifierName",
                                                            "fullStart": 978,
                                                            "fullEnd": 982,
                                                            "start": 978,
                                                            "end": 982,
                                                            "fullWidth": 4,
                                                            "width": 4,
                                                            "text": "desc",
                                                            "value": "desc",
                                                            "valueText": "desc"
                                                        },
                                                        "dotToken": {
                                                            "kind": "DotToken",
                                                            "fullStart": 982,
                                                            "fullEnd": 983,
                                                            "start": 982,
                                                            "end": 983,
                                                            "fullWidth": 1,
                                                            "width": 1,
                                                            "text": ".",
                                                            "value": ".",
                                                            "valueText": "."
                                                        },
                                                        "name": {
                                                            "kind": "IdentifierName",
                                                            "fullStart": 983,
                                                            "fullEnd": 997,
                                                            "start": 983,
                                                            "end": 997,
                                                            "fullWidth": 14,
                                                            "width": 14,
                                                            "text": "hasOwnProperty",
                                                            "value": "hasOwnProperty",
                                                            "valueText": "hasOwnProperty"
                                                        }
                                                    },
                                                    "argumentList": {
                                                        "kind": "ArgumentList",
                                                        "fullStart": 997,
                                                        "fullEnd": 1005,
                                                        "start": 997,
                                                        "end": 1004,
                                                        "fullWidth": 8,
                                                        "width": 7,
                                                        "openParenToken": {
                                                            "kind": "OpenParenToken",
                                                            "fullStart": 997,
                                                            "fullEnd": 998,
                                                            "start": 997,
                                                            "end": 998,
                                                            "fullWidth": 1,
                                                            "width": 1,
                                                            "text": "(",
                                                            "value": "(",
                                                            "valueText": "("
                                                        },
                                                        "arguments": [
                                                            {
                                                                "kind": "StringLiteral",
                                                                "fullStart": 998,
                                                                "fullEnd": 1003,
                                                                "start": 998,
                                                                "end": 1003,
                                                                "fullWidth": 5,
                                                                "width": 5,
                                                                "text": "\"set\"",
                                                                "value": "set",
                                                                "valueText": "set"
                                                            }
                                                        ],
                                                        "closeParenToken": {
                                                            "kind": "CloseParenToken",
                                                            "fullStart": 1003,
                                                            "fullEnd": 1005,
                                                            "start": 1003,
                                                            "end": 1004,
                                                            "fullWidth": 2,
                                                            "width": 1,
                                                            "text": ")",
                                                            "value": ")",
                                                            "valueText": ")",
                                                            "hasTrailingTrivia": true,
                                                            "trailingTrivia": [
                                                                {
                                                                    "kind": "WhitespaceTrivia",
                                                                    "text": " "
                                                                }
                                                            ]
                                                        }
                                                    }
                                                },
                                                "operatorToken": {
                                                    "kind": "AmpersandAmpersandToken",
                                                    "fullStart": 1005,
                                                    "fullEnd": 1008,
                                                    "start": 1005,
                                                    "end": 1007,
                                                    "fullWidth": 3,
                                                    "width": 2,
                                                    "text": "&&",
                                                    "value": "&&",
                                                    "valueText": "&&",
                                                    "hasTrailingTrivia": true,
                                                    "trailingTrivia": [
                                                        {
                                                            "kind": "WhitespaceTrivia",
                                                            "text": " "
                                                        }
                                                    ]
                                                },
                                                "right": {
                                                    "kind": "EqualsExpression",
                                                    "fullStart": 1008,
                                                    "fullEnd": 1039,
                                                    "start": 1008,
                                                    "end": 1039,
                                                    "fullWidth": 31,
                                                    "width": 31,
                                                    "isIncrementallyUnusable": true,
                                                    "left": {
                                                        "kind": "TypeOfExpression",
                                                        "fullStart": 1008,
                                                        "fullEnd": 1024,
                                                        "start": 1008,
                                                        "end": 1023,
                                                        "fullWidth": 16,
                                                        "width": 15,
                                                        "isIncrementallyUnusable": true,
                                                        "typeOfKeyword": {
                                                            "kind": "TypeOfKeyword",
                                                            "fullStart": 1008,
                                                            "fullEnd": 1015,
                                                            "start": 1008,
                                                            "end": 1014,
                                                            "fullWidth": 7,
                                                            "width": 6,
                                                            "text": "typeof",
                                                            "value": "typeof",
                                                            "valueText": "typeof",
                                                            "hasTrailingTrivia": true,
                                                            "trailingTrivia": [
                                                                {
                                                                    "kind": "WhitespaceTrivia",
                                                                    "text": " "
                                                                }
                                                            ]
                                                        },
                                                        "expression": {
                                                            "kind": "MemberAccessExpression",
                                                            "fullStart": 1015,
                                                            "fullEnd": 1024,
                                                            "start": 1015,
                                                            "end": 1023,
                                                            "fullWidth": 9,
                                                            "width": 8,
                                                            "isIncrementallyUnusable": true,
                                                            "expression": {
                                                                "kind": "IdentifierName",
                                                                "fullStart": 1015,
                                                                "fullEnd": 1019,
                                                                "start": 1015,
                                                                "end": 1019,
                                                                "fullWidth": 4,
                                                                "width": 4,
                                                                "text": "desc",
                                                                "value": "desc",
                                                                "valueText": "desc"
                                                            },
                                                            "dotToken": {
                                                                "kind": "DotToken",
                                                                "fullStart": 1019,
                                                                "fullEnd": 1020,
                                                                "start": 1019,
                                                                "end": 1020,
                                                                "fullWidth": 1,
                                                                "width": 1,
                                                                "text": ".",
                                                                "value": ".",
                                                                "valueText": "."
                                                            },
                                                            "name": {
                                                                "kind": "IdentifierName",
                                                                "fullStart": 1020,
                                                                "fullEnd": 1024,
                                                                "start": 1020,
                                                                "end": 1023,
                                                                "fullWidth": 4,
                                                                "width": 3,
                                                                "text": "set",
                                                                "value": "set",
                                                                "valueText": "set",
                                                                "hasTrailingTrivia": true,
                                                                "trailingTrivia": [
                                                                    {
                                                                        "kind": "WhitespaceTrivia",
                                                                        "text": " "
                                                                    }
                                                                ]
                                                            }
                                                        }
                                                    },
                                                    "operatorToken": {
                                                        "kind": "EqualsEqualsEqualsToken",
                                                        "fullStart": 1024,
                                                        "fullEnd": 1028,
                                                        "start": 1024,
                                                        "end": 1027,
                                                        "fullWidth": 4,
                                                        "width": 3,
                                                        "text": "===",
                                                        "value": "===",
                                                        "valueText": "===",
                                                        "hasTrailingTrivia": true,
                                                        "trailingTrivia": [
                                                            {
                                                                "kind": "WhitespaceTrivia",
                                                                "text": " "
                                                            }
                                                        ]
                                                    },
                                                    "right": {
                                                        "kind": "StringLiteral",
                                                        "fullStart": 1028,
                                                        "fullEnd": 1039,
                                                        "start": 1028,
                                                        "end": 1039,
                                                        "fullWidth": 11,
                                                        "width": 11,
                                                        "text": "\"undefined\"",
                                                        "value": "undefined",
                                                        "valueText": "undefined"
                                                    }
                                                }
                                            }
                                        }
                                    }
                                ]
                            },
                            "semicolonToken": {
                                "kind": "SemicolonToken",
                                "fullStart": 1039,
                                "fullEnd": 1042,
                                "start": 1039,
                                "end": 1040,
                                "fullWidth": 3,
                                "width": 1,
                                "text": ";",
                                "value": ";",
                                "valueText": ";",
                                "hasTrailingTrivia": true,
                                "hasTrailingNewLine": true,
                                "trailingTrivia": [
                                    {
                                        "kind": "NewLineTrivia",
                                        "text": "\r\n"
                                    }
                                ]
                            }
                        },
                        {
                            "kind": "VariableStatement",
                            "fullStart": 1042,
                            "fullEnd": 1076,
                            "start": 1052,
                            "end": 1074,
                            "fullWidth": 34,
                            "width": 22,
                            "modifiers": [],
                            "variableDeclaration": {
                                "kind": "VariableDeclaration",
                                "fullStart": 1042,
                                "fullEnd": 1073,
                                "start": 1052,
                                "end": 1073,
                                "fullWidth": 31,
                                "width": 21,
                                "varKeyword": {
                                    "kind": "VarKeyword",
                                    "fullStart": 1042,
                                    "fullEnd": 1056,
                                    "start": 1052,
                                    "end": 1055,
                                    "fullWidth": 14,
                                    "width": 3,
                                    "text": "var",
                                    "value": "var",
                                    "valueText": "var",
                                    "hasLeadingTrivia": true,
                                    "hasLeadingNewLine": true,
                                    "hasTrailingTrivia": true,
                                    "leadingTrivia": [
                                        {
                                            "kind": "NewLineTrivia",
                                            "text": "\r\n"
                                        },
                                        {
                                            "kind": "WhitespaceTrivia",
                                            "text": "        "
                                        }
                                    ],
                                    "trailingTrivia": [
                                        {
                                            "kind": "WhitespaceTrivia",
                                            "text": " "
                                        }
                                    ]
                                },
                                "variableDeclarators": [
                                    {
                                        "kind": "VariableDeclarator",
                                        "fullStart": 1056,
                                        "fullEnd": 1073,
                                        "start": 1056,
                                        "end": 1073,
                                        "fullWidth": 17,
<<<<<<< HEAD
                                        "width": 17,
                                        "identifier": {
=======
                                        "propertyName": {
>>>>>>> 85e84683
                                            "kind": "IdentifierName",
                                            "fullStart": 1056,
                                            "fullEnd": 1066,
                                            "start": 1056,
                                            "end": 1065,
                                            "fullWidth": 10,
                                            "width": 9,
                                            "text": "verifyGet",
                                            "value": "verifyGet",
                                            "valueText": "verifyGet",
                                            "hasTrailingTrivia": true,
                                            "trailingTrivia": [
                                                {
                                                    "kind": "WhitespaceTrivia",
                                                    "text": " "
                                                }
                                            ]
                                        },
                                        "equalsValueClause": {
                                            "kind": "EqualsValueClause",
                                            "fullStart": 1066,
                                            "fullEnd": 1073,
                                            "start": 1066,
                                            "end": 1073,
                                            "fullWidth": 7,
                                            "width": 7,
                                            "equalsToken": {
                                                "kind": "EqualsToken",
                                                "fullStart": 1066,
                                                "fullEnd": 1068,
                                                "start": 1066,
                                                "end": 1067,
                                                "fullWidth": 2,
                                                "width": 1,
                                                "text": "=",
                                                "value": "=",
                                                "valueText": "=",
                                                "hasTrailingTrivia": true,
                                                "trailingTrivia": [
                                                    {
                                                        "kind": "WhitespaceTrivia",
                                                        "text": " "
                                                    }
                                                ]
                                            },
                                            "value": {
                                                "kind": "FalseKeyword",
                                                "fullStart": 1068,
                                                "fullEnd": 1073,
                                                "start": 1068,
                                                "end": 1073,
                                                "fullWidth": 5,
                                                "width": 5,
                                                "text": "false",
                                                "value": false,
                                                "valueText": "false"
                                            }
                                        }
                                    }
                                ]
                            },
                            "semicolonToken": {
                                "kind": "SemicolonToken",
                                "fullStart": 1073,
                                "fullEnd": 1076,
                                "start": 1073,
                                "end": 1074,
                                "fullWidth": 3,
                                "width": 1,
                                "text": ";",
                                "value": ";",
                                "valueText": ";",
                                "hasTrailingTrivia": true,
                                "hasTrailingNewLine": true,
                                "trailingTrivia": [
                                    {
                                        "kind": "NewLineTrivia",
                                        "text": "\r\n"
                                    }
                                ]
                            }
                        },
                        {
                            "kind": "IfStatement",
                            "fullStart": 1076,
                            "fullEnd": 1165,
                            "start": 1084,
                            "end": 1163,
                            "fullWidth": 89,
                            "width": 79,
                            "ifKeyword": {
                                "kind": "IfKeyword",
                                "fullStart": 1076,
                                "fullEnd": 1087,
                                "start": 1084,
                                "end": 1086,
                                "fullWidth": 11,
                                "width": 2,
                                "text": "if",
                                "value": "if",
                                "valueText": "if",
                                "hasLeadingTrivia": true,
                                "hasTrailingTrivia": true,
                                "leadingTrivia": [
                                    {
                                        "kind": "WhitespaceTrivia",
                                        "text": "        "
                                    }
                                ],
                                "trailingTrivia": [
                                    {
                                        "kind": "WhitespaceTrivia",
                                        "text": " "
                                    }
                                ]
                            },
                            "openParenToken": {
                                "kind": "OpenParenToken",
                                "fullStart": 1087,
                                "fullEnd": 1088,
                                "start": 1087,
                                "end": 1088,
                                "fullWidth": 1,
                                "width": 1,
                                "text": "(",
                                "value": "(",
                                "valueText": "("
                            },
                            "condition": {
                                "kind": "EqualsExpression",
                                "fullStart": 1088,
                                "fullEnd": 1118,
                                "start": 1088,
                                "end": 1118,
                                "fullWidth": 30,
                                "width": 30,
                                "left": {
                                    "kind": "MemberAccessExpression",
                                    "fullStart": 1088,
                                    "fullEnd": 1100,
                                    "start": 1088,
                                    "end": 1099,
                                    "fullWidth": 12,
                                    "width": 11,
                                    "expression": {
                                        "kind": "IdentifierName",
                                        "fullStart": 1088,
                                        "fullEnd": 1094,
                                        "start": 1088,
                                        "end": 1094,
                                        "fullWidth": 6,
                                        "width": 6,
                                        "text": "newObj",
                                        "value": "newObj",
                                        "valueText": "newObj"
                                    },
                                    "dotToken": {
                                        "kind": "DotToken",
                                        "fullStart": 1094,
                                        "fullEnd": 1095,
                                        "start": 1094,
                                        "end": 1095,
                                        "fullWidth": 1,
                                        "width": 1,
                                        "text": ".",
                                        "value": ".",
                                        "valueText": "."
                                    },
                                    "name": {
                                        "kind": "IdentifierName",
                                        "fullStart": 1095,
                                        "fullEnd": 1100,
                                        "start": 1095,
                                        "end": 1099,
                                        "fullWidth": 5,
                                        "width": 4,
                                        "text": "prop",
                                        "value": "prop",
                                        "valueText": "prop",
                                        "hasTrailingTrivia": true,
                                        "trailingTrivia": [
                                            {
                                                "kind": "WhitespaceTrivia",
                                                "text": " "
                                            }
                                        ]
                                    }
                                },
                                "operatorToken": {
                                    "kind": "EqualsEqualsEqualsToken",
                                    "fullStart": 1100,
                                    "fullEnd": 1104,
                                    "start": 1100,
                                    "end": 1103,
                                    "fullWidth": 4,
                                    "width": 3,
                                    "text": "===",
                                    "value": "===",
                                    "valueText": "===",
                                    "hasTrailingTrivia": true,
                                    "trailingTrivia": [
                                        {
                                            "kind": "WhitespaceTrivia",
                                            "text": " "
                                        }
                                    ]
                                },
                                "right": {
                                    "kind": "StringLiteral",
                                    "fullStart": 1104,
                                    "fullEnd": 1118,
                                    "start": 1104,
                                    "end": 1118,
                                    "fullWidth": 14,
                                    "width": 14,
                                    "text": "\"verifyCreate\"",
                                    "value": "verifyCreate",
                                    "valueText": "verifyCreate"
                                }
                            },
                            "closeParenToken": {
                                "kind": "CloseParenToken",
                                "fullStart": 1118,
                                "fullEnd": 1120,
                                "start": 1118,
                                "end": 1119,
                                "fullWidth": 2,
                                "width": 1,
                                "text": ")",
                                "value": ")",
                                "valueText": ")",
                                "hasTrailingTrivia": true,
                                "trailingTrivia": [
                                    {
                                        "kind": "WhitespaceTrivia",
                                        "text": " "
                                    }
                                ]
                            },
                            "statement": {
                                "kind": "Block",
                                "fullStart": 1120,
                                "fullEnd": 1165,
                                "start": 1120,
                                "end": 1163,
                                "fullWidth": 45,
                                "width": 43,
                                "openBraceToken": {
                                    "kind": "OpenBraceToken",
                                    "fullStart": 1120,
                                    "fullEnd": 1123,
                                    "start": 1120,
                                    "end": 1121,
                                    "fullWidth": 3,
                                    "width": 1,
                                    "text": "{",
                                    "value": "{",
                                    "valueText": "{",
                                    "hasTrailingTrivia": true,
                                    "hasTrailingNewLine": true,
                                    "trailingTrivia": [
                                        {
                                            "kind": "NewLineTrivia",
                                            "text": "\r\n"
                                        }
                                    ]
                                },
                                "statements": [
                                    {
                                        "kind": "ExpressionStatement",
                                        "fullStart": 1123,
                                        "fullEnd": 1154,
                                        "start": 1135,
                                        "end": 1152,
                                        "fullWidth": 31,
                                        "width": 17,
                                        "expression": {
                                            "kind": "AssignmentExpression",
                                            "fullStart": 1123,
                                            "fullEnd": 1151,
                                            "start": 1135,
                                            "end": 1151,
                                            "fullWidth": 28,
                                            "width": 16,
                                            "left": {
                                                "kind": "IdentifierName",
                                                "fullStart": 1123,
                                                "fullEnd": 1145,
                                                "start": 1135,
                                                "end": 1144,
                                                "fullWidth": 22,
                                                "width": 9,
                                                "text": "verifyGet",
                                                "value": "verifyGet",
                                                "valueText": "verifyGet",
                                                "hasLeadingTrivia": true,
                                                "hasTrailingTrivia": true,
                                                "leadingTrivia": [
                                                    {
                                                        "kind": "WhitespaceTrivia",
                                                        "text": "            "
                                                    }
                                                ],
                                                "trailingTrivia": [
                                                    {
                                                        "kind": "WhitespaceTrivia",
                                                        "text": " "
                                                    }
                                                ]
                                            },
                                            "operatorToken": {
                                                "kind": "EqualsToken",
                                                "fullStart": 1145,
                                                "fullEnd": 1147,
                                                "start": 1145,
                                                "end": 1146,
                                                "fullWidth": 2,
                                                "width": 1,
                                                "text": "=",
                                                "value": "=",
                                                "valueText": "=",
                                                "hasTrailingTrivia": true,
                                                "trailingTrivia": [
                                                    {
                                                        "kind": "WhitespaceTrivia",
                                                        "text": " "
                                                    }
                                                ]
                                            },
                                            "right": {
                                                "kind": "TrueKeyword",
                                                "fullStart": 1147,
                                                "fullEnd": 1151,
                                                "start": 1147,
                                                "end": 1151,
                                                "fullWidth": 4,
                                                "width": 4,
                                                "text": "true",
                                                "value": true,
                                                "valueText": "true"
                                            }
                                        },
                                        "semicolonToken": {
                                            "kind": "SemicolonToken",
                                            "fullStart": 1151,
                                            "fullEnd": 1154,
                                            "start": 1151,
                                            "end": 1152,
                                            "fullWidth": 3,
                                            "width": 1,
                                            "text": ";",
                                            "value": ";",
                                            "valueText": ";",
                                            "hasTrailingTrivia": true,
                                            "hasTrailingNewLine": true,
                                            "trailingTrivia": [
                                                {
                                                    "kind": "NewLineTrivia",
                                                    "text": "\r\n"
                                                }
                                            ]
                                        }
                                    }
                                ],
                                "closeBraceToken": {
                                    "kind": "CloseBraceToken",
                                    "fullStart": 1154,
                                    "fullEnd": 1165,
                                    "start": 1162,
                                    "end": 1163,
                                    "fullWidth": 11,
                                    "width": 1,
                                    "text": "}",
                                    "value": "}",
                                    "valueText": "}",
                                    "hasLeadingTrivia": true,
                                    "hasTrailingTrivia": true,
                                    "hasTrailingNewLine": true,
                                    "leadingTrivia": [
                                        {
                                            "kind": "WhitespaceTrivia",
                                            "text": "        "
                                        }
                                    ],
                                    "trailingTrivia": [
                                        {
                                            "kind": "NewLineTrivia",
                                            "text": "\r\n"
                                        }
                                    ]
                                }
                            }
                        },
                        {
                            "kind": "VariableStatement",
                            "fullStart": 1165,
                            "fullEnd": 1206,
                            "start": 1175,
                            "end": 1204,
                            "fullWidth": 41,
                            "width": 29,
                            "modifiers": [],
                            "variableDeclaration": {
                                "kind": "VariableDeclaration",
                                "fullStart": 1165,
                                "fullEnd": 1203,
                                "start": 1175,
                                "end": 1203,
                                "fullWidth": 38,
                                "width": 28,
                                "varKeyword": {
                                    "kind": "VarKeyword",
                                    "fullStart": 1165,
                                    "fullEnd": 1179,
                                    "start": 1175,
                                    "end": 1178,
                                    "fullWidth": 14,
                                    "width": 3,
                                    "text": "var",
                                    "value": "var",
                                    "valueText": "var",
                                    "hasLeadingTrivia": true,
                                    "hasLeadingNewLine": true,
                                    "hasTrailingTrivia": true,
                                    "leadingTrivia": [
                                        {
                                            "kind": "NewLineTrivia",
                                            "text": "\r\n"
                                        },
                                        {
                                            "kind": "WhitespaceTrivia",
                                            "text": "        "
                                        }
                                    ],
                                    "trailingTrivia": [
                                        {
                                            "kind": "WhitespaceTrivia",
                                            "text": " "
                                        }
                                    ]
                                },
                                "variableDeclarators": [
                                    {
                                        "kind": "VariableDeclarator",
                                        "fullStart": 1179,
                                        "fullEnd": 1203,
                                        "start": 1179,
                                        "end": 1203,
                                        "fullWidth": 24,
<<<<<<< HEAD
                                        "width": 24,
                                        "identifier": {
=======
                                        "propertyName": {
>>>>>>> 85e84683
                                            "kind": "IdentifierName",
                                            "fullStart": 1179,
                                            "fullEnd": 1196,
                                            "start": 1179,
                                            "end": 1195,
                                            "fullWidth": 17,
                                            "width": 16,
                                            "text": "verifyEnumerable",
                                            "value": "verifyEnumerable",
                                            "valueText": "verifyEnumerable",
                                            "hasTrailingTrivia": true,
                                            "trailingTrivia": [
                                                {
                                                    "kind": "WhitespaceTrivia",
                                                    "text": " "
                                                }
                                            ]
                                        },
                                        "equalsValueClause": {
                                            "kind": "EqualsValueClause",
                                            "fullStart": 1196,
                                            "fullEnd": 1203,
                                            "start": 1196,
                                            "end": 1203,
                                            "fullWidth": 7,
                                            "width": 7,
                                            "equalsToken": {
                                                "kind": "EqualsToken",
                                                "fullStart": 1196,
                                                "fullEnd": 1198,
                                                "start": 1196,
                                                "end": 1197,
                                                "fullWidth": 2,
                                                "width": 1,
                                                "text": "=",
                                                "value": "=",
                                                "valueText": "=",
                                                "hasTrailingTrivia": true,
                                                "trailingTrivia": [
                                                    {
                                                        "kind": "WhitespaceTrivia",
                                                        "text": " "
                                                    }
                                                ]
                                            },
                                            "value": {
                                                "kind": "FalseKeyword",
                                                "fullStart": 1198,
                                                "fullEnd": 1203,
                                                "start": 1198,
                                                "end": 1203,
                                                "fullWidth": 5,
                                                "width": 5,
                                                "text": "false",
                                                "value": false,
                                                "valueText": "false"
                                            }
                                        }
                                    }
                                ]
                            },
                            "semicolonToken": {
                                "kind": "SemicolonToken",
                                "fullStart": 1203,
                                "fullEnd": 1206,
                                "start": 1203,
                                "end": 1204,
                                "fullWidth": 3,
                                "width": 1,
                                "text": ";",
                                "value": ";",
                                "valueText": ";",
                                "hasTrailingTrivia": true,
                                "hasTrailingNewLine": true,
                                "trailingTrivia": [
                                    {
                                        "kind": "NewLineTrivia",
                                        "text": "\r\n"
                                    }
                                ]
                            }
                        },
                        {
                            "kind": "ForInStatement",
                            "fullStart": 1206,
                            "fullEnd": 1340,
                            "start": 1214,
                            "end": 1338,
                            "fullWidth": 134,
                            "width": 124,
                            "forKeyword": {
                                "kind": "ForKeyword",
                                "fullStart": 1206,
                                "fullEnd": 1218,
                                "start": 1214,
                                "end": 1217,
                                "fullWidth": 12,
                                "width": 3,
                                "text": "for",
                                "value": "for",
                                "valueText": "for",
                                "hasLeadingTrivia": true,
                                "hasTrailingTrivia": true,
                                "leadingTrivia": [
                                    {
                                        "kind": "WhitespaceTrivia",
                                        "text": "        "
                                    }
                                ],
                                "trailingTrivia": [
                                    {
                                        "kind": "WhitespaceTrivia",
                                        "text": " "
                                    }
                                ]
                            },
                            "openParenToken": {
                                "kind": "OpenParenToken",
                                "fullStart": 1218,
                                "fullEnd": 1219,
                                "start": 1218,
                                "end": 1219,
                                "fullWidth": 1,
                                "width": 1,
                                "text": "(",
                                "value": "(",
                                "valueText": "("
                            },
                            "variableDeclaration": {
                                "kind": "VariableDeclaration",
                                "fullStart": 1219,
                                "fullEnd": 1225,
                                "start": 1219,
                                "end": 1224,
                                "fullWidth": 6,
                                "width": 5,
                                "varKeyword": {
                                    "kind": "VarKeyword",
                                    "fullStart": 1219,
                                    "fullEnd": 1223,
                                    "start": 1219,
                                    "end": 1222,
                                    "fullWidth": 4,
                                    "width": 3,
                                    "text": "var",
                                    "value": "var",
                                    "valueText": "var",
                                    "hasTrailingTrivia": true,
                                    "trailingTrivia": [
                                        {
                                            "kind": "WhitespaceTrivia",
                                            "text": " "
                                        }
                                    ]
                                },
                                "variableDeclarators": [
                                    {
                                        "kind": "VariableDeclarator",
                                        "fullStart": 1223,
                                        "fullEnd": 1225,
                                        "start": 1223,
                                        "end": 1224,
                                        "fullWidth": 2,
<<<<<<< HEAD
                                        "width": 1,
                                        "identifier": {
=======
                                        "propertyName": {
>>>>>>> 85e84683
                                            "kind": "IdentifierName",
                                            "fullStart": 1223,
                                            "fullEnd": 1225,
                                            "start": 1223,
                                            "end": 1224,
                                            "fullWidth": 2,
                                            "width": 1,
                                            "text": "p",
                                            "value": "p",
                                            "valueText": "p",
                                            "hasTrailingTrivia": true,
                                            "trailingTrivia": [
                                                {
                                                    "kind": "WhitespaceTrivia",
                                                    "text": " "
                                                }
                                            ]
                                        }
                                    }
                                ]
                            },
                            "inKeyword": {
                                "kind": "InKeyword",
                                "fullStart": 1225,
                                "fullEnd": 1228,
                                "start": 1225,
                                "end": 1227,
                                "fullWidth": 3,
                                "width": 2,
                                "text": "in",
                                "value": "in",
                                "valueText": "in",
                                "hasTrailingTrivia": true,
                                "trailingTrivia": [
                                    {
                                        "kind": "WhitespaceTrivia",
                                        "text": " "
                                    }
                                ]
                            },
                            "expression": {
                                "kind": "IdentifierName",
                                "fullStart": 1228,
                                "fullEnd": 1234,
                                "start": 1228,
                                "end": 1234,
                                "fullWidth": 6,
                                "width": 6,
                                "text": "newObj",
                                "value": "newObj",
                                "valueText": "newObj"
                            },
                            "closeParenToken": {
                                "kind": "CloseParenToken",
                                "fullStart": 1234,
                                "fullEnd": 1236,
                                "start": 1234,
                                "end": 1235,
                                "fullWidth": 2,
                                "width": 1,
                                "text": ")",
                                "value": ")",
                                "valueText": ")",
                                "hasTrailingTrivia": true,
                                "trailingTrivia": [
                                    {
                                        "kind": "WhitespaceTrivia",
                                        "text": " "
                                    }
                                ]
                            },
                            "statement": {
                                "kind": "Block",
                                "fullStart": 1236,
                                "fullEnd": 1340,
                                "start": 1236,
                                "end": 1338,
                                "fullWidth": 104,
                                "width": 102,
                                "openBraceToken": {
                                    "kind": "OpenBraceToken",
                                    "fullStart": 1236,
                                    "fullEnd": 1239,
                                    "start": 1236,
                                    "end": 1237,
                                    "fullWidth": 3,
                                    "width": 1,
                                    "text": "{",
                                    "value": "{",
                                    "valueText": "{",
                                    "hasTrailingTrivia": true,
                                    "hasTrailingNewLine": true,
                                    "trailingTrivia": [
                                        {
                                            "kind": "NewLineTrivia",
                                            "text": "\r\n"
                                        }
                                    ]
                                },
                                "statements": [
                                    {
                                        "kind": "IfStatement",
                                        "fullStart": 1239,
                                        "fullEnd": 1329,
                                        "start": 1251,
                                        "end": 1327,
                                        "fullWidth": 90,
                                        "width": 76,
                                        "ifKeyword": {
                                            "kind": "IfKeyword",
                                            "fullStart": 1239,
                                            "fullEnd": 1254,
                                            "start": 1251,
                                            "end": 1253,
                                            "fullWidth": 15,
                                            "width": 2,
                                            "text": "if",
                                            "value": "if",
                                            "valueText": "if",
                                            "hasLeadingTrivia": true,
                                            "hasTrailingTrivia": true,
                                            "leadingTrivia": [
                                                {
                                                    "kind": "WhitespaceTrivia",
                                                    "text": "            "
                                                }
                                            ],
                                            "trailingTrivia": [
                                                {
                                                    "kind": "WhitespaceTrivia",
                                                    "text": " "
                                                }
                                            ]
                                        },
                                        "openParenToken": {
                                            "kind": "OpenParenToken",
                                            "fullStart": 1254,
                                            "fullEnd": 1255,
                                            "start": 1254,
                                            "end": 1255,
                                            "fullWidth": 1,
                                            "width": 1,
                                            "text": "(",
                                            "value": "(",
                                            "valueText": "("
                                        },
                                        "condition": {
                                            "kind": "EqualsExpression",
                                            "fullStart": 1255,
                                            "fullEnd": 1267,
                                            "start": 1255,
                                            "end": 1267,
                                            "fullWidth": 12,
                                            "width": 12,
                                            "left": {
                                                "kind": "IdentifierName",
                                                "fullStart": 1255,
                                                "fullEnd": 1257,
                                                "start": 1255,
                                                "end": 1256,
                                                "fullWidth": 2,
                                                "width": 1,
                                                "text": "p",
                                                "value": "p",
                                                "valueText": "p",
                                                "hasTrailingTrivia": true,
                                                "trailingTrivia": [
                                                    {
                                                        "kind": "WhitespaceTrivia",
                                                        "text": " "
                                                    }
                                                ]
                                            },
                                            "operatorToken": {
                                                "kind": "EqualsEqualsEqualsToken",
                                                "fullStart": 1257,
                                                "fullEnd": 1261,
                                                "start": 1257,
                                                "end": 1260,
                                                "fullWidth": 4,
                                                "width": 3,
                                                "text": "===",
                                                "value": "===",
                                                "valueText": "===",
                                                "hasTrailingTrivia": true,
                                                "trailingTrivia": [
                                                    {
                                                        "kind": "WhitespaceTrivia",
                                                        "text": " "
                                                    }
                                                ]
                                            },
                                            "right": {
                                                "kind": "StringLiteral",
                                                "fullStart": 1261,
                                                "fullEnd": 1267,
                                                "start": 1261,
                                                "end": 1267,
                                                "fullWidth": 6,
                                                "width": 6,
                                                "text": "\"prop\"",
                                                "value": "prop",
                                                "valueText": "prop"
                                            }
                                        },
                                        "closeParenToken": {
                                            "kind": "CloseParenToken",
                                            "fullStart": 1267,
                                            "fullEnd": 1269,
                                            "start": 1267,
                                            "end": 1268,
                                            "fullWidth": 2,
                                            "width": 1,
                                            "text": ")",
                                            "value": ")",
                                            "valueText": ")",
                                            "hasTrailingTrivia": true,
                                            "trailingTrivia": [
                                                {
                                                    "kind": "WhitespaceTrivia",
                                                    "text": " "
                                                }
                                            ]
                                        },
                                        "statement": {
                                            "kind": "Block",
                                            "fullStart": 1269,
                                            "fullEnd": 1329,
                                            "start": 1269,
                                            "end": 1327,
                                            "fullWidth": 60,
                                            "width": 58,
                                            "openBraceToken": {
                                                "kind": "OpenBraceToken",
                                                "fullStart": 1269,
                                                "fullEnd": 1272,
                                                "start": 1269,
                                                "end": 1270,
                                                "fullWidth": 3,
                                                "width": 1,
                                                "text": "{",
                                                "value": "{",
                                                "valueText": "{",
                                                "hasTrailingTrivia": true,
                                                "hasTrailingNewLine": true,
                                                "trailingTrivia": [
                                                    {
                                                        "kind": "NewLineTrivia",
                                                        "text": "\r\n"
                                                    }
                                                ]
                                            },
                                            "statements": [
                                                {
                                                    "kind": "ExpressionStatement",
                                                    "fullStart": 1272,
                                                    "fullEnd": 1314,
                                                    "start": 1288,
                                                    "end": 1312,
                                                    "fullWidth": 42,
                                                    "width": 24,
                                                    "expression": {
                                                        "kind": "AssignmentExpression",
                                                        "fullStart": 1272,
                                                        "fullEnd": 1311,
                                                        "start": 1288,
                                                        "end": 1311,
                                                        "fullWidth": 39,
                                                        "width": 23,
                                                        "left": {
                                                            "kind": "IdentifierName",
                                                            "fullStart": 1272,
                                                            "fullEnd": 1305,
                                                            "start": 1288,
                                                            "end": 1304,
                                                            "fullWidth": 33,
                                                            "width": 16,
                                                            "text": "verifyEnumerable",
                                                            "value": "verifyEnumerable",
                                                            "valueText": "verifyEnumerable",
                                                            "hasLeadingTrivia": true,
                                                            "hasTrailingTrivia": true,
                                                            "leadingTrivia": [
                                                                {
                                                                    "kind": "WhitespaceTrivia",
                                                                    "text": "                "
                                                                }
                                                            ],
                                                            "trailingTrivia": [
                                                                {
                                                                    "kind": "WhitespaceTrivia",
                                                                    "text": " "
                                                                }
                                                            ]
                                                        },
                                                        "operatorToken": {
                                                            "kind": "EqualsToken",
                                                            "fullStart": 1305,
                                                            "fullEnd": 1307,
                                                            "start": 1305,
                                                            "end": 1306,
                                                            "fullWidth": 2,
                                                            "width": 1,
                                                            "text": "=",
                                                            "value": "=",
                                                            "valueText": "=",
                                                            "hasTrailingTrivia": true,
                                                            "trailingTrivia": [
                                                                {
                                                                    "kind": "WhitespaceTrivia",
                                                                    "text": " "
                                                                }
                                                            ]
                                                        },
                                                        "right": {
                                                            "kind": "TrueKeyword",
                                                            "fullStart": 1307,
                                                            "fullEnd": 1311,
                                                            "start": 1307,
                                                            "end": 1311,
                                                            "fullWidth": 4,
                                                            "width": 4,
                                                            "text": "true",
                                                            "value": true,
                                                            "valueText": "true"
                                                        }
                                                    },
                                                    "semicolonToken": {
                                                        "kind": "SemicolonToken",
                                                        "fullStart": 1311,
                                                        "fullEnd": 1314,
                                                        "start": 1311,
                                                        "end": 1312,
                                                        "fullWidth": 3,
                                                        "width": 1,
                                                        "text": ";",
                                                        "value": ";",
                                                        "valueText": ";",
                                                        "hasTrailingTrivia": true,
                                                        "hasTrailingNewLine": true,
                                                        "trailingTrivia": [
                                                            {
                                                                "kind": "NewLineTrivia",
                                                                "text": "\r\n"
                                                            }
                                                        ]
                                                    }
                                                }
                                            ],
                                            "closeBraceToken": {
                                                "kind": "CloseBraceToken",
                                                "fullStart": 1314,
                                                "fullEnd": 1329,
                                                "start": 1326,
                                                "end": 1327,
                                                "fullWidth": 15,
                                                "width": 1,
                                                "text": "}",
                                                "value": "}",
                                                "valueText": "}",
                                                "hasLeadingTrivia": true,
                                                "hasTrailingTrivia": true,
                                                "hasTrailingNewLine": true,
                                                "leadingTrivia": [
                                                    {
                                                        "kind": "WhitespaceTrivia",
                                                        "text": "            "
                                                    }
                                                ],
                                                "trailingTrivia": [
                                                    {
                                                        "kind": "NewLineTrivia",
                                                        "text": "\r\n"
                                                    }
                                                ]
                                            }
                                        }
                                    }
                                ],
                                "closeBraceToken": {
                                    "kind": "CloseBraceToken",
                                    "fullStart": 1329,
                                    "fullEnd": 1340,
                                    "start": 1337,
                                    "end": 1338,
                                    "fullWidth": 11,
                                    "width": 1,
                                    "text": "}",
                                    "value": "}",
                                    "valueText": "}",
                                    "hasLeadingTrivia": true,
                                    "hasTrailingTrivia": true,
                                    "hasTrailingNewLine": true,
                                    "leadingTrivia": [
                                        {
                                            "kind": "WhitespaceTrivia",
                                            "text": "        "
                                        }
                                    ],
                                    "trailingTrivia": [
                                        {
                                            "kind": "NewLineTrivia",
                                            "text": "\r\n"
                                        }
                                    ]
                                }
                            }
                        },
                        {
                            "kind": "VariableStatement",
                            "fullStart": 1340,
                            "fullEnd": 1383,
                            "start": 1350,
                            "end": 1381,
                            "fullWidth": 43,
                            "width": 31,
                            "modifiers": [],
                            "variableDeclaration": {
                                "kind": "VariableDeclaration",
                                "fullStart": 1340,
                                "fullEnd": 1380,
                                "start": 1350,
                                "end": 1380,
                                "fullWidth": 40,
                                "width": 30,
                                "varKeyword": {
                                    "kind": "VarKeyword",
                                    "fullStart": 1340,
                                    "fullEnd": 1354,
                                    "start": 1350,
                                    "end": 1353,
                                    "fullWidth": 14,
                                    "width": 3,
                                    "text": "var",
                                    "value": "var",
                                    "valueText": "var",
                                    "hasLeadingTrivia": true,
                                    "hasLeadingNewLine": true,
                                    "hasTrailingTrivia": true,
                                    "leadingTrivia": [
                                        {
                                            "kind": "NewLineTrivia",
                                            "text": "\r\n"
                                        },
                                        {
                                            "kind": "WhitespaceTrivia",
                                            "text": "        "
                                        }
                                    ],
                                    "trailingTrivia": [
                                        {
                                            "kind": "WhitespaceTrivia",
                                            "text": " "
                                        }
                                    ]
                                },
                                "variableDeclarators": [
                                    {
                                        "kind": "VariableDeclarator",
                                        "fullStart": 1354,
                                        "fullEnd": 1380,
                                        "start": 1354,
                                        "end": 1380,
                                        "fullWidth": 26,
<<<<<<< HEAD
                                        "width": 26,
                                        "identifier": {
=======
                                        "propertyName": {
>>>>>>> 85e84683
                                            "kind": "IdentifierName",
                                            "fullStart": 1354,
                                            "fullEnd": 1373,
                                            "start": 1354,
                                            "end": 1372,
                                            "fullWidth": 19,
                                            "width": 18,
                                            "text": "verifyConfigurable",
                                            "value": "verifyConfigurable",
                                            "valueText": "verifyConfigurable",
                                            "hasTrailingTrivia": true,
                                            "trailingTrivia": [
                                                {
                                                    "kind": "WhitespaceTrivia",
                                                    "text": " "
                                                }
                                            ]
                                        },
                                        "equalsValueClause": {
                                            "kind": "EqualsValueClause",
                                            "fullStart": 1373,
                                            "fullEnd": 1380,
                                            "start": 1373,
                                            "end": 1380,
                                            "fullWidth": 7,
                                            "width": 7,
                                            "equalsToken": {
                                                "kind": "EqualsToken",
                                                "fullStart": 1373,
                                                "fullEnd": 1375,
                                                "start": 1373,
                                                "end": 1374,
                                                "fullWidth": 2,
                                                "width": 1,
                                                "text": "=",
                                                "value": "=",
                                                "valueText": "=",
                                                "hasTrailingTrivia": true,
                                                "trailingTrivia": [
                                                    {
                                                        "kind": "WhitespaceTrivia",
                                                        "text": " "
                                                    }
                                                ]
                                            },
                                            "value": {
                                                "kind": "FalseKeyword",
                                                "fullStart": 1375,
                                                "fullEnd": 1380,
                                                "start": 1375,
                                                "end": 1380,
                                                "fullWidth": 5,
                                                "width": 5,
                                                "text": "false",
                                                "value": false,
                                                "valueText": "false"
                                            }
                                        }
                                    }
                                ]
                            },
                            "semicolonToken": {
                                "kind": "SemicolonToken",
                                "fullStart": 1380,
                                "fullEnd": 1383,
                                "start": 1380,
                                "end": 1381,
                                "fullWidth": 3,
                                "width": 1,
                                "text": ";",
                                "value": ";",
                                "valueText": ";",
                                "hasTrailingTrivia": true,
                                "hasTrailingNewLine": true,
                                "trailingTrivia": [
                                    {
                                        "kind": "NewLineTrivia",
                                        "text": "\r\n"
                                    }
                                ]
                            }
                        },
                        {
                            "kind": "VariableStatement",
                            "fullStart": 1383,
                            "fullEnd": 1441,
                            "start": 1391,
                            "end": 1439,
                            "fullWidth": 58,
                            "width": 48,
                            "modifiers": [],
                            "variableDeclaration": {
                                "kind": "VariableDeclaration",
                                "fullStart": 1383,
                                "fullEnd": 1438,
                                "start": 1391,
                                "end": 1438,
                                "fullWidth": 55,
                                "width": 47,
                                "varKeyword": {
                                    "kind": "VarKeyword",
                                    "fullStart": 1383,
                                    "fullEnd": 1395,
                                    "start": 1391,
                                    "end": 1394,
                                    "fullWidth": 12,
                                    "width": 3,
                                    "text": "var",
                                    "value": "var",
                                    "valueText": "var",
                                    "hasLeadingTrivia": true,
                                    "hasTrailingTrivia": true,
                                    "leadingTrivia": [
                                        {
                                            "kind": "WhitespaceTrivia",
                                            "text": "        "
                                        }
                                    ],
                                    "trailingTrivia": [
                                        {
                                            "kind": "WhitespaceTrivia",
                                            "text": " "
                                        }
                                    ]
                                },
                                "variableDeclarators": [
                                    {
                                        "kind": "VariableDeclarator",
                                        "fullStart": 1395,
                                        "fullEnd": 1438,
                                        "start": 1395,
                                        "end": 1438,
                                        "fullWidth": 43,
<<<<<<< HEAD
                                        "width": 43,
                                        "identifier": {
=======
                                        "propertyName": {
>>>>>>> 85e84683
                                            "kind": "IdentifierName",
                                            "fullStart": 1395,
                                            "fullEnd": 1407,
                                            "start": 1395,
                                            "end": 1406,
                                            "fullWidth": 12,
                                            "width": 11,
                                            "text": "hasProperty",
                                            "value": "hasProperty",
                                            "valueText": "hasProperty",
                                            "hasTrailingTrivia": true,
                                            "trailingTrivia": [
                                                {
                                                    "kind": "WhitespaceTrivia",
                                                    "text": " "
                                                }
                                            ]
                                        },
                                        "equalsValueClause": {
                                            "kind": "EqualsValueClause",
                                            "fullStart": 1407,
                                            "fullEnd": 1438,
                                            "start": 1407,
                                            "end": 1438,
                                            "fullWidth": 31,
                                            "width": 31,
                                            "equalsToken": {
                                                "kind": "EqualsToken",
                                                "fullStart": 1407,
                                                "fullEnd": 1409,
                                                "start": 1407,
                                                "end": 1408,
                                                "fullWidth": 2,
                                                "width": 1,
                                                "text": "=",
                                                "value": "=",
                                                "valueText": "=",
                                                "hasTrailingTrivia": true,
                                                "trailingTrivia": [
                                                    {
                                                        "kind": "WhitespaceTrivia",
                                                        "text": " "
                                                    }
                                                ]
                                            },
                                            "value": {
                                                "kind": "InvocationExpression",
                                                "fullStart": 1409,
                                                "fullEnd": 1438,
                                                "start": 1409,
                                                "end": 1438,
                                                "fullWidth": 29,
                                                "width": 29,
                                                "expression": {
                                                    "kind": "MemberAccessExpression",
                                                    "fullStart": 1409,
                                                    "fullEnd": 1430,
                                                    "start": 1409,
                                                    "end": 1430,
                                                    "fullWidth": 21,
                                                    "width": 21,
                                                    "expression": {
                                                        "kind": "IdentifierName",
                                                        "fullStart": 1409,
                                                        "fullEnd": 1415,
                                                        "start": 1409,
                                                        "end": 1415,
                                                        "fullWidth": 6,
                                                        "width": 6,
                                                        "text": "newObj",
                                                        "value": "newObj",
                                                        "valueText": "newObj"
                                                    },
                                                    "dotToken": {
                                                        "kind": "DotToken",
                                                        "fullStart": 1415,
                                                        "fullEnd": 1416,
                                                        "start": 1415,
                                                        "end": 1416,
                                                        "fullWidth": 1,
                                                        "width": 1,
                                                        "text": ".",
                                                        "value": ".",
                                                        "valueText": "."
                                                    },
                                                    "name": {
                                                        "kind": "IdentifierName",
                                                        "fullStart": 1416,
                                                        "fullEnd": 1430,
                                                        "start": 1416,
                                                        "end": 1430,
                                                        "fullWidth": 14,
                                                        "width": 14,
                                                        "text": "hasOwnProperty",
                                                        "value": "hasOwnProperty",
                                                        "valueText": "hasOwnProperty"
                                                    }
                                                },
                                                "argumentList": {
                                                    "kind": "ArgumentList",
                                                    "fullStart": 1430,
                                                    "fullEnd": 1438,
                                                    "start": 1430,
                                                    "end": 1438,
                                                    "fullWidth": 8,
                                                    "width": 8,
                                                    "openParenToken": {
                                                        "kind": "OpenParenToken",
                                                        "fullStart": 1430,
                                                        "fullEnd": 1431,
                                                        "start": 1430,
                                                        "end": 1431,
                                                        "fullWidth": 1,
                                                        "width": 1,
                                                        "text": "(",
                                                        "value": "(",
                                                        "valueText": "("
                                                    },
                                                    "arguments": [
                                                        {
                                                            "kind": "StringLiteral",
                                                            "fullStart": 1431,
                                                            "fullEnd": 1437,
                                                            "start": 1431,
                                                            "end": 1437,
                                                            "fullWidth": 6,
                                                            "width": 6,
                                                            "text": "\"prop\"",
                                                            "value": "prop",
                                                            "valueText": "prop"
                                                        }
                                                    ],
                                                    "closeParenToken": {
                                                        "kind": "CloseParenToken",
                                                        "fullStart": 1437,
                                                        "fullEnd": 1438,
                                                        "start": 1437,
                                                        "end": 1438,
                                                        "fullWidth": 1,
                                                        "width": 1,
                                                        "text": ")",
                                                        "value": ")",
                                                        "valueText": ")"
                                                    }
                                                }
                                            }
                                        }
                                    }
                                ]
                            },
                            "semicolonToken": {
                                "kind": "SemicolonToken",
                                "fullStart": 1438,
                                "fullEnd": 1441,
                                "start": 1438,
                                "end": 1439,
                                "fullWidth": 3,
                                "width": 1,
                                "text": ";",
                                "value": ";",
                                "valueText": ";",
                                "hasTrailingTrivia": true,
                                "hasTrailingNewLine": true,
                                "trailingTrivia": [
                                    {
                                        "kind": "NewLineTrivia",
                                        "text": "\r\n"
                                    }
                                ]
                            }
                        },
                        {
                            "kind": "ExpressionStatement",
                            "fullStart": 1441,
                            "fullEnd": 1470,
                            "start": 1449,
                            "end": 1468,
                            "fullWidth": 29,
                            "width": 19,
                            "expression": {
                                "kind": "DeleteExpression",
                                "fullStart": 1441,
                                "fullEnd": 1467,
                                "start": 1449,
                                "end": 1467,
                                "fullWidth": 26,
                                "width": 18,
                                "deleteKeyword": {
                                    "kind": "DeleteKeyword",
                                    "fullStart": 1441,
                                    "fullEnd": 1456,
                                    "start": 1449,
                                    "end": 1455,
                                    "fullWidth": 15,
                                    "width": 6,
                                    "text": "delete",
                                    "value": "delete",
                                    "valueText": "delete",
                                    "hasLeadingTrivia": true,
                                    "hasTrailingTrivia": true,
                                    "leadingTrivia": [
                                        {
                                            "kind": "WhitespaceTrivia",
                                            "text": "        "
                                        }
                                    ],
                                    "trailingTrivia": [
                                        {
                                            "kind": "WhitespaceTrivia",
                                            "text": " "
                                        }
                                    ]
                                },
                                "expression": {
                                    "kind": "MemberAccessExpression",
                                    "fullStart": 1456,
                                    "fullEnd": 1467,
                                    "start": 1456,
                                    "end": 1467,
                                    "fullWidth": 11,
                                    "width": 11,
                                    "expression": {
                                        "kind": "IdentifierName",
                                        "fullStart": 1456,
                                        "fullEnd": 1462,
                                        "start": 1456,
                                        "end": 1462,
                                        "fullWidth": 6,
                                        "width": 6,
                                        "text": "newObj",
                                        "value": "newObj",
                                        "valueText": "newObj"
                                    },
                                    "dotToken": {
                                        "kind": "DotToken",
                                        "fullStart": 1462,
                                        "fullEnd": 1463,
                                        "start": 1462,
                                        "end": 1463,
                                        "fullWidth": 1,
                                        "width": 1,
                                        "text": ".",
                                        "value": ".",
                                        "valueText": "."
                                    },
                                    "name": {
                                        "kind": "IdentifierName",
                                        "fullStart": 1463,
                                        "fullEnd": 1467,
                                        "start": 1463,
                                        "end": 1467,
                                        "fullWidth": 4,
                                        "width": 4,
                                        "text": "prop",
                                        "value": "prop",
                                        "valueText": "prop"
                                    }
                                }
                            },
                            "semicolonToken": {
                                "kind": "SemicolonToken",
                                "fullStart": 1467,
                                "fullEnd": 1470,
                                "start": 1467,
                                "end": 1468,
                                "fullWidth": 3,
                                "width": 1,
                                "text": ";",
                                "value": ";",
                                "valueText": ";",
                                "hasTrailingTrivia": true,
                                "hasTrailingNewLine": true,
                                "trailingTrivia": [
                                    {
                                        "kind": "NewLineTrivia",
                                        "text": "\r\n"
                                    }
                                ]
                            }
                        },
                        {
                            "kind": "ExpressionStatement",
                            "fullStart": 1470,
                            "fullEnd": 1547,
                            "start": 1478,
                            "end": 1545,
                            "fullWidth": 77,
                            "width": 67,
                            "expression": {
                                "kind": "AssignmentExpression",
                                "fullStart": 1470,
                                "fullEnd": 1544,
                                "start": 1478,
                                "end": 1544,
                                "fullWidth": 74,
                                "width": 66,
                                "left": {
                                    "kind": "IdentifierName",
                                    "fullStart": 1470,
                                    "fullEnd": 1497,
                                    "start": 1478,
                                    "end": 1496,
                                    "fullWidth": 27,
                                    "width": 18,
                                    "text": "verifyConfigurable",
                                    "value": "verifyConfigurable",
                                    "valueText": "verifyConfigurable",
                                    "hasLeadingTrivia": true,
                                    "hasTrailingTrivia": true,
                                    "leadingTrivia": [
                                        {
                                            "kind": "WhitespaceTrivia",
                                            "text": "        "
                                        }
                                    ],
                                    "trailingTrivia": [
                                        {
                                            "kind": "WhitespaceTrivia",
                                            "text": " "
                                        }
                                    ]
                                },
                                "operatorToken": {
                                    "kind": "EqualsToken",
                                    "fullStart": 1497,
                                    "fullEnd": 1499,
                                    "start": 1497,
                                    "end": 1498,
                                    "fullWidth": 2,
                                    "width": 1,
                                    "text": "=",
                                    "value": "=",
                                    "valueText": "=",
                                    "hasTrailingTrivia": true,
                                    "trailingTrivia": [
                                        {
                                            "kind": "WhitespaceTrivia",
                                            "text": " "
                                        }
                                    ]
                                },
                                "right": {
                                    "kind": "LogicalAndExpression",
                                    "fullStart": 1499,
                                    "fullEnd": 1544,
                                    "start": 1499,
                                    "end": 1544,
                                    "fullWidth": 45,
                                    "width": 45,
                                    "left": {
                                        "kind": "LogicalNotExpression",
                                        "fullStart": 1499,
                                        "fullEnd": 1530,
                                        "start": 1499,
                                        "end": 1529,
                                        "fullWidth": 31,
                                        "width": 30,
                                        "operatorToken": {
                                            "kind": "ExclamationToken",
                                            "fullStart": 1499,
                                            "fullEnd": 1500,
                                            "start": 1499,
                                            "end": 1500,
                                            "fullWidth": 1,
                                            "width": 1,
                                            "text": "!",
                                            "value": "!",
                                            "valueText": "!"
                                        },
                                        "operand": {
                                            "kind": "InvocationExpression",
                                            "fullStart": 1500,
                                            "fullEnd": 1530,
                                            "start": 1500,
                                            "end": 1529,
                                            "fullWidth": 30,
                                            "width": 29,
                                            "expression": {
                                                "kind": "MemberAccessExpression",
                                                "fullStart": 1500,
                                                "fullEnd": 1521,
                                                "start": 1500,
                                                "end": 1521,
                                                "fullWidth": 21,
                                                "width": 21,
                                                "expression": {
                                                    "kind": "IdentifierName",
                                                    "fullStart": 1500,
                                                    "fullEnd": 1506,
                                                    "start": 1500,
                                                    "end": 1506,
                                                    "fullWidth": 6,
                                                    "width": 6,
                                                    "text": "newObj",
                                                    "value": "newObj",
                                                    "valueText": "newObj"
                                                },
                                                "dotToken": {
                                                    "kind": "DotToken",
                                                    "fullStart": 1506,
                                                    "fullEnd": 1507,
                                                    "start": 1506,
                                                    "end": 1507,
                                                    "fullWidth": 1,
                                                    "width": 1,
                                                    "text": ".",
                                                    "value": ".",
                                                    "valueText": "."
                                                },
                                                "name": {
                                                    "kind": "IdentifierName",
                                                    "fullStart": 1507,
                                                    "fullEnd": 1521,
                                                    "start": 1507,
                                                    "end": 1521,
                                                    "fullWidth": 14,
                                                    "width": 14,
                                                    "text": "hasOwnProperty",
                                                    "value": "hasOwnProperty",
                                                    "valueText": "hasOwnProperty"
                                                }
                                            },
                                            "argumentList": {
                                                "kind": "ArgumentList",
                                                "fullStart": 1521,
                                                "fullEnd": 1530,
                                                "start": 1521,
                                                "end": 1529,
                                                "fullWidth": 9,
                                                "width": 8,
                                                "openParenToken": {
                                                    "kind": "OpenParenToken",
                                                    "fullStart": 1521,
                                                    "fullEnd": 1522,
                                                    "start": 1521,
                                                    "end": 1522,
                                                    "fullWidth": 1,
                                                    "width": 1,
                                                    "text": "(",
                                                    "value": "(",
                                                    "valueText": "("
                                                },
                                                "arguments": [
                                                    {
                                                        "kind": "StringLiteral",
                                                        "fullStart": 1522,
                                                        "fullEnd": 1528,
                                                        "start": 1522,
                                                        "end": 1528,
                                                        "fullWidth": 6,
                                                        "width": 6,
                                                        "text": "\"prop\"",
                                                        "value": "prop",
                                                        "valueText": "prop"
                                                    }
                                                ],
                                                "closeParenToken": {
                                                    "kind": "CloseParenToken",
                                                    "fullStart": 1528,
                                                    "fullEnd": 1530,
                                                    "start": 1528,
                                                    "end": 1529,
                                                    "fullWidth": 2,
                                                    "width": 1,
                                                    "text": ")",
                                                    "value": ")",
                                                    "valueText": ")",
                                                    "hasTrailingTrivia": true,
                                                    "trailingTrivia": [
                                                        {
                                                            "kind": "WhitespaceTrivia",
                                                            "text": " "
                                                        }
                                                    ]
                                                }
                                            }
                                        }
                                    },
                                    "operatorToken": {
                                        "kind": "AmpersandAmpersandToken",
                                        "fullStart": 1530,
                                        "fullEnd": 1533,
                                        "start": 1530,
                                        "end": 1532,
                                        "fullWidth": 3,
                                        "width": 2,
                                        "text": "&&",
                                        "value": "&&",
                                        "valueText": "&&",
                                        "hasTrailingTrivia": true,
                                        "trailingTrivia": [
                                            {
                                                "kind": "WhitespaceTrivia",
                                                "text": " "
                                            }
                                        ]
                                    },
                                    "right": {
                                        "kind": "IdentifierName",
                                        "fullStart": 1533,
                                        "fullEnd": 1544,
                                        "start": 1533,
                                        "end": 1544,
                                        "fullWidth": 11,
                                        "width": 11,
                                        "text": "hasProperty",
                                        "value": "hasProperty",
                                        "valueText": "hasProperty"
                                    }
                                }
                            },
                            "semicolonToken": {
                                "kind": "SemicolonToken",
                                "fullStart": 1544,
                                "fullEnd": 1547,
                                "start": 1544,
                                "end": 1545,
                                "fullWidth": 3,
                                "width": 1,
                                "text": ";",
                                "value": ";",
                                "valueText": ";",
                                "hasTrailingTrivia": true,
                                "hasTrailingNewLine": true,
                                "trailingTrivia": [
                                    {
                                        "kind": "NewLineTrivia",
                                        "text": "\r\n"
                                    }
                                ]
                            }
                        },
                        {
                            "kind": "ReturnStatement",
                            "fullStart": 1547,
                            "fullEnd": 1631,
                            "start": 1557,
                            "end": 1629,
                            "fullWidth": 84,
                            "width": 72,
                            "returnKeyword": {
                                "kind": "ReturnKeyword",
                                "fullStart": 1547,
                                "fullEnd": 1564,
                                "start": 1557,
                                "end": 1563,
                                "fullWidth": 17,
                                "width": 6,
                                "text": "return",
                                "value": "return",
                                "valueText": "return",
                                "hasLeadingTrivia": true,
                                "hasLeadingNewLine": true,
                                "hasTrailingTrivia": true,
                                "leadingTrivia": [
                                    {
                                        "kind": "NewLineTrivia",
                                        "text": "\r\n"
                                    },
                                    {
                                        "kind": "WhitespaceTrivia",
                                        "text": "        "
                                    }
                                ],
                                "trailingTrivia": [
                                    {
                                        "kind": "WhitespaceTrivia",
                                        "text": " "
                                    }
                                ]
                            },
                            "expression": {
                                "kind": "LogicalAndExpression",
                                "fullStart": 1564,
                                "fullEnd": 1628,
                                "start": 1564,
                                "end": 1628,
                                "fullWidth": 64,
                                "width": 64,
                                "left": {
                                    "kind": "LogicalAndExpression",
                                    "fullStart": 1564,
                                    "fullEnd": 1607,
                                    "start": 1564,
                                    "end": 1606,
                                    "fullWidth": 43,
                                    "width": 42,
                                    "left": {
                                        "kind": "LogicalAndExpression",
                                        "fullStart": 1564,
                                        "fullEnd": 1587,
                                        "start": 1564,
                                        "end": 1586,
                                        "fullWidth": 23,
                                        "width": 22,
                                        "left": {
                                            "kind": "IdentifierName",
                                            "fullStart": 1564,
                                            "fullEnd": 1574,
                                            "start": 1564,
                                            "end": 1573,
                                            "fullWidth": 10,
                                            "width": 9,
                                            "text": "verifySet",
                                            "value": "verifySet",
                                            "valueText": "verifySet",
                                            "hasTrailingTrivia": true,
                                            "trailingTrivia": [
                                                {
                                                    "kind": "WhitespaceTrivia",
                                                    "text": " "
                                                }
                                            ]
                                        },
                                        "operatorToken": {
                                            "kind": "AmpersandAmpersandToken",
                                            "fullStart": 1574,
                                            "fullEnd": 1577,
                                            "start": 1574,
                                            "end": 1576,
                                            "fullWidth": 3,
                                            "width": 2,
                                            "text": "&&",
                                            "value": "&&",
                                            "valueText": "&&",
                                            "hasTrailingTrivia": true,
                                            "trailingTrivia": [
                                                {
                                                    "kind": "WhitespaceTrivia",
                                                    "text": " "
                                                }
                                            ]
                                        },
                                        "right": {
                                            "kind": "IdentifierName",
                                            "fullStart": 1577,
                                            "fullEnd": 1587,
                                            "start": 1577,
                                            "end": 1586,
                                            "fullWidth": 10,
                                            "width": 9,
                                            "text": "verifyGet",
                                            "value": "verifyGet",
                                            "valueText": "verifyGet",
                                            "hasTrailingTrivia": true,
                                            "trailingTrivia": [
                                                {
                                                    "kind": "WhitespaceTrivia",
                                                    "text": " "
                                                }
                                            ]
                                        }
                                    },
                                    "operatorToken": {
                                        "kind": "AmpersandAmpersandToken",
                                        "fullStart": 1587,
                                        "fullEnd": 1590,
                                        "start": 1587,
                                        "end": 1589,
                                        "fullWidth": 3,
                                        "width": 2,
                                        "text": "&&",
                                        "value": "&&",
                                        "valueText": "&&",
                                        "hasTrailingTrivia": true,
                                        "trailingTrivia": [
                                            {
                                                "kind": "WhitespaceTrivia",
                                                "text": " "
                                            }
                                        ]
                                    },
                                    "right": {
                                        "kind": "IdentifierName",
                                        "fullStart": 1590,
                                        "fullEnd": 1607,
                                        "start": 1590,
                                        "end": 1606,
                                        "fullWidth": 17,
                                        "width": 16,
                                        "text": "verifyEnumerable",
                                        "value": "verifyEnumerable",
                                        "valueText": "verifyEnumerable",
                                        "hasTrailingTrivia": true,
                                        "trailingTrivia": [
                                            {
                                                "kind": "WhitespaceTrivia",
                                                "text": " "
                                            }
                                        ]
                                    }
                                },
                                "operatorToken": {
                                    "kind": "AmpersandAmpersandToken",
                                    "fullStart": 1607,
                                    "fullEnd": 1610,
                                    "start": 1607,
                                    "end": 1609,
                                    "fullWidth": 3,
                                    "width": 2,
                                    "text": "&&",
                                    "value": "&&",
                                    "valueText": "&&",
                                    "hasTrailingTrivia": true,
                                    "trailingTrivia": [
                                        {
                                            "kind": "WhitespaceTrivia",
                                            "text": " "
                                        }
                                    ]
                                },
                                "right": {
                                    "kind": "IdentifierName",
                                    "fullStart": 1610,
                                    "fullEnd": 1628,
                                    "start": 1610,
                                    "end": 1628,
                                    "fullWidth": 18,
                                    "width": 18,
                                    "text": "verifyConfigurable",
                                    "value": "verifyConfigurable",
                                    "valueText": "verifyConfigurable"
                                }
                            },
                            "semicolonToken": {
                                "kind": "SemicolonToken",
                                "fullStart": 1628,
                                "fullEnd": 1631,
                                "start": 1628,
                                "end": 1629,
                                "fullWidth": 3,
                                "width": 1,
                                "text": ";",
                                "value": ";",
                                "valueText": ";",
                                "hasTrailingTrivia": true,
                                "hasTrailingNewLine": true,
                                "trailingTrivia": [
                                    {
                                        "kind": "NewLineTrivia",
                                        "text": "\r\n"
                                    }
                                ]
                            }
                        }
                    ],
                    "closeBraceToken": {
                        "kind": "CloseBraceToken",
                        "fullStart": 1631,
                        "fullEnd": 1638,
                        "start": 1635,
                        "end": 1636,
                        "fullWidth": 7,
                        "width": 1,
                        "text": "}",
                        "value": "}",
                        "valueText": "}",
                        "hasLeadingTrivia": true,
                        "hasTrailingTrivia": true,
                        "hasTrailingNewLine": true,
                        "leadingTrivia": [
                            {
                                "kind": "WhitespaceTrivia",
                                "text": "    "
                            }
                        ],
                        "trailingTrivia": [
                            {
                                "kind": "NewLineTrivia",
                                "text": "\r\n"
                            }
                        ]
                    }
                }
            },
            {
                "kind": "ExpressionStatement",
                "fullStart": 1638,
                "fullEnd": 1662,
                "start": 1638,
                "end": 1660,
                "fullWidth": 24,
                "width": 22,
                "expression": {
                    "kind": "InvocationExpression",
                    "fullStart": 1638,
                    "fullEnd": 1659,
                    "start": 1638,
                    "end": 1659,
                    "fullWidth": 21,
                    "width": 21,
                    "expression": {
                        "kind": "IdentifierName",
                        "fullStart": 1638,
                        "fullEnd": 1649,
                        "start": 1638,
                        "end": 1649,
                        "fullWidth": 11,
                        "width": 11,
                        "text": "runTestCase",
                        "value": "runTestCase",
                        "valueText": "runTestCase"
                    },
                    "argumentList": {
                        "kind": "ArgumentList",
                        "fullStart": 1649,
                        "fullEnd": 1659,
                        "start": 1649,
                        "end": 1659,
                        "fullWidth": 10,
                        "width": 10,
                        "openParenToken": {
                            "kind": "OpenParenToken",
                            "fullStart": 1649,
                            "fullEnd": 1650,
                            "start": 1649,
                            "end": 1650,
                            "fullWidth": 1,
                            "width": 1,
                            "text": "(",
                            "value": "(",
                            "valueText": "("
                        },
                        "arguments": [
                            {
                                "kind": "IdentifierName",
                                "fullStart": 1650,
                                "fullEnd": 1658,
                                "start": 1650,
                                "end": 1658,
                                "fullWidth": 8,
                                "width": 8,
                                "text": "testcase",
                                "value": "testcase",
                                "valueText": "testcase"
                            }
                        ],
                        "closeParenToken": {
                            "kind": "CloseParenToken",
                            "fullStart": 1658,
                            "fullEnd": 1659,
                            "start": 1658,
                            "end": 1659,
                            "fullWidth": 1,
                            "width": 1,
                            "text": ")",
                            "value": ")",
                            "valueText": ")"
                        }
                    }
                },
                "semicolonToken": {
                    "kind": "SemicolonToken",
                    "fullStart": 1659,
                    "fullEnd": 1662,
                    "start": 1659,
                    "end": 1660,
                    "fullWidth": 3,
                    "width": 1,
                    "text": ";",
                    "value": ";",
                    "valueText": ";",
                    "hasTrailingTrivia": true,
                    "hasTrailingNewLine": true,
                    "trailingTrivia": [
                        {
                            "kind": "NewLineTrivia",
                            "text": "\r\n"
                        }
                    ]
                }
            }
        ],
        "endOfFileToken": {
            "kind": "EndOfFileToken",
            "fullStart": 1662,
            "fullEnd": 1662,
            "start": 1662,
            "end": 1662,
            "fullWidth": 0,
            "width": 0,
            "text": ""
        }
    },
    "lineMap": {
        "lineStarts": [
            0,
            67,
            152,
            232,
            308,
            380,
            385,
            439,
            589,
            594,
            596,
            598,
            621,
            663,
            684,
            720,
            764,
            784,
            819,
            855,
            870,
            883,
            885,
            954,
            1042,
            1044,
            1076,
            1123,
            1154,
            1165,
            1167,
            1206,
            1239,
            1272,
            1314,
            1329,
            1340,
            1342,
            1383,
            1441,
            1470,
            1547,
            1549,
            1631,
            1638,
            1662
        ],
        "length": 1662
    }
}<|MERGE_RESOLUTION|>--- conflicted
+++ resolved
@@ -1090,12 +1090,8 @@
                                         "start": 897,
                                         "end": 951,
                                         "fullWidth": 54,
-<<<<<<< HEAD
                                         "width": 54,
-                                        "identifier": {
-=======
                                         "propertyName": {
->>>>>>> 85e84683
                                             "kind": "IdentifierName",
                                             "fullStart": 897,
                                             "fullEnd": 902,
@@ -1741,12 +1737,8 @@
                                         "start": 1056,
                                         "end": 1073,
                                         "fullWidth": 17,
-<<<<<<< HEAD
                                         "width": 17,
-                                        "identifier": {
-=======
                                         "propertyName": {
->>>>>>> 85e84683
                                             "kind": "IdentifierName",
                                             "fullStart": 1056,
                                             "fullEnd": 1066,
@@ -2196,12 +2188,8 @@
                                         "start": 1179,
                                         "end": 1203,
                                         "fullWidth": 24,
-<<<<<<< HEAD
                                         "width": 24,
-                                        "identifier": {
-=======
                                         "propertyName": {
->>>>>>> 85e84683
                                             "kind": "IdentifierName",
                                             "fullStart": 1179,
                                             "fullEnd": 1196,
@@ -2365,12 +2353,8 @@
                                         "start": 1223,
                                         "end": 1224,
                                         "fullWidth": 2,
-<<<<<<< HEAD
                                         "width": 1,
-                                        "identifier": {
-=======
                                         "propertyName": {
->>>>>>> 85e84683
                                             "kind": "IdentifierName",
                                             "fullStart": 1223,
                                             "fullEnd": 1225,
@@ -2835,12 +2819,8 @@
                                         "start": 1354,
                                         "end": 1380,
                                         "fullWidth": 26,
-<<<<<<< HEAD
                                         "width": 26,
-                                        "identifier": {
-=======
                                         "propertyName": {
->>>>>>> 85e84683
                                             "kind": "IdentifierName",
                                             "fullStart": 1354,
                                             "fullEnd": 1373,
@@ -2974,12 +2954,8 @@
                                         "start": 1395,
                                         "end": 1438,
                                         "fullWidth": 43,
-<<<<<<< HEAD
                                         "width": 43,
-                                        "identifier": {
-=======
                                         "propertyName": {
->>>>>>> 85e84683
                                             "kind": "IdentifierName",
                                             "fullStart": 1395,
                                             "fullEnd": 1407,
