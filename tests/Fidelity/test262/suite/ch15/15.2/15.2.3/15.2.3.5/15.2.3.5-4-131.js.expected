{
    "isDeclaration": false,
    "languageVersion": "EcmaScript5",
    "parseOptions": {
        "allowAutomaticSemicolonInsertion": true
    },
    "sourceUnit": {
        "kind": "SourceUnit",
        "fullStart": 0,
        "fullEnd": 963,
        "start": 561,
        "end": 963,
        "fullWidth": 963,
        "width": 402,
        "isIncrementallyUnusable": true,
        "moduleElements": [
            {
                "kind": "FunctionDeclaration",
                "fullStart": 0,
                "fullEnd": 939,
                "start": 561,
                "end": 937,
                "fullWidth": 939,
                "width": 376,
                "modifiers": [],
                "functionKeyword": {
                    "kind": "FunctionKeyword",
                    "fullStart": 0,
                    "fullEnd": 570,
                    "start": 561,
                    "end": 569,
                    "fullWidth": 570,
                    "width": 8,
                    "text": "function",
                    "value": "function",
                    "valueText": "function",
                    "hasLeadingTrivia": true,
                    "hasLeadingComment": true,
                    "hasLeadingNewLine": true,
                    "hasTrailingTrivia": true,
                    "leadingTrivia": [
                        {
                            "kind": "SingleLineCommentTrivia",
                            "text": "/// Copyright (c) 2012 Ecma International.  All rights reserved. "
                        },
                        {
                            "kind": "NewLineTrivia",
                            "text": "\r\n"
                        },
                        {
                            "kind": "SingleLineCommentTrivia",
                            "text": "/// Ecma International makes this code available under the terms and conditions set"
                        },
                        {
                            "kind": "NewLineTrivia",
                            "text": "\r\n"
                        },
                        {
                            "kind": "SingleLineCommentTrivia",
                            "text": "/// forth on http://hg.ecmascript.org/tests/test262/raw-file/tip/LICENSE (the "
                        },
                        {
                            "kind": "NewLineTrivia",
                            "text": "\r\n"
                        },
                        {
                            "kind": "SingleLineCommentTrivia",
                            "text": "/// \"Use Terms\").   Any redistribution of this code must retain the above "
                        },
                        {
                            "kind": "NewLineTrivia",
                            "text": "\r\n"
                        },
                        {
                            "kind": "SingleLineCommentTrivia",
                            "text": "/// copyright and this notice and otherwise comply with the Use Terms."
                        },
                        {
                            "kind": "NewLineTrivia",
                            "text": "\r\n"
                        },
                        {
                            "kind": "MultiLineCommentTrivia",
                            "text": "/**\r\n * @path ch15/15.2/15.2.3/15.2.3.5/15.2.3.5-4-131.js\r\n * @description Object.create - 'configurable' property of one property in 'Properties' is -0 (8.10.5 step 4.b)\r\n */"
                        },
                        {
                            "kind": "NewLineTrivia",
                            "text": "\r\n"
                        },
                        {
                            "kind": "NewLineTrivia",
                            "text": "\r\n"
                        },
                        {
                            "kind": "NewLineTrivia",
                            "text": "\r\n"
                        }
                    ],
                    "trailingTrivia": [
                        {
                            "kind": "WhitespaceTrivia",
                            "text": " "
                        }
                    ]
                },
                "identifier": {
                    "kind": "IdentifierName",
                    "fullStart": 570,
                    "fullEnd": 578,
                    "start": 570,
                    "end": 578,
                    "fullWidth": 8,
                    "width": 8,
                    "text": "testcase",
                    "value": "testcase",
                    "valueText": "testcase"
                },
                "callSignature": {
                    "kind": "CallSignature",
                    "fullStart": 578,
                    "fullEnd": 581,
                    "start": 578,
                    "end": 580,
                    "fullWidth": 3,
                    "width": 2,
                    "parameterList": {
                        "kind": "ParameterList",
                        "fullStart": 578,
                        "fullEnd": 581,
                        "start": 578,
                        "end": 580,
                        "fullWidth": 3,
                        "width": 2,
                        "openParenToken": {
                            "kind": "OpenParenToken",
                            "fullStart": 578,
                            "fullEnd": 579,
                            "start": 578,
                            "end": 579,
                            "fullWidth": 1,
                            "width": 1,
                            "text": "(",
                            "value": "(",
                            "valueText": "("
                        },
                        "parameters": [],
                        "closeParenToken": {
                            "kind": "CloseParenToken",
                            "fullStart": 579,
                            "fullEnd": 581,
                            "start": 579,
                            "end": 580,
                            "fullWidth": 2,
                            "width": 1,
                            "text": ")",
                            "value": ")",
                            "valueText": ")",
                            "hasTrailingTrivia": true,
                            "trailingTrivia": [
                                {
                                    "kind": "WhitespaceTrivia",
                                    "text": " "
                                }
                            ]
                        }
                    }
                },
                "block": {
                    "kind": "Block",
                    "fullStart": 581,
                    "fullEnd": 939,
                    "start": 581,
                    "end": 937,
                    "fullWidth": 358,
                    "width": 356,
                    "openBraceToken": {
                        "kind": "OpenBraceToken",
                        "fullStart": 581,
                        "fullEnd": 584,
                        "start": 581,
                        "end": 582,
                        "fullWidth": 3,
                        "width": 1,
                        "text": "{",
                        "value": "{",
                        "valueText": "{",
                        "hasTrailingTrivia": true,
                        "hasTrailingNewLine": true,
                        "trailingTrivia": [
                            {
                                "kind": "NewLineTrivia",
                                "text": "\r\n"
                            }
                        ]
                    },
                    "statements": [
                        {
                            "kind": "VariableStatement",
                            "fullStart": 584,
                            "fullEnd": 711,
                            "start": 594,
                            "end": 709,
                            "fullWidth": 127,
                            "width": 115,
                            "modifiers": [],
                            "variableDeclaration": {
                                "kind": "VariableDeclaration",
                                "fullStart": 584,
                                "fullEnd": 708,
                                "start": 594,
                                "end": 708,
                                "fullWidth": 124,
                                "width": 114,
                                "varKeyword": {
                                    "kind": "VarKeyword",
                                    "fullStart": 584,
                                    "fullEnd": 598,
                                    "start": 594,
                                    "end": 597,
                                    "fullWidth": 14,
                                    "width": 3,
                                    "text": "var",
                                    "value": "var",
                                    "valueText": "var",
                                    "hasLeadingTrivia": true,
                                    "hasLeadingNewLine": true,
                                    "hasTrailingTrivia": true,
                                    "leadingTrivia": [
                                        {
                                            "kind": "NewLineTrivia",
                                            "text": "\r\n"
                                        },
                                        {
                                            "kind": "WhitespaceTrivia",
                                            "text": "        "
                                        }
                                    ],
                                    "trailingTrivia": [
                                        {
                                            "kind": "WhitespaceTrivia",
                                            "text": " "
                                        }
                                    ]
                                },
                                "variableDeclarators": [
                                    {
                                        "kind": "VariableDeclarator",
                                        "fullStart": 598,
                                        "fullEnd": 708,
                                        "start": 598,
                                        "end": 708,
                                        "fullWidth": 110,
<<<<<<< HEAD
                                        "width": 110,
                                        "identifier": {
=======
                                        "propertyName": {
>>>>>>> 85e84683
                                            "kind": "IdentifierName",
                                            "fullStart": 598,
                                            "fullEnd": 605,
                                            "start": 598,
                                            "end": 604,
                                            "fullWidth": 7,
                                            "width": 6,
                                            "text": "newObj",
                                            "value": "newObj",
                                            "valueText": "newObj",
                                            "hasTrailingTrivia": true,
                                            "trailingTrivia": [
                                                {
                                                    "kind": "WhitespaceTrivia",
                                                    "text": " "
                                                }
                                            ]
                                        },
                                        "equalsValueClause": {
                                            "kind": "EqualsValueClause",
                                            "fullStart": 605,
                                            "fullEnd": 708,
                                            "start": 605,
                                            "end": 708,
                                            "fullWidth": 103,
                                            "width": 103,
                                            "equalsToken": {
                                                "kind": "EqualsToken",
                                                "fullStart": 605,
                                                "fullEnd": 607,
                                                "start": 605,
                                                "end": 606,
                                                "fullWidth": 2,
                                                "width": 1,
                                                "text": "=",
                                                "value": "=",
                                                "valueText": "=",
                                                "hasTrailingTrivia": true,
                                                "trailingTrivia": [
                                                    {
                                                        "kind": "WhitespaceTrivia",
                                                        "text": " "
                                                    }
                                                ]
                                            },
                                            "value": {
                                                "kind": "InvocationExpression",
                                                "fullStart": 607,
                                                "fullEnd": 708,
                                                "start": 607,
                                                "end": 708,
                                                "fullWidth": 101,
                                                "width": 101,
                                                "expression": {
                                                    "kind": "MemberAccessExpression",
                                                    "fullStart": 607,
                                                    "fullEnd": 620,
                                                    "start": 607,
                                                    "end": 620,
                                                    "fullWidth": 13,
                                                    "width": 13,
                                                    "expression": {
                                                        "kind": "IdentifierName",
                                                        "fullStart": 607,
                                                        "fullEnd": 613,
                                                        "start": 607,
                                                        "end": 613,
                                                        "fullWidth": 6,
                                                        "width": 6,
                                                        "text": "Object",
                                                        "value": "Object",
                                                        "valueText": "Object"
                                                    },
                                                    "dotToken": {
                                                        "kind": "DotToken",
                                                        "fullStart": 613,
                                                        "fullEnd": 614,
                                                        "start": 613,
                                                        "end": 614,
                                                        "fullWidth": 1,
                                                        "width": 1,
                                                        "text": ".",
                                                        "value": ".",
                                                        "valueText": "."
                                                    },
                                                    "name": {
                                                        "kind": "IdentifierName",
                                                        "fullStart": 614,
                                                        "fullEnd": 620,
                                                        "start": 614,
                                                        "end": 620,
                                                        "fullWidth": 6,
                                                        "width": 6,
                                                        "text": "create",
                                                        "value": "create",
                                                        "valueText": "create"
                                                    }
                                                },
                                                "argumentList": {
                                                    "kind": "ArgumentList",
                                                    "fullStart": 620,
                                                    "fullEnd": 708,
                                                    "start": 620,
                                                    "end": 708,
                                                    "fullWidth": 88,
                                                    "width": 88,
                                                    "openParenToken": {
                                                        "kind": "OpenParenToken",
                                                        "fullStart": 620,
                                                        "fullEnd": 621,
                                                        "start": 620,
                                                        "end": 621,
                                                        "fullWidth": 1,
                                                        "width": 1,
                                                        "text": "(",
                                                        "value": "(",
                                                        "valueText": "("
                                                    },
                                                    "arguments": [
                                                        {
                                                            "kind": "ObjectLiteralExpression",
                                                            "fullStart": 621,
                                                            "fullEnd": 623,
                                                            "start": 621,
                                                            "end": 623,
                                                            "fullWidth": 2,
                                                            "width": 2,
                                                            "openBraceToken": {
                                                                "kind": "OpenBraceToken",
                                                                "fullStart": 621,
                                                                "fullEnd": 622,
                                                                "start": 621,
                                                                "end": 622,
                                                                "fullWidth": 1,
                                                                "width": 1,
                                                                "text": "{",
                                                                "value": "{",
                                                                "valueText": "{"
                                                            },
                                                            "propertyAssignments": [],
                                                            "closeBraceToken": {
                                                                "kind": "CloseBraceToken",
                                                                "fullStart": 622,
                                                                "fullEnd": 623,
                                                                "start": 622,
                                                                "end": 623,
                                                                "fullWidth": 1,
                                                                "width": 1,
                                                                "text": "}",
                                                                "value": "}",
                                                                "valueText": "}"
                                                            }
                                                        },
                                                        {
                                                            "kind": "CommaToken",
                                                            "fullStart": 623,
                                                            "fullEnd": 625,
                                                            "start": 623,
                                                            "end": 624,
                                                            "fullWidth": 2,
                                                            "width": 1,
                                                            "text": ",",
                                                            "value": ",",
                                                            "valueText": ",",
                                                            "hasTrailingTrivia": true,
                                                            "trailingTrivia": [
                                                                {
                                                                    "kind": "WhitespaceTrivia",
                                                                    "text": " "
                                                                }
                                                            ]
                                                        },
                                                        {
                                                            "kind": "ObjectLiteralExpression",
                                                            "fullStart": 625,
                                                            "fullEnd": 707,
                                                            "start": 625,
                                                            "end": 707,
                                                            "fullWidth": 82,
                                                            "width": 82,
                                                            "openBraceToken": {
                                                                "kind": "OpenBraceToken",
                                                                "fullStart": 625,
                                                                "fullEnd": 628,
                                                                "start": 625,
                                                                "end": 626,
                                                                "fullWidth": 3,
                                                                "width": 1,
                                                                "text": "{",
                                                                "value": "{",
                                                                "valueText": "{",
                                                                "hasTrailingTrivia": true,
                                                                "hasTrailingNewLine": true,
                                                                "trailingTrivia": [
                                                                    {
                                                                        "kind": "NewLineTrivia",
                                                                        "text": "\r\n"
                                                                    }
                                                                ]
                                                            },
                                                            "propertyAssignments": [
                                                                {
                                                                    "kind": "SimplePropertyAssignment",
                                                                    "fullStart": 628,
                                                                    "fullEnd": 698,
                                                                    "start": 640,
                                                                    "end": 696,
                                                                    "fullWidth": 70,
                                                                    "width": 56,
                                                                    "propertyName": {
                                                                        "kind": "IdentifierName",
                                                                        "fullStart": 628,
                                                                        "fullEnd": 644,
                                                                        "start": 640,
                                                                        "end": 644,
                                                                        "fullWidth": 16,
                                                                        "width": 4,
                                                                        "text": "prop",
                                                                        "value": "prop",
                                                                        "valueText": "prop",
                                                                        "hasLeadingTrivia": true,
                                                                        "leadingTrivia": [
                                                                            {
                                                                                "kind": "WhitespaceTrivia",
                                                                                "text": "            "
                                                                            }
                                                                        ]
                                                                    },
                                                                    "colonToken": {
                                                                        "kind": "ColonToken",
                                                                        "fullStart": 644,
                                                                        "fullEnd": 646,
                                                                        "start": 644,
                                                                        "end": 645,
                                                                        "fullWidth": 2,
                                                                        "width": 1,
                                                                        "text": ":",
                                                                        "value": ":",
                                                                        "valueText": ":",
                                                                        "hasTrailingTrivia": true,
                                                                        "trailingTrivia": [
                                                                            {
                                                                                "kind": "WhitespaceTrivia",
                                                                                "text": " "
                                                                            }
                                                                        ]
                                                                    },
                                                                    "expression": {
                                                                        "kind": "ObjectLiteralExpression",
                                                                        "fullStart": 646,
                                                                        "fullEnd": 698,
                                                                        "start": 646,
                                                                        "end": 696,
                                                                        "fullWidth": 52,
                                                                        "width": 50,
                                                                        "openBraceToken": {
                                                                            "kind": "OpenBraceToken",
                                                                            "fullStart": 646,
                                                                            "fullEnd": 649,
                                                                            "start": 646,
                                                                            "end": 647,
                                                                            "fullWidth": 3,
                                                                            "width": 1,
                                                                            "text": "{",
                                                                            "value": "{",
                                                                            "valueText": "{",
                                                                            "hasTrailingTrivia": true,
                                                                            "hasTrailingNewLine": true,
                                                                            "trailingTrivia": [
                                                                                {
                                                                                    "kind": "NewLineTrivia",
                                                                                    "text": "\r\n"
                                                                                }
                                                                            ]
                                                                        },
                                                                        "propertyAssignments": [
                                                                            {
                                                                                "kind": "SimplePropertyAssignment",
                                                                                "fullStart": 649,
                                                                                "fullEnd": 683,
                                                                                "start": 665,
                                                                                "end": 681,
                                                                                "fullWidth": 34,
                                                                                "width": 16,
                                                                                "propertyName": {
                                                                                    "kind": "IdentifierName",
                                                                                    "fullStart": 649,
                                                                                    "fullEnd": 677,
                                                                                    "start": 665,
                                                                                    "end": 677,
                                                                                    "fullWidth": 28,
                                                                                    "width": 12,
                                                                                    "text": "configurable",
                                                                                    "value": "configurable",
                                                                                    "valueText": "configurable",
                                                                                    "hasLeadingTrivia": true,
                                                                                    "leadingTrivia": [
                                                                                        {
                                                                                            "kind": "WhitespaceTrivia",
                                                                                            "text": "                "
                                                                                        }
                                                                                    ]
                                                                                },
                                                                                "colonToken": {
                                                                                    "kind": "ColonToken",
                                                                                    "fullStart": 677,
                                                                                    "fullEnd": 679,
                                                                                    "start": 677,
                                                                                    "end": 678,
                                                                                    "fullWidth": 2,
                                                                                    "width": 1,
                                                                                    "text": ":",
                                                                                    "value": ":",
                                                                                    "valueText": ":",
                                                                                    "hasTrailingTrivia": true,
                                                                                    "trailingTrivia": [
                                                                                        {
                                                                                            "kind": "WhitespaceTrivia",
                                                                                            "text": " "
                                                                                        }
                                                                                    ]
                                                                                },
                                                                                "expression": {
                                                                                    "kind": "NegateExpression",
                                                                                    "fullStart": 679,
                                                                                    "fullEnd": 683,
                                                                                    "start": 679,
                                                                                    "end": 681,
                                                                                    "fullWidth": 4,
                                                                                    "width": 2,
                                                                                    "operatorToken": {
                                                                                        "kind": "MinusToken",
                                                                                        "fullStart": 679,
                                                                                        "fullEnd": 680,
                                                                                        "start": 679,
                                                                                        "end": 680,
                                                                                        "fullWidth": 1,
                                                                                        "width": 1,
                                                                                        "text": "-",
                                                                                        "value": "-",
                                                                                        "valueText": "-"
                                                                                    },
                                                                                    "operand": {
                                                                                        "kind": "NumericLiteral",
                                                                                        "fullStart": 680,
                                                                                        "fullEnd": 683,
                                                                                        "start": 680,
                                                                                        "end": 681,
                                                                                        "fullWidth": 3,
                                                                                        "width": 1,
                                                                                        "text": "0",
                                                                                        "value": 0,
                                                                                        "valueText": "0",
                                                                                        "hasTrailingTrivia": true,
                                                                                        "hasTrailingNewLine": true,
                                                                                        "trailingTrivia": [
                                                                                            {
                                                                                                "kind": "NewLineTrivia",
                                                                                                "text": "\r\n"
                                                                                            }
                                                                                        ]
                                                                                    }
                                                                                }
                                                                            }
                                                                        ],
                                                                        "closeBraceToken": {
                                                                            "kind": "CloseBraceToken",
                                                                            "fullStart": 683,
                                                                            "fullEnd": 698,
                                                                            "start": 695,
                                                                            "end": 696,
                                                                            "fullWidth": 15,
                                                                            "width": 1,
                                                                            "text": "}",
                                                                            "value": "}",
                                                                            "valueText": "}",
                                                                            "hasLeadingTrivia": true,
                                                                            "hasTrailingTrivia": true,
                                                                            "hasTrailingNewLine": true,
                                                                            "leadingTrivia": [
                                                                                {
                                                                                    "kind": "WhitespaceTrivia",
                                                                                    "text": "            "
                                                                                }
                                                                            ],
                                                                            "trailingTrivia": [
                                                                                {
                                                                                    "kind": "NewLineTrivia",
                                                                                    "text": "\r\n"
                                                                                }
                                                                            ]
                                                                        }
                                                                    }
                                                                }
                                                            ],
                                                            "closeBraceToken": {
                                                                "kind": "CloseBraceToken",
                                                                "fullStart": 698,
                                                                "fullEnd": 707,
                                                                "start": 706,
                                                                "end": 707,
                                                                "fullWidth": 9,
                                                                "width": 1,
                                                                "text": "}",
                                                                "value": "}",
                                                                "valueText": "}",
                                                                "hasLeadingTrivia": true,
                                                                "leadingTrivia": [
                                                                    {
                                                                        "kind": "WhitespaceTrivia",
                                                                        "text": "        "
                                                                    }
                                                                ]
                                                            }
                                                        }
                                                    ],
                                                    "closeParenToken": {
                                                        "kind": "CloseParenToken",
                                                        "fullStart": 707,
                                                        "fullEnd": 708,
                                                        "start": 707,
                                                        "end": 708,
                                                        "fullWidth": 1,
                                                        "width": 1,
                                                        "text": ")",
                                                        "value": ")",
                                                        "valueText": ")"
                                                    }
                                                }
                                            }
                                        }
                                    }
                                ]
                            },
                            "semicolonToken": {
                                "kind": "SemicolonToken",
                                "fullStart": 708,
                                "fullEnd": 711,
                                "start": 708,
                                "end": 709,
                                "fullWidth": 3,
                                "width": 1,
                                "text": ";",
                                "value": ";",
                                "valueText": ";",
                                "hasTrailingTrivia": true,
                                "hasTrailingNewLine": true,
                                "trailingTrivia": [
                                    {
                                        "kind": "NewLineTrivia",
                                        "text": "\r\n"
                                    }
                                ]
                            }
                        },
                        {
                            "kind": "VariableStatement",
                            "fullStart": 711,
                            "fullEnd": 773,
                            "start": 721,
                            "end": 771,
                            "fullWidth": 62,
                            "width": 50,
                            "modifiers": [],
                            "variableDeclaration": {
                                "kind": "VariableDeclaration",
                                "fullStart": 711,
                                "fullEnd": 770,
                                "start": 721,
                                "end": 770,
                                "fullWidth": 59,
                                "width": 49,
                                "varKeyword": {
                                    "kind": "VarKeyword",
                                    "fullStart": 711,
                                    "fullEnd": 725,
                                    "start": 721,
                                    "end": 724,
                                    "fullWidth": 14,
                                    "width": 3,
                                    "text": "var",
                                    "value": "var",
                                    "valueText": "var",
                                    "hasLeadingTrivia": true,
                                    "hasLeadingNewLine": true,
                                    "hasTrailingTrivia": true,
                                    "leadingTrivia": [
                                        {
                                            "kind": "NewLineTrivia",
                                            "text": "\r\n"
                                        },
                                        {
                                            "kind": "WhitespaceTrivia",
                                            "text": "        "
                                        }
                                    ],
                                    "trailingTrivia": [
                                        {
                                            "kind": "WhitespaceTrivia",
                                            "text": " "
                                        }
                                    ]
                                },
                                "variableDeclarators": [
                                    {
                                        "kind": "VariableDeclarator",
                                        "fullStart": 725,
                                        "fullEnd": 770,
                                        "start": 725,
                                        "end": 770,
                                        "fullWidth": 45,
<<<<<<< HEAD
                                        "width": 45,
                                        "identifier": {
=======
                                        "propertyName": {
>>>>>>> 85e84683
                                            "kind": "IdentifierName",
                                            "fullStart": 725,
                                            "fullEnd": 739,
                                            "start": 725,
                                            "end": 738,
                                            "fullWidth": 14,
                                            "width": 13,
                                            "text": "beforeDeleted",
                                            "value": "beforeDeleted",
                                            "valueText": "beforeDeleted",
                                            "hasTrailingTrivia": true,
                                            "trailingTrivia": [
                                                {
                                                    "kind": "WhitespaceTrivia",
                                                    "text": " "
                                                }
                                            ]
                                        },
                                        "equalsValueClause": {
                                            "kind": "EqualsValueClause",
                                            "fullStart": 739,
                                            "fullEnd": 770,
                                            "start": 739,
                                            "end": 770,
                                            "fullWidth": 31,
                                            "width": 31,
                                            "equalsToken": {
                                                "kind": "EqualsToken",
                                                "fullStart": 739,
                                                "fullEnd": 741,
                                                "start": 739,
                                                "end": 740,
                                                "fullWidth": 2,
                                                "width": 1,
                                                "text": "=",
                                                "value": "=",
                                                "valueText": "=",
                                                "hasTrailingTrivia": true,
                                                "trailingTrivia": [
                                                    {
                                                        "kind": "WhitespaceTrivia",
                                                        "text": " "
                                                    }
                                                ]
                                            },
                                            "value": {
                                                "kind": "InvocationExpression",
                                                "fullStart": 741,
                                                "fullEnd": 770,
                                                "start": 741,
                                                "end": 770,
                                                "fullWidth": 29,
                                                "width": 29,
                                                "expression": {
                                                    "kind": "MemberAccessExpression",
                                                    "fullStart": 741,
                                                    "fullEnd": 762,
                                                    "start": 741,
                                                    "end": 762,
                                                    "fullWidth": 21,
                                                    "width": 21,
                                                    "expression": {
                                                        "kind": "IdentifierName",
                                                        "fullStart": 741,
                                                        "fullEnd": 747,
                                                        "start": 741,
                                                        "end": 747,
                                                        "fullWidth": 6,
                                                        "width": 6,
                                                        "text": "newObj",
                                                        "value": "newObj",
                                                        "valueText": "newObj"
                                                    },
                                                    "dotToken": {
                                                        "kind": "DotToken",
                                                        "fullStart": 747,
                                                        "fullEnd": 748,
                                                        "start": 747,
                                                        "end": 748,
                                                        "fullWidth": 1,
                                                        "width": 1,
                                                        "text": ".",
                                                        "value": ".",
                                                        "valueText": "."
                                                    },
                                                    "name": {
                                                        "kind": "IdentifierName",
                                                        "fullStart": 748,
                                                        "fullEnd": 762,
                                                        "start": 748,
                                                        "end": 762,
                                                        "fullWidth": 14,
                                                        "width": 14,
                                                        "text": "hasOwnProperty",
                                                        "value": "hasOwnProperty",
                                                        "valueText": "hasOwnProperty"
                                                    }
                                                },
                                                "argumentList": {
                                                    "kind": "ArgumentList",
                                                    "fullStart": 762,
                                                    "fullEnd": 770,
                                                    "start": 762,
                                                    "end": 770,
                                                    "fullWidth": 8,
                                                    "width": 8,
                                                    "openParenToken": {
                                                        "kind": "OpenParenToken",
                                                        "fullStart": 762,
                                                        "fullEnd": 763,
                                                        "start": 762,
                                                        "end": 763,
                                                        "fullWidth": 1,
                                                        "width": 1,
                                                        "text": "(",
                                                        "value": "(",
                                                        "valueText": "("
                                                    },
                                                    "arguments": [
                                                        {
                                                            "kind": "StringLiteral",
                                                            "fullStart": 763,
                                                            "fullEnd": 769,
                                                            "start": 763,
                                                            "end": 769,
                                                            "fullWidth": 6,
                                                            "width": 6,
                                                            "text": "\"prop\"",
                                                            "value": "prop",
                                                            "valueText": "prop"
                                                        }
                                                    ],
                                                    "closeParenToken": {
                                                        "kind": "CloseParenToken",
                                                        "fullStart": 769,
                                                        "fullEnd": 770,
                                                        "start": 769,
                                                        "end": 770,
                                                        "fullWidth": 1,
                                                        "width": 1,
                                                        "text": ")",
                                                        "value": ")",
                                                        "valueText": ")"
                                                    }
                                                }
                                            }
                                        }
                                    }
                                ]
                            },
                            "semicolonToken": {
                                "kind": "SemicolonToken",
                                "fullStart": 770,
                                "fullEnd": 773,
                                "start": 770,
                                "end": 771,
                                "fullWidth": 3,
                                "width": 1,
                                "text": ";",
                                "value": ";",
                                "valueText": ";",
                                "hasTrailingTrivia": true,
                                "hasTrailingNewLine": true,
                                "trailingTrivia": [
                                    {
                                        "kind": "NewLineTrivia",
                                        "text": "\r\n"
                                    }
                                ]
                            }
                        },
                        {
                            "kind": "ExpressionStatement",
                            "fullStart": 773,
                            "fullEnd": 804,
                            "start": 783,
                            "end": 802,
                            "fullWidth": 31,
                            "width": 19,
                            "expression": {
                                "kind": "DeleteExpression",
                                "fullStart": 773,
                                "fullEnd": 801,
                                "start": 783,
                                "end": 801,
                                "fullWidth": 28,
                                "width": 18,
                                "deleteKeyword": {
                                    "kind": "DeleteKeyword",
                                    "fullStart": 773,
                                    "fullEnd": 790,
                                    "start": 783,
                                    "end": 789,
                                    "fullWidth": 17,
                                    "width": 6,
                                    "text": "delete",
                                    "value": "delete",
                                    "valueText": "delete",
                                    "hasLeadingTrivia": true,
                                    "hasLeadingNewLine": true,
                                    "hasTrailingTrivia": true,
                                    "leadingTrivia": [
                                        {
                                            "kind": "NewLineTrivia",
                                            "text": "\r\n"
                                        },
                                        {
                                            "kind": "WhitespaceTrivia",
                                            "text": "        "
                                        }
                                    ],
                                    "trailingTrivia": [
                                        {
                                            "kind": "WhitespaceTrivia",
                                            "text": " "
                                        }
                                    ]
                                },
                                "expression": {
                                    "kind": "MemberAccessExpression",
                                    "fullStart": 790,
                                    "fullEnd": 801,
                                    "start": 790,
                                    "end": 801,
                                    "fullWidth": 11,
                                    "width": 11,
                                    "expression": {
                                        "kind": "IdentifierName",
                                        "fullStart": 790,
                                        "fullEnd": 796,
                                        "start": 790,
                                        "end": 796,
                                        "fullWidth": 6,
                                        "width": 6,
                                        "text": "newObj",
                                        "value": "newObj",
                                        "valueText": "newObj"
                                    },
                                    "dotToken": {
                                        "kind": "DotToken",
                                        "fullStart": 796,
                                        "fullEnd": 797,
                                        "start": 796,
                                        "end": 797,
                                        "fullWidth": 1,
                                        "width": 1,
                                        "text": ".",
                                        "value": ".",
                                        "valueText": "."
                                    },
                                    "name": {
                                        "kind": "IdentifierName",
                                        "fullStart": 797,
                                        "fullEnd": 801,
                                        "start": 797,
                                        "end": 801,
                                        "fullWidth": 4,
                                        "width": 4,
                                        "text": "prop",
                                        "value": "prop",
                                        "valueText": "prop"
                                    }
                                }
                            },
                            "semicolonToken": {
                                "kind": "SemicolonToken",
                                "fullStart": 801,
                                "fullEnd": 804,
                                "start": 801,
                                "end": 802,
                                "fullWidth": 3,
                                "width": 1,
                                "text": ";",
                                "value": ";",
                                "valueText": ";",
                                "hasTrailingTrivia": true,
                                "hasTrailingNewLine": true,
                                "trailingTrivia": [
                                    {
                                        "kind": "NewLineTrivia",
                                        "text": "\r\n"
                                    }
                                ]
                            }
                        },
                        {
                            "kind": "VariableStatement",
                            "fullStart": 804,
                            "fullEnd": 865,
                            "start": 814,
                            "end": 863,
                            "fullWidth": 61,
                            "width": 49,
                            "modifiers": [],
                            "variableDeclaration": {
                                "kind": "VariableDeclaration",
                                "fullStart": 804,
                                "fullEnd": 862,
                                "start": 814,
                                "end": 862,
                                "fullWidth": 58,
                                "width": 48,
                                "varKeyword": {
                                    "kind": "VarKeyword",
                                    "fullStart": 804,
                                    "fullEnd": 818,
                                    "start": 814,
                                    "end": 817,
                                    "fullWidth": 14,
                                    "width": 3,
                                    "text": "var",
                                    "value": "var",
                                    "valueText": "var",
                                    "hasLeadingTrivia": true,
                                    "hasLeadingNewLine": true,
                                    "hasTrailingTrivia": true,
                                    "leadingTrivia": [
                                        {
                                            "kind": "NewLineTrivia",
                                            "text": "\r\n"
                                        },
                                        {
                                            "kind": "WhitespaceTrivia",
                                            "text": "        "
                                        }
                                    ],
                                    "trailingTrivia": [
                                        {
                                            "kind": "WhitespaceTrivia",
                                            "text": " "
                                        }
                                    ]
                                },
                                "variableDeclarators": [
                                    {
                                        "kind": "VariableDeclarator",
                                        "fullStart": 818,
                                        "fullEnd": 862,
                                        "start": 818,
                                        "end": 862,
                                        "fullWidth": 44,
<<<<<<< HEAD
                                        "width": 44,
                                        "identifier": {
=======
                                        "propertyName": {
>>>>>>> 85e84683
                                            "kind": "IdentifierName",
                                            "fullStart": 818,
                                            "fullEnd": 831,
                                            "start": 818,
                                            "end": 830,
                                            "fullWidth": 13,
                                            "width": 12,
                                            "text": "afterDeleted",
                                            "value": "afterDeleted",
                                            "valueText": "afterDeleted",
                                            "hasTrailingTrivia": true,
                                            "trailingTrivia": [
                                                {
                                                    "kind": "WhitespaceTrivia",
                                                    "text": " "
                                                }
                                            ]
                                        },
                                        "equalsValueClause": {
                                            "kind": "EqualsValueClause",
                                            "fullStart": 831,
                                            "fullEnd": 862,
                                            "start": 831,
                                            "end": 862,
                                            "fullWidth": 31,
                                            "width": 31,
                                            "equalsToken": {
                                                "kind": "EqualsToken",
                                                "fullStart": 831,
                                                "fullEnd": 833,
                                                "start": 831,
                                                "end": 832,
                                                "fullWidth": 2,
                                                "width": 1,
                                                "text": "=",
                                                "value": "=",
                                                "valueText": "=",
                                                "hasTrailingTrivia": true,
                                                "trailingTrivia": [
                                                    {
                                                        "kind": "WhitespaceTrivia",
                                                        "text": " "
                                                    }
                                                ]
                                            },
                                            "value": {
                                                "kind": "InvocationExpression",
                                                "fullStart": 833,
                                                "fullEnd": 862,
                                                "start": 833,
                                                "end": 862,
                                                "fullWidth": 29,
                                                "width": 29,
                                                "expression": {
                                                    "kind": "MemberAccessExpression",
                                                    "fullStart": 833,
                                                    "fullEnd": 854,
                                                    "start": 833,
                                                    "end": 854,
                                                    "fullWidth": 21,
                                                    "width": 21,
                                                    "expression": {
                                                        "kind": "IdentifierName",
                                                        "fullStart": 833,
                                                        "fullEnd": 839,
                                                        "start": 833,
                                                        "end": 839,
                                                        "fullWidth": 6,
                                                        "width": 6,
                                                        "text": "newObj",
                                                        "value": "newObj",
                                                        "valueText": "newObj"
                                                    },
                                                    "dotToken": {
                                                        "kind": "DotToken",
                                                        "fullStart": 839,
                                                        "fullEnd": 840,
                                                        "start": 839,
                                                        "end": 840,
                                                        "fullWidth": 1,
                                                        "width": 1,
                                                        "text": ".",
                                                        "value": ".",
                                                        "valueText": "."
                                                    },
                                                    "name": {
                                                        "kind": "IdentifierName",
                                                        "fullStart": 840,
                                                        "fullEnd": 854,
                                                        "start": 840,
                                                        "end": 854,
                                                        "fullWidth": 14,
                                                        "width": 14,
                                                        "text": "hasOwnProperty",
                                                        "value": "hasOwnProperty",
                                                        "valueText": "hasOwnProperty"
                                                    }
                                                },
                                                "argumentList": {
                                                    "kind": "ArgumentList",
                                                    "fullStart": 854,
                                                    "fullEnd": 862,
                                                    "start": 854,
                                                    "end": 862,
                                                    "fullWidth": 8,
                                                    "width": 8,
                                                    "openParenToken": {
                                                        "kind": "OpenParenToken",
                                                        "fullStart": 854,
                                                        "fullEnd": 855,
                                                        "start": 854,
                                                        "end": 855,
                                                        "fullWidth": 1,
                                                        "width": 1,
                                                        "text": "(",
                                                        "value": "(",
                                                        "valueText": "("
                                                    },
                                                    "arguments": [
                                                        {
                                                            "kind": "StringLiteral",
                                                            "fullStart": 855,
                                                            "fullEnd": 861,
                                                            "start": 855,
                                                            "end": 861,
                                                            "fullWidth": 6,
                                                            "width": 6,
                                                            "text": "\"prop\"",
                                                            "value": "prop",
                                                            "valueText": "prop"
                                                        }
                                                    ],
                                                    "closeParenToken": {
                                                        "kind": "CloseParenToken",
                                                        "fullStart": 861,
                                                        "fullEnd": 862,
                                                        "start": 861,
                                                        "end": 862,
                                                        "fullWidth": 1,
                                                        "width": 1,
                                                        "text": ")",
                                                        "value": ")",
                                                        "valueText": ")"
                                                    }
                                                }
                                            }
                                        }
                                    }
                                ]
                            },
                            "semicolonToken": {
                                "kind": "SemicolonToken",
                                "fullStart": 862,
                                "fullEnd": 865,
                                "start": 862,
                                "end": 863,
                                "fullWidth": 3,
                                "width": 1,
                                "text": ";",
                                "value": ";",
                                "valueText": ";",
                                "hasTrailingTrivia": true,
                                "hasTrailingNewLine": true,
                                "trailingTrivia": [
                                    {
                                        "kind": "NewLineTrivia",
                                        "text": "\r\n"
                                    }
                                ]
                            }
                        },
                        {
                            "kind": "ReturnStatement",
                            "fullStart": 865,
                            "fullEnd": 932,
                            "start": 875,
                            "end": 930,
                            "fullWidth": 67,
                            "width": 55,
                            "returnKeyword": {
                                "kind": "ReturnKeyword",
                                "fullStart": 865,
                                "fullEnd": 882,
                                "start": 875,
                                "end": 881,
                                "fullWidth": 17,
                                "width": 6,
                                "text": "return",
                                "value": "return",
                                "valueText": "return",
                                "hasLeadingTrivia": true,
                                "hasLeadingNewLine": true,
                                "hasTrailingTrivia": true,
                                "leadingTrivia": [
                                    {
                                        "kind": "NewLineTrivia",
                                        "text": "\r\n"
                                    },
                                    {
                                        "kind": "WhitespaceTrivia",
                                        "text": "        "
                                    }
                                ],
                                "trailingTrivia": [
                                    {
                                        "kind": "WhitespaceTrivia",
                                        "text": " "
                                    }
                                ]
                            },
                            "expression": {
                                "kind": "LogicalAndExpression",
                                "fullStart": 882,
                                "fullEnd": 929,
                                "start": 882,
                                "end": 929,
                                "fullWidth": 47,
                                "width": 47,
                                "left": {
                                    "kind": "EqualsExpression",
                                    "fullStart": 882,
                                    "fullEnd": 905,
                                    "start": 882,
                                    "end": 904,
                                    "fullWidth": 23,
                                    "width": 22,
                                    "left": {
                                        "kind": "IdentifierName",
                                        "fullStart": 882,
                                        "fullEnd": 896,
                                        "start": 882,
                                        "end": 895,
                                        "fullWidth": 14,
                                        "width": 13,
                                        "text": "beforeDeleted",
                                        "value": "beforeDeleted",
                                        "valueText": "beforeDeleted",
                                        "hasTrailingTrivia": true,
                                        "trailingTrivia": [
                                            {
                                                "kind": "WhitespaceTrivia",
                                                "text": " "
                                            }
                                        ]
                                    },
                                    "operatorToken": {
                                        "kind": "EqualsEqualsEqualsToken",
                                        "fullStart": 896,
                                        "fullEnd": 900,
                                        "start": 896,
                                        "end": 899,
                                        "fullWidth": 4,
                                        "width": 3,
                                        "text": "===",
                                        "value": "===",
                                        "valueText": "===",
                                        "hasTrailingTrivia": true,
                                        "trailingTrivia": [
                                            {
                                                "kind": "WhitespaceTrivia",
                                                "text": " "
                                            }
                                        ]
                                    },
                                    "right": {
                                        "kind": "TrueKeyword",
                                        "fullStart": 900,
                                        "fullEnd": 905,
                                        "start": 900,
                                        "end": 904,
                                        "fullWidth": 5,
                                        "width": 4,
                                        "text": "true",
                                        "value": true,
                                        "valueText": "true",
                                        "hasTrailingTrivia": true,
                                        "trailingTrivia": [
                                            {
                                                "kind": "WhitespaceTrivia",
                                                "text": " "
                                            }
                                        ]
                                    }
                                },
                                "operatorToken": {
                                    "kind": "AmpersandAmpersandToken",
                                    "fullStart": 905,
                                    "fullEnd": 908,
                                    "start": 905,
                                    "end": 907,
                                    "fullWidth": 3,
                                    "width": 2,
                                    "text": "&&",
                                    "value": "&&",
                                    "valueText": "&&",
                                    "hasTrailingTrivia": true,
                                    "trailingTrivia": [
                                        {
                                            "kind": "WhitespaceTrivia",
                                            "text": " "
                                        }
                                    ]
                                },
                                "right": {
                                    "kind": "EqualsExpression",
                                    "fullStart": 908,
                                    "fullEnd": 929,
                                    "start": 908,
                                    "end": 929,
                                    "fullWidth": 21,
                                    "width": 21,
                                    "left": {
                                        "kind": "IdentifierName",
                                        "fullStart": 908,
                                        "fullEnd": 921,
                                        "start": 908,
                                        "end": 920,
                                        "fullWidth": 13,
                                        "width": 12,
                                        "text": "afterDeleted",
                                        "value": "afterDeleted",
                                        "valueText": "afterDeleted",
                                        "hasTrailingTrivia": true,
                                        "trailingTrivia": [
                                            {
                                                "kind": "WhitespaceTrivia",
                                                "text": " "
                                            }
                                        ]
                                    },
                                    "operatorToken": {
                                        "kind": "EqualsEqualsEqualsToken",
                                        "fullStart": 921,
                                        "fullEnd": 925,
                                        "start": 921,
                                        "end": 924,
                                        "fullWidth": 4,
                                        "width": 3,
                                        "text": "===",
                                        "value": "===",
                                        "valueText": "===",
                                        "hasTrailingTrivia": true,
                                        "trailingTrivia": [
                                            {
                                                "kind": "WhitespaceTrivia",
                                                "text": " "
                                            }
                                        ]
                                    },
                                    "right": {
                                        "kind": "TrueKeyword",
                                        "fullStart": 925,
                                        "fullEnd": 929,
                                        "start": 925,
                                        "end": 929,
                                        "fullWidth": 4,
                                        "width": 4,
                                        "text": "true",
                                        "value": true,
                                        "valueText": "true"
                                    }
                                }
                            },
                            "semicolonToken": {
                                "kind": "SemicolonToken",
                                "fullStart": 929,
                                "fullEnd": 932,
                                "start": 929,
                                "end": 930,
                                "fullWidth": 3,
                                "width": 1,
                                "text": ";",
                                "value": ";",
                                "valueText": ";",
                                "hasTrailingTrivia": true,
                                "hasTrailingNewLine": true,
                                "trailingTrivia": [
                                    {
                                        "kind": "NewLineTrivia",
                                        "text": "\r\n"
                                    }
                                ]
                            }
                        }
                    ],
                    "closeBraceToken": {
                        "kind": "CloseBraceToken",
                        "fullStart": 932,
                        "fullEnd": 939,
                        "start": 936,
                        "end": 937,
                        "fullWidth": 7,
                        "width": 1,
                        "text": "}",
                        "value": "}",
                        "valueText": "}",
                        "hasLeadingTrivia": true,
                        "hasTrailingTrivia": true,
                        "hasTrailingNewLine": true,
                        "leadingTrivia": [
                            {
                                "kind": "WhitespaceTrivia",
                                "text": "    "
                            }
                        ],
                        "trailingTrivia": [
                            {
                                "kind": "NewLineTrivia",
                                "text": "\r\n"
                            }
                        ]
                    }
                }
            },
            {
                "kind": "ExpressionStatement",
                "fullStart": 939,
                "fullEnd": 963,
                "start": 939,
                "end": 961,
                "fullWidth": 24,
                "width": 22,
                "expression": {
                    "kind": "InvocationExpression",
                    "fullStart": 939,
                    "fullEnd": 960,
                    "start": 939,
                    "end": 960,
                    "fullWidth": 21,
                    "width": 21,
                    "expression": {
                        "kind": "IdentifierName",
                        "fullStart": 939,
                        "fullEnd": 950,
                        "start": 939,
                        "end": 950,
                        "fullWidth": 11,
                        "width": 11,
                        "text": "runTestCase",
                        "value": "runTestCase",
                        "valueText": "runTestCase"
                    },
                    "argumentList": {
                        "kind": "ArgumentList",
                        "fullStart": 950,
                        "fullEnd": 960,
                        "start": 950,
                        "end": 960,
                        "fullWidth": 10,
                        "width": 10,
                        "openParenToken": {
                            "kind": "OpenParenToken",
                            "fullStart": 950,
                            "fullEnd": 951,
                            "start": 950,
                            "end": 951,
                            "fullWidth": 1,
                            "width": 1,
                            "text": "(",
                            "value": "(",
                            "valueText": "("
                        },
                        "arguments": [
                            {
                                "kind": "IdentifierName",
                                "fullStart": 951,
                                "fullEnd": 959,
                                "start": 951,
                                "end": 959,
                                "fullWidth": 8,
                                "width": 8,
                                "text": "testcase",
                                "value": "testcase",
                                "valueText": "testcase"
                            }
                        ],
                        "closeParenToken": {
                            "kind": "CloseParenToken",
                            "fullStart": 959,
                            "fullEnd": 960,
                            "start": 959,
                            "end": 960,
                            "fullWidth": 1,
                            "width": 1,
                            "text": ")",
                            "value": ")",
                            "valueText": ")"
                        }
                    }
                },
                "semicolonToken": {
                    "kind": "SemicolonToken",
                    "fullStart": 960,
                    "fullEnd": 963,
                    "start": 960,
                    "end": 961,
                    "fullWidth": 3,
                    "width": 1,
                    "text": ";",
                    "value": ";",
                    "valueText": ";",
                    "hasTrailingTrivia": true,
                    "hasTrailingNewLine": true,
                    "trailingTrivia": [
                        {
                            "kind": "NewLineTrivia",
                            "text": "\r\n"
                        }
                    ]
                }
            }
        ],
        "endOfFileToken": {
            "kind": "EndOfFileToken",
            "fullStart": 963,
            "fullEnd": 963,
            "start": 963,
            "end": 963,
            "fullWidth": 0,
            "width": 0,
            "text": ""
        }
    },
    "lineMap": {
        "lineStarts": [
            0,
            67,
            152,
            232,
            308,
            380,
            385,
            439,
            552,
            557,
            559,
            561,
            584,
            586,
            628,
            649,
            683,
            698,
            711,
            713,
            773,
            775,
            804,
            806,
            865,
            867,
            932,
            939,
            963
        ],
        "length": 963
    }
}<|MERGE_RESOLUTION|>--- conflicted
+++ resolved
@@ -250,12 +250,8 @@
                                         "start": 598,
                                         "end": 708,
                                         "fullWidth": 110,
-<<<<<<< HEAD
                                         "width": 110,
-                                        "identifier": {
-=======
                                         "propertyName": {
->>>>>>> 85e84683
                                             "kind": "IdentifierName",
                                             "fullStart": 598,
                                             "fullEnd": 605,
@@ -767,12 +763,8 @@
                                         "start": 725,
                                         "end": 770,
                                         "fullWidth": 45,
-<<<<<<< HEAD
                                         "width": 45,
-                                        "identifier": {
-=======
                                         "propertyName": {
->>>>>>> 85e84683
                                             "kind": "IdentifierName",
                                             "fullStart": 725,
                                             "fullEnd": 739,
@@ -1114,12 +1106,8 @@
                                         "start": 818,
                                         "end": 862,
                                         "fullWidth": 44,
-<<<<<<< HEAD
                                         "width": 44,
-                                        "identifier": {
-=======
                                         "propertyName": {
->>>>>>> 85e84683
                                             "kind": "IdentifierName",
                                             "fullStart": 818,
                                             "fullEnd": 831,
