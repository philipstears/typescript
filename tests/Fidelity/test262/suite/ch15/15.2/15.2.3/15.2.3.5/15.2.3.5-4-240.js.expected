--- conflicted
+++ resolved
@@ -247,12 +247,8 @@
                                         "start": 652,
                                         "end": 662,
                                         "fullWidth": 10,
-<<<<<<< HEAD
                                         "width": 10,
-                                        "identifier": {
-=======
                                         "propertyName": {
->>>>>>> 85e84683
                                             "kind": "IdentifierName",
                                             "fullStart": 652,
                                             "fullEnd": 658,
@@ -1093,12 +1089,8 @@
                                         "start": 903,
                                         "end": 933,
                                         "fullWidth": 30,
-<<<<<<< HEAD
                                         "width": 30,
-                                        "identifier": {
-=======
                                         "propertyName": {
->>>>>>> 85e84683
                                             "kind": "IdentifierName",
                                             "fullStart": 903,
                                             "fullEnd": 916,
@@ -1467,12 +1459,8 @@
                                         "start": 989,
                                         "end": 1017,
                                         "fullWidth": 28,
-<<<<<<< HEAD
                                         "width": 28,
-                                        "identifier": {
-=======
                                         "propertyName": {
->>>>>>> 85e84683
                                             "kind": "IdentifierName",
                                             "fullStart": 989,
                                             "fullEnd": 997,
@@ -2353,12 +2341,8 @@
                                         "start": 1254,
                                         "end": 1322,
                                         "fullWidth": 68,
-<<<<<<< HEAD
                                         "width": 68,
-                                        "identifier": {
-=======
                                         "propertyName": {
->>>>>>> 85e84683
                                             "kind": "IdentifierName",
                                             "fullStart": 1254,
                                             "fullEnd": 1261,
