--- conflicted
+++ resolved
@@ -250,12 +250,8 @@
                                         "start": 638,
                                         "end": 664,
                                         "fullWidth": 26,
-<<<<<<< HEAD
                                         "width": 26,
-                                        "identifier": {
-=======
                                         "propertyName": {
->>>>>>> 85e84683
                                             "kind": "IdentifierName",
                                             "fullStart": 638,
                                             "fullEnd": 644,
@@ -776,12 +772,8 @@
                                         "start": 769,
                                         "end": 802,
                                         "fullWidth": 33,
-<<<<<<< HEAD
                                         "width": 33,
-                                        "identifier": {
-=======
                                         "propertyName": {
->>>>>>> 85e84683
                                             "kind": "IdentifierName",
                                             "fullStart": 769,
                                             "fullEnd": 776,
