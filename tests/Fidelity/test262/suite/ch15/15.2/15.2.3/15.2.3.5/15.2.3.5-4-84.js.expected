--- conflicted
+++ resolved
@@ -254,12 +254,8 @@
                                         "start": 618,
                                         "end": 634,
                                         "fullWidth": 16,
-<<<<<<< HEAD
                                         "width": 16,
-                                        "identifier": {
-=======
                                         "propertyName": {
->>>>>>> 85e84683
                                             "kind": "IdentifierName",
                                             "fullStart": 618,
                                             "fullEnd": 627,
@@ -398,12 +394,8 @@
                                         "start": 651,
                                         "end": 772,
                                         "fullWidth": 121,
-<<<<<<< HEAD
                                         "width": 121,
-                                        "identifier": {
-=======
                                         "propertyName": {
->>>>>>> 85e84683
                                             "kind": "IdentifierName",
                                             "fullStart": 651,
                                             "fullEnd": 658,
@@ -1026,12 +1018,8 @@
                                         "start": 792,
                                         "end": 800,
                                         "fullWidth": 9,
-<<<<<<< HEAD
                                         "width": 8,
-                                        "identifier": {
-=======
                                         "propertyName": {
->>>>>>> 85e84683
                                             "kind": "IdentifierName",
                                             "fullStart": 792,
                                             "fullEnd": 801,
