{
    "isDeclaration": false,
    "languageVersion": "EcmaScript5",
    "parseOptions": {
        "allowAutomaticSemicolonInsertion": true
    },
    "sourceUnit": {
        "kind": "SourceUnit",
        "fullStart": 0,
        "fullEnd": 905,
        "start": 572,
        "end": 905,
        "fullWidth": 905,
        "width": 333,
        "isIncrementallyUnusable": true,
        "moduleElements": [
            {
                "kind": "FunctionDeclaration",
                "fullStart": 0,
                "fullEnd": 881,
                "start": 572,
                "end": 879,
                "fullWidth": 881,
                "width": 307,
                "modifiers": [],
                "functionKeyword": {
                    "kind": "FunctionKeyword",
                    "fullStart": 0,
                    "fullEnd": 581,
                    "start": 572,
                    "end": 580,
                    "fullWidth": 581,
                    "width": 8,
                    "text": "function",
                    "value": "function",
                    "valueText": "function",
                    "hasLeadingTrivia": true,
                    "hasLeadingComment": true,
                    "hasLeadingNewLine": true,
                    "hasTrailingTrivia": true,
                    "leadingTrivia": [
                        {
                            "kind": "SingleLineCommentTrivia",
                            "text": "/// Copyright (c) 2012 Ecma International.  All rights reserved. "
                        },
                        {
                            "kind": "NewLineTrivia",
                            "text": "\r\n"
                        },
                        {
                            "kind": "SingleLineCommentTrivia",
                            "text": "/// Ecma International makes this code available under the terms and conditions set"
                        },
                        {
                            "kind": "NewLineTrivia",
                            "text": "\r\n"
                        },
                        {
                            "kind": "SingleLineCommentTrivia",
                            "text": "/// forth on http://hg.ecmascript.org/tests/test262/raw-file/tip/LICENSE (the "
                        },
                        {
                            "kind": "NewLineTrivia",
                            "text": "\r\n"
                        },
                        {
                            "kind": "SingleLineCommentTrivia",
                            "text": "/// \"Use Terms\").   Any redistribution of this code must retain the above "
                        },
                        {
                            "kind": "NewLineTrivia",
                            "text": "\r\n"
                        },
                        {
                            "kind": "SingleLineCommentTrivia",
                            "text": "/// copyright and this notice and otherwise comply with the Use Terms."
                        },
                        {
                            "kind": "NewLineTrivia",
                            "text": "\r\n"
                        },
                        {
                            "kind": "MultiLineCommentTrivia",
                            "text": "/**\r\n * @path ch15/15.2/15.2.3/15.2.3.5/15.2.3.5-4-228.js\r\n * @description Object.create - 'writable' property of one property in 'Properties' is the global object (8.10.5 step 6.b)\r\n */"
                        },
                        {
                            "kind": "NewLineTrivia",
                            "text": "\r\n"
                        },
                        {
                            "kind": "NewLineTrivia",
                            "text": "\r\n"
                        },
                        {
                            "kind": "NewLineTrivia",
                            "text": "\r\n"
                        }
                    ],
                    "trailingTrivia": [
                        {
                            "kind": "WhitespaceTrivia",
                            "text": " "
                        }
                    ]
                },
                "identifier": {
                    "kind": "IdentifierName",
                    "fullStart": 581,
                    "fullEnd": 589,
                    "start": 581,
                    "end": 589,
                    "fullWidth": 8,
                    "width": 8,
                    "text": "testcase",
                    "value": "testcase",
                    "valueText": "testcase"
                },
                "callSignature": {
                    "kind": "CallSignature",
                    "fullStart": 589,
                    "fullEnd": 592,
                    "start": 589,
                    "end": 591,
                    "fullWidth": 3,
                    "width": 2,
                    "parameterList": {
                        "kind": "ParameterList",
                        "fullStart": 589,
                        "fullEnd": 592,
                        "start": 589,
                        "end": 591,
                        "fullWidth": 3,
                        "width": 2,
                        "openParenToken": {
                            "kind": "OpenParenToken",
                            "fullStart": 589,
                            "fullEnd": 590,
                            "start": 589,
                            "end": 590,
                            "fullWidth": 1,
                            "width": 1,
                            "text": "(",
                            "value": "(",
                            "valueText": "("
                        },
                        "parameters": [],
                        "closeParenToken": {
                            "kind": "CloseParenToken",
                            "fullStart": 590,
                            "fullEnd": 592,
                            "start": 590,
                            "end": 591,
                            "fullWidth": 2,
                            "width": 1,
                            "text": ")",
                            "value": ")",
                            "valueText": ")",
                            "hasTrailingTrivia": true,
                            "trailingTrivia": [
                                {
                                    "kind": "WhitespaceTrivia",
                                    "text": " "
                                }
                            ]
                        }
                    }
                },
                "block": {
                    "kind": "Block",
                    "fullStart": 592,
                    "fullEnd": 881,
                    "start": 592,
                    "end": 879,
                    "fullWidth": 289,
                    "width": 287,
                    "openBraceToken": {
                        "kind": "OpenBraceToken",
                        "fullStart": 592,
                        "fullEnd": 595,
                        "start": 592,
                        "end": 593,
                        "fullWidth": 3,
                        "width": 1,
                        "text": "{",
                        "value": "{",
                        "valueText": "{",
                        "hasTrailingTrivia": true,
                        "hasTrailingNewLine": true,
                        "trailingTrivia": [
                            {
                                "kind": "NewLineTrivia",
                                "text": "\r\n"
                            }
                        ]
                    },
                    "statements": [
                        {
                            "kind": "VariableStatement",
                            "fullStart": 595,
                            "fullEnd": 732,
                            "start": 605,
                            "end": 730,
                            "fullWidth": 137,
                            "width": 125,
                            "modifiers": [],
                            "variableDeclaration": {
                                "kind": "VariableDeclaration",
                                "fullStart": 595,
                                "fullEnd": 729,
                                "start": 605,
                                "end": 729,
                                "fullWidth": 134,
                                "width": 124,
                                "varKeyword": {
                                    "kind": "VarKeyword",
                                    "fullStart": 595,
                                    "fullEnd": 609,
                                    "start": 605,
                                    "end": 608,
                                    "fullWidth": 14,
                                    "width": 3,
                                    "text": "var",
                                    "value": "var",
                                    "valueText": "var",
                                    "hasLeadingTrivia": true,
                                    "hasLeadingNewLine": true,
                                    "hasTrailingTrivia": true,
                                    "leadingTrivia": [
                                        {
                                            "kind": "NewLineTrivia",
                                            "text": "\r\n"
                                        },
                                        {
                                            "kind": "WhitespaceTrivia",
                                            "text": "        "
                                        }
                                    ],
                                    "trailingTrivia": [
                                        {
                                            "kind": "WhitespaceTrivia",
                                            "text": " "
                                        }
                                    ]
                                },
                                "variableDeclarators": [
                                    {
                                        "kind": "VariableDeclarator",
                                        "fullStart": 609,
                                        "fullEnd": 729,
                                        "start": 609,
                                        "end": 729,
                                        "fullWidth": 120,
<<<<<<< HEAD
                                        "width": 120,
                                        "identifier": {
=======
                                        "propertyName": {
>>>>>>> 85e84683
                                            "kind": "IdentifierName",
                                            "fullStart": 609,
                                            "fullEnd": 616,
                                            "start": 609,
                                            "end": 615,
                                            "fullWidth": 7,
                                            "width": 6,
                                            "text": "newObj",
                                            "value": "newObj",
                                            "valueText": "newObj",
                                            "hasTrailingTrivia": true,
                                            "trailingTrivia": [
                                                {
                                                    "kind": "WhitespaceTrivia",
                                                    "text": " "
                                                }
                                            ]
                                        },
                                        "equalsValueClause": {
                                            "kind": "EqualsValueClause",
                                            "fullStart": 616,
                                            "fullEnd": 729,
                                            "start": 616,
                                            "end": 729,
                                            "fullWidth": 113,
                                            "width": 113,
                                            "equalsToken": {
                                                "kind": "EqualsToken",
                                                "fullStart": 616,
                                                "fullEnd": 618,
                                                "start": 616,
                                                "end": 617,
                                                "fullWidth": 2,
                                                "width": 1,
                                                "text": "=",
                                                "value": "=",
                                                "valueText": "=",
                                                "hasTrailingTrivia": true,
                                                "trailingTrivia": [
                                                    {
                                                        "kind": "WhitespaceTrivia",
                                                        "text": " "
                                                    }
                                                ]
                                            },
                                            "value": {
                                                "kind": "InvocationExpression",
                                                "fullStart": 618,
                                                "fullEnd": 729,
                                                "start": 618,
                                                "end": 729,
                                                "fullWidth": 111,
                                                "width": 111,
                                                "expression": {
                                                    "kind": "MemberAccessExpression",
                                                    "fullStart": 618,
                                                    "fullEnd": 631,
                                                    "start": 618,
                                                    "end": 631,
                                                    "fullWidth": 13,
                                                    "width": 13,
                                                    "expression": {
                                                        "kind": "IdentifierName",
                                                        "fullStart": 618,
                                                        "fullEnd": 624,
                                                        "start": 618,
                                                        "end": 624,
                                                        "fullWidth": 6,
                                                        "width": 6,
                                                        "text": "Object",
                                                        "value": "Object",
                                                        "valueText": "Object"
                                                    },
                                                    "dotToken": {
                                                        "kind": "DotToken",
                                                        "fullStart": 624,
                                                        "fullEnd": 625,
                                                        "start": 624,
                                                        "end": 625,
                                                        "fullWidth": 1,
                                                        "width": 1,
                                                        "text": ".",
                                                        "value": ".",
                                                        "valueText": "."
                                                    },
                                                    "name": {
                                                        "kind": "IdentifierName",
                                                        "fullStart": 625,
                                                        "fullEnd": 631,
                                                        "start": 625,
                                                        "end": 631,
                                                        "fullWidth": 6,
                                                        "width": 6,
                                                        "text": "create",
                                                        "value": "create",
                                                        "valueText": "create"
                                                    }
                                                },
                                                "argumentList": {
                                                    "kind": "ArgumentList",
                                                    "fullStart": 631,
                                                    "fullEnd": 729,
                                                    "start": 631,
                                                    "end": 729,
                                                    "fullWidth": 98,
                                                    "width": 98,
                                                    "openParenToken": {
                                                        "kind": "OpenParenToken",
                                                        "fullStart": 631,
                                                        "fullEnd": 632,
                                                        "start": 631,
                                                        "end": 632,
                                                        "fullWidth": 1,
                                                        "width": 1,
                                                        "text": "(",
                                                        "value": "(",
                                                        "valueText": "("
                                                    },
                                                    "arguments": [
                                                        {
                                                            "kind": "ObjectLiteralExpression",
                                                            "fullStart": 632,
                                                            "fullEnd": 634,
                                                            "start": 632,
                                                            "end": 634,
                                                            "fullWidth": 2,
                                                            "width": 2,
                                                            "openBraceToken": {
                                                                "kind": "OpenBraceToken",
                                                                "fullStart": 632,
                                                                "fullEnd": 633,
                                                                "start": 632,
                                                                "end": 633,
                                                                "fullWidth": 1,
                                                                "width": 1,
                                                                "text": "{",
                                                                "value": "{",
                                                                "valueText": "{"
                                                            },
                                                            "propertyAssignments": [],
                                                            "closeBraceToken": {
                                                                "kind": "CloseBraceToken",
                                                                "fullStart": 633,
                                                                "fullEnd": 634,
                                                                "start": 633,
                                                                "end": 634,
                                                                "fullWidth": 1,
                                                                "width": 1,
                                                                "text": "}",
                                                                "value": "}",
                                                                "valueText": "}"
                                                            }
                                                        },
                                                        {
                                                            "kind": "CommaToken",
                                                            "fullStart": 634,
                                                            "fullEnd": 636,
                                                            "start": 634,
                                                            "end": 635,
                                                            "fullWidth": 2,
                                                            "width": 1,
                                                            "text": ",",
                                                            "value": ",",
                                                            "valueText": ",",
                                                            "hasTrailingTrivia": true,
                                                            "trailingTrivia": [
                                                                {
                                                                    "kind": "WhitespaceTrivia",
                                                                    "text": " "
                                                                }
                                                            ]
                                                        },
                                                        {
                                                            "kind": "ObjectLiteralExpression",
                                                            "fullStart": 636,
                                                            "fullEnd": 728,
                                                            "start": 636,
                                                            "end": 728,
                                                            "fullWidth": 92,
                                                            "width": 92,
                                                            "openBraceToken": {
                                                                "kind": "OpenBraceToken",
                                                                "fullStart": 636,
                                                                "fullEnd": 639,
                                                                "start": 636,
                                                                "end": 637,
                                                                "fullWidth": 3,
                                                                "width": 1,
                                                                "text": "{",
                                                                "value": "{",
                                                                "valueText": "{",
                                                                "hasTrailingTrivia": true,
                                                                "hasTrailingNewLine": true,
                                                                "trailingTrivia": [
                                                                    {
                                                                        "kind": "NewLineTrivia",
                                                                        "text": "\r\n"
                                                                    }
                                                                ]
                                                            },
                                                            "propertyAssignments": [
                                                                {
                                                                    "kind": "SimplePropertyAssignment",
                                                                    "fullStart": 639,
                                                                    "fullEnd": 719,
                                                                    "start": 651,
                                                                    "end": 717,
                                                                    "fullWidth": 80,
                                                                    "width": 66,
                                                                    "propertyName": {
                                                                        "kind": "IdentifierName",
                                                                        "fullStart": 639,
                                                                        "fullEnd": 655,
                                                                        "start": 651,
                                                                        "end": 655,
                                                                        "fullWidth": 16,
                                                                        "width": 4,
                                                                        "text": "prop",
                                                                        "value": "prop",
                                                                        "valueText": "prop",
                                                                        "hasLeadingTrivia": true,
                                                                        "leadingTrivia": [
                                                                            {
                                                                                "kind": "WhitespaceTrivia",
                                                                                "text": "            "
                                                                            }
                                                                        ]
                                                                    },
                                                                    "colonToken": {
                                                                        "kind": "ColonToken",
                                                                        "fullStart": 655,
                                                                        "fullEnd": 657,
                                                                        "start": 655,
                                                                        "end": 656,
                                                                        "fullWidth": 2,
                                                                        "width": 1,
                                                                        "text": ":",
                                                                        "value": ":",
                                                                        "valueText": ":",
                                                                        "hasTrailingTrivia": true,
                                                                        "trailingTrivia": [
                                                                            {
                                                                                "kind": "WhitespaceTrivia",
                                                                                "text": " "
                                                                            }
                                                                        ]
                                                                    },
                                                                    "expression": {
                                                                        "kind": "ObjectLiteralExpression",
                                                                        "fullStart": 657,
                                                                        "fullEnd": 719,
                                                                        "start": 657,
                                                                        "end": 717,
                                                                        "fullWidth": 62,
                                                                        "width": 60,
                                                                        "openBraceToken": {
                                                                            "kind": "OpenBraceToken",
                                                                            "fullStart": 657,
                                                                            "fullEnd": 660,
                                                                            "start": 657,
                                                                            "end": 658,
                                                                            "fullWidth": 3,
                                                                            "width": 1,
                                                                            "text": "{",
                                                                            "value": "{",
                                                                            "valueText": "{",
                                                                            "hasTrailingTrivia": true,
                                                                            "hasTrailingNewLine": true,
                                                                            "trailingTrivia": [
                                                                                {
                                                                                    "kind": "NewLineTrivia",
                                                                                    "text": "\r\n"
                                                                                }
                                                                            ]
                                                                        },
                                                                        "propertyAssignments": [
                                                                            {
                                                                                "kind": "SimplePropertyAssignment",
                                                                                "fullStart": 660,
                                                                                "fullEnd": 704,
                                                                                "start": 676,
                                                                                "end": 702,
                                                                                "fullWidth": 44,
                                                                                "width": 26,
                                                                                "propertyName": {
                                                                                    "kind": "IdentifierName",
                                                                                    "fullStart": 660,
                                                                                    "fullEnd": 684,
                                                                                    "start": 676,
                                                                                    "end": 684,
                                                                                    "fullWidth": 24,
                                                                                    "width": 8,
                                                                                    "text": "writable",
                                                                                    "value": "writable",
                                                                                    "valueText": "writable",
                                                                                    "hasLeadingTrivia": true,
                                                                                    "leadingTrivia": [
                                                                                        {
                                                                                            "kind": "WhitespaceTrivia",
                                                                                            "text": "                "
                                                                                        }
                                                                                    ]
                                                                                },
                                                                                "colonToken": {
                                                                                    "kind": "ColonToken",
                                                                                    "fullStart": 684,
                                                                                    "fullEnd": 686,
                                                                                    "start": 684,
                                                                                    "end": 685,
                                                                                    "fullWidth": 2,
                                                                                    "width": 1,
                                                                                    "text": ":",
                                                                                    "value": ":",
                                                                                    "valueText": ":",
                                                                                    "hasTrailingTrivia": true,
                                                                                    "trailingTrivia": [
                                                                                        {
                                                                                            "kind": "WhitespaceTrivia",
                                                                                            "text": " "
                                                                                        }
                                                                                    ]
                                                                                },
                                                                                "expression": {
                                                                                    "kind": "InvocationExpression",
                                                                                    "fullStart": 686,
                                                                                    "fullEnd": 704,
                                                                                    "start": 686,
                                                                                    "end": 702,
                                                                                    "fullWidth": 18,
                                                                                    "width": 16,
                                                                                    "expression": {
                                                                                        "kind": "IdentifierName",
                                                                                        "fullStart": 686,
                                                                                        "fullEnd": 700,
                                                                                        "start": 686,
                                                                                        "end": 700,
                                                                                        "fullWidth": 14,
                                                                                        "width": 14,
                                                                                        "text": "fnGlobalObject",
                                                                                        "value": "fnGlobalObject",
                                                                                        "valueText": "fnGlobalObject"
                                                                                    },
                                                                                    "argumentList": {
                                                                                        "kind": "ArgumentList",
                                                                                        "fullStart": 700,
                                                                                        "fullEnd": 704,
                                                                                        "start": 700,
                                                                                        "end": 702,
                                                                                        "fullWidth": 4,
                                                                                        "width": 2,
                                                                                        "openParenToken": {
                                                                                            "kind": "OpenParenToken",
                                                                                            "fullStart": 700,
                                                                                            "fullEnd": 701,
                                                                                            "start": 700,
                                                                                            "end": 701,
                                                                                            "fullWidth": 1,
                                                                                            "width": 1,
                                                                                            "text": "(",
                                                                                            "value": "(",
                                                                                            "valueText": "("
                                                                                        },
                                                                                        "arguments": [],
                                                                                        "closeParenToken": {
                                                                                            "kind": "CloseParenToken",
                                                                                            "fullStart": 701,
                                                                                            "fullEnd": 704,
                                                                                            "start": 701,
                                                                                            "end": 702,
                                                                                            "fullWidth": 3,
                                                                                            "width": 1,
                                                                                            "text": ")",
                                                                                            "value": ")",
                                                                                            "valueText": ")",
                                                                                            "hasTrailingTrivia": true,
                                                                                            "hasTrailingNewLine": true,
                                                                                            "trailingTrivia": [
                                                                                                {
                                                                                                    "kind": "NewLineTrivia",
                                                                                                    "text": "\r\n"
                                                                                                }
                                                                                            ]
                                                                                        }
                                                                                    }
                                                                                }
                                                                            }
                                                                        ],
                                                                        "closeBraceToken": {
                                                                            "kind": "CloseBraceToken",
                                                                            "fullStart": 704,
                                                                            "fullEnd": 719,
                                                                            "start": 716,
                                                                            "end": 717,
                                                                            "fullWidth": 15,
                                                                            "width": 1,
                                                                            "text": "}",
                                                                            "value": "}",
                                                                            "valueText": "}",
                                                                            "hasLeadingTrivia": true,
                                                                            "hasTrailingTrivia": true,
                                                                            "hasTrailingNewLine": true,
                                                                            "leadingTrivia": [
                                                                                {
                                                                                    "kind": "WhitespaceTrivia",
                                                                                    "text": "            "
                                                                                }
                                                                            ],
                                                                            "trailingTrivia": [
                                                                                {
                                                                                    "kind": "NewLineTrivia",
                                                                                    "text": "\r\n"
                                                                                }
                                                                            ]
                                                                        }
                                                                    }
                                                                }
                                                            ],
                                                            "closeBraceToken": {
                                                                "kind": "CloseBraceToken",
                                                                "fullStart": 719,
                                                                "fullEnd": 728,
                                                                "start": 727,
                                                                "end": 728,
                                                                "fullWidth": 9,
                                                                "width": 1,
                                                                "text": "}",
                                                                "value": "}",
                                                                "valueText": "}",
                                                                "hasLeadingTrivia": true,
                                                                "leadingTrivia": [
                                                                    {
                                                                        "kind": "WhitespaceTrivia",
                                                                        "text": "        "
                                                                    }
                                                                ]
                                                            }
                                                        }
                                                    ],
                                                    "closeParenToken": {
                                                        "kind": "CloseParenToken",
                                                        "fullStart": 728,
                                                        "fullEnd": 729,
                                                        "start": 728,
                                                        "end": 729,
                                                        "fullWidth": 1,
                                                        "width": 1,
                                                        "text": ")",
                                                        "value": ")",
                                                        "valueText": ")"
                                                    }
                                                }
                                            }
                                        }
                                    }
                                ]
                            },
                            "semicolonToken": {
                                "kind": "SemicolonToken",
                                "fullStart": 729,
                                "fullEnd": 732,
                                "start": 729,
                                "end": 730,
                                "fullWidth": 3,
                                "width": 1,
                                "text": ";",
                                "value": ";",
                                "valueText": ";",
                                "hasTrailingTrivia": true,
                                "hasTrailingNewLine": true,
                                "trailingTrivia": [
                                    {
                                        "kind": "NewLineTrivia",
                                        "text": "\r\n"
                                    }
                                ]
                            }
                        },
                        {
                            "kind": "VariableStatement",
                            "fullStart": 732,
                            "fullEnd": 790,
                            "start": 740,
                            "end": 788,
                            "fullWidth": 58,
                            "width": 48,
                            "modifiers": [],
                            "variableDeclaration": {
                                "kind": "VariableDeclaration",
                                "fullStart": 732,
                                "fullEnd": 787,
                                "start": 740,
                                "end": 787,
                                "fullWidth": 55,
                                "width": 47,
                                "varKeyword": {
                                    "kind": "VarKeyword",
                                    "fullStart": 732,
                                    "fullEnd": 744,
                                    "start": 740,
                                    "end": 743,
                                    "fullWidth": 12,
                                    "width": 3,
                                    "text": "var",
                                    "value": "var",
                                    "valueText": "var",
                                    "hasLeadingTrivia": true,
                                    "hasTrailingTrivia": true,
                                    "leadingTrivia": [
                                        {
                                            "kind": "WhitespaceTrivia",
                                            "text": "        "
                                        }
                                    ],
                                    "trailingTrivia": [
                                        {
                                            "kind": "WhitespaceTrivia",
                                            "text": " "
                                        }
                                    ]
                                },
                                "variableDeclarators": [
                                    {
                                        "kind": "VariableDeclarator",
                                        "fullStart": 744,
                                        "fullEnd": 787,
                                        "start": 744,
                                        "end": 787,
                                        "fullWidth": 43,
<<<<<<< HEAD
                                        "width": 43,
                                        "identifier": {
=======
                                        "propertyName": {
>>>>>>> 85e84683
                                            "kind": "IdentifierName",
                                            "fullStart": 744,
                                            "fullEnd": 756,
                                            "start": 744,
                                            "end": 755,
                                            "fullWidth": 12,
                                            "width": 11,
                                            "text": "hasProperty",
                                            "value": "hasProperty",
                                            "valueText": "hasProperty",
                                            "hasTrailingTrivia": true,
                                            "trailingTrivia": [
                                                {
                                                    "kind": "WhitespaceTrivia",
                                                    "text": " "
                                                }
                                            ]
                                        },
                                        "equalsValueClause": {
                                            "kind": "EqualsValueClause",
                                            "fullStart": 756,
                                            "fullEnd": 787,
                                            "start": 756,
                                            "end": 787,
                                            "fullWidth": 31,
                                            "width": 31,
                                            "equalsToken": {
                                                "kind": "EqualsToken",
                                                "fullStart": 756,
                                                "fullEnd": 758,
                                                "start": 756,
                                                "end": 757,
                                                "fullWidth": 2,
                                                "width": 1,
                                                "text": "=",
                                                "value": "=",
                                                "valueText": "=",
                                                "hasTrailingTrivia": true,
                                                "trailingTrivia": [
                                                    {
                                                        "kind": "WhitespaceTrivia",
                                                        "text": " "
                                                    }
                                                ]
                                            },
                                            "value": {
                                                "kind": "InvocationExpression",
                                                "fullStart": 758,
                                                "fullEnd": 787,
                                                "start": 758,
                                                "end": 787,
                                                "fullWidth": 29,
                                                "width": 29,
                                                "expression": {
                                                    "kind": "MemberAccessExpression",
                                                    "fullStart": 758,
                                                    "fullEnd": 779,
                                                    "start": 758,
                                                    "end": 779,
                                                    "fullWidth": 21,
                                                    "width": 21,
                                                    "expression": {
                                                        "kind": "IdentifierName",
                                                        "fullStart": 758,
                                                        "fullEnd": 764,
                                                        "start": 758,
                                                        "end": 764,
                                                        "fullWidth": 6,
                                                        "width": 6,
                                                        "text": "newObj",
                                                        "value": "newObj",
                                                        "valueText": "newObj"
                                                    },
                                                    "dotToken": {
                                                        "kind": "DotToken",
                                                        "fullStart": 764,
                                                        "fullEnd": 765,
                                                        "start": 764,
                                                        "end": 765,
                                                        "fullWidth": 1,
                                                        "width": 1,
                                                        "text": ".",
                                                        "value": ".",
                                                        "valueText": "."
                                                    },
                                                    "name": {
                                                        "kind": "IdentifierName",
                                                        "fullStart": 765,
                                                        "fullEnd": 779,
                                                        "start": 765,
                                                        "end": 779,
                                                        "fullWidth": 14,
                                                        "width": 14,
                                                        "text": "hasOwnProperty",
                                                        "value": "hasOwnProperty",
                                                        "valueText": "hasOwnProperty"
                                                    }
                                                },
                                                "argumentList": {
                                                    "kind": "ArgumentList",
                                                    "fullStart": 779,
                                                    "fullEnd": 787,
                                                    "start": 779,
                                                    "end": 787,
                                                    "fullWidth": 8,
                                                    "width": 8,
                                                    "openParenToken": {
                                                        "kind": "OpenParenToken",
                                                        "fullStart": 779,
                                                        "fullEnd": 780,
                                                        "start": 779,
                                                        "end": 780,
                                                        "fullWidth": 1,
                                                        "width": 1,
                                                        "text": "(",
                                                        "value": "(",
                                                        "valueText": "("
                                                    },
                                                    "arguments": [
                                                        {
                                                            "kind": "StringLiteral",
                                                            "fullStart": 780,
                                                            "fullEnd": 786,
                                                            "start": 780,
                                                            "end": 786,
                                                            "fullWidth": 6,
                                                            "width": 6,
                                                            "text": "\"prop\"",
                                                            "value": "prop",
                                                            "valueText": "prop"
                                                        }
                                                    ],
                                                    "closeParenToken": {
                                                        "kind": "CloseParenToken",
                                                        "fullStart": 786,
                                                        "fullEnd": 787,
                                                        "start": 786,
                                                        "end": 787,
                                                        "fullWidth": 1,
                                                        "width": 1,
                                                        "text": ")",
                                                        "value": ")",
                                                        "valueText": ")"
                                                    }
                                                }
                                            }
                                        }
                                    }
                                ]
                            },
                            "semicolonToken": {
                                "kind": "SemicolonToken",
                                "fullStart": 787,
                                "fullEnd": 790,
                                "start": 787,
                                "end": 788,
                                "fullWidth": 3,
                                "width": 1,
                                "text": ";",
                                "value": ";",
                                "valueText": ";",
                                "hasTrailingTrivia": true,
                                "hasTrailingNewLine": true,
                                "trailingTrivia": [
                                    {
                                        "kind": "NewLineTrivia",
                                        "text": "\r\n"
                                    }
                                ]
                            }
                        },
                        {
                            "kind": "ExpressionStatement",
                            "fullStart": 790,
                            "fullEnd": 820,
                            "start": 800,
                            "end": 818,
                            "fullWidth": 30,
                            "width": 18,
                            "expression": {
                                "kind": "AssignmentExpression",
                                "fullStart": 790,
                                "fullEnd": 817,
                                "start": 800,
                                "end": 817,
                                "fullWidth": 27,
                                "width": 17,
                                "left": {
                                    "kind": "MemberAccessExpression",
                                    "fullStart": 790,
                                    "fullEnd": 812,
                                    "start": 800,
                                    "end": 811,
                                    "fullWidth": 22,
                                    "width": 11,
                                    "expression": {
                                        "kind": "IdentifierName",
                                        "fullStart": 790,
                                        "fullEnd": 806,
                                        "start": 800,
                                        "end": 806,
                                        "fullWidth": 16,
                                        "width": 6,
                                        "text": "newObj",
                                        "value": "newObj",
                                        "valueText": "newObj",
                                        "hasLeadingTrivia": true,
                                        "hasLeadingNewLine": true,
                                        "leadingTrivia": [
                                            {
                                                "kind": "NewLineTrivia",
                                                "text": "\r\n"
                                            },
                                            {
                                                "kind": "WhitespaceTrivia",
                                                "text": "        "
                                            }
                                        ]
                                    },
                                    "dotToken": {
                                        "kind": "DotToken",
                                        "fullStart": 806,
                                        "fullEnd": 807,
                                        "start": 806,
                                        "end": 807,
                                        "fullWidth": 1,
                                        "width": 1,
                                        "text": ".",
                                        "value": ".",
                                        "valueText": "."
                                    },
                                    "name": {
                                        "kind": "IdentifierName",
                                        "fullStart": 807,
                                        "fullEnd": 812,
                                        "start": 807,
                                        "end": 811,
                                        "fullWidth": 5,
                                        "width": 4,
                                        "text": "prop",
                                        "value": "prop",
                                        "valueText": "prop",
                                        "hasTrailingTrivia": true,
                                        "trailingTrivia": [
                                            {
                                                "kind": "WhitespaceTrivia",
                                                "text": " "
                                            }
                                        ]
                                    }
                                },
                                "operatorToken": {
                                    "kind": "EqualsToken",
                                    "fullStart": 812,
                                    "fullEnd": 814,
                                    "start": 812,
                                    "end": 813,
                                    "fullWidth": 2,
                                    "width": 1,
                                    "text": "=",
                                    "value": "=",
                                    "valueText": "=",
                                    "hasTrailingTrivia": true,
                                    "trailingTrivia": [
                                        {
                                            "kind": "WhitespaceTrivia",
                                            "text": " "
                                        }
                                    ]
                                },
                                "right": {
                                    "kind": "NumericLiteral",
                                    "fullStart": 814,
                                    "fullEnd": 817,
                                    "start": 814,
                                    "end": 817,
                                    "fullWidth": 3,
                                    "width": 3,
                                    "text": "121",
                                    "value": 121,
                                    "valueText": "121"
                                }
                            },
                            "semicolonToken": {
                                "kind": "SemicolonToken",
                                "fullStart": 817,
                                "fullEnd": 820,
                                "start": 817,
                                "end": 818,
                                "fullWidth": 3,
                                "width": 1,
                                "text": ";",
                                "value": ";",
                                "valueText": ";",
                                "hasTrailingTrivia": true,
                                "hasTrailingNewLine": true,
                                "trailingTrivia": [
                                    {
                                        "kind": "NewLineTrivia",
                                        "text": "\r\n"
                                    }
                                ]
                            }
                        },
                        {
                            "kind": "ReturnStatement",
                            "fullStart": 820,
                            "fullEnd": 874,
                            "start": 830,
                            "end": 872,
                            "fullWidth": 54,
                            "width": 42,
                            "returnKeyword": {
                                "kind": "ReturnKeyword",
                                "fullStart": 820,
                                "fullEnd": 837,
                                "start": 830,
                                "end": 836,
                                "fullWidth": 17,
                                "width": 6,
                                "text": "return",
                                "value": "return",
                                "valueText": "return",
                                "hasLeadingTrivia": true,
                                "hasLeadingNewLine": true,
                                "hasTrailingTrivia": true,
                                "leadingTrivia": [
                                    {
                                        "kind": "NewLineTrivia",
                                        "text": "\r\n"
                                    },
                                    {
                                        "kind": "WhitespaceTrivia",
                                        "text": "        "
                                    }
                                ],
                                "trailingTrivia": [
                                    {
                                        "kind": "WhitespaceTrivia",
                                        "text": " "
                                    }
                                ]
                            },
                            "expression": {
                                "kind": "LogicalAndExpression",
                                "fullStart": 837,
                                "fullEnd": 871,
                                "start": 837,
                                "end": 871,
                                "fullWidth": 34,
                                "width": 34,
                                "left": {
                                    "kind": "IdentifierName",
                                    "fullStart": 837,
                                    "fullEnd": 849,
                                    "start": 837,
                                    "end": 848,
                                    "fullWidth": 12,
                                    "width": 11,
                                    "text": "hasProperty",
                                    "value": "hasProperty",
                                    "valueText": "hasProperty",
                                    "hasTrailingTrivia": true,
                                    "trailingTrivia": [
                                        {
                                            "kind": "WhitespaceTrivia",
                                            "text": " "
                                        }
                                    ]
                                },
                                "operatorToken": {
                                    "kind": "AmpersandAmpersandToken",
                                    "fullStart": 849,
                                    "fullEnd": 852,
                                    "start": 849,
                                    "end": 851,
                                    "fullWidth": 3,
                                    "width": 2,
                                    "text": "&&",
                                    "value": "&&",
                                    "valueText": "&&",
                                    "hasTrailingTrivia": true,
                                    "trailingTrivia": [
                                        {
                                            "kind": "WhitespaceTrivia",
                                            "text": " "
                                        }
                                    ]
                                },
                                "right": {
                                    "kind": "EqualsExpression",
                                    "fullStart": 852,
                                    "fullEnd": 871,
                                    "start": 852,
                                    "end": 871,
                                    "fullWidth": 19,
                                    "width": 19,
                                    "left": {
                                        "kind": "MemberAccessExpression",
                                        "fullStart": 852,
                                        "fullEnd": 864,
                                        "start": 852,
                                        "end": 863,
                                        "fullWidth": 12,
                                        "width": 11,
                                        "expression": {
                                            "kind": "IdentifierName",
                                            "fullStart": 852,
                                            "fullEnd": 858,
                                            "start": 852,
                                            "end": 858,
                                            "fullWidth": 6,
                                            "width": 6,
                                            "text": "newObj",
                                            "value": "newObj",
                                            "valueText": "newObj"
                                        },
                                        "dotToken": {
                                            "kind": "DotToken",
                                            "fullStart": 858,
                                            "fullEnd": 859,
                                            "start": 858,
                                            "end": 859,
                                            "fullWidth": 1,
                                            "width": 1,
                                            "text": ".",
                                            "value": ".",
                                            "valueText": "."
                                        },
                                        "name": {
                                            "kind": "IdentifierName",
                                            "fullStart": 859,
                                            "fullEnd": 864,
                                            "start": 859,
                                            "end": 863,
                                            "fullWidth": 5,
                                            "width": 4,
                                            "text": "prop",
                                            "value": "prop",
                                            "valueText": "prop",
                                            "hasTrailingTrivia": true,
                                            "trailingTrivia": [
                                                {
                                                    "kind": "WhitespaceTrivia",
                                                    "text": " "
                                                }
                                            ]
                                        }
                                    },
                                    "operatorToken": {
                                        "kind": "EqualsEqualsEqualsToken",
                                        "fullStart": 864,
                                        "fullEnd": 868,
                                        "start": 864,
                                        "end": 867,
                                        "fullWidth": 4,
                                        "width": 3,
                                        "text": "===",
                                        "value": "===",
                                        "valueText": "===",
                                        "hasTrailingTrivia": true,
                                        "trailingTrivia": [
                                            {
                                                "kind": "WhitespaceTrivia",
                                                "text": " "
                                            }
                                        ]
                                    },
                                    "right": {
                                        "kind": "NumericLiteral",
                                        "fullStart": 868,
                                        "fullEnd": 871,
                                        "start": 868,
                                        "end": 871,
                                        "fullWidth": 3,
                                        "width": 3,
                                        "text": "121",
                                        "value": 121,
                                        "valueText": "121"
                                    }
                                }
                            },
                            "semicolonToken": {
                                "kind": "SemicolonToken",
                                "fullStart": 871,
                                "fullEnd": 874,
                                "start": 871,
                                "end": 872,
                                "fullWidth": 3,
                                "width": 1,
                                "text": ";",
                                "value": ";",
                                "valueText": ";",
                                "hasTrailingTrivia": true,
                                "hasTrailingNewLine": true,
                                "trailingTrivia": [
                                    {
                                        "kind": "NewLineTrivia",
                                        "text": "\r\n"
                                    }
                                ]
                            }
                        }
                    ],
                    "closeBraceToken": {
                        "kind": "CloseBraceToken",
                        "fullStart": 874,
                        "fullEnd": 881,
                        "start": 878,
                        "end": 879,
                        "fullWidth": 7,
                        "width": 1,
                        "text": "}",
                        "value": "}",
                        "valueText": "}",
                        "hasLeadingTrivia": true,
                        "hasTrailingTrivia": true,
                        "hasTrailingNewLine": true,
                        "leadingTrivia": [
                            {
                                "kind": "WhitespaceTrivia",
                                "text": "    "
                            }
                        ],
                        "trailingTrivia": [
                            {
                                "kind": "NewLineTrivia",
                                "text": "\r\n"
                            }
                        ]
                    }
                }
            },
            {
                "kind": "ExpressionStatement",
                "fullStart": 881,
                "fullEnd": 905,
                "start": 881,
                "end": 903,
                "fullWidth": 24,
                "width": 22,
                "expression": {
                    "kind": "InvocationExpression",
                    "fullStart": 881,
                    "fullEnd": 902,
                    "start": 881,
                    "end": 902,
                    "fullWidth": 21,
                    "width": 21,
                    "expression": {
                        "kind": "IdentifierName",
                        "fullStart": 881,
                        "fullEnd": 892,
                        "start": 881,
                        "end": 892,
                        "fullWidth": 11,
                        "width": 11,
                        "text": "runTestCase",
                        "value": "runTestCase",
                        "valueText": "runTestCase"
                    },
                    "argumentList": {
                        "kind": "ArgumentList",
                        "fullStart": 892,
                        "fullEnd": 902,
                        "start": 892,
                        "end": 902,
                        "fullWidth": 10,
                        "width": 10,
                        "openParenToken": {
                            "kind": "OpenParenToken",
                            "fullStart": 892,
                            "fullEnd": 893,
                            "start": 892,
                            "end": 893,
                            "fullWidth": 1,
                            "width": 1,
                            "text": "(",
                            "value": "(",
                            "valueText": "("
                        },
                        "arguments": [
                            {
                                "kind": "IdentifierName",
                                "fullStart": 893,
                                "fullEnd": 901,
                                "start": 893,
                                "end": 901,
                                "fullWidth": 8,
                                "width": 8,
                                "text": "testcase",
                                "value": "testcase",
                                "valueText": "testcase"
                            }
                        ],
                        "closeParenToken": {
                            "kind": "CloseParenToken",
                            "fullStart": 901,
                            "fullEnd": 902,
                            "start": 901,
                            "end": 902,
                            "fullWidth": 1,
                            "width": 1,
                            "text": ")",
                            "value": ")",
                            "valueText": ")"
                        }
                    }
                },
                "semicolonToken": {
                    "kind": "SemicolonToken",
                    "fullStart": 902,
                    "fullEnd": 905,
                    "start": 902,
                    "end": 903,
                    "fullWidth": 3,
                    "width": 1,
                    "text": ";",
                    "value": ";",
                    "valueText": ";",
                    "hasTrailingTrivia": true,
                    "hasTrailingNewLine": true,
                    "trailingTrivia": [
                        {
                            "kind": "NewLineTrivia",
                            "text": "\r\n"
                        }
                    ]
                }
            }
        ],
        "endOfFileToken": {
            "kind": "EndOfFileToken",
            "fullStart": 905,
            "fullEnd": 905,
            "start": 905,
            "end": 905,
            "fullWidth": 0,
            "width": 0,
            "text": ""
        }
    },
    "lineMap": {
        "lineStarts": [
            0,
            67,
            152,
            232,
            308,
            380,
            385,
            439,
            563,
            568,
            570,
            572,
            595,
            597,
            639,
            660,
            704,
            719,
            732,
            790,
            792,
            820,
            822,
            874,
            881,
            905
        ],
        "length": 905
    }
}<|MERGE_RESOLUTION|>--- conflicted
+++ resolved
@@ -250,12 +250,8 @@
                                         "start": 609,
                                         "end": 729,
                                         "fullWidth": 120,
-<<<<<<< HEAD
                                         "width": 120,
-                                        "identifier": {
-=======
                                         "propertyName": {
->>>>>>> 85e84683
                                             "kind": "IdentifierName",
                                             "fullStart": 609,
                                             "fullEnd": 616,
@@ -784,12 +780,8 @@
                                         "start": 744,
                                         "end": 787,
                                         "fullWidth": 43,
-<<<<<<< HEAD
                                         "width": 43,
-                                        "identifier": {
-=======
                                         "propertyName": {
->>>>>>> 85e84683
                                             "kind": "IdentifierName",
                                             "fullStart": 744,
                                             "fullEnd": 756,
