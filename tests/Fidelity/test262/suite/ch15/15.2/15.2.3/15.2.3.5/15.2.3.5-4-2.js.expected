{
    "isDeclaration": false,
    "languageVersion": "EcmaScript5",
    "parseOptions": {
        "allowAutomaticSemicolonInsertion": true
    },
    "sourceUnit": {
        "kind": "SourceUnit",
        "fullStart": 0,
        "fullEnd": 657,
        "start": 505,
        "end": 657,
        "fullWidth": 657,
        "width": 152,
        "isIncrementallyUnusable": true,
        "moduleElements": [
            {
                "kind": "FunctionDeclaration",
                "fullStart": 0,
                "fullEnd": 633,
                "start": 505,
                "end": 631,
                "fullWidth": 633,
                "width": 126,
                "modifiers": [],
                "functionKeyword": {
                    "kind": "FunctionKeyword",
                    "fullStart": 0,
                    "fullEnd": 514,
                    "start": 505,
                    "end": 513,
                    "fullWidth": 514,
                    "width": 8,
                    "text": "function",
                    "value": "function",
                    "valueText": "function",
                    "hasLeadingTrivia": true,
                    "hasLeadingComment": true,
                    "hasLeadingNewLine": true,
                    "hasTrailingTrivia": true,
                    "leadingTrivia": [
                        {
                            "kind": "SingleLineCommentTrivia",
                            "text": "/// Copyright (c) 2012 Ecma International.  All rights reserved. "
                        },
                        {
                            "kind": "NewLineTrivia",
                            "text": "\r\n"
                        },
                        {
                            "kind": "SingleLineCommentTrivia",
                            "text": "/// Ecma International makes this code available under the terms and conditions set"
                        },
                        {
                            "kind": "NewLineTrivia",
                            "text": "\r\n"
                        },
                        {
                            "kind": "SingleLineCommentTrivia",
                            "text": "/// forth on http://hg.ecmascript.org/tests/test262/raw-file/tip/LICENSE (the "
                        },
                        {
                            "kind": "NewLineTrivia",
                            "text": "\r\n"
                        },
                        {
                            "kind": "SingleLineCommentTrivia",
                            "text": "/// \"Use Terms\").   Any redistribution of this code must retain the above "
                        },
                        {
                            "kind": "NewLineTrivia",
                            "text": "\r\n"
                        },
                        {
                            "kind": "SingleLineCommentTrivia",
                            "text": "/// copyright and this notice and otherwise comply with the Use Terms."
                        },
                        {
                            "kind": "NewLineTrivia",
                            "text": "\r\n"
                        },
                        {
                            "kind": "MultiLineCommentTrivia",
                            "text": "/**\r\n * @path ch15/15.2/15.2.3/15.2.3.5/15.2.3.5-4-2.js\r\n * @description Object.create - 'Properties' is undefined\r\n */"
                        },
                        {
                            "kind": "NewLineTrivia",
                            "text": "\r\n"
                        },
                        {
                            "kind": "NewLineTrivia",
                            "text": "\r\n"
                        },
                        {
                            "kind": "NewLineTrivia",
                            "text": "\r\n"
                        }
                    ],
                    "trailingTrivia": [
                        {
                            "kind": "WhitespaceTrivia",
                            "text": " "
                        }
                    ]
                },
                "identifier": {
                    "kind": "IdentifierName",
                    "fullStart": 514,
                    "fullEnd": 522,
                    "start": 514,
                    "end": 522,
                    "fullWidth": 8,
                    "width": 8,
                    "text": "testcase",
                    "value": "testcase",
                    "valueText": "testcase"
                },
                "callSignature": {
                    "kind": "CallSignature",
                    "fullStart": 522,
                    "fullEnd": 525,
                    "start": 522,
                    "end": 524,
                    "fullWidth": 3,
                    "width": 2,
                    "parameterList": {
                        "kind": "ParameterList",
                        "fullStart": 522,
                        "fullEnd": 525,
                        "start": 522,
                        "end": 524,
                        "fullWidth": 3,
                        "width": 2,
                        "openParenToken": {
                            "kind": "OpenParenToken",
                            "fullStart": 522,
                            "fullEnd": 523,
                            "start": 522,
                            "end": 523,
                            "fullWidth": 1,
                            "width": 1,
                            "text": "(",
                            "value": "(",
                            "valueText": "("
                        },
                        "parameters": [],
                        "closeParenToken": {
                            "kind": "CloseParenToken",
                            "fullStart": 523,
                            "fullEnd": 525,
                            "start": 523,
                            "end": 524,
                            "fullWidth": 2,
                            "width": 1,
                            "text": ")",
                            "value": ")",
                            "valueText": ")",
                            "hasTrailingTrivia": true,
                            "trailingTrivia": [
                                {
                                    "kind": "WhitespaceTrivia",
                                    "text": " "
                                }
                            ]
                        }
                    }
                },
                "block": {
                    "kind": "Block",
                    "fullStart": 525,
                    "fullEnd": 633,
                    "start": 525,
                    "end": 631,
                    "fullWidth": 108,
                    "width": 106,
                    "openBraceToken": {
                        "kind": "OpenBraceToken",
                        "fullStart": 525,
                        "fullEnd": 528,
                        "start": 525,
                        "end": 526,
                        "fullWidth": 3,
                        "width": 1,
                        "text": "{",
                        "value": "{",
                        "valueText": "{",
                        "hasTrailingTrivia": true,
                        "hasTrailingNewLine": true,
                        "trailingTrivia": [
                            {
                                "kind": "NewLineTrivia",
                                "text": "\r\n"
                            }
                        ]
                    },
                    "statements": [
                        {
                            "kind": "VariableStatement",
                            "fullStart": 528,
                            "fullEnd": 582,
                            "start": 538,
                            "end": 580,
                            "fullWidth": 54,
                            "width": 42,
                            "modifiers": [],
                            "variableDeclaration": {
                                "kind": "VariableDeclaration",
                                "fullStart": 528,
                                "fullEnd": 579,
                                "start": 538,
                                "end": 579,
                                "fullWidth": 51,
                                "width": 41,
                                "varKeyword": {
                                    "kind": "VarKeyword",
                                    "fullStart": 528,
                                    "fullEnd": 542,
                                    "start": 538,
                                    "end": 541,
                                    "fullWidth": 14,
                                    "width": 3,
                                    "text": "var",
                                    "value": "var",
                                    "valueText": "var",
                                    "hasLeadingTrivia": true,
                                    "hasLeadingNewLine": true,
                                    "hasTrailingTrivia": true,
                                    "leadingTrivia": [
                                        {
                                            "kind": "NewLineTrivia",
                                            "text": "\r\n"
                                        },
                                        {
                                            "kind": "WhitespaceTrivia",
                                            "text": "        "
                                        }
                                    ],
                                    "trailingTrivia": [
                                        {
                                            "kind": "WhitespaceTrivia",
                                            "text": " "
                                        }
                                    ]
                                },
                                "variableDeclarators": [
                                    {
                                        "kind": "VariableDeclarator",
                                        "fullStart": 542,
                                        "fullEnd": 579,
                                        "start": 542,
                                        "end": 579,
                                        "fullWidth": 37,
<<<<<<< HEAD
                                        "width": 37,
                                        "identifier": {
=======
                                        "propertyName": {
>>>>>>> 85e84683
                                            "kind": "IdentifierName",
                                            "fullStart": 542,
                                            "fullEnd": 549,
                                            "start": 542,
                                            "end": 548,
                                            "fullWidth": 7,
                                            "width": 6,
                                            "text": "newObj",
                                            "value": "newObj",
                                            "valueText": "newObj",
                                            "hasTrailingTrivia": true,
                                            "trailingTrivia": [
                                                {
                                                    "kind": "WhitespaceTrivia",
                                                    "text": " "
                                                }
                                            ]
                                        },
                                        "equalsValueClause": {
                                            "kind": "EqualsValueClause",
                                            "fullStart": 549,
                                            "fullEnd": 579,
                                            "start": 549,
                                            "end": 579,
                                            "fullWidth": 30,
                                            "width": 30,
                                            "equalsToken": {
                                                "kind": "EqualsToken",
                                                "fullStart": 549,
                                                "fullEnd": 551,
                                                "start": 549,
                                                "end": 550,
                                                "fullWidth": 2,
                                                "width": 1,
                                                "text": "=",
                                                "value": "=",
                                                "valueText": "=",
                                                "hasTrailingTrivia": true,
                                                "trailingTrivia": [
                                                    {
                                                        "kind": "WhitespaceTrivia",
                                                        "text": " "
                                                    }
                                                ]
                                            },
                                            "value": {
                                                "kind": "InvocationExpression",
                                                "fullStart": 551,
                                                "fullEnd": 579,
                                                "start": 551,
                                                "end": 579,
                                                "fullWidth": 28,
                                                "width": 28,
                                                "expression": {
                                                    "kind": "MemberAccessExpression",
                                                    "fullStart": 551,
                                                    "fullEnd": 564,
                                                    "start": 551,
                                                    "end": 564,
                                                    "fullWidth": 13,
                                                    "width": 13,
                                                    "expression": {
                                                        "kind": "IdentifierName",
                                                        "fullStart": 551,
                                                        "fullEnd": 557,
                                                        "start": 551,
                                                        "end": 557,
                                                        "fullWidth": 6,
                                                        "width": 6,
                                                        "text": "Object",
                                                        "value": "Object",
                                                        "valueText": "Object"
                                                    },
                                                    "dotToken": {
                                                        "kind": "DotToken",
                                                        "fullStart": 557,
                                                        "fullEnd": 558,
                                                        "start": 557,
                                                        "end": 558,
                                                        "fullWidth": 1,
                                                        "width": 1,
                                                        "text": ".",
                                                        "value": ".",
                                                        "valueText": "."
                                                    },
                                                    "name": {
                                                        "kind": "IdentifierName",
                                                        "fullStart": 558,
                                                        "fullEnd": 564,
                                                        "start": 558,
                                                        "end": 564,
                                                        "fullWidth": 6,
                                                        "width": 6,
                                                        "text": "create",
                                                        "value": "create",
                                                        "valueText": "create"
                                                    }
                                                },
                                                "argumentList": {
                                                    "kind": "ArgumentList",
                                                    "fullStart": 564,
                                                    "fullEnd": 579,
                                                    "start": 564,
                                                    "end": 579,
                                                    "fullWidth": 15,
                                                    "width": 15,
                                                    "openParenToken": {
                                                        "kind": "OpenParenToken",
                                                        "fullStart": 564,
                                                        "fullEnd": 565,
                                                        "start": 564,
                                                        "end": 565,
                                                        "fullWidth": 1,
                                                        "width": 1,
                                                        "text": "(",
                                                        "value": "(",
                                                        "valueText": "("
                                                    },
                                                    "arguments": [
                                                        {
                                                            "kind": "ObjectLiteralExpression",
                                                            "fullStart": 565,
                                                            "fullEnd": 567,
                                                            "start": 565,
                                                            "end": 567,
                                                            "fullWidth": 2,
                                                            "width": 2,
                                                            "openBraceToken": {
                                                                "kind": "OpenBraceToken",
                                                                "fullStart": 565,
                                                                "fullEnd": 566,
                                                                "start": 565,
                                                                "end": 566,
                                                                "fullWidth": 1,
                                                                "width": 1,
                                                                "text": "{",
                                                                "value": "{",
                                                                "valueText": "{"
                                                            },
                                                            "propertyAssignments": [],
                                                            "closeBraceToken": {
                                                                "kind": "CloseBraceToken",
                                                                "fullStart": 566,
                                                                "fullEnd": 567,
                                                                "start": 566,
                                                                "end": 567,
                                                                "fullWidth": 1,
                                                                "width": 1,
                                                                "text": "}",
                                                                "value": "}",
                                                                "valueText": "}"
                                                            }
                                                        },
                                                        {
                                                            "kind": "CommaToken",
                                                            "fullStart": 567,
                                                            "fullEnd": 569,
                                                            "start": 567,
                                                            "end": 568,
                                                            "fullWidth": 2,
                                                            "width": 1,
                                                            "text": ",",
                                                            "value": ",",
                                                            "valueText": ",",
                                                            "hasTrailingTrivia": true,
                                                            "trailingTrivia": [
                                                                {
                                                                    "kind": "WhitespaceTrivia",
                                                                    "text": " "
                                                                }
                                                            ]
                                                        },
                                                        {
                                                            "kind": "IdentifierName",
                                                            "fullStart": 569,
                                                            "fullEnd": 578,
                                                            "start": 569,
                                                            "end": 578,
                                                            "fullWidth": 9,
                                                            "width": 9,
                                                            "text": "undefined",
                                                            "value": "undefined",
                                                            "valueText": "undefined"
                                                        }
                                                    ],
                                                    "closeParenToken": {
                                                        "kind": "CloseParenToken",
                                                        "fullStart": 578,
                                                        "fullEnd": 579,
                                                        "start": 578,
                                                        "end": 579,
                                                        "fullWidth": 1,
                                                        "width": 1,
                                                        "text": ")",
                                                        "value": ")",
                                                        "valueText": ")"
                                                    }
                                                }
                                            }
                                        }
                                    }
                                ]
                            },
                            "semicolonToken": {
                                "kind": "SemicolonToken",
                                "fullStart": 579,
                                "fullEnd": 582,
                                "start": 579,
                                "end": 580,
                                "fullWidth": 3,
                                "width": 1,
                                "text": ";",
                                "value": ";",
                                "valueText": ";",
                                "hasTrailingTrivia": true,
                                "hasTrailingNewLine": true,
                                "trailingTrivia": [
                                    {
                                        "kind": "NewLineTrivia",
                                        "text": "\r\n"
                                    }
                                ]
                            }
                        },
                        {
                            "kind": "ReturnStatement",
                            "fullStart": 582,
                            "fullEnd": 626,
                            "start": 590,
                            "end": 624,
                            "fullWidth": 44,
                            "width": 34,
                            "returnKeyword": {
                                "kind": "ReturnKeyword",
                                "fullStart": 582,
                                "fullEnd": 597,
                                "start": 590,
                                "end": 596,
                                "fullWidth": 15,
                                "width": 6,
                                "text": "return",
                                "value": "return",
                                "valueText": "return",
                                "hasLeadingTrivia": true,
                                "hasTrailingTrivia": true,
                                "leadingTrivia": [
                                    {
                                        "kind": "WhitespaceTrivia",
                                        "text": "        "
                                    }
                                ],
                                "trailingTrivia": [
                                    {
                                        "kind": "WhitespaceTrivia",
                                        "text": " "
                                    }
                                ]
                            },
                            "expression": {
                                "kind": "ParenthesizedExpression",
                                "fullStart": 597,
                                "fullEnd": 623,
                                "start": 597,
                                "end": 623,
                                "fullWidth": 26,
                                "width": 26,
                                "openParenToken": {
                                    "kind": "OpenParenToken",
                                    "fullStart": 597,
                                    "fullEnd": 598,
                                    "start": 597,
                                    "end": 598,
                                    "fullWidth": 1,
                                    "width": 1,
                                    "text": "(",
                                    "value": "(",
                                    "valueText": "("
                                },
                                "expression": {
                                    "kind": "InstanceOfExpression",
                                    "fullStart": 598,
                                    "fullEnd": 622,
                                    "start": 598,
                                    "end": 622,
                                    "fullWidth": 24,
                                    "width": 24,
                                    "left": {
                                        "kind": "IdentifierName",
                                        "fullStart": 598,
                                        "fullEnd": 605,
                                        "start": 598,
                                        "end": 604,
                                        "fullWidth": 7,
                                        "width": 6,
                                        "text": "newObj",
                                        "value": "newObj",
                                        "valueText": "newObj",
                                        "hasTrailingTrivia": true,
                                        "trailingTrivia": [
                                            {
                                                "kind": "WhitespaceTrivia",
                                                "text": " "
                                            }
                                        ]
                                    },
                                    "operatorToken": {
                                        "kind": "InstanceOfKeyword",
                                        "fullStart": 605,
                                        "fullEnd": 616,
                                        "start": 605,
                                        "end": 615,
                                        "fullWidth": 11,
                                        "width": 10,
                                        "text": "instanceof",
                                        "value": "instanceof",
                                        "valueText": "instanceof",
                                        "hasTrailingTrivia": true,
                                        "trailingTrivia": [
                                            {
                                                "kind": "WhitespaceTrivia",
                                                "text": " "
                                            }
                                        ]
                                    },
                                    "right": {
                                        "kind": "IdentifierName",
                                        "fullStart": 616,
                                        "fullEnd": 622,
                                        "start": 616,
                                        "end": 622,
                                        "fullWidth": 6,
                                        "width": 6,
                                        "text": "Object",
                                        "value": "Object",
                                        "valueText": "Object"
                                    }
                                },
                                "closeParenToken": {
                                    "kind": "CloseParenToken",
                                    "fullStart": 622,
                                    "fullEnd": 623,
                                    "start": 622,
                                    "end": 623,
                                    "fullWidth": 1,
                                    "width": 1,
                                    "text": ")",
                                    "value": ")",
                                    "valueText": ")"
                                }
                            },
                            "semicolonToken": {
                                "kind": "SemicolonToken",
                                "fullStart": 623,
                                "fullEnd": 626,
                                "start": 623,
                                "end": 624,
                                "fullWidth": 3,
                                "width": 1,
                                "text": ";",
                                "value": ";",
                                "valueText": ";",
                                "hasTrailingTrivia": true,
                                "hasTrailingNewLine": true,
                                "trailingTrivia": [
                                    {
                                        "kind": "NewLineTrivia",
                                        "text": "\r\n"
                                    }
                                ]
                            }
                        }
                    ],
                    "closeBraceToken": {
                        "kind": "CloseBraceToken",
                        "fullStart": 626,
                        "fullEnd": 633,
                        "start": 630,
                        "end": 631,
                        "fullWidth": 7,
                        "width": 1,
                        "text": "}",
                        "value": "}",
                        "valueText": "}",
                        "hasLeadingTrivia": true,
                        "hasTrailingTrivia": true,
                        "hasTrailingNewLine": true,
                        "leadingTrivia": [
                            {
                                "kind": "WhitespaceTrivia",
                                "text": "    "
                            }
                        ],
                        "trailingTrivia": [
                            {
                                "kind": "NewLineTrivia",
                                "text": "\r\n"
                            }
                        ]
                    }
                }
            },
            {
                "kind": "ExpressionStatement",
                "fullStart": 633,
                "fullEnd": 657,
                "start": 633,
                "end": 655,
                "fullWidth": 24,
                "width": 22,
                "expression": {
                    "kind": "InvocationExpression",
                    "fullStart": 633,
                    "fullEnd": 654,
                    "start": 633,
                    "end": 654,
                    "fullWidth": 21,
                    "width": 21,
                    "expression": {
                        "kind": "IdentifierName",
                        "fullStart": 633,
                        "fullEnd": 644,
                        "start": 633,
                        "end": 644,
                        "fullWidth": 11,
                        "width": 11,
                        "text": "runTestCase",
                        "value": "runTestCase",
                        "valueText": "runTestCase"
                    },
                    "argumentList": {
                        "kind": "ArgumentList",
                        "fullStart": 644,
                        "fullEnd": 654,
                        "start": 644,
                        "end": 654,
                        "fullWidth": 10,
                        "width": 10,
                        "openParenToken": {
                            "kind": "OpenParenToken",
                            "fullStart": 644,
                            "fullEnd": 645,
                            "start": 644,
                            "end": 645,
                            "fullWidth": 1,
                            "width": 1,
                            "text": "(",
                            "value": "(",
                            "valueText": "("
                        },
                        "arguments": [
                            {
                                "kind": "IdentifierName",
                                "fullStart": 645,
                                "fullEnd": 653,
                                "start": 645,
                                "end": 653,
                                "fullWidth": 8,
                                "width": 8,
                                "text": "testcase",
                                "value": "testcase",
                                "valueText": "testcase"
                            }
                        ],
                        "closeParenToken": {
                            "kind": "CloseParenToken",
                            "fullStart": 653,
                            "fullEnd": 654,
                            "start": 653,
                            "end": 654,
                            "fullWidth": 1,
                            "width": 1,
                            "text": ")",
                            "value": ")",
                            "valueText": ")"
                        }
                    }
                },
                "semicolonToken": {
                    "kind": "SemicolonToken",
                    "fullStart": 654,
                    "fullEnd": 657,
                    "start": 654,
                    "end": 655,
                    "fullWidth": 3,
                    "width": 1,
                    "text": ";",
                    "value": ";",
                    "valueText": ";",
                    "hasTrailingTrivia": true,
                    "hasTrailingNewLine": true,
                    "trailingTrivia": [
                        {
                            "kind": "NewLineTrivia",
                            "text": "\r\n"
                        }
                    ]
                }
            }
        ],
        "endOfFileToken": {
            "kind": "EndOfFileToken",
            "fullStart": 657,
            "fullEnd": 657,
            "start": 657,
            "end": 657,
            "fullWidth": 0,
            "width": 0,
            "text": ""
        }
    },
    "lineMap": {
        "lineStarts": [
            0,
            67,
            152,
            232,
            308,
            380,
            385,
            437,
            496,
            501,
            503,
            505,
            528,
            530,
            582,
            626,
            633,
            657
        ],
        "length": 657
    }
}<|MERGE_RESOLUTION|>--- conflicted
+++ resolved
@@ -250,12 +250,8 @@
                                         "start": 542,
                                         "end": 579,
                                         "fullWidth": 37,
-<<<<<<< HEAD
                                         "width": 37,
-                                        "identifier": {
-=======
                                         "propertyName": {
->>>>>>> 85e84683
                                             "kind": "IdentifierName",
                                             "fullStart": 542,
                                             "fullEnd": 549,
