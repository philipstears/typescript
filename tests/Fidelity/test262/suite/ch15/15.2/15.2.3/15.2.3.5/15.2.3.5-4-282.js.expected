--- conflicted
+++ resolved
@@ -247,12 +247,8 @@
                                         "start": 646,
                                         "end": 673,
                                         "fullWidth": 27,
-<<<<<<< HEAD
                                         "width": 27,
-                                        "identifier": {
-=======
                                         "propertyName": {
->>>>>>> 85e84683
                                             "kind": "IdentifierName",
                                             "fullStart": 646,
                                             "fullEnd": 654,
@@ -461,12 +457,8 @@
                                         "start": 688,
                                         "end": 701,
                                         "fullWidth": 13,
-<<<<<<< HEAD
                                         "width": 13,
-                                        "identifier": {
-=======
                                         "propertyName": {
->>>>>>> 85e84683
                                             "kind": "IdentifierName",
                                             "fullStart": 688,
                                             "fullEnd": 693,
@@ -970,12 +962,8 @@
                                         "start": 799,
                                         "end": 866,
                                         "fullWidth": 67,
-<<<<<<< HEAD
                                         "width": 67,
-                                        "identifier": {
-=======
                                         "propertyName": {
->>>>>>> 85e84683
                                             "kind": "IdentifierName",
                                             "fullStart": 799,
                                             "fullEnd": 806,
@@ -1361,12 +1349,8 @@
                                         "start": 883,
                                         "end": 926,
                                         "fullWidth": 43,
-<<<<<<< HEAD
                                         "width": 43,
-                                        "identifier": {
-=======
                                         "propertyName": {
->>>>>>> 85e84683
                                             "kind": "IdentifierName",
                                             "fullStart": 883,
                                             "fullEnd": 895,
