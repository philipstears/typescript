{
    "isDeclaration": false,
    "languageVersion": "EcmaScript5",
    "parseOptions": {
        "allowAutomaticSemicolonInsertion": true
    },
    "sourceUnit": {
        "kind": "SourceUnit",
        "fullStart": 0,
        "fullEnd": 920,
        "start": 610,
        "end": 920,
        "fullWidth": 920,
        "width": 310,
        "isIncrementallyUnusable": true,
        "moduleElements": [
            {
                "kind": "FunctionDeclaration",
                "fullStart": 0,
                "fullEnd": 896,
                "start": 610,
                "end": 894,
                "fullWidth": 896,
                "width": 284,
                "modifiers": [],
                "functionKeyword": {
                    "kind": "FunctionKeyword",
                    "fullStart": 0,
                    "fullEnd": 619,
                    "start": 610,
                    "end": 618,
                    "fullWidth": 619,
                    "width": 8,
                    "text": "function",
                    "value": "function",
                    "valueText": "function",
                    "hasLeadingTrivia": true,
                    "hasLeadingComment": true,
                    "hasLeadingNewLine": true,
                    "hasTrailingTrivia": true,
                    "leadingTrivia": [
                        {
                            "kind": "SingleLineCommentTrivia",
                            "text": "/// Copyright (c) 2012 Ecma International.  All rights reserved. "
                        },
                        {
                            "kind": "NewLineTrivia",
                            "text": "\r\n"
                        },
                        {
                            "kind": "SingleLineCommentTrivia",
                            "text": "/// Ecma International makes this code available under the terms and conditions set"
                        },
                        {
                            "kind": "NewLineTrivia",
                            "text": "\r\n"
                        },
                        {
                            "kind": "SingleLineCommentTrivia",
                            "text": "/// forth on http://hg.ecmascript.org/tests/test262/raw-file/tip/LICENSE (the "
                        },
                        {
                            "kind": "NewLineTrivia",
                            "text": "\r\n"
                        },
                        {
                            "kind": "SingleLineCommentTrivia",
                            "text": "/// \"Use Terms\").   Any redistribution of this code must retain the above "
                        },
                        {
                            "kind": "NewLineTrivia",
                            "text": "\r\n"
                        },
                        {
                            "kind": "SingleLineCommentTrivia",
                            "text": "/// copyright and this notice and otherwise comply with the Use Terms."
                        },
                        {
                            "kind": "NewLineTrivia",
                            "text": "\r\n"
                        },
                        {
                            "kind": "MultiLineCommentTrivia",
                            "text": "/**\r\n * @path ch15/15.2/15.2.3/15.2.3.5/15.2.3.5-4-38.js\r\n * @description Object.create - 'Properties' is an Arguments object which implements its own [[Get]] method to access own enumerable property (15.2.3.7 step 5.a)\r\n */"
                        },
                        {
                            "kind": "NewLineTrivia",
                            "text": "\r\n"
                        },
                        {
                            "kind": "NewLineTrivia",
                            "text": "\r\n"
                        },
                        {
                            "kind": "NewLineTrivia",
                            "text": "\r\n"
                        }
                    ],
                    "trailingTrivia": [
                        {
                            "kind": "WhitespaceTrivia",
                            "text": " "
                        }
                    ]
                },
                "identifier": {
                    "kind": "IdentifierName",
                    "fullStart": 619,
                    "fullEnd": 627,
                    "start": 619,
                    "end": 627,
                    "fullWidth": 8,
                    "width": 8,
                    "text": "testcase",
                    "value": "testcase",
                    "valueText": "testcase"
                },
                "callSignature": {
                    "kind": "CallSignature",
                    "fullStart": 627,
                    "fullEnd": 630,
                    "start": 627,
                    "end": 629,
                    "fullWidth": 3,
                    "width": 2,
                    "parameterList": {
                        "kind": "ParameterList",
                        "fullStart": 627,
                        "fullEnd": 630,
                        "start": 627,
                        "end": 629,
                        "fullWidth": 3,
                        "width": 2,
                        "openParenToken": {
                            "kind": "OpenParenToken",
                            "fullStart": 627,
                            "fullEnd": 628,
                            "start": 627,
                            "end": 628,
                            "fullWidth": 1,
                            "width": 1,
                            "text": "(",
                            "value": "(",
                            "valueText": "("
                        },
                        "parameters": [],
                        "closeParenToken": {
                            "kind": "CloseParenToken",
                            "fullStart": 628,
                            "fullEnd": 630,
                            "start": 628,
                            "end": 629,
                            "fullWidth": 2,
                            "width": 1,
                            "text": ")",
                            "value": ")",
                            "valueText": ")",
                            "hasTrailingTrivia": true,
                            "trailingTrivia": [
                                {
                                    "kind": "WhitespaceTrivia",
                                    "text": " "
                                }
                            ]
                        }
                    }
                },
                "block": {
                    "kind": "Block",
                    "fullStart": 630,
                    "fullEnd": 896,
                    "start": 630,
                    "end": 894,
                    "fullWidth": 266,
                    "width": 264,
                    "openBraceToken": {
                        "kind": "OpenBraceToken",
                        "fullStart": 630,
                        "fullEnd": 633,
                        "start": 630,
                        "end": 631,
                        "fullWidth": 3,
                        "width": 1,
                        "text": "{",
                        "value": "{",
                        "valueText": "{",
                        "hasTrailingTrivia": true,
                        "hasTrailingNewLine": true,
                        "trailingTrivia": [
                            {
                                "kind": "NewLineTrivia",
                                "text": "\r\n"
                            }
                        ]
                    },
                    "statements": [
                        {
                            "kind": "VariableStatement",
                            "fullStart": 633,
                            "fullEnd": 696,
                            "start": 643,
                            "end": 694,
                            "fullWidth": 63,
                            "width": 51,
                            "modifiers": [],
                            "variableDeclaration": {
                                "kind": "VariableDeclaration",
                                "fullStart": 633,
                                "fullEnd": 693,
                                "start": 643,
                                "end": 693,
                                "fullWidth": 60,
                                "width": 50,
                                "varKeyword": {
                                    "kind": "VarKeyword",
                                    "fullStart": 633,
                                    "fullEnd": 647,
                                    "start": 643,
                                    "end": 646,
                                    "fullWidth": 14,
                                    "width": 3,
                                    "text": "var",
                                    "value": "var",
                                    "valueText": "var",
                                    "hasLeadingTrivia": true,
                                    "hasLeadingNewLine": true,
                                    "hasTrailingTrivia": true,
                                    "leadingTrivia": [
                                        {
                                            "kind": "NewLineTrivia",
                                            "text": "\r\n"
                                        },
                                        {
                                            "kind": "WhitespaceTrivia",
                                            "text": "        "
                                        }
                                    ],
                                    "trailingTrivia": [
                                        {
                                            "kind": "WhitespaceTrivia",
                                            "text": " "
                                        }
                                    ]
                                },
                                "variableDeclarators": [
                                    {
                                        "kind": "VariableDeclarator",
                                        "fullStart": 647,
                                        "fullEnd": 693,
                                        "start": 647,
                                        "end": 693,
                                        "fullWidth": 46,
<<<<<<< HEAD
                                        "width": 46,
                                        "identifier": {
=======
                                        "propertyName": {
>>>>>>> 85e84683
                                            "kind": "IdentifierName",
                                            "fullStart": 647,
                                            "fullEnd": 654,
                                            "start": 647,
                                            "end": 653,
                                            "fullWidth": 7,
                                            "width": 6,
                                            "text": "argObj",
                                            "value": "argObj",
                                            "valueText": "argObj",
                                            "hasTrailingTrivia": true,
                                            "trailingTrivia": [
                                                {
                                                    "kind": "WhitespaceTrivia",
                                                    "text": " "
                                                }
                                            ]
                                        },
                                        "equalsValueClause": {
                                            "kind": "EqualsValueClause",
                                            "fullStart": 654,
                                            "fullEnd": 693,
                                            "start": 654,
                                            "end": 693,
                                            "fullWidth": 39,
                                            "width": 39,
                                            "equalsToken": {
                                                "kind": "EqualsToken",
                                                "fullStart": 654,
                                                "fullEnd": 656,
                                                "start": 654,
                                                "end": 655,
                                                "fullWidth": 2,
                                                "width": 1,
                                                "text": "=",
                                                "value": "=",
                                                "valueText": "=",
                                                "hasTrailingTrivia": true,
                                                "trailingTrivia": [
                                                    {
                                                        "kind": "WhitespaceTrivia",
                                                        "text": " "
                                                    }
                                                ]
                                            },
                                            "value": {
                                                "kind": "InvocationExpression",
                                                "fullStart": 656,
                                                "fullEnd": 693,
                                                "start": 656,
                                                "end": 693,
                                                "fullWidth": 37,
                                                "width": 37,
                                                "expression": {
                                                    "kind": "ParenthesizedExpression",
                                                    "fullStart": 656,
                                                    "fullEnd": 691,
                                                    "start": 656,
                                                    "end": 691,
                                                    "fullWidth": 35,
                                                    "width": 35,
                                                    "openParenToken": {
                                                        "kind": "OpenParenToken",
                                                        "fullStart": 656,
                                                        "fullEnd": 657,
                                                        "start": 656,
                                                        "end": 657,
                                                        "fullWidth": 1,
                                                        "width": 1,
                                                        "text": "(",
                                                        "value": "(",
                                                        "valueText": "("
                                                    },
                                                    "expression": {
                                                        "kind": "FunctionExpression",
                                                        "fullStart": 657,
                                                        "fullEnd": 690,
                                                        "start": 657,
                                                        "end": 690,
                                                        "fullWidth": 33,
                                                        "width": 33,
                                                        "functionKeyword": {
                                                            "kind": "FunctionKeyword",
                                                            "fullStart": 657,
                                                            "fullEnd": 666,
                                                            "start": 657,
                                                            "end": 665,
                                                            "fullWidth": 9,
                                                            "width": 8,
                                                            "text": "function",
                                                            "value": "function",
                                                            "valueText": "function",
                                                            "hasTrailingTrivia": true,
                                                            "trailingTrivia": [
                                                                {
                                                                    "kind": "WhitespaceTrivia",
                                                                    "text": " "
                                                                }
                                                            ]
                                                        },
                                                        "callSignature": {
                                                            "kind": "CallSignature",
                                                            "fullStart": 666,
                                                            "fullEnd": 669,
                                                            "start": 666,
                                                            "end": 668,
                                                            "fullWidth": 3,
                                                            "width": 2,
                                                            "parameterList": {
                                                                "kind": "ParameterList",
                                                                "fullStart": 666,
                                                                "fullEnd": 669,
                                                                "start": 666,
                                                                "end": 668,
                                                                "fullWidth": 3,
                                                                "width": 2,
                                                                "openParenToken": {
                                                                    "kind": "OpenParenToken",
                                                                    "fullStart": 666,
                                                                    "fullEnd": 667,
                                                                    "start": 666,
                                                                    "end": 667,
                                                                    "fullWidth": 1,
                                                                    "width": 1,
                                                                    "text": "(",
                                                                    "value": "(",
                                                                    "valueText": "("
                                                                },
                                                                "parameters": [],
                                                                "closeParenToken": {
                                                                    "kind": "CloseParenToken",
                                                                    "fullStart": 667,
                                                                    "fullEnd": 669,
                                                                    "start": 667,
                                                                    "end": 668,
                                                                    "fullWidth": 2,
                                                                    "width": 1,
                                                                    "text": ")",
                                                                    "value": ")",
                                                                    "valueText": ")",
                                                                    "hasTrailingTrivia": true,
                                                                    "trailingTrivia": [
                                                                        {
                                                                            "kind": "WhitespaceTrivia",
                                                                            "text": " "
                                                                        }
                                                                    ]
                                                                }
                                                            }
                                                        },
                                                        "block": {
                                                            "kind": "Block",
                                                            "fullStart": 669,
                                                            "fullEnd": 690,
                                                            "start": 669,
                                                            "end": 690,
                                                            "fullWidth": 21,
                                                            "width": 21,
                                                            "openBraceToken": {
                                                                "kind": "OpenBraceToken",
                                                                "fullStart": 669,
                                                                "fullEnd": 671,
                                                                "start": 669,
                                                                "end": 670,
                                                                "fullWidth": 2,
                                                                "width": 1,
                                                                "text": "{",
                                                                "value": "{",
                                                                "valueText": "{",
                                                                "hasTrailingTrivia": true,
                                                                "trailingTrivia": [
                                                                    {
                                                                        "kind": "WhitespaceTrivia",
                                                                        "text": " "
                                                                    }
                                                                ]
                                                            },
                                                            "statements": [
                                                                {
                                                                    "kind": "ReturnStatement",
                                                                    "fullStart": 671,
                                                                    "fullEnd": 689,
                                                                    "start": 671,
                                                                    "end": 688,
                                                                    "fullWidth": 18,
                                                                    "width": 17,
                                                                    "returnKeyword": {
                                                                        "kind": "ReturnKeyword",
                                                                        "fullStart": 671,
                                                                        "fullEnd": 678,
                                                                        "start": 671,
                                                                        "end": 677,
                                                                        "fullWidth": 7,
                                                                        "width": 6,
                                                                        "text": "return",
                                                                        "value": "return",
                                                                        "valueText": "return",
                                                                        "hasTrailingTrivia": true,
                                                                        "trailingTrivia": [
                                                                            {
                                                                                "kind": "WhitespaceTrivia",
                                                                                "text": " "
                                                                            }
                                                                        ]
                                                                    },
                                                                    "expression": {
                                                                        "kind": "IdentifierName",
                                                                        "fullStart": 678,
                                                                        "fullEnd": 687,
                                                                        "start": 678,
                                                                        "end": 687,
                                                                        "fullWidth": 9,
                                                                        "width": 9,
                                                                        "text": "arguments",
                                                                        "value": "arguments",
                                                                        "valueText": "arguments"
                                                                    },
                                                                    "semicolonToken": {
                                                                        "kind": "SemicolonToken",
                                                                        "fullStart": 687,
                                                                        "fullEnd": 689,
                                                                        "start": 687,
                                                                        "end": 688,
                                                                        "fullWidth": 2,
                                                                        "width": 1,
                                                                        "text": ";",
                                                                        "value": ";",
                                                                        "valueText": ";",
                                                                        "hasTrailingTrivia": true,
                                                                        "trailingTrivia": [
                                                                            {
                                                                                "kind": "WhitespaceTrivia",
                                                                                "text": " "
                                                                            }
                                                                        ]
                                                                    }
                                                                }
                                                            ],
                                                            "closeBraceToken": {
                                                                "kind": "CloseBraceToken",
                                                                "fullStart": 689,
                                                                "fullEnd": 690,
                                                                "start": 689,
                                                                "end": 690,
                                                                "fullWidth": 1,
                                                                "width": 1,
                                                                "text": "}",
                                                                "value": "}",
                                                                "valueText": "}"
                                                            }
                                                        }
                                                    },
                                                    "closeParenToken": {
                                                        "kind": "CloseParenToken",
                                                        "fullStart": 690,
                                                        "fullEnd": 691,
                                                        "start": 690,
                                                        "end": 691,
                                                        "fullWidth": 1,
                                                        "width": 1,
                                                        "text": ")",
                                                        "value": ")",
                                                        "valueText": ")"
                                                    }
                                                },
                                                "argumentList": {
                                                    "kind": "ArgumentList",
                                                    "fullStart": 691,
                                                    "fullEnd": 693,
                                                    "start": 691,
                                                    "end": 693,
                                                    "fullWidth": 2,
                                                    "width": 2,
                                                    "openParenToken": {
                                                        "kind": "OpenParenToken",
                                                        "fullStart": 691,
                                                        "fullEnd": 692,
                                                        "start": 691,
                                                        "end": 692,
                                                        "fullWidth": 1,
                                                        "width": 1,
                                                        "text": "(",
                                                        "value": "(",
                                                        "valueText": "("
                                                    },
                                                    "arguments": [],
                                                    "closeParenToken": {
                                                        "kind": "CloseParenToken",
                                                        "fullStart": 692,
                                                        "fullEnd": 693,
                                                        "start": 692,
                                                        "end": 693,
                                                        "fullWidth": 1,
                                                        "width": 1,
                                                        "text": ")",
                                                        "value": ")",
                                                        "valueText": ")"
                                                    }
                                                }
                                            }
                                        }
                                    }
                                ]
                            },
                            "semicolonToken": {
                                "kind": "SemicolonToken",
                                "fullStart": 693,
                                "fullEnd": 696,
                                "start": 693,
                                "end": 694,
                                "fullWidth": 3,
                                "width": 1,
                                "text": ";",
                                "value": ";",
                                "valueText": ";",
                                "hasTrailingTrivia": true,
                                "hasTrailingNewLine": true,
                                "trailingTrivia": [
                                    {
                                        "kind": "NewLineTrivia",
                                        "text": "\r\n"
                                    }
                                ]
                            }
                        },
                        {
                            "kind": "ExpressionStatement",
                            "fullStart": 696,
                            "fullEnd": 789,
                            "start": 706,
                            "end": 787,
                            "fullWidth": 93,
                            "width": 81,
                            "expression": {
                                "kind": "AssignmentExpression",
                                "fullStart": 696,
                                "fullEnd": 786,
                                "start": 706,
                                "end": 786,
                                "fullWidth": 90,
                                "width": 80,
                                "left": {
                                    "kind": "MemberAccessExpression",
                                    "fullStart": 696,
                                    "fullEnd": 718,
                                    "start": 706,
                                    "end": 717,
                                    "fullWidth": 22,
                                    "width": 11,
                                    "expression": {
                                        "kind": "IdentifierName",
                                        "fullStart": 696,
                                        "fullEnd": 712,
                                        "start": 706,
                                        "end": 712,
                                        "fullWidth": 16,
                                        "width": 6,
                                        "text": "argObj",
                                        "value": "argObj",
                                        "valueText": "argObj",
                                        "hasLeadingTrivia": true,
                                        "hasLeadingNewLine": true,
                                        "leadingTrivia": [
                                            {
                                                "kind": "NewLineTrivia",
                                                "text": "\r\n"
                                            },
                                            {
                                                "kind": "WhitespaceTrivia",
                                                "text": "        "
                                            }
                                        ]
                                    },
                                    "dotToken": {
                                        "kind": "DotToken",
                                        "fullStart": 712,
                                        "fullEnd": 713,
                                        "start": 712,
                                        "end": 713,
                                        "fullWidth": 1,
                                        "width": 1,
                                        "text": ".",
                                        "value": ".",
                                        "valueText": "."
                                    },
                                    "name": {
                                        "kind": "IdentifierName",
                                        "fullStart": 713,
                                        "fullEnd": 718,
                                        "start": 713,
                                        "end": 717,
                                        "fullWidth": 5,
                                        "width": 4,
                                        "text": "prop",
                                        "value": "prop",
                                        "valueText": "prop",
                                        "hasTrailingTrivia": true,
                                        "trailingTrivia": [
                                            {
                                                "kind": "WhitespaceTrivia",
                                                "text": " "
                                            }
                                        ]
                                    }
                                },
                                "operatorToken": {
                                    "kind": "EqualsToken",
                                    "fullStart": 718,
                                    "fullEnd": 720,
                                    "start": 718,
                                    "end": 719,
                                    "fullWidth": 2,
                                    "width": 1,
                                    "text": "=",
                                    "value": "=",
                                    "valueText": "=",
                                    "hasTrailingTrivia": true,
                                    "trailingTrivia": [
                                        {
                                            "kind": "WhitespaceTrivia",
                                            "text": " "
                                        }
                                    ]
                                },
                                "right": {
                                    "kind": "ObjectLiteralExpression",
                                    "fullStart": 720,
                                    "fullEnd": 786,
                                    "start": 720,
                                    "end": 786,
                                    "fullWidth": 66,
                                    "width": 66,
                                    "openBraceToken": {
                                        "kind": "OpenBraceToken",
                                        "fullStart": 720,
                                        "fullEnd": 723,
                                        "start": 720,
                                        "end": 721,
                                        "fullWidth": 3,
                                        "width": 1,
                                        "text": "{",
                                        "value": "{",
                                        "valueText": "{",
                                        "hasTrailingTrivia": true,
                                        "hasTrailingNewLine": true,
                                        "trailingTrivia": [
                                            {
                                                "kind": "NewLineTrivia",
                                                "text": "\r\n"
                                            }
                                        ]
                                    },
                                    "propertyAssignments": [
                                        {
                                            "kind": "SimplePropertyAssignment",
                                            "fullStart": 723,
                                            "fullEnd": 744,
                                            "start": 735,
                                            "end": 744,
                                            "fullWidth": 21,
                                            "width": 9,
                                            "propertyName": {
                                                "kind": "IdentifierName",
                                                "fullStart": 723,
                                                "fullEnd": 740,
                                                "start": 735,
                                                "end": 740,
                                                "fullWidth": 17,
                                                "width": 5,
                                                "text": "value",
                                                "value": "value",
                                                "valueText": "value",
                                                "hasLeadingTrivia": true,
                                                "leadingTrivia": [
                                                    {
                                                        "kind": "WhitespaceTrivia",
                                                        "text": "            "
                                                    }
                                                ]
                                            },
                                            "colonToken": {
                                                "kind": "ColonToken",
                                                "fullStart": 740,
                                                "fullEnd": 742,
                                                "start": 740,
                                                "end": 741,
                                                "fullWidth": 2,
                                                "width": 1,
                                                "text": ":",
                                                "value": ":",
                                                "valueText": ":",
                                                "hasTrailingTrivia": true,
                                                "trailingTrivia": [
                                                    {
                                                        "kind": "WhitespaceTrivia",
                                                        "text": " "
                                                    }
                                                ]
                                            },
                                            "expression": {
                                                "kind": "NumericLiteral",
                                                "fullStart": 742,
                                                "fullEnd": 744,
                                                "start": 742,
                                                "end": 744,
                                                "fullWidth": 2,
                                                "width": 2,
                                                "text": "12",
                                                "value": 12,
                                                "valueText": "12"
                                            }
                                        },
                                        {
                                            "kind": "CommaToken",
                                            "fullStart": 744,
                                            "fullEnd": 747,
                                            "start": 744,
                                            "end": 745,
                                            "fullWidth": 3,
                                            "width": 1,
                                            "text": ",",
                                            "value": ",",
                                            "valueText": ",",
                                            "hasTrailingTrivia": true,
                                            "hasTrailingNewLine": true,
                                            "trailingTrivia": [
                                                {
                                                    "kind": "NewLineTrivia",
                                                    "text": "\r\n"
                                                }
                                            ]
                                        },
                                        {
                                            "kind": "SimplePropertyAssignment",
                                            "fullStart": 747,
                                            "fullEnd": 777,
                                            "start": 759,
                                            "end": 775,
                                            "fullWidth": 30,
                                            "width": 16,
                                            "propertyName": {
                                                "kind": "IdentifierName",
                                                "fullStart": 747,
                                                "fullEnd": 769,
                                                "start": 759,
                                                "end": 769,
                                                "fullWidth": 22,
                                                "width": 10,
                                                "text": "enumerable",
                                                "value": "enumerable",
                                                "valueText": "enumerable",
                                                "hasLeadingTrivia": true,
                                                "leadingTrivia": [
                                                    {
                                                        "kind": "WhitespaceTrivia",
                                                        "text": "            "
                                                    }
                                                ]
                                            },
                                            "colonToken": {
                                                "kind": "ColonToken",
                                                "fullStart": 769,
                                                "fullEnd": 771,
                                                "start": 769,
                                                "end": 770,
                                                "fullWidth": 2,
                                                "width": 1,
                                                "text": ":",
                                                "value": ":",
                                                "valueText": ":",
                                                "hasTrailingTrivia": true,
                                                "trailingTrivia": [
                                                    {
                                                        "kind": "WhitespaceTrivia",
                                                        "text": " "
                                                    }
                                                ]
                                            },
                                            "expression": {
                                                "kind": "TrueKeyword",
                                                "fullStart": 771,
                                                "fullEnd": 777,
                                                "start": 771,
                                                "end": 775,
                                                "fullWidth": 6,
                                                "width": 4,
                                                "text": "true",
                                                "value": true,
                                                "valueText": "true",
                                                "hasTrailingTrivia": true,
                                                "hasTrailingNewLine": true,
                                                "trailingTrivia": [
                                                    {
                                                        "kind": "NewLineTrivia",
                                                        "text": "\r\n"
                                                    }
                                                ]
                                            }
                                        }
                                    ],
                                    "closeBraceToken": {
                                        "kind": "CloseBraceToken",
                                        "fullStart": 777,
                                        "fullEnd": 786,
                                        "start": 785,
                                        "end": 786,
                                        "fullWidth": 9,
                                        "width": 1,
                                        "text": "}",
                                        "value": "}",
                                        "valueText": "}",
                                        "hasLeadingTrivia": true,
                                        "leadingTrivia": [
                                            {
                                                "kind": "WhitespaceTrivia",
                                                "text": "        "
                                            }
                                        ]
                                    }
                                }
                            },
                            "semicolonToken": {
                                "kind": "SemicolonToken",
                                "fullStart": 786,
                                "fullEnd": 789,
                                "start": 786,
                                "end": 787,
                                "fullWidth": 3,
                                "width": 1,
                                "text": ";",
                                "value": ";",
                                "valueText": ";",
                                "hasTrailingTrivia": true,
                                "hasTrailingNewLine": true,
                                "trailingTrivia": [
                                    {
                                        "kind": "NewLineTrivia",
                                        "text": "\r\n"
                                    }
                                ]
                            }
                        },
                        {
                            "kind": "VariableStatement",
                            "fullStart": 789,
                            "fullEnd": 840,
                            "start": 799,
                            "end": 838,
                            "fullWidth": 51,
                            "width": 39,
                            "modifiers": [],
                            "variableDeclaration": {
                                "kind": "VariableDeclaration",
                                "fullStart": 789,
                                "fullEnd": 837,
                                "start": 799,
                                "end": 837,
                                "fullWidth": 48,
                                "width": 38,
                                "varKeyword": {
                                    "kind": "VarKeyword",
                                    "fullStart": 789,
                                    "fullEnd": 803,
                                    "start": 799,
                                    "end": 802,
                                    "fullWidth": 14,
                                    "width": 3,
                                    "text": "var",
                                    "value": "var",
                                    "valueText": "var",
                                    "hasLeadingTrivia": true,
                                    "hasLeadingNewLine": true,
                                    "hasTrailingTrivia": true,
                                    "leadingTrivia": [
                                        {
                                            "kind": "NewLineTrivia",
                                            "text": "\r\n"
                                        },
                                        {
                                            "kind": "WhitespaceTrivia",
                                            "text": "        "
                                        }
                                    ],
                                    "trailingTrivia": [
                                        {
                                            "kind": "WhitespaceTrivia",
                                            "text": " "
                                        }
                                    ]
                                },
                                "variableDeclarators": [
                                    {
                                        "kind": "VariableDeclarator",
                                        "fullStart": 803,
                                        "fullEnd": 837,
                                        "start": 803,
                                        "end": 837,
                                        "fullWidth": 34,
<<<<<<< HEAD
                                        "width": 34,
                                        "identifier": {
=======
                                        "propertyName": {
>>>>>>> 85e84683
                                            "kind": "IdentifierName",
                                            "fullStart": 803,
                                            "fullEnd": 810,
                                            "start": 803,
                                            "end": 809,
                                            "fullWidth": 7,
                                            "width": 6,
                                            "text": "newObj",
                                            "value": "newObj",
                                            "valueText": "newObj",
                                            "hasTrailingTrivia": true,
                                            "trailingTrivia": [
                                                {
                                                    "kind": "WhitespaceTrivia",
                                                    "text": " "
                                                }
                                            ]
                                        },
                                        "equalsValueClause": {
                                            "kind": "EqualsValueClause",
                                            "fullStart": 810,
                                            "fullEnd": 837,
                                            "start": 810,
                                            "end": 837,
                                            "fullWidth": 27,
                                            "width": 27,
                                            "equalsToken": {
                                                "kind": "EqualsToken",
                                                "fullStart": 810,
                                                "fullEnd": 812,
                                                "start": 810,
                                                "end": 811,
                                                "fullWidth": 2,
                                                "width": 1,
                                                "text": "=",
                                                "value": "=",
                                                "valueText": "=",
                                                "hasTrailingTrivia": true,
                                                "trailingTrivia": [
                                                    {
                                                        "kind": "WhitespaceTrivia",
                                                        "text": " "
                                                    }
                                                ]
                                            },
                                            "value": {
                                                "kind": "InvocationExpression",
                                                "fullStart": 812,
                                                "fullEnd": 837,
                                                "start": 812,
                                                "end": 837,
                                                "fullWidth": 25,
                                                "width": 25,
                                                "expression": {
                                                    "kind": "MemberAccessExpression",
                                                    "fullStart": 812,
                                                    "fullEnd": 825,
                                                    "start": 812,
                                                    "end": 825,
                                                    "fullWidth": 13,
                                                    "width": 13,
                                                    "expression": {
                                                        "kind": "IdentifierName",
                                                        "fullStart": 812,
                                                        "fullEnd": 818,
                                                        "start": 812,
                                                        "end": 818,
                                                        "fullWidth": 6,
                                                        "width": 6,
                                                        "text": "Object",
                                                        "value": "Object",
                                                        "valueText": "Object"
                                                    },
                                                    "dotToken": {
                                                        "kind": "DotToken",
                                                        "fullStart": 818,
                                                        "fullEnd": 819,
                                                        "start": 818,
                                                        "end": 819,
                                                        "fullWidth": 1,
                                                        "width": 1,
                                                        "text": ".",
                                                        "value": ".",
                                                        "valueText": "."
                                                    },
                                                    "name": {
                                                        "kind": "IdentifierName",
                                                        "fullStart": 819,
                                                        "fullEnd": 825,
                                                        "start": 819,
                                                        "end": 825,
                                                        "fullWidth": 6,
                                                        "width": 6,
                                                        "text": "create",
                                                        "value": "create",
                                                        "valueText": "create"
                                                    }
                                                },
                                                "argumentList": {
                                                    "kind": "ArgumentList",
                                                    "fullStart": 825,
                                                    "fullEnd": 837,
                                                    "start": 825,
                                                    "end": 837,
                                                    "fullWidth": 12,
                                                    "width": 12,
                                                    "openParenToken": {
                                                        "kind": "OpenParenToken",
                                                        "fullStart": 825,
                                                        "fullEnd": 826,
                                                        "start": 825,
                                                        "end": 826,
                                                        "fullWidth": 1,
                                                        "width": 1,
                                                        "text": "(",
                                                        "value": "(",
                                                        "valueText": "("
                                                    },
                                                    "arguments": [
                                                        {
                                                            "kind": "ObjectLiteralExpression",
                                                            "fullStart": 826,
                                                            "fullEnd": 828,
                                                            "start": 826,
                                                            "end": 828,
                                                            "fullWidth": 2,
                                                            "width": 2,
                                                            "openBraceToken": {
                                                                "kind": "OpenBraceToken",
                                                                "fullStart": 826,
                                                                "fullEnd": 827,
                                                                "start": 826,
                                                                "end": 827,
                                                                "fullWidth": 1,
                                                                "width": 1,
                                                                "text": "{",
                                                                "value": "{",
                                                                "valueText": "{"
                                                            },
                                                            "propertyAssignments": [],
                                                            "closeBraceToken": {
                                                                "kind": "CloseBraceToken",
                                                                "fullStart": 827,
                                                                "fullEnd": 828,
                                                                "start": 827,
                                                                "end": 828,
                                                                "fullWidth": 1,
                                                                "width": 1,
                                                                "text": "}",
                                                                "value": "}",
                                                                "valueText": "}"
                                                            }
                                                        },
                                                        {
                                                            "kind": "CommaToken",
                                                            "fullStart": 828,
                                                            "fullEnd": 830,
                                                            "start": 828,
                                                            "end": 829,
                                                            "fullWidth": 2,
                                                            "width": 1,
                                                            "text": ",",
                                                            "value": ",",
                                                            "valueText": ",",
                                                            "hasTrailingTrivia": true,
                                                            "trailingTrivia": [
                                                                {
                                                                    "kind": "WhitespaceTrivia",
                                                                    "text": " "
                                                                }
                                                            ]
                                                        },
                                                        {
                                                            "kind": "IdentifierName",
                                                            "fullStart": 830,
                                                            "fullEnd": 836,
                                                            "start": 830,
                                                            "end": 836,
                                                            "fullWidth": 6,
                                                            "width": 6,
                                                            "text": "argObj",
                                                            "value": "argObj",
                                                            "valueText": "argObj"
                                                        }
                                                    ],
                                                    "closeParenToken": {
                                                        "kind": "CloseParenToken",
                                                        "fullStart": 836,
                                                        "fullEnd": 837,
                                                        "start": 836,
                                                        "end": 837,
                                                        "fullWidth": 1,
                                                        "width": 1,
                                                        "text": ")",
                                                        "value": ")",
                                                        "valueText": ")"
                                                    }
                                                }
                                            }
                                        }
                                    }
                                ]
                            },
                            "semicolonToken": {
                                "kind": "SemicolonToken",
                                "fullStart": 837,
                                "fullEnd": 840,
                                "start": 837,
                                "end": 838,
                                "fullWidth": 3,
                                "width": 1,
                                "text": ";",
                                "value": ";",
                                "valueText": ";",
                                "hasTrailingTrivia": true,
                                "hasTrailingNewLine": true,
                                "trailingTrivia": [
                                    {
                                        "kind": "NewLineTrivia",
                                        "text": "\r\n"
                                    }
                                ]
                            }
                        },
                        {
                            "kind": "ReturnStatement",
                            "fullStart": 840,
                            "fullEnd": 889,
                            "start": 850,
                            "end": 887,
                            "fullWidth": 49,
                            "width": 37,
                            "returnKeyword": {
                                "kind": "ReturnKeyword",
                                "fullStart": 840,
                                "fullEnd": 857,
                                "start": 850,
                                "end": 856,
                                "fullWidth": 17,
                                "width": 6,
                                "text": "return",
                                "value": "return",
                                "valueText": "return",
                                "hasLeadingTrivia": true,
                                "hasLeadingNewLine": true,
                                "hasTrailingTrivia": true,
                                "leadingTrivia": [
                                    {
                                        "kind": "NewLineTrivia",
                                        "text": "\r\n"
                                    },
                                    {
                                        "kind": "WhitespaceTrivia",
                                        "text": "        "
                                    }
                                ],
                                "trailingTrivia": [
                                    {
                                        "kind": "WhitespaceTrivia",
                                        "text": " "
                                    }
                                ]
                            },
                            "expression": {
                                "kind": "InvocationExpression",
                                "fullStart": 857,
                                "fullEnd": 886,
                                "start": 857,
                                "end": 886,
                                "fullWidth": 29,
                                "width": 29,
                                "expression": {
                                    "kind": "MemberAccessExpression",
                                    "fullStart": 857,
                                    "fullEnd": 878,
                                    "start": 857,
                                    "end": 878,
                                    "fullWidth": 21,
                                    "width": 21,
                                    "expression": {
                                        "kind": "IdentifierName",
                                        "fullStart": 857,
                                        "fullEnd": 863,
                                        "start": 857,
                                        "end": 863,
                                        "fullWidth": 6,
                                        "width": 6,
                                        "text": "newObj",
                                        "value": "newObj",
                                        "valueText": "newObj"
                                    },
                                    "dotToken": {
                                        "kind": "DotToken",
                                        "fullStart": 863,
                                        "fullEnd": 864,
                                        "start": 863,
                                        "end": 864,
                                        "fullWidth": 1,
                                        "width": 1,
                                        "text": ".",
                                        "value": ".",
                                        "valueText": "."
                                    },
                                    "name": {
                                        "kind": "IdentifierName",
                                        "fullStart": 864,
                                        "fullEnd": 878,
                                        "start": 864,
                                        "end": 878,
                                        "fullWidth": 14,
                                        "width": 14,
                                        "text": "hasOwnProperty",
                                        "value": "hasOwnProperty",
                                        "valueText": "hasOwnProperty"
                                    }
                                },
                                "argumentList": {
                                    "kind": "ArgumentList",
                                    "fullStart": 878,
                                    "fullEnd": 886,
                                    "start": 878,
                                    "end": 886,
                                    "fullWidth": 8,
                                    "width": 8,
                                    "openParenToken": {
                                        "kind": "OpenParenToken",
                                        "fullStart": 878,
                                        "fullEnd": 879,
                                        "start": 878,
                                        "end": 879,
                                        "fullWidth": 1,
                                        "width": 1,
                                        "text": "(",
                                        "value": "(",
                                        "valueText": "("
                                    },
                                    "arguments": [
                                        {
                                            "kind": "StringLiteral",
                                            "fullStart": 879,
                                            "fullEnd": 885,
                                            "start": 879,
                                            "end": 885,
                                            "fullWidth": 6,
                                            "width": 6,
                                            "text": "\"prop\"",
                                            "value": "prop",
                                            "valueText": "prop"
                                        }
                                    ],
                                    "closeParenToken": {
                                        "kind": "CloseParenToken",
                                        "fullStart": 885,
                                        "fullEnd": 886,
                                        "start": 885,
                                        "end": 886,
                                        "fullWidth": 1,
                                        "width": 1,
                                        "text": ")",
                                        "value": ")",
                                        "valueText": ")"
                                    }
                                }
                            },
                            "semicolonToken": {
                                "kind": "SemicolonToken",
                                "fullStart": 886,
                                "fullEnd": 889,
                                "start": 886,
                                "end": 887,
                                "fullWidth": 3,
                                "width": 1,
                                "text": ";",
                                "value": ";",
                                "valueText": ";",
                                "hasTrailingTrivia": true,
                                "hasTrailingNewLine": true,
                                "trailingTrivia": [
                                    {
                                        "kind": "NewLineTrivia",
                                        "text": "\r\n"
                                    }
                                ]
                            }
                        }
                    ],
                    "closeBraceToken": {
                        "kind": "CloseBraceToken",
                        "fullStart": 889,
                        "fullEnd": 896,
                        "start": 893,
                        "end": 894,
                        "fullWidth": 7,
                        "width": 1,
                        "text": "}",
                        "value": "}",
                        "valueText": "}",
                        "hasLeadingTrivia": true,
                        "hasTrailingTrivia": true,
                        "hasTrailingNewLine": true,
                        "leadingTrivia": [
                            {
                                "kind": "WhitespaceTrivia",
                                "text": "    "
                            }
                        ],
                        "trailingTrivia": [
                            {
                                "kind": "NewLineTrivia",
                                "text": "\r\n"
                            }
                        ]
                    }
                }
            },
            {
                "kind": "ExpressionStatement",
                "fullStart": 896,
                "fullEnd": 920,
                "start": 896,
                "end": 918,
                "fullWidth": 24,
                "width": 22,
                "expression": {
                    "kind": "InvocationExpression",
                    "fullStart": 896,
                    "fullEnd": 917,
                    "start": 896,
                    "end": 917,
                    "fullWidth": 21,
                    "width": 21,
                    "expression": {
                        "kind": "IdentifierName",
                        "fullStart": 896,
                        "fullEnd": 907,
                        "start": 896,
                        "end": 907,
                        "fullWidth": 11,
                        "width": 11,
                        "text": "runTestCase",
                        "value": "runTestCase",
                        "valueText": "runTestCase"
                    },
                    "argumentList": {
                        "kind": "ArgumentList",
                        "fullStart": 907,
                        "fullEnd": 917,
                        "start": 907,
                        "end": 917,
                        "fullWidth": 10,
                        "width": 10,
                        "openParenToken": {
                            "kind": "OpenParenToken",
                            "fullStart": 907,
                            "fullEnd": 908,
                            "start": 907,
                            "end": 908,
                            "fullWidth": 1,
                            "width": 1,
                            "text": "(",
                            "value": "(",
                            "valueText": "("
                        },
                        "arguments": [
                            {
                                "kind": "IdentifierName",
                                "fullStart": 908,
                                "fullEnd": 916,
                                "start": 908,
                                "end": 916,
                                "fullWidth": 8,
                                "width": 8,
                                "text": "testcase",
                                "value": "testcase",
                                "valueText": "testcase"
                            }
                        ],
                        "closeParenToken": {
                            "kind": "CloseParenToken",
                            "fullStart": 916,
                            "fullEnd": 917,
                            "start": 916,
                            "end": 917,
                            "fullWidth": 1,
                            "width": 1,
                            "text": ")",
                            "value": ")",
                            "valueText": ")"
                        }
                    }
                },
                "semicolonToken": {
                    "kind": "SemicolonToken",
                    "fullStart": 917,
                    "fullEnd": 920,
                    "start": 917,
                    "end": 918,
                    "fullWidth": 3,
                    "width": 1,
                    "text": ";",
                    "value": ";",
                    "valueText": ";",
                    "hasTrailingTrivia": true,
                    "hasTrailingNewLine": true,
                    "trailingTrivia": [
                        {
                            "kind": "NewLineTrivia",
                            "text": "\r\n"
                        }
                    ]
                }
            }
        ],
        "endOfFileToken": {
            "kind": "EndOfFileToken",
            "fullStart": 920,
            "fullEnd": 920,
            "start": 920,
            "end": 920,
            "fullWidth": 0,
            "width": 0,
            "text": ""
        }
    },
    "lineMap": {
        "lineStarts": [
            0,
            67,
            152,
            232,
            308,
            380,
            385,
            438,
            601,
            606,
            608,
            610,
            633,
            635,
            696,
            698,
            723,
            747,
            777,
            789,
            791,
            840,
            842,
            889,
            896,
            920
        ],
        "length": 920
    }
}<|MERGE_RESOLUTION|>--- conflicted
+++ resolved
@@ -250,12 +250,8 @@
                                         "start": 647,
                                         "end": 693,
                                         "fullWidth": 46,
-<<<<<<< HEAD
                                         "width": 46,
-                                        "identifier": {
-=======
                                         "propertyName": {
->>>>>>> 85e84683
                                             "kind": "IdentifierName",
                                             "fullStart": 647,
                                             "fullEnd": 654,
@@ -954,12 +950,8 @@
                                         "start": 803,
                                         "end": 837,
                                         "fullWidth": 34,
-<<<<<<< HEAD
                                         "width": 34,
-                                        "identifier": {
-=======
                                         "propertyName": {
->>>>>>> 85e84683
                                             "kind": "IdentifierName",
                                             "fullStart": 803,
                                             "fullEnd": 810,
