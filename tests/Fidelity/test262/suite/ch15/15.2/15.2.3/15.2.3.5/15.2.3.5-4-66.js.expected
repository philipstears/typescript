{
    "isDeclaration": false,
    "languageVersion": "EcmaScript5",
    "parseOptions": {
        "allowAutomaticSemicolonInsertion": true
    },
    "sourceUnit": {
        "kind": "SourceUnit",
        "fullStart": 0,
        "fullEnd": 1028,
        "start": 616,
        "end": 1028,
        "fullWidth": 1028,
        "width": 412,
        "isIncrementallyUnusable": true,
        "moduleElements": [
            {
                "kind": "FunctionDeclaration",
                "fullStart": 0,
                "fullEnd": 1004,
                "start": 616,
                "end": 1002,
                "fullWidth": 1004,
                "width": 386,
                "modifiers": [],
                "functionKeyword": {
                    "kind": "FunctionKeyword",
                    "fullStart": 0,
                    "fullEnd": 625,
                    "start": 616,
                    "end": 624,
                    "fullWidth": 625,
                    "width": 8,
                    "text": "function",
                    "value": "function",
                    "valueText": "function",
                    "hasLeadingTrivia": true,
                    "hasLeadingComment": true,
                    "hasLeadingNewLine": true,
                    "hasTrailingTrivia": true,
                    "leadingTrivia": [
                        {
                            "kind": "SingleLineCommentTrivia",
                            "text": "/// Copyright (c) 2012 Ecma International.  All rights reserved. "
                        },
                        {
                            "kind": "NewLineTrivia",
                            "text": "\r\n"
                        },
                        {
                            "kind": "SingleLineCommentTrivia",
                            "text": "/// Ecma International makes this code available under the terms and conditions set"
                        },
                        {
                            "kind": "NewLineTrivia",
                            "text": "\r\n"
                        },
                        {
                            "kind": "SingleLineCommentTrivia",
                            "text": "/// forth on http://hg.ecmascript.org/tests/test262/raw-file/tip/LICENSE (the "
                        },
                        {
                            "kind": "NewLineTrivia",
                            "text": "\r\n"
                        },
                        {
                            "kind": "SingleLineCommentTrivia",
                            "text": "/// \"Use Terms\").   Any redistribution of this code must retain the above "
                        },
                        {
                            "kind": "NewLineTrivia",
                            "text": "\r\n"
                        },
                        {
                            "kind": "SingleLineCommentTrivia",
                            "text": "/// copyright and this notice and otherwise comply with the Use Terms."
                        },
                        {
                            "kind": "NewLineTrivia",
                            "text": "\r\n"
                        },
                        {
                            "kind": "MultiLineCommentTrivia",
                            "text": "/**\r\n * @path ch15/15.2/15.2.3/15.2.3.5/15.2.3.5-4-66.js\r\n * @description Object.create - one property in 'Properties' is a RegExp object that uses Object's [[Get]] method to access the 'enumerable' property (8.10.5 step 3.a)\r\n */"
                        },
                        {
                            "kind": "NewLineTrivia",
                            "text": "\r\n"
                        },
                        {
                            "kind": "NewLineTrivia",
                            "text": "\r\n"
                        },
                        {
                            "kind": "NewLineTrivia",
                            "text": "\r\n"
                        }
                    ],
                    "trailingTrivia": [
                        {
                            "kind": "WhitespaceTrivia",
                            "text": " "
                        }
                    ]
                },
                "identifier": {
                    "kind": "IdentifierName",
                    "fullStart": 625,
                    "fullEnd": 633,
                    "start": 625,
                    "end": 633,
                    "fullWidth": 8,
                    "width": 8,
                    "text": "testcase",
                    "value": "testcase",
                    "valueText": "testcase"
                },
                "callSignature": {
                    "kind": "CallSignature",
                    "fullStart": 633,
                    "fullEnd": 636,
                    "start": 633,
                    "end": 635,
                    "fullWidth": 3,
                    "width": 2,
                    "parameterList": {
                        "kind": "ParameterList",
                        "fullStart": 633,
                        "fullEnd": 636,
                        "start": 633,
                        "end": 635,
                        "fullWidth": 3,
                        "width": 2,
                        "openParenToken": {
                            "kind": "OpenParenToken",
                            "fullStart": 633,
                            "fullEnd": 634,
                            "start": 633,
                            "end": 634,
                            "fullWidth": 1,
                            "width": 1,
                            "text": "(",
                            "value": "(",
                            "valueText": "("
                        },
                        "parameters": [],
                        "closeParenToken": {
                            "kind": "CloseParenToken",
                            "fullStart": 634,
                            "fullEnd": 636,
                            "start": 634,
                            "end": 635,
                            "fullWidth": 2,
                            "width": 1,
                            "text": ")",
                            "value": ")",
                            "valueText": ")",
                            "hasTrailingTrivia": true,
                            "trailingTrivia": [
                                {
                                    "kind": "WhitespaceTrivia",
                                    "text": " "
                                }
                            ]
                        }
                    }
                },
                "block": {
                    "kind": "Block",
                    "fullStart": 636,
                    "fullEnd": 1004,
                    "start": 636,
                    "end": 1002,
                    "fullWidth": 368,
                    "width": 366,
                    "openBraceToken": {
                        "kind": "OpenBraceToken",
                        "fullStart": 636,
                        "fullEnd": 639,
                        "start": 636,
                        "end": 637,
                        "fullWidth": 3,
                        "width": 1,
                        "text": "{",
                        "value": "{",
                        "valueText": "{",
                        "hasTrailingTrivia": true,
                        "hasTrailingNewLine": true,
                        "trailingTrivia": [
                            {
                                "kind": "NewLineTrivia",
                                "text": "\r\n"
                            }
                        ]
                    },
                    "statements": [
                        {
                            "kind": "VariableStatement",
                            "fullStart": 639,
                            "fullEnd": 672,
                            "start": 649,
                            "end": 670,
                            "fullWidth": 33,
                            "width": 21,
                            "modifiers": [],
                            "variableDeclaration": {
                                "kind": "VariableDeclaration",
                                "fullStart": 639,
                                "fullEnd": 669,
                                "start": 649,
                                "end": 669,
                                "fullWidth": 30,
                                "width": 20,
                                "varKeyword": {
                                    "kind": "VarKeyword",
                                    "fullStart": 639,
                                    "fullEnd": 653,
                                    "start": 649,
                                    "end": 652,
                                    "fullWidth": 14,
                                    "width": 3,
                                    "text": "var",
                                    "value": "var",
                                    "valueText": "var",
                                    "hasLeadingTrivia": true,
                                    "hasLeadingNewLine": true,
                                    "hasTrailingTrivia": true,
                                    "leadingTrivia": [
                                        {
                                            "kind": "NewLineTrivia",
                                            "text": "\r\n"
                                        },
                                        {
                                            "kind": "WhitespaceTrivia",
                                            "text": "        "
                                        }
                                    ],
                                    "trailingTrivia": [
                                        {
                                            "kind": "WhitespaceTrivia",
                                            "text": " "
                                        }
                                    ]
                                },
                                "variableDeclarators": [
                                    {
                                        "kind": "VariableDeclarator",
                                        "fullStart": 653,
                                        "fullEnd": 669,
                                        "start": 653,
                                        "end": 669,
                                        "fullWidth": 16,
<<<<<<< HEAD
                                        "width": 16,
                                        "identifier": {
=======
                                        "propertyName": {
>>>>>>> 85e84683
                                            "kind": "IdentifierName",
                                            "fullStart": 653,
                                            "fullEnd": 662,
                                            "start": 653,
                                            "end": 661,
                                            "fullWidth": 9,
                                            "width": 8,
                                            "text": "accessed",
                                            "value": "accessed",
                                            "valueText": "accessed",
                                            "hasTrailingTrivia": true,
                                            "trailingTrivia": [
                                                {
                                                    "kind": "WhitespaceTrivia",
                                                    "text": " "
                                                }
                                            ]
                                        },
                                        "equalsValueClause": {
                                            "kind": "EqualsValueClause",
                                            "fullStart": 662,
                                            "fullEnd": 669,
                                            "start": 662,
                                            "end": 669,
                                            "fullWidth": 7,
                                            "width": 7,
                                            "equalsToken": {
                                                "kind": "EqualsToken",
                                                "fullStart": 662,
                                                "fullEnd": 664,
                                                "start": 662,
                                                "end": 663,
                                                "fullWidth": 2,
                                                "width": 1,
                                                "text": "=",
                                                "value": "=",
                                                "valueText": "=",
                                                "hasTrailingTrivia": true,
                                                "trailingTrivia": [
                                                    {
                                                        "kind": "WhitespaceTrivia",
                                                        "text": " "
                                                    }
                                                ]
                                            },
                                            "value": {
                                                "kind": "FalseKeyword",
                                                "fullStart": 664,
                                                "fullEnd": 669,
                                                "start": 664,
                                                "end": 669,
                                                "fullWidth": 5,
                                                "width": 5,
                                                "text": "false",
                                                "value": false,
                                                "valueText": "false"
                                            }
                                        }
                                    }
                                ]
                            },
                            "semicolonToken": {
                                "kind": "SemicolonToken",
                                "fullStart": 669,
                                "fullEnd": 672,
                                "start": 669,
                                "end": 670,
                                "fullWidth": 3,
                                "width": 1,
                                "text": ";",
                                "value": ";",
                                "valueText": ";",
                                "hasTrailingTrivia": true,
                                "hasTrailingNewLine": true,
                                "trailingTrivia": [
                                    {
                                        "kind": "NewLineTrivia",
                                        "text": "\r\n"
                                    }
                                ]
                            }
                        },
                        {
                            "kind": "VariableStatement",
                            "fullStart": 672,
                            "fullEnd": 709,
                            "start": 680,
                            "end": 707,
                            "fullWidth": 37,
                            "width": 27,
                            "modifiers": [],
                            "variableDeclaration": {
                                "kind": "VariableDeclaration",
                                "fullStart": 672,
                                "fullEnd": 706,
                                "start": 680,
                                "end": 706,
                                "fullWidth": 34,
                                "width": 26,
                                "varKeyword": {
                                    "kind": "VarKeyword",
                                    "fullStart": 672,
                                    "fullEnd": 684,
                                    "start": 680,
                                    "end": 683,
                                    "fullWidth": 12,
                                    "width": 3,
                                    "text": "var",
                                    "value": "var",
                                    "valueText": "var",
                                    "hasLeadingTrivia": true,
                                    "hasTrailingTrivia": true,
                                    "leadingTrivia": [
                                        {
                                            "kind": "WhitespaceTrivia",
                                            "text": "        "
                                        }
                                    ],
                                    "trailingTrivia": [
                                        {
                                            "kind": "WhitespaceTrivia",
                                            "text": " "
                                        }
                                    ]
                                },
                                "variableDeclarators": [
                                    {
                                        "kind": "VariableDeclarator",
                                        "fullStart": 684,
                                        "fullEnd": 706,
                                        "start": 684,
                                        "end": 706,
                                        "fullWidth": 22,
<<<<<<< HEAD
                                        "width": 22,
                                        "identifier": {
=======
                                        "propertyName": {
>>>>>>> 85e84683
                                            "kind": "IdentifierName",
                                            "fullStart": 684,
                                            "fullEnd": 692,
                                            "start": 684,
                                            "end": 691,
                                            "fullWidth": 8,
                                            "width": 7,
                                            "text": "descObj",
                                            "value": "descObj",
                                            "valueText": "descObj",
                                            "hasTrailingTrivia": true,
                                            "trailingTrivia": [
                                                {
                                                    "kind": "WhitespaceTrivia",
                                                    "text": " "
                                                }
                                            ]
                                        },
                                        "equalsValueClause": {
                                            "kind": "EqualsValueClause",
                                            "fullStart": 692,
                                            "fullEnd": 706,
                                            "start": 692,
                                            "end": 706,
                                            "fullWidth": 14,
                                            "width": 14,
                                            "equalsToken": {
                                                "kind": "EqualsToken",
                                                "fullStart": 692,
                                                "fullEnd": 694,
                                                "start": 692,
                                                "end": 693,
                                                "fullWidth": 2,
                                                "width": 1,
                                                "text": "=",
                                                "value": "=",
                                                "valueText": "=",
                                                "hasTrailingTrivia": true,
                                                "trailingTrivia": [
                                                    {
                                                        "kind": "WhitespaceTrivia",
                                                        "text": " "
                                                    }
                                                ]
                                            },
                                            "value": {
                                                "kind": "ObjectCreationExpression",
                                                "fullStart": 694,
                                                "fullEnd": 706,
                                                "start": 694,
                                                "end": 706,
                                                "fullWidth": 12,
                                                "width": 12,
                                                "newKeyword": {
                                                    "kind": "NewKeyword",
                                                    "fullStart": 694,
                                                    "fullEnd": 698,
                                                    "start": 694,
                                                    "end": 697,
                                                    "fullWidth": 4,
                                                    "width": 3,
                                                    "text": "new",
                                                    "value": "new",
                                                    "valueText": "new",
                                                    "hasTrailingTrivia": true,
                                                    "trailingTrivia": [
                                                        {
                                                            "kind": "WhitespaceTrivia",
                                                            "text": " "
                                                        }
                                                    ]
                                                },
                                                "expression": {
                                                    "kind": "IdentifierName",
                                                    "fullStart": 698,
                                                    "fullEnd": 704,
                                                    "start": 698,
                                                    "end": 704,
                                                    "fullWidth": 6,
                                                    "width": 6,
                                                    "text": "RegExp",
                                                    "value": "RegExp",
                                                    "valueText": "RegExp"
                                                },
                                                "argumentList": {
                                                    "kind": "ArgumentList",
                                                    "fullStart": 704,
                                                    "fullEnd": 706,
                                                    "start": 704,
                                                    "end": 706,
                                                    "fullWidth": 2,
                                                    "width": 2,
                                                    "openParenToken": {
                                                        "kind": "OpenParenToken",
                                                        "fullStart": 704,
                                                        "fullEnd": 705,
                                                        "start": 704,
                                                        "end": 705,
                                                        "fullWidth": 1,
                                                        "width": 1,
                                                        "text": "(",
                                                        "value": "(",
                                                        "valueText": "("
                                                    },
                                                    "arguments": [],
                                                    "closeParenToken": {
                                                        "kind": "CloseParenToken",
                                                        "fullStart": 705,
                                                        "fullEnd": 706,
                                                        "start": 705,
                                                        "end": 706,
                                                        "fullWidth": 1,
                                                        "width": 1,
                                                        "text": ")",
                                                        "value": ")",
                                                        "valueText": ")"
                                                    }
                                                }
                                            }
                                        }
                                    }
                                ]
                            },
                            "semicolonToken": {
                                "kind": "SemicolonToken",
                                "fullStart": 706,
                                "fullEnd": 709,
                                "start": 706,
                                "end": 707,
                                "fullWidth": 3,
                                "width": 1,
                                "text": ";",
                                "value": ";",
                                "valueText": ";",
                                "hasTrailingTrivia": true,
                                "hasTrailingNewLine": true,
                                "trailingTrivia": [
                                    {
                                        "kind": "NewLineTrivia",
                                        "text": "\r\n"
                                    }
                                ]
                            }
                        },
                        {
                            "kind": "ExpressionStatement",
                            "fullStart": 709,
                            "fullEnd": 747,
                            "start": 719,
                            "end": 745,
                            "fullWidth": 38,
                            "width": 26,
                            "expression": {
                                "kind": "AssignmentExpression",
                                "fullStart": 709,
                                "fullEnd": 744,
                                "start": 719,
                                "end": 744,
                                "fullWidth": 35,
                                "width": 25,
                                "left": {
                                    "kind": "MemberAccessExpression",
                                    "fullStart": 709,
                                    "fullEnd": 738,
                                    "start": 719,
                                    "end": 737,
                                    "fullWidth": 29,
                                    "width": 18,
                                    "expression": {
                                        "kind": "IdentifierName",
                                        "fullStart": 709,
                                        "fullEnd": 726,
                                        "start": 719,
                                        "end": 726,
                                        "fullWidth": 17,
                                        "width": 7,
                                        "text": "descObj",
                                        "value": "descObj",
                                        "valueText": "descObj",
                                        "hasLeadingTrivia": true,
                                        "hasLeadingNewLine": true,
                                        "leadingTrivia": [
                                            {
                                                "kind": "NewLineTrivia",
                                                "text": "\r\n"
                                            },
                                            {
                                                "kind": "WhitespaceTrivia",
                                                "text": "        "
                                            }
                                        ]
                                    },
                                    "dotToken": {
                                        "kind": "DotToken",
                                        "fullStart": 726,
                                        "fullEnd": 727,
                                        "start": 726,
                                        "end": 727,
                                        "fullWidth": 1,
                                        "width": 1,
                                        "text": ".",
                                        "value": ".",
                                        "valueText": "."
                                    },
                                    "name": {
                                        "kind": "IdentifierName",
                                        "fullStart": 727,
                                        "fullEnd": 738,
                                        "start": 727,
                                        "end": 737,
                                        "fullWidth": 11,
                                        "width": 10,
                                        "text": "enumerable",
                                        "value": "enumerable",
                                        "valueText": "enumerable",
                                        "hasTrailingTrivia": true,
                                        "trailingTrivia": [
                                            {
                                                "kind": "WhitespaceTrivia",
                                                "text": " "
                                            }
                                        ]
                                    }
                                },
                                "operatorToken": {
                                    "kind": "EqualsToken",
                                    "fullStart": 738,
                                    "fullEnd": 740,
                                    "start": 738,
                                    "end": 739,
                                    "fullWidth": 2,
                                    "width": 1,
                                    "text": "=",
                                    "value": "=",
                                    "valueText": "=",
                                    "hasTrailingTrivia": true,
                                    "trailingTrivia": [
                                        {
                                            "kind": "WhitespaceTrivia",
                                            "text": " "
                                        }
                                    ]
                                },
                                "right": {
                                    "kind": "TrueKeyword",
                                    "fullStart": 740,
                                    "fullEnd": 744,
                                    "start": 740,
                                    "end": 744,
                                    "fullWidth": 4,
                                    "width": 4,
                                    "text": "true",
                                    "value": true,
                                    "valueText": "true"
                                }
                            },
                            "semicolonToken": {
                                "kind": "SemicolonToken",
                                "fullStart": 744,
                                "fullEnd": 747,
                                "start": 744,
                                "end": 745,
                                "fullWidth": 3,
                                "width": 1,
                                "text": ";",
                                "value": ";",
                                "valueText": ";",
                                "hasTrailingTrivia": true,
                                "hasTrailingNewLine": true,
                                "trailingTrivia": [
                                    {
                                        "kind": "NewLineTrivia",
                                        "text": "\r\n"
                                    }
                                ]
                            }
                        },
                        {
                            "kind": "VariableStatement",
                            "fullStart": 747,
                            "fullEnd": 831,
                            "start": 757,
                            "end": 829,
                            "fullWidth": 84,
                            "width": 72,
                            "modifiers": [],
                            "variableDeclaration": {
                                "kind": "VariableDeclaration",
                                "fullStart": 747,
                                "fullEnd": 828,
                                "start": 757,
                                "end": 828,
                                "fullWidth": 81,
                                "width": 71,
                                "varKeyword": {
                                    "kind": "VarKeyword",
                                    "fullStart": 747,
                                    "fullEnd": 761,
                                    "start": 757,
                                    "end": 760,
                                    "fullWidth": 14,
                                    "width": 3,
                                    "text": "var",
                                    "value": "var",
                                    "valueText": "var",
                                    "hasLeadingTrivia": true,
                                    "hasLeadingNewLine": true,
                                    "hasTrailingTrivia": true,
                                    "leadingTrivia": [
                                        {
                                            "kind": "NewLineTrivia",
                                            "text": "\r\n"
                                        },
                                        {
                                            "kind": "WhitespaceTrivia",
                                            "text": "        "
                                        }
                                    ],
                                    "trailingTrivia": [
                                        {
                                            "kind": "WhitespaceTrivia",
                                            "text": " "
                                        }
                                    ]
                                },
                                "variableDeclarators": [
                                    {
                                        "kind": "VariableDeclarator",
                                        "fullStart": 761,
                                        "fullEnd": 828,
                                        "start": 761,
                                        "end": 828,
                                        "fullWidth": 67,
<<<<<<< HEAD
                                        "width": 67,
                                        "identifier": {
=======
                                        "propertyName": {
>>>>>>> 85e84683
                                            "kind": "IdentifierName",
                                            "fullStart": 761,
                                            "fullEnd": 768,
                                            "start": 761,
                                            "end": 767,
                                            "fullWidth": 7,
                                            "width": 6,
                                            "text": "newObj",
                                            "value": "newObj",
                                            "valueText": "newObj",
                                            "hasTrailingTrivia": true,
                                            "trailingTrivia": [
                                                {
                                                    "kind": "WhitespaceTrivia",
                                                    "text": " "
                                                }
                                            ]
                                        },
                                        "equalsValueClause": {
                                            "kind": "EqualsValueClause",
                                            "fullStart": 768,
                                            "fullEnd": 828,
                                            "start": 768,
                                            "end": 828,
                                            "fullWidth": 60,
                                            "width": 60,
                                            "equalsToken": {
                                                "kind": "EqualsToken",
                                                "fullStart": 768,
                                                "fullEnd": 770,
                                                "start": 768,
                                                "end": 769,
                                                "fullWidth": 2,
                                                "width": 1,
                                                "text": "=",
                                                "value": "=",
                                                "valueText": "=",
                                                "hasTrailingTrivia": true,
                                                "trailingTrivia": [
                                                    {
                                                        "kind": "WhitespaceTrivia",
                                                        "text": " "
                                                    }
                                                ]
                                            },
                                            "value": {
                                                "kind": "InvocationExpression",
                                                "fullStart": 770,
                                                "fullEnd": 828,
                                                "start": 770,
                                                "end": 828,
                                                "fullWidth": 58,
                                                "width": 58,
                                                "expression": {
                                                    "kind": "MemberAccessExpression",
                                                    "fullStart": 770,
                                                    "fullEnd": 783,
                                                    "start": 770,
                                                    "end": 783,
                                                    "fullWidth": 13,
                                                    "width": 13,
                                                    "expression": {
                                                        "kind": "IdentifierName",
                                                        "fullStart": 770,
                                                        "fullEnd": 776,
                                                        "start": 770,
                                                        "end": 776,
                                                        "fullWidth": 6,
                                                        "width": 6,
                                                        "text": "Object",
                                                        "value": "Object",
                                                        "valueText": "Object"
                                                    },
                                                    "dotToken": {
                                                        "kind": "DotToken",
                                                        "fullStart": 776,
                                                        "fullEnd": 777,
                                                        "start": 776,
                                                        "end": 777,
                                                        "fullWidth": 1,
                                                        "width": 1,
                                                        "text": ".",
                                                        "value": ".",
                                                        "valueText": "."
                                                    },
                                                    "name": {
                                                        "kind": "IdentifierName",
                                                        "fullStart": 777,
                                                        "fullEnd": 783,
                                                        "start": 777,
                                                        "end": 783,
                                                        "fullWidth": 6,
                                                        "width": 6,
                                                        "text": "create",
                                                        "value": "create",
                                                        "valueText": "create"
                                                    }
                                                },
                                                "argumentList": {
                                                    "kind": "ArgumentList",
                                                    "fullStart": 783,
                                                    "fullEnd": 828,
                                                    "start": 783,
                                                    "end": 828,
                                                    "fullWidth": 45,
                                                    "width": 45,
                                                    "openParenToken": {
                                                        "kind": "OpenParenToken",
                                                        "fullStart": 783,
                                                        "fullEnd": 784,
                                                        "start": 783,
                                                        "end": 784,
                                                        "fullWidth": 1,
                                                        "width": 1,
                                                        "text": "(",
                                                        "value": "(",
                                                        "valueText": "("
                                                    },
                                                    "arguments": [
                                                        {
                                                            "kind": "ObjectLiteralExpression",
                                                            "fullStart": 784,
                                                            "fullEnd": 786,
                                                            "start": 784,
                                                            "end": 786,
                                                            "fullWidth": 2,
                                                            "width": 2,
                                                            "openBraceToken": {
                                                                "kind": "OpenBraceToken",
                                                                "fullStart": 784,
                                                                "fullEnd": 785,
                                                                "start": 784,
                                                                "end": 785,
                                                                "fullWidth": 1,
                                                                "width": 1,
                                                                "text": "{",
                                                                "value": "{",
                                                                "valueText": "{"
                                                            },
                                                            "propertyAssignments": [],
                                                            "closeBraceToken": {
                                                                "kind": "CloseBraceToken",
                                                                "fullStart": 785,
                                                                "fullEnd": 786,
                                                                "start": 785,
                                                                "end": 786,
                                                                "fullWidth": 1,
                                                                "width": 1,
                                                                "text": "}",
                                                                "value": "}",
                                                                "valueText": "}"
                                                            }
                                                        },
                                                        {
                                                            "kind": "CommaToken",
                                                            "fullStart": 786,
                                                            "fullEnd": 788,
                                                            "start": 786,
                                                            "end": 787,
                                                            "fullWidth": 2,
                                                            "width": 1,
                                                            "text": ",",
                                                            "value": ",",
                                                            "valueText": ",",
                                                            "hasTrailingTrivia": true,
                                                            "trailingTrivia": [
                                                                {
                                                                    "kind": "WhitespaceTrivia",
                                                                    "text": " "
                                                                }
                                                            ]
                                                        },
                                                        {
                                                            "kind": "ObjectLiteralExpression",
                                                            "fullStart": 788,
                                                            "fullEnd": 827,
                                                            "start": 788,
                                                            "end": 827,
                                                            "fullWidth": 39,
                                                            "width": 39,
                                                            "openBraceToken": {
                                                                "kind": "OpenBraceToken",
                                                                "fullStart": 788,
                                                                "fullEnd": 791,
                                                                "start": 788,
                                                                "end": 789,
                                                                "fullWidth": 3,
                                                                "width": 1,
                                                                "text": "{",
                                                                "value": "{",
                                                                "valueText": "{",
                                                                "hasTrailingTrivia": true,
                                                                "hasTrailingNewLine": true,
                                                                "trailingTrivia": [
                                                                    {
                                                                        "kind": "NewLineTrivia",
                                                                        "text": "\r\n"
                                                                    }
                                                                ]
                                                            },
                                                            "propertyAssignments": [
                                                                {
                                                                    "kind": "SimplePropertyAssignment",
                                                                    "fullStart": 791,
                                                                    "fullEnd": 818,
                                                                    "start": 803,
                                                                    "end": 816,
                                                                    "fullWidth": 27,
                                                                    "width": 13,
                                                                    "propertyName": {
                                                                        "kind": "IdentifierName",
                                                                        "fullStart": 791,
                                                                        "fullEnd": 807,
                                                                        "start": 803,
                                                                        "end": 807,
                                                                        "fullWidth": 16,
                                                                        "width": 4,
                                                                        "text": "prop",
                                                                        "value": "prop",
                                                                        "valueText": "prop",
                                                                        "hasLeadingTrivia": true,
                                                                        "leadingTrivia": [
                                                                            {
                                                                                "kind": "WhitespaceTrivia",
                                                                                "text": "            "
                                                                            }
                                                                        ]
                                                                    },
                                                                    "colonToken": {
                                                                        "kind": "ColonToken",
                                                                        "fullStart": 807,
                                                                        "fullEnd": 809,
                                                                        "start": 807,
                                                                        "end": 808,
                                                                        "fullWidth": 2,
                                                                        "width": 1,
                                                                        "text": ":",
                                                                        "value": ":",
                                                                        "valueText": ":",
                                                                        "hasTrailingTrivia": true,
                                                                        "trailingTrivia": [
                                                                            {
                                                                                "kind": "WhitespaceTrivia",
                                                                                "text": " "
                                                                            }
                                                                        ]
                                                                    },
                                                                    "expression": {
                                                                        "kind": "IdentifierName",
                                                                        "fullStart": 809,
                                                                        "fullEnd": 818,
                                                                        "start": 809,
                                                                        "end": 816,
                                                                        "fullWidth": 9,
                                                                        "width": 7,
                                                                        "text": "descObj",
                                                                        "value": "descObj",
                                                                        "valueText": "descObj",
                                                                        "hasTrailingTrivia": true,
                                                                        "hasTrailingNewLine": true,
                                                                        "trailingTrivia": [
                                                                            {
                                                                                "kind": "NewLineTrivia",
                                                                                "text": "\r\n"
                                                                            }
                                                                        ]
                                                                    }
                                                                }
                                                            ],
                                                            "closeBraceToken": {
                                                                "kind": "CloseBraceToken",
                                                                "fullStart": 818,
                                                                "fullEnd": 827,
                                                                "start": 826,
                                                                "end": 827,
                                                                "fullWidth": 9,
                                                                "width": 1,
                                                                "text": "}",
                                                                "value": "}",
                                                                "valueText": "}",
                                                                "hasLeadingTrivia": true,
                                                                "leadingTrivia": [
                                                                    {
                                                                        "kind": "WhitespaceTrivia",
                                                                        "text": "        "
                                                                    }
                                                                ]
                                                            }
                                                        }
                                                    ],
                                                    "closeParenToken": {
                                                        "kind": "CloseParenToken",
                                                        "fullStart": 827,
                                                        "fullEnd": 828,
                                                        "start": 827,
                                                        "end": 828,
                                                        "fullWidth": 1,
                                                        "width": 1,
                                                        "text": ")",
                                                        "value": ")",
                                                        "valueText": ")"
                                                    }
                                                }
                                            }
                                        }
                                    }
                                ]
                            },
                            "semicolonToken": {
                                "kind": "SemicolonToken",
                                "fullStart": 828,
                                "fullEnd": 831,
                                "start": 828,
                                "end": 829,
                                "fullWidth": 3,
                                "width": 1,
                                "text": ";",
                                "value": ";",
                                "valueText": ";",
                                "hasTrailingTrivia": true,
                                "hasTrailingNewLine": true,
                                "trailingTrivia": [
                                    {
                                        "kind": "NewLineTrivia",
                                        "text": "\r\n"
                                    }
                                ]
                            }
                        },
                        {
                            "kind": "ForInStatement",
                            "fullStart": 831,
                            "fullEnd": 971,
                            "start": 839,
                            "end": 969,
                            "fullWidth": 140,
                            "width": 130,
                            "forKeyword": {
                                "kind": "ForKeyword",
                                "fullStart": 831,
                                "fullEnd": 843,
                                "start": 839,
                                "end": 842,
                                "fullWidth": 12,
                                "width": 3,
                                "text": "for",
                                "value": "for",
                                "valueText": "for",
                                "hasLeadingTrivia": true,
                                "hasTrailingTrivia": true,
                                "leadingTrivia": [
                                    {
                                        "kind": "WhitespaceTrivia",
                                        "text": "        "
                                    }
                                ],
                                "trailingTrivia": [
                                    {
                                        "kind": "WhitespaceTrivia",
                                        "text": " "
                                    }
                                ]
                            },
                            "openParenToken": {
                                "kind": "OpenParenToken",
                                "fullStart": 843,
                                "fullEnd": 844,
                                "start": 843,
                                "end": 844,
                                "fullWidth": 1,
                                "width": 1,
                                "text": "(",
                                "value": "(",
                                "valueText": "("
                            },
                            "variableDeclaration": {
                                "kind": "VariableDeclaration",
                                "fullStart": 844,
                                "fullEnd": 857,
                                "start": 844,
                                "end": 856,
                                "fullWidth": 13,
                                "width": 12,
                                "varKeyword": {
                                    "kind": "VarKeyword",
                                    "fullStart": 844,
                                    "fullEnd": 848,
                                    "start": 844,
                                    "end": 847,
                                    "fullWidth": 4,
                                    "width": 3,
                                    "text": "var",
                                    "value": "var",
                                    "valueText": "var",
                                    "hasTrailingTrivia": true,
                                    "trailingTrivia": [
                                        {
                                            "kind": "WhitespaceTrivia",
                                            "text": " "
                                        }
                                    ]
                                },
                                "variableDeclarators": [
                                    {
                                        "kind": "VariableDeclarator",
                                        "fullStart": 848,
                                        "fullEnd": 857,
                                        "start": 848,
                                        "end": 856,
                                        "fullWidth": 9,
<<<<<<< HEAD
                                        "width": 8,
                                        "identifier": {
=======
                                        "propertyName": {
>>>>>>> 85e84683
                                            "kind": "IdentifierName",
                                            "fullStart": 848,
                                            "fullEnd": 857,
                                            "start": 848,
                                            "end": 856,
                                            "fullWidth": 9,
                                            "width": 8,
                                            "text": "property",
                                            "value": "property",
                                            "valueText": "property",
                                            "hasTrailingTrivia": true,
                                            "trailingTrivia": [
                                                {
                                                    "kind": "WhitespaceTrivia",
                                                    "text": " "
                                                }
                                            ]
                                        }
                                    }
                                ]
                            },
                            "inKeyword": {
                                "kind": "InKeyword",
                                "fullStart": 857,
                                "fullEnd": 860,
                                "start": 857,
                                "end": 859,
                                "fullWidth": 3,
                                "width": 2,
                                "text": "in",
                                "value": "in",
                                "valueText": "in",
                                "hasTrailingTrivia": true,
                                "trailingTrivia": [
                                    {
                                        "kind": "WhitespaceTrivia",
                                        "text": " "
                                    }
                                ]
                            },
                            "expression": {
                                "kind": "IdentifierName",
                                "fullStart": 860,
                                "fullEnd": 866,
                                "start": 860,
                                "end": 866,
                                "fullWidth": 6,
                                "width": 6,
                                "text": "newObj",
                                "value": "newObj",
                                "valueText": "newObj"
                            },
                            "closeParenToken": {
                                "kind": "CloseParenToken",
                                "fullStart": 866,
                                "fullEnd": 868,
                                "start": 866,
                                "end": 867,
                                "fullWidth": 2,
                                "width": 1,
                                "text": ")",
                                "value": ")",
                                "valueText": ")",
                                "hasTrailingTrivia": true,
                                "trailingTrivia": [
                                    {
                                        "kind": "WhitespaceTrivia",
                                        "text": " "
                                    }
                                ]
                            },
                            "statement": {
                                "kind": "Block",
                                "fullStart": 868,
                                "fullEnd": 971,
                                "start": 868,
                                "end": 969,
                                "fullWidth": 103,
                                "width": 101,
                                "openBraceToken": {
                                    "kind": "OpenBraceToken",
                                    "fullStart": 868,
                                    "fullEnd": 871,
                                    "start": 868,
                                    "end": 869,
                                    "fullWidth": 3,
                                    "width": 1,
                                    "text": "{",
                                    "value": "{",
                                    "valueText": "{",
                                    "hasTrailingTrivia": true,
                                    "hasTrailingNewLine": true,
                                    "trailingTrivia": [
                                        {
                                            "kind": "NewLineTrivia",
                                            "text": "\r\n"
                                        }
                                    ]
                                },
                                "statements": [
                                    {
                                        "kind": "IfStatement",
                                        "fullStart": 871,
                                        "fullEnd": 960,
                                        "start": 883,
                                        "end": 958,
                                        "fullWidth": 89,
                                        "width": 75,
                                        "ifKeyword": {
                                            "kind": "IfKeyword",
                                            "fullStart": 871,
                                            "fullEnd": 886,
                                            "start": 883,
                                            "end": 885,
                                            "fullWidth": 15,
                                            "width": 2,
                                            "text": "if",
                                            "value": "if",
                                            "valueText": "if",
                                            "hasLeadingTrivia": true,
                                            "hasTrailingTrivia": true,
                                            "leadingTrivia": [
                                                {
                                                    "kind": "WhitespaceTrivia",
                                                    "text": "            "
                                                }
                                            ],
                                            "trailingTrivia": [
                                                {
                                                    "kind": "WhitespaceTrivia",
                                                    "text": " "
                                                }
                                            ]
                                        },
                                        "openParenToken": {
                                            "kind": "OpenParenToken",
                                            "fullStart": 886,
                                            "fullEnd": 887,
                                            "start": 886,
                                            "end": 887,
                                            "fullWidth": 1,
                                            "width": 1,
                                            "text": "(",
                                            "value": "(",
                                            "valueText": "("
                                        },
                                        "condition": {
                                            "kind": "EqualsExpression",
                                            "fullStart": 887,
                                            "fullEnd": 906,
                                            "start": 887,
                                            "end": 906,
                                            "fullWidth": 19,
                                            "width": 19,
                                            "left": {
                                                "kind": "IdentifierName",
                                                "fullStart": 887,
                                                "fullEnd": 896,
                                                "start": 887,
                                                "end": 895,
                                                "fullWidth": 9,
                                                "width": 8,
                                                "text": "property",
                                                "value": "property",
                                                "valueText": "property",
                                                "hasTrailingTrivia": true,
                                                "trailingTrivia": [
                                                    {
                                                        "kind": "WhitespaceTrivia",
                                                        "text": " "
                                                    }
                                                ]
                                            },
                                            "operatorToken": {
                                                "kind": "EqualsEqualsEqualsToken",
                                                "fullStart": 896,
                                                "fullEnd": 900,
                                                "start": 896,
                                                "end": 899,
                                                "fullWidth": 4,
                                                "width": 3,
                                                "text": "===",
                                                "value": "===",
                                                "valueText": "===",
                                                "hasTrailingTrivia": true,
                                                "trailingTrivia": [
                                                    {
                                                        "kind": "WhitespaceTrivia",
                                                        "text": " "
                                                    }
                                                ]
                                            },
                                            "right": {
                                                "kind": "StringLiteral",
                                                "fullStart": 900,
                                                "fullEnd": 906,
                                                "start": 900,
                                                "end": 906,
                                                "fullWidth": 6,
                                                "width": 6,
                                                "text": "\"prop\"",
                                                "value": "prop",
                                                "valueText": "prop"
                                            }
                                        },
                                        "closeParenToken": {
                                            "kind": "CloseParenToken",
                                            "fullStart": 906,
                                            "fullEnd": 908,
                                            "start": 906,
                                            "end": 907,
                                            "fullWidth": 2,
                                            "width": 1,
                                            "text": ")",
                                            "value": ")",
                                            "valueText": ")",
                                            "hasTrailingTrivia": true,
                                            "trailingTrivia": [
                                                {
                                                    "kind": "WhitespaceTrivia",
                                                    "text": " "
                                                }
                                            ]
                                        },
                                        "statement": {
                                            "kind": "Block",
                                            "fullStart": 908,
                                            "fullEnd": 960,
                                            "start": 908,
                                            "end": 958,
                                            "fullWidth": 52,
                                            "width": 50,
                                            "openBraceToken": {
                                                "kind": "OpenBraceToken",
                                                "fullStart": 908,
                                                "fullEnd": 911,
                                                "start": 908,
                                                "end": 909,
                                                "fullWidth": 3,
                                                "width": 1,
                                                "text": "{",
                                                "value": "{",
                                                "valueText": "{",
                                                "hasTrailingTrivia": true,
                                                "hasTrailingNewLine": true,
                                                "trailingTrivia": [
                                                    {
                                                        "kind": "NewLineTrivia",
                                                        "text": "\r\n"
                                                    }
                                                ]
                                            },
                                            "statements": [
                                                {
                                                    "kind": "ExpressionStatement",
                                                    "fullStart": 911,
                                                    "fullEnd": 945,
                                                    "start": 927,
                                                    "end": 943,
                                                    "fullWidth": 34,
                                                    "width": 16,
                                                    "expression": {
                                                        "kind": "AssignmentExpression",
                                                        "fullStart": 911,
                                                        "fullEnd": 942,
                                                        "start": 927,
                                                        "end": 942,
                                                        "fullWidth": 31,
                                                        "width": 15,
                                                        "left": {
                                                            "kind": "IdentifierName",
                                                            "fullStart": 911,
                                                            "fullEnd": 936,
                                                            "start": 927,
                                                            "end": 935,
                                                            "fullWidth": 25,
                                                            "width": 8,
                                                            "text": "accessed",
                                                            "value": "accessed",
                                                            "valueText": "accessed",
                                                            "hasLeadingTrivia": true,
                                                            "hasTrailingTrivia": true,
                                                            "leadingTrivia": [
                                                                {
                                                                    "kind": "WhitespaceTrivia",
                                                                    "text": "                "
                                                                }
                                                            ],
                                                            "trailingTrivia": [
                                                                {
                                                                    "kind": "WhitespaceTrivia",
                                                                    "text": " "
                                                                }
                                                            ]
                                                        },
                                                        "operatorToken": {
                                                            "kind": "EqualsToken",
                                                            "fullStart": 936,
                                                            "fullEnd": 938,
                                                            "start": 936,
                                                            "end": 937,
                                                            "fullWidth": 2,
                                                            "width": 1,
                                                            "text": "=",
                                                            "value": "=",
                                                            "valueText": "=",
                                                            "hasTrailingTrivia": true,
                                                            "trailingTrivia": [
                                                                {
                                                                    "kind": "WhitespaceTrivia",
                                                                    "text": " "
                                                                }
                                                            ]
                                                        },
                                                        "right": {
                                                            "kind": "TrueKeyword",
                                                            "fullStart": 938,
                                                            "fullEnd": 942,
                                                            "start": 938,
                                                            "end": 942,
                                                            "fullWidth": 4,
                                                            "width": 4,
                                                            "text": "true",
                                                            "value": true,
                                                            "valueText": "true"
                                                        }
                                                    },
                                                    "semicolonToken": {
                                                        "kind": "SemicolonToken",
                                                        "fullStart": 942,
                                                        "fullEnd": 945,
                                                        "start": 942,
                                                        "end": 943,
                                                        "fullWidth": 3,
                                                        "width": 1,
                                                        "text": ";",
                                                        "value": ";",
                                                        "valueText": ";",
                                                        "hasTrailingTrivia": true,
                                                        "hasTrailingNewLine": true,
                                                        "trailingTrivia": [
                                                            {
                                                                "kind": "NewLineTrivia",
                                                                "text": "\r\n"
                                                            }
                                                        ]
                                                    }
                                                }
                                            ],
                                            "closeBraceToken": {
                                                "kind": "CloseBraceToken",
                                                "fullStart": 945,
                                                "fullEnd": 960,
                                                "start": 957,
                                                "end": 958,
                                                "fullWidth": 15,
                                                "width": 1,
                                                "text": "}",
                                                "value": "}",
                                                "valueText": "}",
                                                "hasLeadingTrivia": true,
                                                "hasTrailingTrivia": true,
                                                "hasTrailingNewLine": true,
                                                "leadingTrivia": [
                                                    {
                                                        "kind": "WhitespaceTrivia",
                                                        "text": "            "
                                                    }
                                                ],
                                                "trailingTrivia": [
                                                    {
                                                        "kind": "NewLineTrivia",
                                                        "text": "\r\n"
                                                    }
                                                ]
                                            }
                                        }
                                    }
                                ],
                                "closeBraceToken": {
                                    "kind": "CloseBraceToken",
                                    "fullStart": 960,
                                    "fullEnd": 971,
                                    "start": 968,
                                    "end": 969,
                                    "fullWidth": 11,
                                    "width": 1,
                                    "text": "}",
                                    "value": "}",
                                    "valueText": "}",
                                    "hasLeadingTrivia": true,
                                    "hasTrailingTrivia": true,
                                    "hasTrailingNewLine": true,
                                    "leadingTrivia": [
                                        {
                                            "kind": "WhitespaceTrivia",
                                            "text": "        "
                                        }
                                    ],
                                    "trailingTrivia": [
                                        {
                                            "kind": "NewLineTrivia",
                                            "text": "\r\n"
                                        }
                                    ]
                                }
                            }
                        },
                        {
                            "kind": "ReturnStatement",
                            "fullStart": 971,
                            "fullEnd": 997,
                            "start": 979,
                            "end": 995,
                            "fullWidth": 26,
                            "width": 16,
                            "returnKeyword": {
                                "kind": "ReturnKeyword",
                                "fullStart": 971,
                                "fullEnd": 986,
                                "start": 979,
                                "end": 985,
                                "fullWidth": 15,
                                "width": 6,
                                "text": "return",
                                "value": "return",
                                "valueText": "return",
                                "hasLeadingTrivia": true,
                                "hasTrailingTrivia": true,
                                "leadingTrivia": [
                                    {
                                        "kind": "WhitespaceTrivia",
                                        "text": "        "
                                    }
                                ],
                                "trailingTrivia": [
                                    {
                                        "kind": "WhitespaceTrivia",
                                        "text": " "
                                    }
                                ]
                            },
                            "expression": {
                                "kind": "IdentifierName",
                                "fullStart": 986,
                                "fullEnd": 994,
                                "start": 986,
                                "end": 994,
                                "fullWidth": 8,
                                "width": 8,
                                "text": "accessed",
                                "value": "accessed",
                                "valueText": "accessed"
                            },
                            "semicolonToken": {
                                "kind": "SemicolonToken",
                                "fullStart": 994,
                                "fullEnd": 997,
                                "start": 994,
                                "end": 995,
                                "fullWidth": 3,
                                "width": 1,
                                "text": ";",
                                "value": ";",
                                "valueText": ";",
                                "hasTrailingTrivia": true,
                                "hasTrailingNewLine": true,
                                "trailingTrivia": [
                                    {
                                        "kind": "NewLineTrivia",
                                        "text": "\r\n"
                                    }
                                ]
                            }
                        }
                    ],
                    "closeBraceToken": {
                        "kind": "CloseBraceToken",
                        "fullStart": 997,
                        "fullEnd": 1004,
                        "start": 1001,
                        "end": 1002,
                        "fullWidth": 7,
                        "width": 1,
                        "text": "}",
                        "value": "}",
                        "valueText": "}",
                        "hasLeadingTrivia": true,
                        "hasTrailingTrivia": true,
                        "hasTrailingNewLine": true,
                        "leadingTrivia": [
                            {
                                "kind": "WhitespaceTrivia",
                                "text": "    "
                            }
                        ],
                        "trailingTrivia": [
                            {
                                "kind": "NewLineTrivia",
                                "text": "\r\n"
                            }
                        ]
                    }
                }
            },
            {
                "kind": "ExpressionStatement",
                "fullStart": 1004,
                "fullEnd": 1028,
                "start": 1004,
                "end": 1026,
                "fullWidth": 24,
                "width": 22,
                "expression": {
                    "kind": "InvocationExpression",
                    "fullStart": 1004,
                    "fullEnd": 1025,
                    "start": 1004,
                    "end": 1025,
                    "fullWidth": 21,
                    "width": 21,
                    "expression": {
                        "kind": "IdentifierName",
                        "fullStart": 1004,
                        "fullEnd": 1015,
                        "start": 1004,
                        "end": 1015,
                        "fullWidth": 11,
                        "width": 11,
                        "text": "runTestCase",
                        "value": "runTestCase",
                        "valueText": "runTestCase"
                    },
                    "argumentList": {
                        "kind": "ArgumentList",
                        "fullStart": 1015,
                        "fullEnd": 1025,
                        "start": 1015,
                        "end": 1025,
                        "fullWidth": 10,
                        "width": 10,
                        "openParenToken": {
                            "kind": "OpenParenToken",
                            "fullStart": 1015,
                            "fullEnd": 1016,
                            "start": 1015,
                            "end": 1016,
                            "fullWidth": 1,
                            "width": 1,
                            "text": "(",
                            "value": "(",
                            "valueText": "("
                        },
                        "arguments": [
                            {
                                "kind": "IdentifierName",
                                "fullStart": 1016,
                                "fullEnd": 1024,
                                "start": 1016,
                                "end": 1024,
                                "fullWidth": 8,
                                "width": 8,
                                "text": "testcase",
                                "value": "testcase",
                                "valueText": "testcase"
                            }
                        ],
                        "closeParenToken": {
                            "kind": "CloseParenToken",
                            "fullStart": 1024,
                            "fullEnd": 1025,
                            "start": 1024,
                            "end": 1025,
                            "fullWidth": 1,
                            "width": 1,
                            "text": ")",
                            "value": ")",
                            "valueText": ")"
                        }
                    }
                },
                "semicolonToken": {
                    "kind": "SemicolonToken",
                    "fullStart": 1025,
                    "fullEnd": 1028,
                    "start": 1025,
                    "end": 1026,
                    "fullWidth": 3,
                    "width": 1,
                    "text": ";",
                    "value": ";",
                    "valueText": ";",
                    "hasTrailingTrivia": true,
                    "hasTrailingNewLine": true,
                    "trailingTrivia": [
                        {
                            "kind": "NewLineTrivia",
                            "text": "\r\n"
                        }
                    ]
                }
            }
        ],
        "endOfFileToken": {
            "kind": "EndOfFileToken",
            "fullStart": 1028,
            "fullEnd": 1028,
            "start": 1028,
            "end": 1028,
            "fullWidth": 0,
            "width": 0,
            "text": ""
        }
    },
    "lineMap": {
        "lineStarts": [
            0,
            67,
            152,
            232,
            308,
            380,
            385,
            438,
            607,
            612,
            614,
            616,
            639,
            641,
            672,
            709,
            711,
            747,
            749,
            791,
            818,
            831,
            871,
            911,
            945,
            960,
            971,
            997,
            1004,
            1028
        ],
        "length": 1028
    }
}<|MERGE_RESOLUTION|>--- conflicted
+++ resolved
@@ -250,12 +250,8 @@
                                         "start": 653,
                                         "end": 669,
                                         "fullWidth": 16,
-<<<<<<< HEAD
                                         "width": 16,
-                                        "identifier": {
-=======
                                         "propertyName": {
->>>>>>> 85e84683
                                             "kind": "IdentifierName",
                                             "fullStart": 653,
                                             "fullEnd": 662,
@@ -389,12 +385,8 @@
                                         "start": 684,
                                         "end": 706,
                                         "fullWidth": 22,
-<<<<<<< HEAD
                                         "width": 22,
-                                        "identifier": {
-=======
                                         "propertyName": {
->>>>>>> 85e84683
                                             "kind": "IdentifierName",
                                             "fullStart": 684,
                                             "fullEnd": 692,
@@ -728,12 +720,8 @@
                                         "start": 761,
                                         "end": 828,
                                         "fullWidth": 67,
-<<<<<<< HEAD
                                         "width": 67,
-                                        "identifier": {
-=======
                                         "propertyName": {
->>>>>>> 85e84683
                                             "kind": "IdentifierName",
                                             "fullStart": 761,
                                             "fullEnd": 768,
@@ -1144,12 +1132,8 @@
                                         "start": 848,
                                         "end": 856,
                                         "fullWidth": 9,
-<<<<<<< HEAD
                                         "width": 8,
-                                        "identifier": {
-=======
                                         "propertyName": {
->>>>>>> 85e84683
                                             "kind": "IdentifierName",
                                             "fullStart": 848,
                                             "fullEnd": 857,
