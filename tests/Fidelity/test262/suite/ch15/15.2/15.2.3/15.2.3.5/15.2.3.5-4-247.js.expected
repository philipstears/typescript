--- conflicted
+++ resolved
@@ -247,12 +247,8 @@
                                         "start": 646,
                                         "end": 673,
                                         "fullWidth": 27,
-<<<<<<< HEAD
                                         "width": 27,
-                                        "identifier": {
-=======
                                         "propertyName": {
->>>>>>> 85e84683
                                             "kind": "IdentifierName",
                                             "fullStart": 646,
                                             "fullEnd": 654,
@@ -785,12 +781,8 @@
                                         "start": 784,
                                         "end": 852,
                                         "fullWidth": 68,
-<<<<<<< HEAD
                                         "width": 68,
-                                        "identifier": {
-=======
                                         "propertyName": {
->>>>>>> 85e84683
                                             "kind": "IdentifierName",
                                             "fullStart": 784,
                                             "fullEnd": 791,
