{
    "isDeclaration": false,
    "languageVersion": "EcmaScript5",
    "parseOptions": {
        "allowAutomaticSemicolonInsertion": true
    },
    "sourceUnit": {
        "kind": "SourceUnit",
        "fullStart": 0,
        "fullEnd": 1089,
        "start": 620,
        "end": 1089,
        "fullWidth": 1089,
        "width": 469,
        "isIncrementallyUnusable": true,
        "moduleElements": [
            {
                "kind": "FunctionDeclaration",
                "fullStart": 0,
                "fullEnd": 1065,
                "start": 620,
                "end": 1063,
                "fullWidth": 1065,
                "width": 443,
                "isIncrementallyUnusable": true,
                "modifiers": [],
                "functionKeyword": {
                    "kind": "FunctionKeyword",
                    "fullStart": 0,
                    "fullEnd": 629,
                    "start": 620,
                    "end": 628,
                    "fullWidth": 629,
                    "width": 8,
                    "text": "function",
                    "value": "function",
                    "valueText": "function",
                    "hasLeadingTrivia": true,
                    "hasLeadingComment": true,
                    "hasLeadingNewLine": true,
                    "hasTrailingTrivia": true,
                    "leadingTrivia": [
                        {
                            "kind": "SingleLineCommentTrivia",
                            "text": "/// Copyright (c) 2012 Ecma International.  All rights reserved. "
                        },
                        {
                            "kind": "NewLineTrivia",
                            "text": "\r\n"
                        },
                        {
                            "kind": "SingleLineCommentTrivia",
                            "text": "/// Ecma International makes this code available under the terms and conditions set"
                        },
                        {
                            "kind": "NewLineTrivia",
                            "text": "\r\n"
                        },
                        {
                            "kind": "SingleLineCommentTrivia",
                            "text": "/// forth on http://hg.ecmascript.org/tests/test262/raw-file/tip/LICENSE (the "
                        },
                        {
                            "kind": "NewLineTrivia",
                            "text": "\r\n"
                        },
                        {
                            "kind": "SingleLineCommentTrivia",
                            "text": "/// \"Use Terms\").   Any redistribution of this code must retain the above "
                        },
                        {
                            "kind": "NewLineTrivia",
                            "text": "\r\n"
                        },
                        {
                            "kind": "SingleLineCommentTrivia",
                            "text": "/// copyright and this notice and otherwise comply with the Use Terms."
                        },
                        {
                            "kind": "NewLineTrivia",
                            "text": "\r\n"
                        },
                        {
                            "kind": "MultiLineCommentTrivia",
                            "text": "/**\r\n * @path ch15/15.2/15.2.3/15.2.3.5/15.2.3.5-4-289.js\r\n * @description Object.create - one property in 'Properties' is an Arguments object which implements its own [[Get]] method to access the 'set' property (8.10.5 step 8.a)\r\n */"
                        },
                        {
                            "kind": "NewLineTrivia",
                            "text": "\r\n"
                        },
                        {
                            "kind": "NewLineTrivia",
                            "text": "\r\n"
                        },
                        {
                            "kind": "NewLineTrivia",
                            "text": "\r\n"
                        }
                    ],
                    "trailingTrivia": [
                        {
                            "kind": "WhitespaceTrivia",
                            "text": " "
                        }
                    ]
                },
                "identifier": {
                    "kind": "IdentifierName",
                    "fullStart": 629,
                    "fullEnd": 637,
                    "start": 629,
                    "end": 637,
                    "fullWidth": 8,
                    "width": 8,
                    "text": "testcase",
                    "value": "testcase",
                    "valueText": "testcase"
                },
                "callSignature": {
                    "kind": "CallSignature",
                    "fullStart": 637,
                    "fullEnd": 640,
                    "start": 637,
                    "end": 639,
                    "fullWidth": 3,
                    "width": 2,
                    "parameterList": {
                        "kind": "ParameterList",
                        "fullStart": 637,
                        "fullEnd": 640,
                        "start": 637,
                        "end": 639,
                        "fullWidth": 3,
                        "width": 2,
                        "openParenToken": {
                            "kind": "OpenParenToken",
                            "fullStart": 637,
                            "fullEnd": 638,
                            "start": 637,
                            "end": 638,
                            "fullWidth": 1,
                            "width": 1,
                            "text": "(",
                            "value": "(",
                            "valueText": "("
                        },
                        "parameters": [],
                        "closeParenToken": {
                            "kind": "CloseParenToken",
                            "fullStart": 638,
                            "fullEnd": 640,
                            "start": 638,
                            "end": 639,
                            "fullWidth": 2,
                            "width": 1,
                            "text": ")",
                            "value": ")",
                            "valueText": ")",
                            "hasTrailingTrivia": true,
                            "trailingTrivia": [
                                {
                                    "kind": "WhitespaceTrivia",
                                    "text": " "
                                }
                            ]
                        }
                    }
                },
                "block": {
                    "kind": "Block",
                    "fullStart": 640,
                    "fullEnd": 1065,
                    "start": 640,
                    "end": 1063,
                    "fullWidth": 425,
                    "width": 423,
                    "isIncrementallyUnusable": true,
                    "openBraceToken": {
                        "kind": "OpenBraceToken",
                        "fullStart": 640,
                        "fullEnd": 643,
                        "start": 640,
                        "end": 641,
                        "fullWidth": 3,
                        "width": 1,
                        "text": "{",
                        "value": "{",
                        "valueText": "{",
                        "hasTrailingTrivia": true,
                        "hasTrailingNewLine": true,
                        "trailingTrivia": [
                            {
                                "kind": "NewLineTrivia",
                                "text": "\r\n"
                            }
                        ]
                    },
                    "statements": [
                        {
                            "kind": "VariableStatement",
                            "fullStart": 643,
                            "fullEnd": 704,
                            "start": 651,
                            "end": 702,
                            "fullWidth": 61,
                            "width": 51,
                            "modifiers": [],
                            "variableDeclaration": {
                                "kind": "VariableDeclaration",
                                "fullStart": 643,
                                "fullEnd": 701,
                                "start": 651,
                                "end": 701,
                                "fullWidth": 58,
                                "width": 50,
                                "varKeyword": {
                                    "kind": "VarKeyword",
                                    "fullStart": 643,
                                    "fullEnd": 655,
                                    "start": 651,
                                    "end": 654,
                                    "fullWidth": 12,
                                    "width": 3,
                                    "text": "var",
                                    "value": "var",
                                    "valueText": "var",
                                    "hasLeadingTrivia": true,
                                    "hasTrailingTrivia": true,
                                    "leadingTrivia": [
                                        {
                                            "kind": "WhitespaceTrivia",
                                            "text": "        "
                                        }
                                    ],
                                    "trailingTrivia": [
                                        {
                                            "kind": "WhitespaceTrivia",
                                            "text": " "
                                        }
                                    ]
                                },
                                "variableDeclarators": [
                                    {
                                        "kind": "VariableDeclarator",
                                        "fullStart": 655,
                                        "fullEnd": 701,
                                        "start": 655,
                                        "end": 701,
                                        "fullWidth": 46,
<<<<<<< HEAD
                                        "width": 46,
                                        "identifier": {
=======
                                        "propertyName": {
>>>>>>> 85e84683
                                            "kind": "IdentifierName",
                                            "fullStart": 655,
                                            "fullEnd": 662,
                                            "start": 655,
                                            "end": 661,
                                            "fullWidth": 7,
                                            "width": 6,
                                            "text": "argObj",
                                            "value": "argObj",
                                            "valueText": "argObj",
                                            "hasTrailingTrivia": true,
                                            "trailingTrivia": [
                                                {
                                                    "kind": "WhitespaceTrivia",
                                                    "text": " "
                                                }
                                            ]
                                        },
                                        "equalsValueClause": {
                                            "kind": "EqualsValueClause",
                                            "fullStart": 662,
                                            "fullEnd": 701,
                                            "start": 662,
                                            "end": 701,
                                            "fullWidth": 39,
                                            "width": 39,
                                            "equalsToken": {
                                                "kind": "EqualsToken",
                                                "fullStart": 662,
                                                "fullEnd": 664,
                                                "start": 662,
                                                "end": 663,
                                                "fullWidth": 2,
                                                "width": 1,
                                                "text": "=",
                                                "value": "=",
                                                "valueText": "=",
                                                "hasTrailingTrivia": true,
                                                "trailingTrivia": [
                                                    {
                                                        "kind": "WhitespaceTrivia",
                                                        "text": " "
                                                    }
                                                ]
                                            },
                                            "value": {
                                                "kind": "InvocationExpression",
                                                "fullStart": 664,
                                                "fullEnd": 701,
                                                "start": 664,
                                                "end": 701,
                                                "fullWidth": 37,
                                                "width": 37,
                                                "expression": {
                                                    "kind": "ParenthesizedExpression",
                                                    "fullStart": 664,
                                                    "fullEnd": 699,
                                                    "start": 664,
                                                    "end": 699,
                                                    "fullWidth": 35,
                                                    "width": 35,
                                                    "openParenToken": {
                                                        "kind": "OpenParenToken",
                                                        "fullStart": 664,
                                                        "fullEnd": 665,
                                                        "start": 664,
                                                        "end": 665,
                                                        "fullWidth": 1,
                                                        "width": 1,
                                                        "text": "(",
                                                        "value": "(",
                                                        "valueText": "("
                                                    },
                                                    "expression": {
                                                        "kind": "FunctionExpression",
                                                        "fullStart": 665,
                                                        "fullEnd": 698,
                                                        "start": 665,
                                                        "end": 698,
                                                        "fullWidth": 33,
                                                        "width": 33,
                                                        "functionKeyword": {
                                                            "kind": "FunctionKeyword",
                                                            "fullStart": 665,
                                                            "fullEnd": 674,
                                                            "start": 665,
                                                            "end": 673,
                                                            "fullWidth": 9,
                                                            "width": 8,
                                                            "text": "function",
                                                            "value": "function",
                                                            "valueText": "function",
                                                            "hasTrailingTrivia": true,
                                                            "trailingTrivia": [
                                                                {
                                                                    "kind": "WhitespaceTrivia",
                                                                    "text": " "
                                                                }
                                                            ]
                                                        },
                                                        "callSignature": {
                                                            "kind": "CallSignature",
                                                            "fullStart": 674,
                                                            "fullEnd": 677,
                                                            "start": 674,
                                                            "end": 676,
                                                            "fullWidth": 3,
                                                            "width": 2,
                                                            "parameterList": {
                                                                "kind": "ParameterList",
                                                                "fullStart": 674,
                                                                "fullEnd": 677,
                                                                "start": 674,
                                                                "end": 676,
                                                                "fullWidth": 3,
                                                                "width": 2,
                                                                "openParenToken": {
                                                                    "kind": "OpenParenToken",
                                                                    "fullStart": 674,
                                                                    "fullEnd": 675,
                                                                    "start": 674,
                                                                    "end": 675,
                                                                    "fullWidth": 1,
                                                                    "width": 1,
                                                                    "text": "(",
                                                                    "value": "(",
                                                                    "valueText": "("
                                                                },
                                                                "parameters": [],
                                                                "closeParenToken": {
                                                                    "kind": "CloseParenToken",
                                                                    "fullStart": 675,
                                                                    "fullEnd": 677,
                                                                    "start": 675,
                                                                    "end": 676,
                                                                    "fullWidth": 2,
                                                                    "width": 1,
                                                                    "text": ")",
                                                                    "value": ")",
                                                                    "valueText": ")",
                                                                    "hasTrailingTrivia": true,
                                                                    "trailingTrivia": [
                                                                        {
                                                                            "kind": "WhitespaceTrivia",
                                                                            "text": " "
                                                                        }
                                                                    ]
                                                                }
                                                            }
                                                        },
                                                        "block": {
                                                            "kind": "Block",
                                                            "fullStart": 677,
                                                            "fullEnd": 698,
                                                            "start": 677,
                                                            "end": 698,
                                                            "fullWidth": 21,
                                                            "width": 21,
                                                            "openBraceToken": {
                                                                "kind": "OpenBraceToken",
                                                                "fullStart": 677,
                                                                "fullEnd": 679,
                                                                "start": 677,
                                                                "end": 678,
                                                                "fullWidth": 2,
                                                                "width": 1,
                                                                "text": "{",
                                                                "value": "{",
                                                                "valueText": "{",
                                                                "hasTrailingTrivia": true,
                                                                "trailingTrivia": [
                                                                    {
                                                                        "kind": "WhitespaceTrivia",
                                                                        "text": " "
                                                                    }
                                                                ]
                                                            },
                                                            "statements": [
                                                                {
                                                                    "kind": "ReturnStatement",
                                                                    "fullStart": 679,
                                                                    "fullEnd": 697,
                                                                    "start": 679,
                                                                    "end": 696,
                                                                    "fullWidth": 18,
                                                                    "width": 17,
                                                                    "returnKeyword": {
                                                                        "kind": "ReturnKeyword",
                                                                        "fullStart": 679,
                                                                        "fullEnd": 686,
                                                                        "start": 679,
                                                                        "end": 685,
                                                                        "fullWidth": 7,
                                                                        "width": 6,
                                                                        "text": "return",
                                                                        "value": "return",
                                                                        "valueText": "return",
                                                                        "hasTrailingTrivia": true,
                                                                        "trailingTrivia": [
                                                                            {
                                                                                "kind": "WhitespaceTrivia",
                                                                                "text": " "
                                                                            }
                                                                        ]
                                                                    },
                                                                    "expression": {
                                                                        "kind": "IdentifierName",
                                                                        "fullStart": 686,
                                                                        "fullEnd": 695,
                                                                        "start": 686,
                                                                        "end": 695,
                                                                        "fullWidth": 9,
                                                                        "width": 9,
                                                                        "text": "arguments",
                                                                        "value": "arguments",
                                                                        "valueText": "arguments"
                                                                    },
                                                                    "semicolonToken": {
                                                                        "kind": "SemicolonToken",
                                                                        "fullStart": 695,
                                                                        "fullEnd": 697,
                                                                        "start": 695,
                                                                        "end": 696,
                                                                        "fullWidth": 2,
                                                                        "width": 1,
                                                                        "text": ";",
                                                                        "value": ";",
                                                                        "valueText": ";",
                                                                        "hasTrailingTrivia": true,
                                                                        "trailingTrivia": [
                                                                            {
                                                                                "kind": "WhitespaceTrivia",
                                                                                "text": " "
                                                                            }
                                                                        ]
                                                                    }
                                                                }
                                                            ],
                                                            "closeBraceToken": {
                                                                "kind": "CloseBraceToken",
                                                                "fullStart": 697,
                                                                "fullEnd": 698,
                                                                "start": 697,
                                                                "end": 698,
                                                                "fullWidth": 1,
                                                                "width": 1,
                                                                "text": "}",
                                                                "value": "}",
                                                                "valueText": "}"
                                                            }
                                                        }
                                                    },
                                                    "closeParenToken": {
                                                        "kind": "CloseParenToken",
                                                        "fullStart": 698,
                                                        "fullEnd": 699,
                                                        "start": 698,
                                                        "end": 699,
                                                        "fullWidth": 1,
                                                        "width": 1,
                                                        "text": ")",
                                                        "value": ")",
                                                        "valueText": ")"
                                                    }
                                                },
                                                "argumentList": {
                                                    "kind": "ArgumentList",
                                                    "fullStart": 699,
                                                    "fullEnd": 701,
                                                    "start": 699,
                                                    "end": 701,
                                                    "fullWidth": 2,
                                                    "width": 2,
                                                    "openParenToken": {
                                                        "kind": "OpenParenToken",
                                                        "fullStart": 699,
                                                        "fullEnd": 700,
                                                        "start": 699,
                                                        "end": 700,
                                                        "fullWidth": 1,
                                                        "width": 1,
                                                        "text": "(",
                                                        "value": "(",
                                                        "valueText": "("
                                                    },
                                                    "arguments": [],
                                                    "closeParenToken": {
                                                        "kind": "CloseParenToken",
                                                        "fullStart": 700,
                                                        "fullEnd": 701,
                                                        "start": 700,
                                                        "end": 701,
                                                        "fullWidth": 1,
                                                        "width": 1,
                                                        "text": ")",
                                                        "value": ")",
                                                        "valueText": ")"
                                                    }
                                                }
                                            }
                                        }
                                    }
                                ]
                            },
                            "semicolonToken": {
                                "kind": "SemicolonToken",
                                "fullStart": 701,
                                "fullEnd": 704,
                                "start": 701,
                                "end": 702,
                                "fullWidth": 3,
                                "width": 1,
                                "text": ";",
                                "value": ";",
                                "valueText": ";",
                                "hasTrailingTrivia": true,
                                "hasTrailingNewLine": true,
                                "trailingTrivia": [
                                    {
                                        "kind": "NewLineTrivia",
                                        "text": "\r\n"
                                    }
                                ]
                            }
                        },
                        {
                            "kind": "VariableStatement",
                            "fullStart": 704,
                            "fullEnd": 734,
                            "start": 714,
                            "end": 732,
                            "fullWidth": 30,
                            "width": 18,
                            "modifiers": [],
                            "variableDeclaration": {
                                "kind": "VariableDeclaration",
                                "fullStart": 704,
                                "fullEnd": 731,
                                "start": 714,
                                "end": 731,
                                "fullWidth": 27,
                                "width": 17,
                                "varKeyword": {
                                    "kind": "VarKeyword",
                                    "fullStart": 704,
                                    "fullEnd": 718,
                                    "start": 714,
                                    "end": 717,
                                    "fullWidth": 14,
                                    "width": 3,
                                    "text": "var",
                                    "value": "var",
                                    "valueText": "var",
                                    "hasLeadingTrivia": true,
                                    "hasLeadingNewLine": true,
                                    "hasTrailingTrivia": true,
                                    "leadingTrivia": [
                                        {
                                            "kind": "NewLineTrivia",
                                            "text": "\r\n"
                                        },
                                        {
                                            "kind": "WhitespaceTrivia",
                                            "text": "        "
                                        }
                                    ],
                                    "trailingTrivia": [
                                        {
                                            "kind": "WhitespaceTrivia",
                                            "text": " "
                                        }
                                    ]
                                },
                                "variableDeclarators": [
                                    {
                                        "kind": "VariableDeclarator",
                                        "fullStart": 718,
                                        "fullEnd": 731,
                                        "start": 718,
                                        "end": 731,
                                        "fullWidth": 13,
<<<<<<< HEAD
                                        "width": 13,
                                        "identifier": {
=======
                                        "propertyName": {
>>>>>>> 85e84683
                                            "kind": "IdentifierName",
                                            "fullStart": 718,
                                            "fullEnd": 723,
                                            "start": 718,
                                            "end": 722,
                                            "fullWidth": 5,
                                            "width": 4,
                                            "text": "data",
                                            "value": "data",
                                            "valueText": "data",
                                            "hasTrailingTrivia": true,
                                            "trailingTrivia": [
                                                {
                                                    "kind": "WhitespaceTrivia",
                                                    "text": " "
                                                }
                                            ]
                                        },
                                        "equalsValueClause": {
                                            "kind": "EqualsValueClause",
                                            "fullStart": 723,
                                            "fullEnd": 731,
                                            "start": 723,
                                            "end": 731,
                                            "fullWidth": 8,
                                            "width": 8,
                                            "equalsToken": {
                                                "kind": "EqualsToken",
                                                "fullStart": 723,
                                                "fullEnd": 725,
                                                "start": 723,
                                                "end": 724,
                                                "fullWidth": 2,
                                                "width": 1,
                                                "text": "=",
                                                "value": "=",
                                                "valueText": "=",
                                                "hasTrailingTrivia": true,
                                                "trailingTrivia": [
                                                    {
                                                        "kind": "WhitespaceTrivia",
                                                        "text": " "
                                                    }
                                                ]
                                            },
                                            "value": {
                                                "kind": "StringLiteral",
                                                "fullStart": 725,
                                                "fullEnd": 731,
                                                "start": 725,
                                                "end": 731,
                                                "fullWidth": 6,
                                                "width": 6,
                                                "text": "\"data\"",
                                                "value": "data",
                                                "valueText": "data"
                                            }
                                        }
                                    }
                                ]
                            },
                            "semicolonToken": {
                                "kind": "SemicolonToken",
                                "fullStart": 731,
                                "fullEnd": 734,
                                "start": 731,
                                "end": 732,
                                "fullWidth": 3,
                                "width": 1,
                                "text": ";",
                                "value": ";",
                                "valueText": ";",
                                "hasTrailingTrivia": true,
                                "hasTrailingNewLine": true,
                                "trailingTrivia": [
                                    {
                                        "kind": "NewLineTrivia",
                                        "text": "\r\n"
                                    }
                                ]
                            }
                        },
                        {
                            "kind": "ExpressionStatement",
                            "fullStart": 734,
                            "fullEnd": 816,
                            "start": 744,
                            "end": 814,
                            "fullWidth": 82,
                            "width": 70,
                            "isIncrementallyUnusable": true,
                            "expression": {
                                "kind": "AssignmentExpression",
                                "fullStart": 734,
                                "fullEnd": 813,
                                "start": 744,
                                "end": 813,
                                "fullWidth": 79,
                                "width": 69,
                                "isIncrementallyUnusable": true,
                                "left": {
                                    "kind": "MemberAccessExpression",
                                    "fullStart": 734,
                                    "fullEnd": 755,
                                    "start": 744,
                                    "end": 754,
                                    "fullWidth": 21,
                                    "width": 10,
                                    "isIncrementallyUnusable": true,
                                    "expression": {
                                        "kind": "IdentifierName",
                                        "fullStart": 734,
                                        "fullEnd": 750,
                                        "start": 744,
                                        "end": 750,
                                        "fullWidth": 16,
                                        "width": 6,
                                        "text": "argObj",
                                        "value": "argObj",
                                        "valueText": "argObj",
                                        "hasLeadingTrivia": true,
                                        "hasLeadingNewLine": true,
                                        "leadingTrivia": [
                                            {
                                                "kind": "NewLineTrivia",
                                                "text": "\r\n"
                                            },
                                            {
                                                "kind": "WhitespaceTrivia",
                                                "text": "        "
                                            }
                                        ]
                                    },
                                    "dotToken": {
                                        "kind": "DotToken",
                                        "fullStart": 750,
                                        "fullEnd": 751,
                                        "start": 750,
                                        "end": 751,
                                        "fullWidth": 1,
                                        "width": 1,
                                        "text": ".",
                                        "value": ".",
                                        "valueText": "."
                                    },
                                    "name": {
                                        "kind": "IdentifierName",
                                        "fullStart": 751,
                                        "fullEnd": 755,
                                        "start": 751,
                                        "end": 754,
                                        "fullWidth": 4,
                                        "width": 3,
                                        "text": "set",
                                        "value": "set",
                                        "valueText": "set",
                                        "hasTrailingTrivia": true,
                                        "trailingTrivia": [
                                            {
                                                "kind": "WhitespaceTrivia",
                                                "text": " "
                                            }
                                        ]
                                    }
                                },
                                "operatorToken": {
                                    "kind": "EqualsToken",
                                    "fullStart": 755,
                                    "fullEnd": 757,
                                    "start": 755,
                                    "end": 756,
                                    "fullWidth": 2,
                                    "width": 1,
                                    "text": "=",
                                    "value": "=",
                                    "valueText": "=",
                                    "hasTrailingTrivia": true,
                                    "trailingTrivia": [
                                        {
                                            "kind": "WhitespaceTrivia",
                                            "text": " "
                                        }
                                    ]
                                },
                                "right": {
                                    "kind": "FunctionExpression",
                                    "fullStart": 757,
                                    "fullEnd": 813,
                                    "start": 757,
                                    "end": 813,
                                    "fullWidth": 56,
                                    "width": 56,
                                    "functionKeyword": {
                                        "kind": "FunctionKeyword",
                                        "fullStart": 757,
                                        "fullEnd": 766,
                                        "start": 757,
                                        "end": 765,
                                        "fullWidth": 9,
                                        "width": 8,
                                        "text": "function",
                                        "value": "function",
                                        "valueText": "function",
                                        "hasTrailingTrivia": true,
                                        "trailingTrivia": [
                                            {
                                                "kind": "WhitespaceTrivia",
                                                "text": " "
                                            }
                                        ]
                                    },
                                    "callSignature": {
                                        "kind": "CallSignature",
                                        "fullStart": 766,
                                        "fullEnd": 774,
                                        "start": 766,
                                        "end": 773,
                                        "fullWidth": 8,
                                        "width": 7,
                                        "parameterList": {
                                            "kind": "ParameterList",
                                            "fullStart": 766,
                                            "fullEnd": 774,
                                            "start": 766,
                                            "end": 773,
                                            "fullWidth": 8,
                                            "width": 7,
                                            "openParenToken": {
                                                "kind": "OpenParenToken",
                                                "fullStart": 766,
                                                "fullEnd": 767,
                                                "start": 766,
                                                "end": 767,
                                                "fullWidth": 1,
                                                "width": 1,
                                                "text": "(",
                                                "value": "(",
                                                "valueText": "("
                                            },
                                            "parameters": [
                                                {
                                                    "kind": "Parameter",
                                                    "fullStart": 767,
                                                    "fullEnd": 772,
                                                    "start": 767,
                                                    "end": 772,
                                                    "fullWidth": 5,
                                                    "width": 5,
                                                    "modifiers": [],
                                                    "identifier": {
                                                        "kind": "IdentifierName",
                                                        "fullStart": 767,
                                                        "fullEnd": 772,
                                                        "start": 767,
                                                        "end": 772,
                                                        "fullWidth": 5,
                                                        "width": 5,
                                                        "text": "value",
                                                        "value": "value",
                                                        "valueText": "value"
                                                    }
                                                }
                                            ],
                                            "closeParenToken": {
                                                "kind": "CloseParenToken",
                                                "fullStart": 772,
                                                "fullEnd": 774,
                                                "start": 772,
                                                "end": 773,
                                                "fullWidth": 2,
                                                "width": 1,
                                                "text": ")",
                                                "value": ")",
                                                "valueText": ")",
                                                "hasTrailingTrivia": true,
                                                "trailingTrivia": [
                                                    {
                                                        "kind": "WhitespaceTrivia",
                                                        "text": " "
                                                    }
                                                ]
                                            }
                                        }
                                    },
                                    "block": {
                                        "kind": "Block",
                                        "fullStart": 774,
                                        "fullEnd": 813,
                                        "start": 774,
                                        "end": 813,
                                        "fullWidth": 39,
                                        "width": 39,
                                        "openBraceToken": {
                                            "kind": "OpenBraceToken",
                                            "fullStart": 774,
                                            "fullEnd": 777,
                                            "start": 774,
                                            "end": 775,
                                            "fullWidth": 3,
                                            "width": 1,
                                            "text": "{",
                                            "value": "{",
                                            "valueText": "{",
                                            "hasTrailingTrivia": true,
                                            "hasTrailingNewLine": true,
                                            "trailingTrivia": [
                                                {
                                                    "kind": "NewLineTrivia",
                                                    "text": "\r\n"
                                                }
                                            ]
                                        },
                                        "statements": [
                                            {
                                                "kind": "ExpressionStatement",
                                                "fullStart": 777,
                                                "fullEnd": 804,
                                                "start": 789,
                                                "end": 802,
                                                "fullWidth": 27,
                                                "width": 13,
                                                "expression": {
                                                    "kind": "AssignmentExpression",
                                                    "fullStart": 777,
                                                    "fullEnd": 801,
                                                    "start": 789,
                                                    "end": 801,
                                                    "fullWidth": 24,
                                                    "width": 12,
                                                    "left": {
                                                        "kind": "IdentifierName",
                                                        "fullStart": 777,
                                                        "fullEnd": 794,
                                                        "start": 789,
                                                        "end": 793,
                                                        "fullWidth": 17,
                                                        "width": 4,
                                                        "text": "data",
                                                        "value": "data",
                                                        "valueText": "data",
                                                        "hasLeadingTrivia": true,
                                                        "hasTrailingTrivia": true,
                                                        "leadingTrivia": [
                                                            {
                                                                "kind": "WhitespaceTrivia",
                                                                "text": "            "
                                                            }
                                                        ],
                                                        "trailingTrivia": [
                                                            {
                                                                "kind": "WhitespaceTrivia",
                                                                "text": " "
                                                            }
                                                        ]
                                                    },
                                                    "operatorToken": {
                                                        "kind": "EqualsToken",
                                                        "fullStart": 794,
                                                        "fullEnd": 796,
                                                        "start": 794,
                                                        "end": 795,
                                                        "fullWidth": 2,
                                                        "width": 1,
                                                        "text": "=",
                                                        "value": "=",
                                                        "valueText": "=",
                                                        "hasTrailingTrivia": true,
                                                        "trailingTrivia": [
                                                            {
                                                                "kind": "WhitespaceTrivia",
                                                                "text": " "
                                                            }
                                                        ]
                                                    },
                                                    "right": {
                                                        "kind": "IdentifierName",
                                                        "fullStart": 796,
                                                        "fullEnd": 801,
                                                        "start": 796,
                                                        "end": 801,
                                                        "fullWidth": 5,
                                                        "width": 5,
                                                        "text": "value",
                                                        "value": "value",
                                                        "valueText": "value"
                                                    }
                                                },
                                                "semicolonToken": {
                                                    "kind": "SemicolonToken",
                                                    "fullStart": 801,
                                                    "fullEnd": 804,
                                                    "start": 801,
                                                    "end": 802,
                                                    "fullWidth": 3,
                                                    "width": 1,
                                                    "text": ";",
                                                    "value": ";",
                                                    "valueText": ";",
                                                    "hasTrailingTrivia": true,
                                                    "hasTrailingNewLine": true,
                                                    "trailingTrivia": [
                                                        {
                                                            "kind": "NewLineTrivia",
                                                            "text": "\r\n"
                                                        }
                                                    ]
                                                }
                                            }
                                        ],
                                        "closeBraceToken": {
                                            "kind": "CloseBraceToken",
                                            "fullStart": 804,
                                            "fullEnd": 813,
                                            "start": 812,
                                            "end": 813,
                                            "fullWidth": 9,
                                            "width": 1,
                                            "text": "}",
                                            "value": "}",
                                            "valueText": "}",
                                            "hasLeadingTrivia": true,
                                            "leadingTrivia": [
                                                {
                                                    "kind": "WhitespaceTrivia",
                                                    "text": "        "
                                                }
                                            ]
                                        }
                                    }
                                }
                            },
                            "semicolonToken": {
                                "kind": "SemicolonToken",
                                "fullStart": 813,
                                "fullEnd": 816,
                                "start": 813,
                                "end": 814,
                                "fullWidth": 3,
                                "width": 1,
                                "text": ";",
                                "value": ";",
                                "valueText": ";",
                                "hasTrailingTrivia": true,
                                "hasTrailingNewLine": true,
                                "trailingTrivia": [
                                    {
                                        "kind": "NewLineTrivia",
                                        "text": "\r\n"
                                    }
                                ]
                            }
                        },
                        {
                            "kind": "VariableStatement",
                            "fullStart": 816,
                            "fullEnd": 899,
                            "start": 826,
                            "end": 897,
                            "fullWidth": 83,
                            "width": 71,
                            "modifiers": [],
                            "variableDeclaration": {
                                "kind": "VariableDeclaration",
                                "fullStart": 816,
                                "fullEnd": 896,
                                "start": 826,
                                "end": 896,
                                "fullWidth": 80,
                                "width": 70,
                                "varKeyword": {
                                    "kind": "VarKeyword",
                                    "fullStart": 816,
                                    "fullEnd": 830,
                                    "start": 826,
                                    "end": 829,
                                    "fullWidth": 14,
                                    "width": 3,
                                    "text": "var",
                                    "value": "var",
                                    "valueText": "var",
                                    "hasLeadingTrivia": true,
                                    "hasLeadingNewLine": true,
                                    "hasTrailingTrivia": true,
                                    "leadingTrivia": [
                                        {
                                            "kind": "NewLineTrivia",
                                            "text": "\r\n"
                                        },
                                        {
                                            "kind": "WhitespaceTrivia",
                                            "text": "        "
                                        }
                                    ],
                                    "trailingTrivia": [
                                        {
                                            "kind": "WhitespaceTrivia",
                                            "text": " "
                                        }
                                    ]
                                },
                                "variableDeclarators": [
                                    {
                                        "kind": "VariableDeclarator",
                                        "fullStart": 830,
                                        "fullEnd": 896,
                                        "start": 830,
                                        "end": 896,
                                        "fullWidth": 66,
<<<<<<< HEAD
                                        "width": 66,
                                        "identifier": {
=======
                                        "propertyName": {
>>>>>>> 85e84683
                                            "kind": "IdentifierName",
                                            "fullStart": 830,
                                            "fullEnd": 837,
                                            "start": 830,
                                            "end": 836,
                                            "fullWidth": 7,
                                            "width": 6,
                                            "text": "newobj",
                                            "value": "newobj",
                                            "valueText": "newobj",
                                            "hasTrailingTrivia": true,
                                            "trailingTrivia": [
                                                {
                                                    "kind": "WhitespaceTrivia",
                                                    "text": " "
                                                }
                                            ]
                                        },
                                        "equalsValueClause": {
                                            "kind": "EqualsValueClause",
                                            "fullStart": 837,
                                            "fullEnd": 896,
                                            "start": 837,
                                            "end": 896,
                                            "fullWidth": 59,
                                            "width": 59,
                                            "equalsToken": {
                                                "kind": "EqualsToken",
                                                "fullStart": 837,
                                                "fullEnd": 839,
                                                "start": 837,
                                                "end": 838,
                                                "fullWidth": 2,
                                                "width": 1,
                                                "text": "=",
                                                "value": "=",
                                                "valueText": "=",
                                                "hasTrailingTrivia": true,
                                                "trailingTrivia": [
                                                    {
                                                        "kind": "WhitespaceTrivia",
                                                        "text": " "
                                                    }
                                                ]
                                            },
                                            "value": {
                                                "kind": "InvocationExpression",
                                                "fullStart": 839,
                                                "fullEnd": 896,
                                                "start": 839,
                                                "end": 896,
                                                "fullWidth": 57,
                                                "width": 57,
                                                "expression": {
                                                    "kind": "MemberAccessExpression",
                                                    "fullStart": 839,
                                                    "fullEnd": 852,
                                                    "start": 839,
                                                    "end": 852,
                                                    "fullWidth": 13,
                                                    "width": 13,
                                                    "expression": {
                                                        "kind": "IdentifierName",
                                                        "fullStart": 839,
                                                        "fullEnd": 845,
                                                        "start": 839,
                                                        "end": 845,
                                                        "fullWidth": 6,
                                                        "width": 6,
                                                        "text": "Object",
                                                        "value": "Object",
                                                        "valueText": "Object"
                                                    },
                                                    "dotToken": {
                                                        "kind": "DotToken",
                                                        "fullStart": 845,
                                                        "fullEnd": 846,
                                                        "start": 845,
                                                        "end": 846,
                                                        "fullWidth": 1,
                                                        "width": 1,
                                                        "text": ".",
                                                        "value": ".",
                                                        "valueText": "."
                                                    },
                                                    "name": {
                                                        "kind": "IdentifierName",
                                                        "fullStart": 846,
                                                        "fullEnd": 852,
                                                        "start": 846,
                                                        "end": 852,
                                                        "fullWidth": 6,
                                                        "width": 6,
                                                        "text": "create",
                                                        "value": "create",
                                                        "valueText": "create"
                                                    }
                                                },
                                                "argumentList": {
                                                    "kind": "ArgumentList",
                                                    "fullStart": 852,
                                                    "fullEnd": 896,
                                                    "start": 852,
                                                    "end": 896,
                                                    "fullWidth": 44,
                                                    "width": 44,
                                                    "openParenToken": {
                                                        "kind": "OpenParenToken",
                                                        "fullStart": 852,
                                                        "fullEnd": 853,
                                                        "start": 852,
                                                        "end": 853,
                                                        "fullWidth": 1,
                                                        "width": 1,
                                                        "text": "(",
                                                        "value": "(",
                                                        "valueText": "("
                                                    },
                                                    "arguments": [
                                                        {
                                                            "kind": "ObjectLiteralExpression",
                                                            "fullStart": 853,
                                                            "fullEnd": 855,
                                                            "start": 853,
                                                            "end": 855,
                                                            "fullWidth": 2,
                                                            "width": 2,
                                                            "openBraceToken": {
                                                                "kind": "OpenBraceToken",
                                                                "fullStart": 853,
                                                                "fullEnd": 854,
                                                                "start": 853,
                                                                "end": 854,
                                                                "fullWidth": 1,
                                                                "width": 1,
                                                                "text": "{",
                                                                "value": "{",
                                                                "valueText": "{"
                                                            },
                                                            "propertyAssignments": [],
                                                            "closeBraceToken": {
                                                                "kind": "CloseBraceToken",
                                                                "fullStart": 854,
                                                                "fullEnd": 855,
                                                                "start": 854,
                                                                "end": 855,
                                                                "fullWidth": 1,
                                                                "width": 1,
                                                                "text": "}",
                                                                "value": "}",
                                                                "valueText": "}"
                                                            }
                                                        },
                                                        {
                                                            "kind": "CommaToken",
                                                            "fullStart": 855,
                                                            "fullEnd": 857,
                                                            "start": 855,
                                                            "end": 856,
                                                            "fullWidth": 2,
                                                            "width": 1,
                                                            "text": ",",
                                                            "value": ",",
                                                            "valueText": ",",
                                                            "hasTrailingTrivia": true,
                                                            "trailingTrivia": [
                                                                {
                                                                    "kind": "WhitespaceTrivia",
                                                                    "text": " "
                                                                }
                                                            ]
                                                        },
                                                        {
                                                            "kind": "ObjectLiteralExpression",
                                                            "fullStart": 857,
                                                            "fullEnd": 895,
                                                            "start": 857,
                                                            "end": 895,
                                                            "fullWidth": 38,
                                                            "width": 38,
                                                            "openBraceToken": {
                                                                "kind": "OpenBraceToken",
                                                                "fullStart": 857,
                                                                "fullEnd": 860,
                                                                "start": 857,
                                                                "end": 858,
                                                                "fullWidth": 3,
                                                                "width": 1,
                                                                "text": "{",
                                                                "value": "{",
                                                                "valueText": "{",
                                                                "hasTrailingTrivia": true,
                                                                "hasTrailingNewLine": true,
                                                                "trailingTrivia": [
                                                                    {
                                                                        "kind": "NewLineTrivia",
                                                                        "text": "\r\n"
                                                                    }
                                                                ]
                                                            },
                                                            "propertyAssignments": [
                                                                {
                                                                    "kind": "SimplePropertyAssignment",
                                                                    "fullStart": 860,
                                                                    "fullEnd": 886,
                                                                    "start": 872,
                                                                    "end": 884,
                                                                    "fullWidth": 26,
                                                                    "width": 12,
                                                                    "propertyName": {
                                                                        "kind": "IdentifierName",
                                                                        "fullStart": 860,
                                                                        "fullEnd": 876,
                                                                        "start": 872,
                                                                        "end": 876,
                                                                        "fullWidth": 16,
                                                                        "width": 4,
                                                                        "text": "prop",
                                                                        "value": "prop",
                                                                        "valueText": "prop",
                                                                        "hasLeadingTrivia": true,
                                                                        "leadingTrivia": [
                                                                            {
                                                                                "kind": "WhitespaceTrivia",
                                                                                "text": "            "
                                                                            }
                                                                        ]
                                                                    },
                                                                    "colonToken": {
                                                                        "kind": "ColonToken",
                                                                        "fullStart": 876,
                                                                        "fullEnd": 878,
                                                                        "start": 876,
                                                                        "end": 877,
                                                                        "fullWidth": 2,
                                                                        "width": 1,
                                                                        "text": ":",
                                                                        "value": ":",
                                                                        "valueText": ":",
                                                                        "hasTrailingTrivia": true,
                                                                        "trailingTrivia": [
                                                                            {
                                                                                "kind": "WhitespaceTrivia",
                                                                                "text": " "
                                                                            }
                                                                        ]
                                                                    },
                                                                    "expression": {
                                                                        "kind": "IdentifierName",
                                                                        "fullStart": 878,
                                                                        "fullEnd": 886,
                                                                        "start": 878,
                                                                        "end": 884,
                                                                        "fullWidth": 8,
                                                                        "width": 6,
                                                                        "text": "argObj",
                                                                        "value": "argObj",
                                                                        "valueText": "argObj",
                                                                        "hasTrailingTrivia": true,
                                                                        "hasTrailingNewLine": true,
                                                                        "trailingTrivia": [
                                                                            {
                                                                                "kind": "NewLineTrivia",
                                                                                "text": "\r\n"
                                                                            }
                                                                        ]
                                                                    }
                                                                }
                                                            ],
                                                            "closeBraceToken": {
                                                                "kind": "CloseBraceToken",
                                                                "fullStart": 886,
                                                                "fullEnd": 895,
                                                                "start": 894,
                                                                "end": 895,
                                                                "fullWidth": 9,
                                                                "width": 1,
                                                                "text": "}",
                                                                "value": "}",
                                                                "valueText": "}",
                                                                "hasLeadingTrivia": true,
                                                                "leadingTrivia": [
                                                                    {
                                                                        "kind": "WhitespaceTrivia",
                                                                        "text": "        "
                                                                    }
                                                                ]
                                                            }
                                                        }
                                                    ],
                                                    "closeParenToken": {
                                                        "kind": "CloseParenToken",
                                                        "fullStart": 895,
                                                        "fullEnd": 896,
                                                        "start": 895,
                                                        "end": 896,
                                                        "fullWidth": 1,
                                                        "width": 1,
                                                        "text": ")",
                                                        "value": ")",
                                                        "valueText": ")"
                                                    }
                                                }
                                            }
                                        }
                                    }
                                ]
                            },
                            "semicolonToken": {
                                "kind": "SemicolonToken",
                                "fullStart": 896,
                                "fullEnd": 899,
                                "start": 896,
                                "end": 897,
                                "fullWidth": 3,
                                "width": 1,
                                "text": ";",
                                "value": ";",
                                "valueText": ";",
                                "hasTrailingTrivia": true,
                                "hasTrailingNewLine": true,
                                "trailingTrivia": [
                                    {
                                        "kind": "NewLineTrivia",
                                        "text": "\r\n"
                                    }
                                ]
                            }
                        },
                        {
                            "kind": "VariableStatement",
                            "fullStart": 899,
                            "fullEnd": 959,
                            "start": 909,
                            "end": 957,
                            "fullWidth": 60,
                            "width": 48,
                            "modifiers": [],
                            "variableDeclaration": {
                                "kind": "VariableDeclaration",
                                "fullStart": 899,
                                "fullEnd": 956,
                                "start": 909,
                                "end": 956,
                                "fullWidth": 57,
                                "width": 47,
                                "varKeyword": {
                                    "kind": "VarKeyword",
                                    "fullStart": 899,
                                    "fullEnd": 913,
                                    "start": 909,
                                    "end": 912,
                                    "fullWidth": 14,
                                    "width": 3,
                                    "text": "var",
                                    "value": "var",
                                    "valueText": "var",
                                    "hasLeadingTrivia": true,
                                    "hasLeadingNewLine": true,
                                    "hasTrailingTrivia": true,
                                    "leadingTrivia": [
                                        {
                                            "kind": "NewLineTrivia",
                                            "text": "\r\n"
                                        },
                                        {
                                            "kind": "WhitespaceTrivia",
                                            "text": "        "
                                        }
                                    ],
                                    "trailingTrivia": [
                                        {
                                            "kind": "WhitespaceTrivia",
                                            "text": " "
                                        }
                                    ]
                                },
                                "variableDeclarators": [
                                    {
                                        "kind": "VariableDeclarator",
                                        "fullStart": 913,
                                        "fullEnd": 956,
                                        "start": 913,
                                        "end": 956,
                                        "fullWidth": 43,
<<<<<<< HEAD
                                        "width": 43,
                                        "identifier": {
=======
                                        "propertyName": {
>>>>>>> 85e84683
                                            "kind": "IdentifierName",
                                            "fullStart": 913,
                                            "fullEnd": 925,
                                            "start": 913,
                                            "end": 924,
                                            "fullWidth": 12,
                                            "width": 11,
                                            "text": "hasProperty",
                                            "value": "hasProperty",
                                            "valueText": "hasProperty",
                                            "hasTrailingTrivia": true,
                                            "trailingTrivia": [
                                                {
                                                    "kind": "WhitespaceTrivia",
                                                    "text": " "
                                                }
                                            ]
                                        },
                                        "equalsValueClause": {
                                            "kind": "EqualsValueClause",
                                            "fullStart": 925,
                                            "fullEnd": 956,
                                            "start": 925,
                                            "end": 956,
                                            "fullWidth": 31,
                                            "width": 31,
                                            "equalsToken": {
                                                "kind": "EqualsToken",
                                                "fullStart": 925,
                                                "fullEnd": 927,
                                                "start": 925,
                                                "end": 926,
                                                "fullWidth": 2,
                                                "width": 1,
                                                "text": "=",
                                                "value": "=",
                                                "valueText": "=",
                                                "hasTrailingTrivia": true,
                                                "trailingTrivia": [
                                                    {
                                                        "kind": "WhitespaceTrivia",
                                                        "text": " "
                                                    }
                                                ]
                                            },
                                            "value": {
                                                "kind": "InvocationExpression",
                                                "fullStart": 927,
                                                "fullEnd": 956,
                                                "start": 927,
                                                "end": 956,
                                                "fullWidth": 29,
                                                "width": 29,
                                                "expression": {
                                                    "kind": "MemberAccessExpression",
                                                    "fullStart": 927,
                                                    "fullEnd": 948,
                                                    "start": 927,
                                                    "end": 948,
                                                    "fullWidth": 21,
                                                    "width": 21,
                                                    "expression": {
                                                        "kind": "IdentifierName",
                                                        "fullStart": 927,
                                                        "fullEnd": 933,
                                                        "start": 927,
                                                        "end": 933,
                                                        "fullWidth": 6,
                                                        "width": 6,
                                                        "text": "newobj",
                                                        "value": "newobj",
                                                        "valueText": "newobj"
                                                    },
                                                    "dotToken": {
                                                        "kind": "DotToken",
                                                        "fullStart": 933,
                                                        "fullEnd": 934,
                                                        "start": 933,
                                                        "end": 934,
                                                        "fullWidth": 1,
                                                        "width": 1,
                                                        "text": ".",
                                                        "value": ".",
                                                        "valueText": "."
                                                    },
                                                    "name": {
                                                        "kind": "IdentifierName",
                                                        "fullStart": 934,
                                                        "fullEnd": 948,
                                                        "start": 934,
                                                        "end": 948,
                                                        "fullWidth": 14,
                                                        "width": 14,
                                                        "text": "hasOwnProperty",
                                                        "value": "hasOwnProperty",
                                                        "valueText": "hasOwnProperty"
                                                    }
                                                },
                                                "argumentList": {
                                                    "kind": "ArgumentList",
                                                    "fullStart": 948,
                                                    "fullEnd": 956,
                                                    "start": 948,
                                                    "end": 956,
                                                    "fullWidth": 8,
                                                    "width": 8,
                                                    "openParenToken": {
                                                        "kind": "OpenParenToken",
                                                        "fullStart": 948,
                                                        "fullEnd": 949,
                                                        "start": 948,
                                                        "end": 949,
                                                        "fullWidth": 1,
                                                        "width": 1,
                                                        "text": "(",
                                                        "value": "(",
                                                        "valueText": "("
                                                    },
                                                    "arguments": [
                                                        {
                                                            "kind": "StringLiteral",
                                                            "fullStart": 949,
                                                            "fullEnd": 955,
                                                            "start": 949,
                                                            "end": 955,
                                                            "fullWidth": 6,
                                                            "width": 6,
                                                            "text": "\"prop\"",
                                                            "value": "prop",
                                                            "valueText": "prop"
                                                        }
                                                    ],
                                                    "closeParenToken": {
                                                        "kind": "CloseParenToken",
                                                        "fullStart": 955,
                                                        "fullEnd": 956,
                                                        "start": 955,
                                                        "end": 956,
                                                        "fullWidth": 1,
                                                        "width": 1,
                                                        "text": ")",
                                                        "value": ")",
                                                        "valueText": ")"
                                                    }
                                                }
                                            }
                                        }
                                    }
                                ]
                            },
                            "semicolonToken": {
                                "kind": "SemicolonToken",
                                "fullStart": 956,
                                "fullEnd": 959,
                                "start": 956,
                                "end": 957,
                                "fullWidth": 3,
                                "width": 1,
                                "text": ";",
                                "value": ";",
                                "valueText": ";",
                                "hasTrailingTrivia": true,
                                "hasTrailingNewLine": true,
                                "trailingTrivia": [
                                    {
                                        "kind": "NewLineTrivia",
                                        "text": "\r\n"
                                    }
                                ]
                            }
                        },
                        {
                            "kind": "ExpressionStatement",
                            "fullStart": 959,
                            "fullEnd": 1000,
                            "start": 969,
                            "end": 998,
                            "fullWidth": 41,
                            "width": 29,
                            "expression": {
                                "kind": "AssignmentExpression",
                                "fullStart": 959,
                                "fullEnd": 997,
                                "start": 969,
                                "end": 997,
                                "fullWidth": 38,
                                "width": 28,
                                "left": {
                                    "kind": "MemberAccessExpression",
                                    "fullStart": 959,
                                    "fullEnd": 981,
                                    "start": 969,
                                    "end": 980,
                                    "fullWidth": 22,
                                    "width": 11,
                                    "expression": {
                                        "kind": "IdentifierName",
                                        "fullStart": 959,
                                        "fullEnd": 975,
                                        "start": 969,
                                        "end": 975,
                                        "fullWidth": 16,
                                        "width": 6,
                                        "text": "newobj",
                                        "value": "newobj",
                                        "valueText": "newobj",
                                        "hasLeadingTrivia": true,
                                        "hasLeadingNewLine": true,
                                        "leadingTrivia": [
                                            {
                                                "kind": "NewLineTrivia",
                                                "text": "\r\n"
                                            },
                                            {
                                                "kind": "WhitespaceTrivia",
                                                "text": "        "
                                            }
                                        ]
                                    },
                                    "dotToken": {
                                        "kind": "DotToken",
                                        "fullStart": 975,
                                        "fullEnd": 976,
                                        "start": 975,
                                        "end": 976,
                                        "fullWidth": 1,
                                        "width": 1,
                                        "text": ".",
                                        "value": ".",
                                        "valueText": "."
                                    },
                                    "name": {
                                        "kind": "IdentifierName",
                                        "fullStart": 976,
                                        "fullEnd": 981,
                                        "start": 976,
                                        "end": 980,
                                        "fullWidth": 5,
                                        "width": 4,
                                        "text": "prop",
                                        "value": "prop",
                                        "valueText": "prop",
                                        "hasTrailingTrivia": true,
                                        "trailingTrivia": [
                                            {
                                                "kind": "WhitespaceTrivia",
                                                "text": " "
                                            }
                                        ]
                                    }
                                },
                                "operatorToken": {
                                    "kind": "EqualsToken",
                                    "fullStart": 981,
                                    "fullEnd": 983,
                                    "start": 981,
                                    "end": 982,
                                    "fullWidth": 2,
                                    "width": 1,
                                    "text": "=",
                                    "value": "=",
                                    "valueText": "=",
                                    "hasTrailingTrivia": true,
                                    "trailingTrivia": [
                                        {
                                            "kind": "WhitespaceTrivia",
                                            "text": " "
                                        }
                                    ]
                                },
                                "right": {
                                    "kind": "StringLiteral",
                                    "fullStart": 983,
                                    "fullEnd": 997,
                                    "start": 983,
                                    "end": 997,
                                    "fullWidth": 14,
                                    "width": 14,
                                    "text": "\"overrideData\"",
                                    "value": "overrideData",
                                    "valueText": "overrideData"
                                }
                            },
                            "semicolonToken": {
                                "kind": "SemicolonToken",
                                "fullStart": 997,
                                "fullEnd": 1000,
                                "start": 997,
                                "end": 998,
                                "fullWidth": 3,
                                "width": 1,
                                "text": ";",
                                "value": ";",
                                "valueText": ";",
                                "hasTrailingTrivia": true,
                                "hasTrailingNewLine": true,
                                "trailingTrivia": [
                                    {
                                        "kind": "NewLineTrivia",
                                        "text": "\r\n"
                                    }
                                ]
                            }
                        },
                        {
                            "kind": "ReturnStatement",
                            "fullStart": 1000,
                            "fullEnd": 1058,
                            "start": 1010,
                            "end": 1056,
                            "fullWidth": 58,
                            "width": 46,
                            "returnKeyword": {
                                "kind": "ReturnKeyword",
                                "fullStart": 1000,
                                "fullEnd": 1017,
                                "start": 1010,
                                "end": 1016,
                                "fullWidth": 17,
                                "width": 6,
                                "text": "return",
                                "value": "return",
                                "valueText": "return",
                                "hasLeadingTrivia": true,
                                "hasLeadingNewLine": true,
                                "hasTrailingTrivia": true,
                                "leadingTrivia": [
                                    {
                                        "kind": "NewLineTrivia",
                                        "text": "\r\n"
                                    },
                                    {
                                        "kind": "WhitespaceTrivia",
                                        "text": "        "
                                    }
                                ],
                                "trailingTrivia": [
                                    {
                                        "kind": "WhitespaceTrivia",
                                        "text": " "
                                    }
                                ]
                            },
                            "expression": {
                                "kind": "LogicalAndExpression",
                                "fullStart": 1017,
                                "fullEnd": 1055,
                                "start": 1017,
                                "end": 1055,
                                "fullWidth": 38,
                                "width": 38,
                                "left": {
                                    "kind": "IdentifierName",
                                    "fullStart": 1017,
                                    "fullEnd": 1029,
                                    "start": 1017,
                                    "end": 1028,
                                    "fullWidth": 12,
                                    "width": 11,
                                    "text": "hasProperty",
                                    "value": "hasProperty",
                                    "valueText": "hasProperty",
                                    "hasTrailingTrivia": true,
                                    "trailingTrivia": [
                                        {
                                            "kind": "WhitespaceTrivia",
                                            "text": " "
                                        }
                                    ]
                                },
                                "operatorToken": {
                                    "kind": "AmpersandAmpersandToken",
                                    "fullStart": 1029,
                                    "fullEnd": 1032,
                                    "start": 1029,
                                    "end": 1031,
                                    "fullWidth": 3,
                                    "width": 2,
                                    "text": "&&",
                                    "value": "&&",
                                    "valueText": "&&",
                                    "hasTrailingTrivia": true,
                                    "trailingTrivia": [
                                        {
                                            "kind": "WhitespaceTrivia",
                                            "text": " "
                                        }
                                    ]
                                },
                                "right": {
                                    "kind": "EqualsExpression",
                                    "fullStart": 1032,
                                    "fullEnd": 1055,
                                    "start": 1032,
                                    "end": 1055,
                                    "fullWidth": 23,
                                    "width": 23,
                                    "left": {
                                        "kind": "IdentifierName",
                                        "fullStart": 1032,
                                        "fullEnd": 1037,
                                        "start": 1032,
                                        "end": 1036,
                                        "fullWidth": 5,
                                        "width": 4,
                                        "text": "data",
                                        "value": "data",
                                        "valueText": "data",
                                        "hasTrailingTrivia": true,
                                        "trailingTrivia": [
                                            {
                                                "kind": "WhitespaceTrivia",
                                                "text": " "
                                            }
                                        ]
                                    },
                                    "operatorToken": {
                                        "kind": "EqualsEqualsEqualsToken",
                                        "fullStart": 1037,
                                        "fullEnd": 1041,
                                        "start": 1037,
                                        "end": 1040,
                                        "fullWidth": 4,
                                        "width": 3,
                                        "text": "===",
                                        "value": "===",
                                        "valueText": "===",
                                        "hasTrailingTrivia": true,
                                        "trailingTrivia": [
                                            {
                                                "kind": "WhitespaceTrivia",
                                                "text": " "
                                            }
                                        ]
                                    },
                                    "right": {
                                        "kind": "StringLiteral",
                                        "fullStart": 1041,
                                        "fullEnd": 1055,
                                        "start": 1041,
                                        "end": 1055,
                                        "fullWidth": 14,
                                        "width": 14,
                                        "text": "\"overrideData\"",
                                        "value": "overrideData",
                                        "valueText": "overrideData"
                                    }
                                }
                            },
                            "semicolonToken": {
                                "kind": "SemicolonToken",
                                "fullStart": 1055,
                                "fullEnd": 1058,
                                "start": 1055,
                                "end": 1056,
                                "fullWidth": 3,
                                "width": 1,
                                "text": ";",
                                "value": ";",
                                "valueText": ";",
                                "hasTrailingTrivia": true,
                                "hasTrailingNewLine": true,
                                "trailingTrivia": [
                                    {
                                        "kind": "NewLineTrivia",
                                        "text": "\r\n"
                                    }
                                ]
                            }
                        }
                    ],
                    "closeBraceToken": {
                        "kind": "CloseBraceToken",
                        "fullStart": 1058,
                        "fullEnd": 1065,
                        "start": 1062,
                        "end": 1063,
                        "fullWidth": 7,
                        "width": 1,
                        "text": "}",
                        "value": "}",
                        "valueText": "}",
                        "hasLeadingTrivia": true,
                        "hasTrailingTrivia": true,
                        "hasTrailingNewLine": true,
                        "leadingTrivia": [
                            {
                                "kind": "WhitespaceTrivia",
                                "text": "    "
                            }
                        ],
                        "trailingTrivia": [
                            {
                                "kind": "NewLineTrivia",
                                "text": "\r\n"
                            }
                        ]
                    }
                }
            },
            {
                "kind": "ExpressionStatement",
                "fullStart": 1065,
                "fullEnd": 1089,
                "start": 1065,
                "end": 1087,
                "fullWidth": 24,
                "width": 22,
                "expression": {
                    "kind": "InvocationExpression",
                    "fullStart": 1065,
                    "fullEnd": 1086,
                    "start": 1065,
                    "end": 1086,
                    "fullWidth": 21,
                    "width": 21,
                    "expression": {
                        "kind": "IdentifierName",
                        "fullStart": 1065,
                        "fullEnd": 1076,
                        "start": 1065,
                        "end": 1076,
                        "fullWidth": 11,
                        "width": 11,
                        "text": "runTestCase",
                        "value": "runTestCase",
                        "valueText": "runTestCase"
                    },
                    "argumentList": {
                        "kind": "ArgumentList",
                        "fullStart": 1076,
                        "fullEnd": 1086,
                        "start": 1076,
                        "end": 1086,
                        "fullWidth": 10,
                        "width": 10,
                        "openParenToken": {
                            "kind": "OpenParenToken",
                            "fullStart": 1076,
                            "fullEnd": 1077,
                            "start": 1076,
                            "end": 1077,
                            "fullWidth": 1,
                            "width": 1,
                            "text": "(",
                            "value": "(",
                            "valueText": "("
                        },
                        "arguments": [
                            {
                                "kind": "IdentifierName",
                                "fullStart": 1077,
                                "fullEnd": 1085,
                                "start": 1077,
                                "end": 1085,
                                "fullWidth": 8,
                                "width": 8,
                                "text": "testcase",
                                "value": "testcase",
                                "valueText": "testcase"
                            }
                        ],
                        "closeParenToken": {
                            "kind": "CloseParenToken",
                            "fullStart": 1085,
                            "fullEnd": 1086,
                            "start": 1085,
                            "end": 1086,
                            "fullWidth": 1,
                            "width": 1,
                            "text": ")",
                            "value": ")",
                            "valueText": ")"
                        }
                    }
                },
                "semicolonToken": {
                    "kind": "SemicolonToken",
                    "fullStart": 1086,
                    "fullEnd": 1089,
                    "start": 1086,
                    "end": 1087,
                    "fullWidth": 3,
                    "width": 1,
                    "text": ";",
                    "value": ";",
                    "valueText": ";",
                    "hasTrailingTrivia": true,
                    "hasTrailingNewLine": true,
                    "trailingTrivia": [
                        {
                            "kind": "NewLineTrivia",
                            "text": "\r\n"
                        }
                    ]
                }
            }
        ],
        "endOfFileToken": {
            "kind": "EndOfFileToken",
            "fullStart": 1089,
            "fullEnd": 1089,
            "start": 1089,
            "end": 1089,
            "fullWidth": 0,
            "width": 0,
            "text": ""
        }
    },
    "lineMap": {
        "lineStarts": [
            0,
            67,
            152,
            232,
            308,
            380,
            385,
            439,
            611,
            616,
            618,
            620,
            643,
            704,
            706,
            734,
            736,
            777,
            804,
            816,
            818,
            860,
            886,
            899,
            901,
            959,
            961,
            1000,
            1002,
            1058,
            1065,
            1089
        ],
        "length": 1089
    }
}<|MERGE_RESOLUTION|>--- conflicted
+++ resolved
@@ -247,12 +247,8 @@
                                         "start": 655,
                                         "end": 701,
                                         "fullWidth": 46,
-<<<<<<< HEAD
                                         "width": 46,
-                                        "identifier": {
-=======
                                         "propertyName": {
->>>>>>> 85e84683
                                             "kind": "IdentifierName",
                                             "fullStart": 655,
                                             "fullEnd": 662,
@@ -634,12 +630,8 @@
                                         "start": 718,
                                         "end": 731,
                                         "fullWidth": 13,
-<<<<<<< HEAD
                                         "width": 13,
-                                        "identifier": {
-=======
                                         "propertyName": {
->>>>>>> 85e84683
                                             "kind": "IdentifierName",
                                             "fullStart": 718,
                                             "fullEnd": 723,
@@ -1148,12 +1140,8 @@
                                         "start": 830,
                                         "end": 896,
                                         "fullWidth": 66,
-<<<<<<< HEAD
                                         "width": 66,
-                                        "identifier": {
-=======
                                         "propertyName": {
->>>>>>> 85e84683
                                             "kind": "IdentifierName",
                                             "fullStart": 830,
                                             "fullEnd": 837,
@@ -1539,12 +1527,8 @@
                                         "start": 913,
                                         "end": 956,
                                         "fullWidth": 43,
-<<<<<<< HEAD
                                         "width": 43,
-                                        "identifier": {
-=======
                                         "propertyName": {
->>>>>>> 85e84683
                                             "kind": "IdentifierName",
                                             "fullStart": 913,
                                             "fullEnd": 925,
