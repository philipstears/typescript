{
    "isDeclaration": false,
    "languageVersion": "EcmaScript5",
    "parseOptions": {
        "allowAutomaticSemicolonInsertion": true
    },
    "sourceUnit": {
        "kind": "SourceUnit",
        "fullStart": 0,
        "fullEnd": 1346,
        "start": 642,
        "end": 1346,
        "fullWidth": 1346,
        "width": 704,
        "isIncrementallyUnusable": true,
        "moduleElements": [
            {
                "kind": "FunctionDeclaration",
                "fullStart": 0,
                "fullEnd": 1322,
                "start": 642,
                "end": 1320,
                "fullWidth": 1322,
                "width": 678,
                "isIncrementallyUnusable": true,
                "modifiers": [],
                "functionKeyword": {
                    "kind": "FunctionKeyword",
                    "fullStart": 0,
                    "fullEnd": 651,
                    "start": 642,
                    "end": 650,
                    "fullWidth": 651,
                    "width": 8,
                    "text": "function",
                    "value": "function",
                    "valueText": "function",
                    "hasLeadingTrivia": true,
                    "hasLeadingComment": true,
                    "hasLeadingNewLine": true,
                    "hasTrailingTrivia": true,
                    "leadingTrivia": [
                        {
                            "kind": "SingleLineCommentTrivia",
                            "text": "/// Copyright (c) 2012 Ecma International.  All rights reserved. "
                        },
                        {
                            "kind": "NewLineTrivia",
                            "text": "\r\n"
                        },
                        {
                            "kind": "SingleLineCommentTrivia",
                            "text": "/// Ecma International makes this code available under the terms and conditions set"
                        },
                        {
                            "kind": "NewLineTrivia",
                            "text": "\r\n"
                        },
                        {
                            "kind": "SingleLineCommentTrivia",
                            "text": "/// forth on http://hg.ecmascript.org/tests/test262/raw-file/tip/LICENSE (the "
                        },
                        {
                            "kind": "NewLineTrivia",
                            "text": "\r\n"
                        },
                        {
                            "kind": "SingleLineCommentTrivia",
                            "text": "/// \"Use Terms\").   Any redistribution of this code must retain the above "
                        },
                        {
                            "kind": "NewLineTrivia",
                            "text": "\r\n"
                        },
                        {
                            "kind": "SingleLineCommentTrivia",
                            "text": "/// copyright and this notice and otherwise comply with the Use Terms."
                        },
                        {
                            "kind": "NewLineTrivia",
                            "text": "\r\n"
                        },
                        {
                            "kind": "MultiLineCommentTrivia",
                            "text": "/**\r\n * @path ch15/15.2/15.2.3/15.2.3.5/15.2.3.5-4-242.js\r\n * @description Object.create - 'get' property of one property in 'Properties' is own accessor property without a get function, which overrides an inherited accessor property (8.10.5 step 7.a)\r\n */"
                        },
                        {
                            "kind": "NewLineTrivia",
                            "text": "\r\n"
                        },
                        {
                            "kind": "NewLineTrivia",
                            "text": "\r\n"
                        },
                        {
                            "kind": "NewLineTrivia",
                            "text": "\r\n"
                        }
                    ],
                    "trailingTrivia": [
                        {
                            "kind": "WhitespaceTrivia",
                            "text": " "
                        }
                    ]
                },
                "identifier": {
                    "kind": "IdentifierName",
                    "fullStart": 651,
                    "fullEnd": 659,
                    "start": 651,
                    "end": 659,
                    "fullWidth": 8,
                    "width": 8,
                    "text": "testcase",
                    "value": "testcase",
                    "valueText": "testcase"
                },
                "callSignature": {
                    "kind": "CallSignature",
                    "fullStart": 659,
                    "fullEnd": 662,
                    "start": 659,
                    "end": 661,
                    "fullWidth": 3,
                    "width": 2,
                    "parameterList": {
                        "kind": "ParameterList",
                        "fullStart": 659,
                        "fullEnd": 662,
                        "start": 659,
                        "end": 661,
                        "fullWidth": 3,
                        "width": 2,
                        "openParenToken": {
                            "kind": "OpenParenToken",
                            "fullStart": 659,
                            "fullEnd": 660,
                            "start": 659,
                            "end": 660,
                            "fullWidth": 1,
                            "width": 1,
                            "text": "(",
                            "value": "(",
                            "valueText": "("
                        },
                        "parameters": [],
                        "closeParenToken": {
                            "kind": "CloseParenToken",
                            "fullStart": 660,
                            "fullEnd": 662,
                            "start": 660,
                            "end": 661,
                            "fullWidth": 2,
                            "width": 1,
                            "text": ")",
                            "value": ")",
                            "valueText": ")",
                            "hasTrailingTrivia": true,
                            "trailingTrivia": [
                                {
                                    "kind": "WhitespaceTrivia",
                                    "text": " "
                                }
                            ]
                        }
                    }
                },
                "block": {
                    "kind": "Block",
                    "fullStart": 662,
                    "fullEnd": 1322,
                    "start": 662,
                    "end": 1320,
                    "fullWidth": 660,
                    "width": 658,
                    "isIncrementallyUnusable": true,
                    "openBraceToken": {
                        "kind": "OpenBraceToken",
                        "fullStart": 662,
                        "fullEnd": 665,
                        "start": 662,
                        "end": 663,
                        "fullWidth": 3,
                        "width": 1,
                        "text": "{",
                        "value": "{",
                        "valueText": "{",
                        "hasTrailingTrivia": true,
                        "hasTrailingNewLine": true,
                        "trailingTrivia": [
                            {
                                "kind": "NewLineTrivia",
                                "text": "\r\n"
                            }
                        ]
                    },
                    "statements": [
                        {
                            "kind": "VariableStatement",
                            "fullStart": 665,
                            "fullEnd": 690,
                            "start": 673,
                            "end": 688,
                            "fullWidth": 25,
                            "width": 15,
                            "modifiers": [],
                            "variableDeclaration": {
                                "kind": "VariableDeclaration",
                                "fullStart": 665,
                                "fullEnd": 687,
                                "start": 673,
                                "end": 687,
                                "fullWidth": 22,
                                "width": 14,
                                "varKeyword": {
                                    "kind": "VarKeyword",
                                    "fullStart": 665,
                                    "fullEnd": 677,
                                    "start": 673,
                                    "end": 676,
                                    "fullWidth": 12,
                                    "width": 3,
                                    "text": "var",
                                    "value": "var",
                                    "valueText": "var",
                                    "hasLeadingTrivia": true,
                                    "hasTrailingTrivia": true,
                                    "leadingTrivia": [
                                        {
                                            "kind": "WhitespaceTrivia",
                                            "text": "        "
                                        }
                                    ],
                                    "trailingTrivia": [
                                        {
                                            "kind": "WhitespaceTrivia",
                                            "text": " "
                                        }
                                    ]
                                },
                                "variableDeclarators": [
                                    {
                                        "kind": "VariableDeclarator",
                                        "fullStart": 677,
                                        "fullEnd": 687,
                                        "start": 677,
                                        "end": 687,
                                        "fullWidth": 10,
<<<<<<< HEAD
                                        "width": 10,
                                        "identifier": {
=======
                                        "propertyName": {
>>>>>>> 85e84683
                                            "kind": "IdentifierName",
                                            "fullStart": 677,
                                            "fullEnd": 683,
                                            "start": 677,
                                            "end": 682,
                                            "fullWidth": 6,
                                            "width": 5,
                                            "text": "proto",
                                            "value": "proto",
                                            "valueText": "proto",
                                            "hasTrailingTrivia": true,
                                            "trailingTrivia": [
                                                {
                                                    "kind": "WhitespaceTrivia",
                                                    "text": " "
                                                }
                                            ]
                                        },
                                        "equalsValueClause": {
                                            "kind": "EqualsValueClause",
                                            "fullStart": 683,
                                            "fullEnd": 687,
                                            "start": 683,
                                            "end": 687,
                                            "fullWidth": 4,
                                            "width": 4,
                                            "equalsToken": {
                                                "kind": "EqualsToken",
                                                "fullStart": 683,
                                                "fullEnd": 685,
                                                "start": 683,
                                                "end": 684,
                                                "fullWidth": 2,
                                                "width": 1,
                                                "text": "=",
                                                "value": "=",
                                                "valueText": "=",
                                                "hasTrailingTrivia": true,
                                                "trailingTrivia": [
                                                    {
                                                        "kind": "WhitespaceTrivia",
                                                        "text": " "
                                                    }
                                                ]
                                            },
                                            "value": {
                                                "kind": "ObjectLiteralExpression",
                                                "fullStart": 685,
                                                "fullEnd": 687,
                                                "start": 685,
                                                "end": 687,
                                                "fullWidth": 2,
                                                "width": 2,
                                                "openBraceToken": {
                                                    "kind": "OpenBraceToken",
                                                    "fullStart": 685,
                                                    "fullEnd": 686,
                                                    "start": 685,
                                                    "end": 686,
                                                    "fullWidth": 1,
                                                    "width": 1,
                                                    "text": "{",
                                                    "value": "{",
                                                    "valueText": "{"
                                                },
                                                "propertyAssignments": [],
                                                "closeBraceToken": {
                                                    "kind": "CloseBraceToken",
                                                    "fullStart": 686,
                                                    "fullEnd": 687,
                                                    "start": 686,
                                                    "end": 687,
                                                    "fullWidth": 1,
                                                    "width": 1,
                                                    "text": "}",
                                                    "value": "}",
                                                    "valueText": "}"
                                                }
                                            }
                                        }
                                    }
                                ]
                            },
                            "semicolonToken": {
                                "kind": "SemicolonToken",
                                "fullStart": 687,
                                "fullEnd": 690,
                                "start": 687,
                                "end": 688,
                                "fullWidth": 3,
                                "width": 1,
                                "text": ";",
                                "value": ";",
                                "valueText": ";",
                                "hasTrailingTrivia": true,
                                "hasTrailingNewLine": true,
                                "trailingTrivia": [
                                    {
                                        "kind": "NewLineTrivia",
                                        "text": "\r\n"
                                    }
                                ]
                            }
                        },
                        {
                            "kind": "ExpressionStatement",
                            "fullStart": 690,
                            "fullEnd": 914,
                            "start": 700,
                            "end": 912,
                            "fullWidth": 224,
                            "width": 212,
                            "isIncrementallyUnusable": true,
                            "expression": {
                                "kind": "InvocationExpression",
                                "fullStart": 690,
                                "fullEnd": 911,
                                "start": 700,
                                "end": 911,
                                "fullWidth": 221,
                                "width": 211,
                                "isIncrementallyUnusable": true,
                                "expression": {
                                    "kind": "MemberAccessExpression",
                                    "fullStart": 690,
                                    "fullEnd": 721,
                                    "start": 700,
                                    "end": 721,
                                    "fullWidth": 31,
                                    "width": 21,
                                    "expression": {
                                        "kind": "IdentifierName",
                                        "fullStart": 690,
                                        "fullEnd": 706,
                                        "start": 700,
                                        "end": 706,
                                        "fullWidth": 16,
                                        "width": 6,
                                        "text": "Object",
                                        "value": "Object",
                                        "valueText": "Object",
                                        "hasLeadingTrivia": true,
                                        "hasLeadingNewLine": true,
                                        "leadingTrivia": [
                                            {
                                                "kind": "NewLineTrivia",
                                                "text": "\r\n"
                                            },
                                            {
                                                "kind": "WhitespaceTrivia",
                                                "text": "        "
                                            }
                                        ]
                                    },
                                    "dotToken": {
                                        "kind": "DotToken",
                                        "fullStart": 706,
                                        "fullEnd": 707,
                                        "start": 706,
                                        "end": 707,
                                        "fullWidth": 1,
                                        "width": 1,
                                        "text": ".",
                                        "value": ".",
                                        "valueText": "."
                                    },
                                    "name": {
                                        "kind": "IdentifierName",
                                        "fullStart": 707,
                                        "fullEnd": 721,
                                        "start": 707,
                                        "end": 721,
                                        "fullWidth": 14,
                                        "width": 14,
                                        "text": "defineProperty",
                                        "value": "defineProperty",
                                        "valueText": "defineProperty"
                                    }
                                },
                                "argumentList": {
                                    "kind": "ArgumentList",
                                    "fullStart": 721,
                                    "fullEnd": 911,
                                    "start": 721,
                                    "end": 911,
                                    "fullWidth": 190,
                                    "width": 190,
                                    "isIncrementallyUnusable": true,
                                    "openParenToken": {
                                        "kind": "OpenParenToken",
                                        "fullStart": 721,
                                        "fullEnd": 722,
                                        "start": 721,
                                        "end": 722,
                                        "fullWidth": 1,
                                        "width": 1,
                                        "text": "(",
                                        "value": "(",
                                        "valueText": "("
                                    },
                                    "arguments": [
                                        {
                                            "kind": "IdentifierName",
                                            "fullStart": 722,
                                            "fullEnd": 727,
                                            "start": 722,
                                            "end": 727,
                                            "fullWidth": 5,
                                            "width": 5,
                                            "text": "proto",
                                            "value": "proto",
                                            "valueText": "proto"
                                        },
                                        {
                                            "kind": "CommaToken",
                                            "fullStart": 727,
                                            "fullEnd": 729,
                                            "start": 727,
                                            "end": 728,
                                            "fullWidth": 2,
                                            "width": 1,
                                            "text": ",",
                                            "value": ",",
                                            "valueText": ",",
                                            "hasTrailingTrivia": true,
                                            "trailingTrivia": [
                                                {
                                                    "kind": "WhitespaceTrivia",
                                                    "text": " "
                                                }
                                            ]
                                        },
                                        {
                                            "kind": "StringLiteral",
                                            "fullStart": 729,
                                            "fullEnd": 734,
                                            "start": 729,
                                            "end": 734,
                                            "fullWidth": 5,
                                            "width": 5,
                                            "text": "\"get\"",
                                            "value": "get",
                                            "valueText": "get"
                                        },
                                        {
                                            "kind": "CommaToken",
                                            "fullStart": 734,
                                            "fullEnd": 736,
                                            "start": 734,
                                            "end": 735,
                                            "fullWidth": 2,
                                            "width": 1,
                                            "text": ",",
                                            "value": ",",
                                            "valueText": ",",
                                            "hasTrailingTrivia": true,
                                            "trailingTrivia": [
                                                {
                                                    "kind": "WhitespaceTrivia",
                                                    "text": " "
                                                }
                                            ]
                                        },
                                        {
                                            "kind": "ObjectLiteralExpression",
                                            "fullStart": 736,
                                            "fullEnd": 910,
                                            "start": 736,
                                            "end": 910,
                                            "fullWidth": 174,
                                            "width": 174,
                                            "isIncrementallyUnusable": true,
                                            "openBraceToken": {
                                                "kind": "OpenBraceToken",
                                                "fullStart": 736,
                                                "fullEnd": 739,
                                                "start": 736,
                                                "end": 737,
                                                "fullWidth": 3,
                                                "width": 1,
                                                "text": "{",
                                                "value": "{",
                                                "valueText": "{",
                                                "hasTrailingTrivia": true,
                                                "hasTrailingNewLine": true,
                                                "trailingTrivia": [
                                                    {
                                                        "kind": "NewLineTrivia",
                                                        "text": "\r\n"
                                                    }
                                                ]
                                            },
                                            "propertyAssignments": [
                                                {
                                                    "kind": "SimplePropertyAssignment",
                                                    "fullStart": 739,
                                                    "fullEnd": 901,
                                                    "start": 751,
                                                    "end": 899,
                                                    "fullWidth": 162,
                                                    "width": 148,
                                                    "isIncrementallyUnusable": true,
                                                    "propertyName": {
                                                        "kind": "IdentifierName",
                                                        "fullStart": 739,
                                                        "fullEnd": 754,
                                                        "start": 751,
                                                        "end": 754,
                                                        "fullWidth": 15,
                                                        "width": 3,
                                                        "text": "get",
                                                        "value": "get",
                                                        "valueText": "get",
                                                        "hasLeadingTrivia": true,
                                                        "leadingTrivia": [
                                                            {
                                                                "kind": "WhitespaceTrivia",
                                                                "text": "            "
                                                            }
                                                        ]
                                                    },
                                                    "colonToken": {
                                                        "kind": "ColonToken",
                                                        "fullStart": 754,
                                                        "fullEnd": 756,
                                                        "start": 754,
                                                        "end": 755,
                                                        "fullWidth": 2,
                                                        "width": 1,
                                                        "text": ":",
                                                        "value": ":",
                                                        "valueText": ":",
                                                        "hasTrailingTrivia": true,
                                                        "trailingTrivia": [
                                                            {
                                                                "kind": "WhitespaceTrivia",
                                                                "text": " "
                                                            }
                                                        ]
                                                    },
                                                    "expression": {
                                                        "kind": "FunctionExpression",
                                                        "fullStart": 756,
                                                        "fullEnd": 901,
                                                        "start": 756,
                                                        "end": 899,
                                                        "fullWidth": 145,
                                                        "width": 143,
                                                        "functionKeyword": {
                                                            "kind": "FunctionKeyword",
                                                            "fullStart": 756,
                                                            "fullEnd": 765,
                                                            "start": 756,
                                                            "end": 764,
                                                            "fullWidth": 9,
                                                            "width": 8,
                                                            "text": "function",
                                                            "value": "function",
                                                            "valueText": "function",
                                                            "hasTrailingTrivia": true,
                                                            "trailingTrivia": [
                                                                {
                                                                    "kind": "WhitespaceTrivia",
                                                                    "text": " "
                                                                }
                                                            ]
                                                        },
                                                        "callSignature": {
                                                            "kind": "CallSignature",
                                                            "fullStart": 765,
                                                            "fullEnd": 768,
                                                            "start": 765,
                                                            "end": 767,
                                                            "fullWidth": 3,
                                                            "width": 2,
                                                            "parameterList": {
                                                                "kind": "ParameterList",
                                                                "fullStart": 765,
                                                                "fullEnd": 768,
                                                                "start": 765,
                                                                "end": 767,
                                                                "fullWidth": 3,
                                                                "width": 2,
                                                                "openParenToken": {
                                                                    "kind": "OpenParenToken",
                                                                    "fullStart": 765,
                                                                    "fullEnd": 766,
                                                                    "start": 765,
                                                                    "end": 766,
                                                                    "fullWidth": 1,
                                                                    "width": 1,
                                                                    "text": "(",
                                                                    "value": "(",
                                                                    "valueText": "("
                                                                },
                                                                "parameters": [],
                                                                "closeParenToken": {
                                                                    "kind": "CloseParenToken",
                                                                    "fullStart": 766,
                                                                    "fullEnd": 768,
                                                                    "start": 766,
                                                                    "end": 767,
                                                                    "fullWidth": 2,
                                                                    "width": 1,
                                                                    "text": ")",
                                                                    "value": ")",
                                                                    "valueText": ")",
                                                                    "hasTrailingTrivia": true,
                                                                    "trailingTrivia": [
                                                                        {
                                                                            "kind": "WhitespaceTrivia",
                                                                            "text": " "
                                                                        }
                                                                    ]
                                                                }
                                                            }
                                                        },
                                                        "block": {
                                                            "kind": "Block",
                                                            "fullStart": 768,
                                                            "fullEnd": 901,
                                                            "start": 768,
                                                            "end": 899,
                                                            "fullWidth": 133,
                                                            "width": 131,
                                                            "openBraceToken": {
                                                                "kind": "OpenBraceToken",
                                                                "fullStart": 768,
                                                                "fullEnd": 771,
                                                                "start": 768,
                                                                "end": 769,
                                                                "fullWidth": 3,
                                                                "width": 1,
                                                                "text": "{",
                                                                "value": "{",
                                                                "valueText": "{",
                                                                "hasTrailingTrivia": true,
                                                                "hasTrailingNewLine": true,
                                                                "trailingTrivia": [
                                                                    {
                                                                        "kind": "NewLineTrivia",
                                                                        "text": "\r\n"
                                                                    }
                                                                ]
                                                            },
                                                            "statements": [
                                                                {
                                                                    "kind": "ReturnStatement",
                                                                    "fullStart": 771,
                                                                    "fullEnd": 886,
                                                                    "start": 787,
                                                                    "end": 884,
                                                                    "fullWidth": 115,
                                                                    "width": 97,
                                                                    "returnKeyword": {
                                                                        "kind": "ReturnKeyword",
                                                                        "fullStart": 771,
                                                                        "fullEnd": 794,
                                                                        "start": 787,
                                                                        "end": 793,
                                                                        "fullWidth": 23,
                                                                        "width": 6,
                                                                        "text": "return",
                                                                        "value": "return",
                                                                        "valueText": "return",
                                                                        "hasLeadingTrivia": true,
                                                                        "hasTrailingTrivia": true,
                                                                        "leadingTrivia": [
                                                                            {
                                                                                "kind": "WhitespaceTrivia",
                                                                                "text": "                "
                                                                            }
                                                                        ],
                                                                        "trailingTrivia": [
                                                                            {
                                                                                "kind": "WhitespaceTrivia",
                                                                                "text": " "
                                                                            }
                                                                        ]
                                                                    },
                                                                    "expression": {
                                                                        "kind": "FunctionExpression",
                                                                        "fullStart": 794,
                                                                        "fullEnd": 883,
                                                                        "start": 794,
                                                                        "end": 883,
                                                                        "fullWidth": 89,
                                                                        "width": 89,
                                                                        "functionKeyword": {
                                                                            "kind": "FunctionKeyword",
                                                                            "fullStart": 794,
                                                                            "fullEnd": 803,
                                                                            "start": 794,
                                                                            "end": 802,
                                                                            "fullWidth": 9,
                                                                            "width": 8,
                                                                            "text": "function",
                                                                            "value": "function",
                                                                            "valueText": "function",
                                                                            "hasTrailingTrivia": true,
                                                                            "trailingTrivia": [
                                                                                {
                                                                                    "kind": "WhitespaceTrivia",
                                                                                    "text": " "
                                                                                }
                                                                            ]
                                                                        },
                                                                        "callSignature": {
                                                                            "kind": "CallSignature",
                                                                            "fullStart": 803,
                                                                            "fullEnd": 806,
                                                                            "start": 803,
                                                                            "end": 805,
                                                                            "fullWidth": 3,
                                                                            "width": 2,
                                                                            "parameterList": {
                                                                                "kind": "ParameterList",
                                                                                "fullStart": 803,
                                                                                "fullEnd": 806,
                                                                                "start": 803,
                                                                                "end": 805,
                                                                                "fullWidth": 3,
                                                                                "width": 2,
                                                                                "openParenToken": {
                                                                                    "kind": "OpenParenToken",
                                                                                    "fullStart": 803,
                                                                                    "fullEnd": 804,
                                                                                    "start": 803,
                                                                                    "end": 804,
                                                                                    "fullWidth": 1,
                                                                                    "width": 1,
                                                                                    "text": "(",
                                                                                    "value": "(",
                                                                                    "valueText": "("
                                                                                },
                                                                                "parameters": [],
                                                                                "closeParenToken": {
                                                                                    "kind": "CloseParenToken",
                                                                                    "fullStart": 804,
                                                                                    "fullEnd": 806,
                                                                                    "start": 804,
                                                                                    "end": 805,
                                                                                    "fullWidth": 2,
                                                                                    "width": 1,
                                                                                    "text": ")",
                                                                                    "value": ")",
                                                                                    "valueText": ")",
                                                                                    "hasTrailingTrivia": true,
                                                                                    "trailingTrivia": [
                                                                                        {
                                                                                            "kind": "WhitespaceTrivia",
                                                                                            "text": " "
                                                                                        }
                                                                                    ]
                                                                                }
                                                                            }
                                                                        },
                                                                        "block": {
                                                                            "kind": "Block",
                                                                            "fullStart": 806,
                                                                            "fullEnd": 883,
                                                                            "start": 806,
                                                                            "end": 883,
                                                                            "fullWidth": 77,
                                                                            "width": 77,
                                                                            "openBraceToken": {
                                                                                "kind": "OpenBraceToken",
                                                                                "fullStart": 806,
                                                                                "fullEnd": 809,
                                                                                "start": 806,
                                                                                "end": 807,
                                                                                "fullWidth": 3,
                                                                                "width": 1,
                                                                                "text": "{",
                                                                                "value": "{",
                                                                                "valueText": "{",
                                                                                "hasTrailingTrivia": true,
                                                                                "hasTrailingNewLine": true,
                                                                                "trailingTrivia": [
                                                                                    {
                                                                                        "kind": "NewLineTrivia",
                                                                                        "text": "\r\n"
                                                                                    }
                                                                                ]
                                                                            },
                                                                            "statements": [
                                                                                {
                                                                                    "kind": "ReturnStatement",
                                                                                    "fullStart": 809,
                                                                                    "fullEnd": 866,
                                                                                    "start": 829,
                                                                                    "end": 864,
                                                                                    "fullWidth": 57,
                                                                                    "width": 35,
                                                                                    "returnKeyword": {
                                                                                        "kind": "ReturnKeyword",
                                                                                        "fullStart": 809,
                                                                                        "fullEnd": 836,
                                                                                        "start": 829,
                                                                                        "end": 835,
                                                                                        "fullWidth": 27,
                                                                                        "width": 6,
                                                                                        "text": "return",
                                                                                        "value": "return",
                                                                                        "valueText": "return",
                                                                                        "hasLeadingTrivia": true,
                                                                                        "hasTrailingTrivia": true,
                                                                                        "leadingTrivia": [
                                                                                            {
                                                                                                "kind": "WhitespaceTrivia",
                                                                                                "text": "                    "
                                                                                            }
                                                                                        ],
                                                                                        "trailingTrivia": [
                                                                                            {
                                                                                                "kind": "WhitespaceTrivia",
                                                                                                "text": " "
                                                                                            }
                                                                                        ]
                                                                                    },
                                                                                    "expression": {
                                                                                        "kind": "StringLiteral",
                                                                                        "fullStart": 836,
                                                                                        "fullEnd": 863,
                                                                                        "start": 836,
                                                                                        "end": 863,
                                                                                        "fullWidth": 27,
                                                                                        "width": 27,
                                                                                        "text": "\"inheritedAccessorProperty\"",
                                                                                        "value": "inheritedAccessorProperty",
                                                                                        "valueText": "inheritedAccessorProperty"
                                                                                    },
                                                                                    "semicolonToken": {
                                                                                        "kind": "SemicolonToken",
                                                                                        "fullStart": 863,
                                                                                        "fullEnd": 866,
                                                                                        "start": 863,
                                                                                        "end": 864,
                                                                                        "fullWidth": 3,
                                                                                        "width": 1,
                                                                                        "text": ";",
                                                                                        "value": ";",
                                                                                        "valueText": ";",
                                                                                        "hasTrailingTrivia": true,
                                                                                        "hasTrailingNewLine": true,
                                                                                        "trailingTrivia": [
                                                                                            {
                                                                                                "kind": "NewLineTrivia",
                                                                                                "text": "\r\n"
                                                                                            }
                                                                                        ]
                                                                                    }
                                                                                }
                                                                            ],
                                                                            "closeBraceToken": {
                                                                                "kind": "CloseBraceToken",
                                                                                "fullStart": 866,
                                                                                "fullEnd": 883,
                                                                                "start": 882,
                                                                                "end": 883,
                                                                                "fullWidth": 17,
                                                                                "width": 1,
                                                                                "text": "}",
                                                                                "value": "}",
                                                                                "valueText": "}",
                                                                                "hasLeadingTrivia": true,
                                                                                "leadingTrivia": [
                                                                                    {
                                                                                        "kind": "WhitespaceTrivia",
                                                                                        "text": "                "
                                                                                    }
                                                                                ]
                                                                            }
                                                                        }
                                                                    },
                                                                    "semicolonToken": {
                                                                        "kind": "SemicolonToken",
                                                                        "fullStart": 883,
                                                                        "fullEnd": 886,
                                                                        "start": 883,
                                                                        "end": 884,
                                                                        "fullWidth": 3,
                                                                        "width": 1,
                                                                        "text": ";",
                                                                        "value": ";",
                                                                        "valueText": ";",
                                                                        "hasTrailingTrivia": true,
                                                                        "hasTrailingNewLine": true,
                                                                        "trailingTrivia": [
                                                                            {
                                                                                "kind": "NewLineTrivia",
                                                                                "text": "\r\n"
                                                                            }
                                                                        ]
                                                                    }
                                                                }
                                                            ],
                                                            "closeBraceToken": {
                                                                "kind": "CloseBraceToken",
                                                                "fullStart": 886,
                                                                "fullEnd": 901,
                                                                "start": 898,
                                                                "end": 899,
                                                                "fullWidth": 15,
                                                                "width": 1,
                                                                "text": "}",
                                                                "value": "}",
                                                                "valueText": "}",
                                                                "hasLeadingTrivia": true,
                                                                "hasTrailingTrivia": true,
                                                                "hasTrailingNewLine": true,
                                                                "leadingTrivia": [
                                                                    {
                                                                        "kind": "WhitespaceTrivia",
                                                                        "text": "            "
                                                                    }
                                                                ],
                                                                "trailingTrivia": [
                                                                    {
                                                                        "kind": "NewLineTrivia",
                                                                        "text": "\r\n"
                                                                    }
                                                                ]
                                                            }
                                                        }
                                                    }
                                                }
                                            ],
                                            "closeBraceToken": {
                                                "kind": "CloseBraceToken",
                                                "fullStart": 901,
                                                "fullEnd": 910,
                                                "start": 909,
                                                "end": 910,
                                                "fullWidth": 9,
                                                "width": 1,
                                                "text": "}",
                                                "value": "}",
                                                "valueText": "}",
                                                "hasLeadingTrivia": true,
                                                "leadingTrivia": [
                                                    {
                                                        "kind": "WhitespaceTrivia",
                                                        "text": "        "
                                                    }
                                                ]
                                            }
                                        }
                                    ],
                                    "closeParenToken": {
                                        "kind": "CloseParenToken",
                                        "fullStart": 910,
                                        "fullEnd": 911,
                                        "start": 910,
                                        "end": 911,
                                        "fullWidth": 1,
                                        "width": 1,
                                        "text": ")",
                                        "value": ")",
                                        "valueText": ")"
                                    }
                                }
                            },
                            "semicolonToken": {
                                "kind": "SemicolonToken",
                                "fullStart": 911,
                                "fullEnd": 914,
                                "start": 911,
                                "end": 912,
                                "fullWidth": 3,
                                "width": 1,
                                "text": ";",
                                "value": ";",
                                "valueText": ";",
                                "hasTrailingTrivia": true,
                                "hasTrailingNewLine": true,
                                "trailingTrivia": [
                                    {
                                        "kind": "NewLineTrivia",
                                        "text": "\r\n"
                                    }
                                ]
                            }
                        },
                        {
                            "kind": "VariableStatement",
                            "fullStart": 914,
                            "fullEnd": 961,
                            "start": 924,
                            "end": 959,
                            "fullWidth": 47,
                            "width": 35,
                            "modifiers": [],
                            "variableDeclaration": {
                                "kind": "VariableDeclaration",
                                "fullStart": 914,
                                "fullEnd": 958,
                                "start": 924,
                                "end": 958,
                                "fullWidth": 44,
                                "width": 34,
                                "varKeyword": {
                                    "kind": "VarKeyword",
                                    "fullStart": 914,
                                    "fullEnd": 928,
                                    "start": 924,
                                    "end": 927,
                                    "fullWidth": 14,
                                    "width": 3,
                                    "text": "var",
                                    "value": "var",
                                    "valueText": "var",
                                    "hasLeadingTrivia": true,
                                    "hasLeadingNewLine": true,
                                    "hasTrailingTrivia": true,
                                    "leadingTrivia": [
                                        {
                                            "kind": "NewLineTrivia",
                                            "text": "\r\n"
                                        },
                                        {
                                            "kind": "WhitespaceTrivia",
                                            "text": "        "
                                        }
                                    ],
                                    "trailingTrivia": [
                                        {
                                            "kind": "WhitespaceTrivia",
                                            "text": " "
                                        }
                                    ]
                                },
                                "variableDeclarators": [
                                    {
                                        "kind": "VariableDeclarator",
                                        "fullStart": 928,
                                        "fullEnd": 958,
                                        "start": 928,
                                        "end": 958,
                                        "fullWidth": 30,
<<<<<<< HEAD
                                        "width": 30,
                                        "identifier": {
=======
                                        "propertyName": {
>>>>>>> 85e84683
                                            "kind": "IdentifierName",
                                            "fullStart": 928,
                                            "fullEnd": 941,
                                            "start": 928,
                                            "end": 940,
                                            "fullWidth": 13,
                                            "width": 12,
                                            "text": "ConstructFun",
                                            "value": "ConstructFun",
                                            "valueText": "ConstructFun",
                                            "hasTrailingTrivia": true,
                                            "trailingTrivia": [
                                                {
                                                    "kind": "WhitespaceTrivia",
                                                    "text": " "
                                                }
                                            ]
                                        },
                                        "equalsValueClause": {
                                            "kind": "EqualsValueClause",
                                            "fullStart": 941,
                                            "fullEnd": 958,
                                            "start": 941,
                                            "end": 958,
                                            "fullWidth": 17,
                                            "width": 17,
                                            "equalsToken": {
                                                "kind": "EqualsToken",
                                                "fullStart": 941,
                                                "fullEnd": 943,
                                                "start": 941,
                                                "end": 942,
                                                "fullWidth": 2,
                                                "width": 1,
                                                "text": "=",
                                                "value": "=",
                                                "valueText": "=",
                                                "hasTrailingTrivia": true,
                                                "trailingTrivia": [
                                                    {
                                                        "kind": "WhitespaceTrivia",
                                                        "text": " "
                                                    }
                                                ]
                                            },
                                            "value": {
                                                "kind": "FunctionExpression",
                                                "fullStart": 943,
                                                "fullEnd": 958,
                                                "start": 943,
                                                "end": 958,
                                                "fullWidth": 15,
                                                "width": 15,
                                                "functionKeyword": {
                                                    "kind": "FunctionKeyword",
                                                    "fullStart": 943,
                                                    "fullEnd": 952,
                                                    "start": 943,
                                                    "end": 951,
                                                    "fullWidth": 9,
                                                    "width": 8,
                                                    "text": "function",
                                                    "value": "function",
                                                    "valueText": "function",
                                                    "hasTrailingTrivia": true,
                                                    "trailingTrivia": [
                                                        {
                                                            "kind": "WhitespaceTrivia",
                                                            "text": " "
                                                        }
                                                    ]
                                                },
                                                "callSignature": {
                                                    "kind": "CallSignature",
                                                    "fullStart": 952,
                                                    "fullEnd": 955,
                                                    "start": 952,
                                                    "end": 954,
                                                    "fullWidth": 3,
                                                    "width": 2,
                                                    "parameterList": {
                                                        "kind": "ParameterList",
                                                        "fullStart": 952,
                                                        "fullEnd": 955,
                                                        "start": 952,
                                                        "end": 954,
                                                        "fullWidth": 3,
                                                        "width": 2,
                                                        "openParenToken": {
                                                            "kind": "OpenParenToken",
                                                            "fullStart": 952,
                                                            "fullEnd": 953,
                                                            "start": 952,
                                                            "end": 953,
                                                            "fullWidth": 1,
                                                            "width": 1,
                                                            "text": "(",
                                                            "value": "(",
                                                            "valueText": "("
                                                        },
                                                        "parameters": [],
                                                        "closeParenToken": {
                                                            "kind": "CloseParenToken",
                                                            "fullStart": 953,
                                                            "fullEnd": 955,
                                                            "start": 953,
                                                            "end": 954,
                                                            "fullWidth": 2,
                                                            "width": 1,
                                                            "text": ")",
                                                            "value": ")",
                                                            "valueText": ")",
                                                            "hasTrailingTrivia": true,
                                                            "trailingTrivia": [
                                                                {
                                                                    "kind": "WhitespaceTrivia",
                                                                    "text": " "
                                                                }
                                                            ]
                                                        }
                                                    }
                                                },
                                                "block": {
                                                    "kind": "Block",
                                                    "fullStart": 955,
                                                    "fullEnd": 958,
                                                    "start": 955,
                                                    "end": 958,
                                                    "fullWidth": 3,
                                                    "width": 3,
                                                    "openBraceToken": {
                                                        "kind": "OpenBraceToken",
                                                        "fullStart": 955,
                                                        "fullEnd": 957,
                                                        "start": 955,
                                                        "end": 956,
                                                        "fullWidth": 2,
                                                        "width": 1,
                                                        "text": "{",
                                                        "value": "{",
                                                        "valueText": "{",
                                                        "hasTrailingTrivia": true,
                                                        "trailingTrivia": [
                                                            {
                                                                "kind": "WhitespaceTrivia",
                                                                "text": " "
                                                            }
                                                        ]
                                                    },
                                                    "statements": [],
                                                    "closeBraceToken": {
                                                        "kind": "CloseBraceToken",
                                                        "fullStart": 957,
                                                        "fullEnd": 958,
                                                        "start": 957,
                                                        "end": 958,
                                                        "fullWidth": 1,
                                                        "width": 1,
                                                        "text": "}",
                                                        "value": "}",
                                                        "valueText": "}"
                                                    }
                                                }
                                            }
                                        }
                                    }
                                ]
                            },
                            "semicolonToken": {
                                "kind": "SemicolonToken",
                                "fullStart": 958,
                                "fullEnd": 961,
                                "start": 958,
                                "end": 959,
                                "fullWidth": 3,
                                "width": 1,
                                "text": ";",
                                "value": ";",
                                "valueText": ";",
                                "hasTrailingTrivia": true,
                                "hasTrailingNewLine": true,
                                "trailingTrivia": [
                                    {
                                        "kind": "NewLineTrivia",
                                        "text": "\r\n"
                                    }
                                ]
                            }
                        },
                        {
                            "kind": "ExpressionStatement",
                            "fullStart": 961,
                            "fullEnd": 1002,
                            "start": 969,
                            "end": 1000,
                            "fullWidth": 41,
                            "width": 31,
                            "expression": {
                                "kind": "AssignmentExpression",
                                "fullStart": 961,
                                "fullEnd": 999,
                                "start": 969,
                                "end": 999,
                                "fullWidth": 38,
                                "width": 30,
                                "left": {
                                    "kind": "MemberAccessExpression",
                                    "fullStart": 961,
                                    "fullEnd": 992,
                                    "start": 969,
                                    "end": 991,
                                    "fullWidth": 31,
                                    "width": 22,
                                    "expression": {
                                        "kind": "IdentifierName",
                                        "fullStart": 961,
                                        "fullEnd": 981,
                                        "start": 969,
                                        "end": 981,
                                        "fullWidth": 20,
                                        "width": 12,
                                        "text": "ConstructFun",
                                        "value": "ConstructFun",
                                        "valueText": "ConstructFun",
                                        "hasLeadingTrivia": true,
                                        "leadingTrivia": [
                                            {
                                                "kind": "WhitespaceTrivia",
                                                "text": "        "
                                            }
                                        ]
                                    },
                                    "dotToken": {
                                        "kind": "DotToken",
                                        "fullStart": 981,
                                        "fullEnd": 982,
                                        "start": 981,
                                        "end": 982,
                                        "fullWidth": 1,
                                        "width": 1,
                                        "text": ".",
                                        "value": ".",
                                        "valueText": "."
                                    },
                                    "name": {
                                        "kind": "IdentifierName",
                                        "fullStart": 982,
                                        "fullEnd": 992,
                                        "start": 982,
                                        "end": 991,
                                        "fullWidth": 10,
                                        "width": 9,
                                        "text": "prototype",
                                        "value": "prototype",
                                        "valueText": "prototype",
                                        "hasTrailingTrivia": true,
                                        "trailingTrivia": [
                                            {
                                                "kind": "WhitespaceTrivia",
                                                "text": " "
                                            }
                                        ]
                                    }
                                },
                                "operatorToken": {
                                    "kind": "EqualsToken",
                                    "fullStart": 992,
                                    "fullEnd": 994,
                                    "start": 992,
                                    "end": 993,
                                    "fullWidth": 2,
                                    "width": 1,
                                    "text": "=",
                                    "value": "=",
                                    "valueText": "=",
                                    "hasTrailingTrivia": true,
                                    "trailingTrivia": [
                                        {
                                            "kind": "WhitespaceTrivia",
                                            "text": " "
                                        }
                                    ]
                                },
                                "right": {
                                    "kind": "IdentifierName",
                                    "fullStart": 994,
                                    "fullEnd": 999,
                                    "start": 994,
                                    "end": 999,
                                    "fullWidth": 5,
                                    "width": 5,
                                    "text": "proto",
                                    "value": "proto",
                                    "valueText": "proto"
                                }
                            },
                            "semicolonToken": {
                                "kind": "SemicolonToken",
                                "fullStart": 999,
                                "fullEnd": 1002,
                                "start": 999,
                                "end": 1000,
                                "fullWidth": 3,
                                "width": 1,
                                "text": ";",
                                "value": ";",
                                "valueText": ";",
                                "hasTrailingTrivia": true,
                                "hasTrailingNewLine": true,
                                "trailingTrivia": [
                                    {
                                        "kind": "NewLineTrivia",
                                        "text": "\r\n"
                                    }
                                ]
                            }
                        },
                        {
                            "kind": "VariableStatement",
                            "fullStart": 1002,
                            "fullEnd": 1045,
                            "start": 1010,
                            "end": 1043,
                            "fullWidth": 43,
                            "width": 33,
                            "modifiers": [],
                            "variableDeclaration": {
                                "kind": "VariableDeclaration",
                                "fullStart": 1002,
                                "fullEnd": 1042,
                                "start": 1010,
                                "end": 1042,
                                "fullWidth": 40,
                                "width": 32,
                                "varKeyword": {
                                    "kind": "VarKeyword",
                                    "fullStart": 1002,
                                    "fullEnd": 1014,
                                    "start": 1010,
                                    "end": 1013,
                                    "fullWidth": 12,
                                    "width": 3,
                                    "text": "var",
                                    "value": "var",
                                    "valueText": "var",
                                    "hasLeadingTrivia": true,
                                    "hasTrailingTrivia": true,
                                    "leadingTrivia": [
                                        {
                                            "kind": "WhitespaceTrivia",
                                            "text": "        "
                                        }
                                    ],
                                    "trailingTrivia": [
                                        {
                                            "kind": "WhitespaceTrivia",
                                            "text": " "
                                        }
                                    ]
                                },
                                "variableDeclarators": [
                                    {
                                        "kind": "VariableDeclarator",
                                        "fullStart": 1014,
                                        "fullEnd": 1042,
                                        "start": 1014,
                                        "end": 1042,
                                        "fullWidth": 28,
<<<<<<< HEAD
                                        "width": 28,
                                        "identifier": {
=======
                                        "propertyName": {
>>>>>>> 85e84683
                                            "kind": "IdentifierName",
                                            "fullStart": 1014,
                                            "fullEnd": 1022,
                                            "start": 1014,
                                            "end": 1021,
                                            "fullWidth": 8,
                                            "width": 7,
                                            "text": "descObj",
                                            "value": "descObj",
                                            "valueText": "descObj",
                                            "hasTrailingTrivia": true,
                                            "trailingTrivia": [
                                                {
                                                    "kind": "WhitespaceTrivia",
                                                    "text": " "
                                                }
                                            ]
                                        },
                                        "equalsValueClause": {
                                            "kind": "EqualsValueClause",
                                            "fullStart": 1022,
                                            "fullEnd": 1042,
                                            "start": 1022,
                                            "end": 1042,
                                            "fullWidth": 20,
                                            "width": 20,
                                            "equalsToken": {
                                                "kind": "EqualsToken",
                                                "fullStart": 1022,
                                                "fullEnd": 1024,
                                                "start": 1022,
                                                "end": 1023,
                                                "fullWidth": 2,
                                                "width": 1,
                                                "text": "=",
                                                "value": "=",
                                                "valueText": "=",
                                                "hasTrailingTrivia": true,
                                                "trailingTrivia": [
                                                    {
                                                        "kind": "WhitespaceTrivia",
                                                        "text": " "
                                                    }
                                                ]
                                            },
                                            "value": {
                                                "kind": "ObjectCreationExpression",
                                                "fullStart": 1024,
                                                "fullEnd": 1042,
                                                "start": 1024,
                                                "end": 1042,
                                                "fullWidth": 18,
                                                "width": 18,
                                                "newKeyword": {
                                                    "kind": "NewKeyword",
                                                    "fullStart": 1024,
                                                    "fullEnd": 1028,
                                                    "start": 1024,
                                                    "end": 1027,
                                                    "fullWidth": 4,
                                                    "width": 3,
                                                    "text": "new",
                                                    "value": "new",
                                                    "valueText": "new",
                                                    "hasTrailingTrivia": true,
                                                    "trailingTrivia": [
                                                        {
                                                            "kind": "WhitespaceTrivia",
                                                            "text": " "
                                                        }
                                                    ]
                                                },
                                                "expression": {
                                                    "kind": "IdentifierName",
                                                    "fullStart": 1028,
                                                    "fullEnd": 1040,
                                                    "start": 1028,
                                                    "end": 1040,
                                                    "fullWidth": 12,
                                                    "width": 12,
                                                    "text": "ConstructFun",
                                                    "value": "ConstructFun",
                                                    "valueText": "ConstructFun"
                                                },
                                                "argumentList": {
                                                    "kind": "ArgumentList",
                                                    "fullStart": 1040,
                                                    "fullEnd": 1042,
                                                    "start": 1040,
                                                    "end": 1042,
                                                    "fullWidth": 2,
                                                    "width": 2,
                                                    "openParenToken": {
                                                        "kind": "OpenParenToken",
                                                        "fullStart": 1040,
                                                        "fullEnd": 1041,
                                                        "start": 1040,
                                                        "end": 1041,
                                                        "fullWidth": 1,
                                                        "width": 1,
                                                        "text": "(",
                                                        "value": "(",
                                                        "valueText": "("
                                                    },
                                                    "arguments": [],
                                                    "closeParenToken": {
                                                        "kind": "CloseParenToken",
                                                        "fullStart": 1041,
                                                        "fullEnd": 1042,
                                                        "start": 1041,
                                                        "end": 1042,
                                                        "fullWidth": 1,
                                                        "width": 1,
                                                        "text": ")",
                                                        "value": ")",
                                                        "valueText": ")"
                                                    }
                                                }
                                            }
                                        }
                                    }
                                ]
                            },
                            "semicolonToken": {
                                "kind": "SemicolonToken",
                                "fullStart": 1042,
                                "fullEnd": 1045,
                                "start": 1042,
                                "end": 1043,
                                "fullWidth": 3,
                                "width": 1,
                                "text": ";",
                                "value": ";",
                                "valueText": ";",
                                "hasTrailingTrivia": true,
                                "hasTrailingNewLine": true,
                                "trailingTrivia": [
                                    {
                                        "kind": "NewLineTrivia",
                                        "text": "\r\n"
                                    }
                                ]
                            }
                        },
                        {
                            "kind": "ExpressionStatement",
                            "fullStart": 1045,
                            "fullEnd": 1143,
                            "start": 1055,
                            "end": 1141,
                            "fullWidth": 98,
                            "width": 86,
                            "isIncrementallyUnusable": true,
                            "expression": {
                                "kind": "InvocationExpression",
                                "fullStart": 1045,
                                "fullEnd": 1140,
                                "start": 1055,
                                "end": 1140,
                                "fullWidth": 95,
                                "width": 85,
                                "isIncrementallyUnusable": true,
                                "expression": {
                                    "kind": "MemberAccessExpression",
                                    "fullStart": 1045,
                                    "fullEnd": 1076,
                                    "start": 1055,
                                    "end": 1076,
                                    "fullWidth": 31,
                                    "width": 21,
                                    "expression": {
                                        "kind": "IdentifierName",
                                        "fullStart": 1045,
                                        "fullEnd": 1061,
                                        "start": 1055,
                                        "end": 1061,
                                        "fullWidth": 16,
                                        "width": 6,
                                        "text": "Object",
                                        "value": "Object",
                                        "valueText": "Object",
                                        "hasLeadingTrivia": true,
                                        "hasLeadingNewLine": true,
                                        "leadingTrivia": [
                                            {
                                                "kind": "NewLineTrivia",
                                                "text": "\r\n"
                                            },
                                            {
                                                "kind": "WhitespaceTrivia",
                                                "text": "        "
                                            }
                                        ]
                                    },
                                    "dotToken": {
                                        "kind": "DotToken",
                                        "fullStart": 1061,
                                        "fullEnd": 1062,
                                        "start": 1061,
                                        "end": 1062,
                                        "fullWidth": 1,
                                        "width": 1,
                                        "text": ".",
                                        "value": ".",
                                        "valueText": "."
                                    },
                                    "name": {
                                        "kind": "IdentifierName",
                                        "fullStart": 1062,
                                        "fullEnd": 1076,
                                        "start": 1062,
                                        "end": 1076,
                                        "fullWidth": 14,
                                        "width": 14,
                                        "text": "defineProperty",
                                        "value": "defineProperty",
                                        "valueText": "defineProperty"
                                    }
                                },
                                "argumentList": {
                                    "kind": "ArgumentList",
                                    "fullStart": 1076,
                                    "fullEnd": 1140,
                                    "start": 1076,
                                    "end": 1140,
                                    "fullWidth": 64,
                                    "width": 64,
                                    "isIncrementallyUnusable": true,
                                    "openParenToken": {
                                        "kind": "OpenParenToken",
                                        "fullStart": 1076,
                                        "fullEnd": 1077,
                                        "start": 1076,
                                        "end": 1077,
                                        "fullWidth": 1,
                                        "width": 1,
                                        "text": "(",
                                        "value": "(",
                                        "valueText": "("
                                    },
                                    "arguments": [
                                        {
                                            "kind": "IdentifierName",
                                            "fullStart": 1077,
                                            "fullEnd": 1084,
                                            "start": 1077,
                                            "end": 1084,
                                            "fullWidth": 7,
                                            "width": 7,
                                            "text": "descObj",
                                            "value": "descObj",
                                            "valueText": "descObj"
                                        },
                                        {
                                            "kind": "CommaToken",
                                            "fullStart": 1084,
                                            "fullEnd": 1086,
                                            "start": 1084,
                                            "end": 1085,
                                            "fullWidth": 2,
                                            "width": 1,
                                            "text": ",",
                                            "value": ",",
                                            "valueText": ",",
                                            "hasTrailingTrivia": true,
                                            "trailingTrivia": [
                                                {
                                                    "kind": "WhitespaceTrivia",
                                                    "text": " "
                                                }
                                            ]
                                        },
                                        {
                                            "kind": "StringLiteral",
                                            "fullStart": 1086,
                                            "fullEnd": 1091,
                                            "start": 1086,
                                            "end": 1091,
                                            "fullWidth": 5,
                                            "width": 5,
                                            "text": "\"get\"",
                                            "value": "get",
                                            "valueText": "get"
                                        },
                                        {
                                            "kind": "CommaToken",
                                            "fullStart": 1091,
                                            "fullEnd": 1093,
                                            "start": 1091,
                                            "end": 1092,
                                            "fullWidth": 2,
                                            "width": 1,
                                            "text": ",",
                                            "value": ",",
                                            "valueText": ",",
                                            "hasTrailingTrivia": true,
                                            "trailingTrivia": [
                                                {
                                                    "kind": "WhitespaceTrivia",
                                                    "text": " "
                                                }
                                            ]
                                        },
                                        {
                                            "kind": "ObjectLiteralExpression",
                                            "fullStart": 1093,
                                            "fullEnd": 1139,
                                            "start": 1093,
                                            "end": 1139,
                                            "fullWidth": 46,
                                            "width": 46,
                                            "isIncrementallyUnusable": true,
                                            "openBraceToken": {
                                                "kind": "OpenBraceToken",
                                                "fullStart": 1093,
                                                "fullEnd": 1096,
                                                "start": 1093,
                                                "end": 1094,
                                                "fullWidth": 3,
                                                "width": 1,
                                                "text": "{",
                                                "value": "{",
                                                "valueText": "{",
                                                "hasTrailingTrivia": true,
                                                "hasTrailingNewLine": true,
                                                "trailingTrivia": [
                                                    {
                                                        "kind": "NewLineTrivia",
                                                        "text": "\r\n"
                                                    }
                                                ]
                                            },
                                            "propertyAssignments": [
                                                {
                                                    "kind": "SimplePropertyAssignment",
                                                    "fullStart": 1096,
                                                    "fullEnd": 1130,
                                                    "start": 1108,
                                                    "end": 1128,
                                                    "fullWidth": 34,
                                                    "width": 20,
                                                    "isIncrementallyUnusable": true,
                                                    "propertyName": {
                                                        "kind": "IdentifierName",
                                                        "fullStart": 1096,
                                                        "fullEnd": 1111,
                                                        "start": 1108,
                                                        "end": 1111,
                                                        "fullWidth": 15,
                                                        "width": 3,
                                                        "text": "set",
                                                        "value": "set",
                                                        "valueText": "set",
                                                        "hasLeadingTrivia": true,
                                                        "leadingTrivia": [
                                                            {
                                                                "kind": "WhitespaceTrivia",
                                                                "text": "            "
                                                            }
                                                        ]
                                                    },
                                                    "colonToken": {
                                                        "kind": "ColonToken",
                                                        "fullStart": 1111,
                                                        "fullEnd": 1113,
                                                        "start": 1111,
                                                        "end": 1112,
                                                        "fullWidth": 2,
                                                        "width": 1,
                                                        "text": ":",
                                                        "value": ":",
                                                        "valueText": ":",
                                                        "hasTrailingTrivia": true,
                                                        "trailingTrivia": [
                                                            {
                                                                "kind": "WhitespaceTrivia",
                                                                "text": " "
                                                            }
                                                        ]
                                                    },
                                                    "expression": {
                                                        "kind": "FunctionExpression",
                                                        "fullStart": 1113,
                                                        "fullEnd": 1130,
                                                        "start": 1113,
                                                        "end": 1128,
                                                        "fullWidth": 17,
                                                        "width": 15,
                                                        "functionKeyword": {
                                                            "kind": "FunctionKeyword",
                                                            "fullStart": 1113,
                                                            "fullEnd": 1122,
                                                            "start": 1113,
                                                            "end": 1121,
                                                            "fullWidth": 9,
                                                            "width": 8,
                                                            "text": "function",
                                                            "value": "function",
                                                            "valueText": "function",
                                                            "hasTrailingTrivia": true,
                                                            "trailingTrivia": [
                                                                {
                                                                    "kind": "WhitespaceTrivia",
                                                                    "text": " "
                                                                }
                                                            ]
                                                        },
                                                        "callSignature": {
                                                            "kind": "CallSignature",
                                                            "fullStart": 1122,
                                                            "fullEnd": 1125,
                                                            "start": 1122,
                                                            "end": 1124,
                                                            "fullWidth": 3,
                                                            "width": 2,
                                                            "parameterList": {
                                                                "kind": "ParameterList",
                                                                "fullStart": 1122,
                                                                "fullEnd": 1125,
                                                                "start": 1122,
                                                                "end": 1124,
                                                                "fullWidth": 3,
                                                                "width": 2,
                                                                "openParenToken": {
                                                                    "kind": "OpenParenToken",
                                                                    "fullStart": 1122,
                                                                    "fullEnd": 1123,
                                                                    "start": 1122,
                                                                    "end": 1123,
                                                                    "fullWidth": 1,
                                                                    "width": 1,
                                                                    "text": "(",
                                                                    "value": "(",
                                                                    "valueText": "("
                                                                },
                                                                "parameters": [],
                                                                "closeParenToken": {
                                                                    "kind": "CloseParenToken",
                                                                    "fullStart": 1123,
                                                                    "fullEnd": 1125,
                                                                    "start": 1123,
                                                                    "end": 1124,
                                                                    "fullWidth": 2,
                                                                    "width": 1,
                                                                    "text": ")",
                                                                    "value": ")",
                                                                    "valueText": ")",
                                                                    "hasTrailingTrivia": true,
                                                                    "trailingTrivia": [
                                                                        {
                                                                            "kind": "WhitespaceTrivia",
                                                                            "text": " "
                                                                        }
                                                                    ]
                                                                }
                                                            }
                                                        },
                                                        "block": {
                                                            "kind": "Block",
                                                            "fullStart": 1125,
                                                            "fullEnd": 1130,
                                                            "start": 1125,
                                                            "end": 1128,
                                                            "fullWidth": 5,
                                                            "width": 3,
                                                            "openBraceToken": {
                                                                "kind": "OpenBraceToken",
                                                                "fullStart": 1125,
                                                                "fullEnd": 1127,
                                                                "start": 1125,
                                                                "end": 1126,
                                                                "fullWidth": 2,
                                                                "width": 1,
                                                                "text": "{",
                                                                "value": "{",
                                                                "valueText": "{",
                                                                "hasTrailingTrivia": true,
                                                                "trailingTrivia": [
                                                                    {
                                                                        "kind": "WhitespaceTrivia",
                                                                        "text": " "
                                                                    }
                                                                ]
                                                            },
                                                            "statements": [],
                                                            "closeBraceToken": {
                                                                "kind": "CloseBraceToken",
                                                                "fullStart": 1127,
                                                                "fullEnd": 1130,
                                                                "start": 1127,
                                                                "end": 1128,
                                                                "fullWidth": 3,
                                                                "width": 1,
                                                                "text": "}",
                                                                "value": "}",
                                                                "valueText": "}",
                                                                "hasTrailingTrivia": true,
                                                                "hasTrailingNewLine": true,
                                                                "trailingTrivia": [
                                                                    {
                                                                        "kind": "NewLineTrivia",
                                                                        "text": "\r\n"
                                                                    }
                                                                ]
                                                            }
                                                        }
                                                    }
                                                }
                                            ],
                                            "closeBraceToken": {
                                                "kind": "CloseBraceToken",
                                                "fullStart": 1130,
                                                "fullEnd": 1139,
                                                "start": 1138,
                                                "end": 1139,
                                                "fullWidth": 9,
                                                "width": 1,
                                                "text": "}",
                                                "value": "}",
                                                "valueText": "}",
                                                "hasLeadingTrivia": true,
                                                "leadingTrivia": [
                                                    {
                                                        "kind": "WhitespaceTrivia",
                                                        "text": "        "
                                                    }
                                                ]
                                            }
                                        }
                                    ],
                                    "closeParenToken": {
                                        "kind": "CloseParenToken",
                                        "fullStart": 1139,
                                        "fullEnd": 1140,
                                        "start": 1139,
                                        "end": 1140,
                                        "fullWidth": 1,
                                        "width": 1,
                                        "text": ")",
                                        "value": ")",
                                        "valueText": ")"
                                    }
                                }
                            },
                            "semicolonToken": {
                                "kind": "SemicolonToken",
                                "fullStart": 1140,
                                "fullEnd": 1143,
                                "start": 1140,
                                "end": 1141,
                                "fullWidth": 3,
                                "width": 1,
                                "text": ";",
                                "value": ";",
                                "valueText": ";",
                                "hasTrailingTrivia": true,
                                "hasTrailingNewLine": true,
                                "trailingTrivia": [
                                    {
                                        "kind": "NewLineTrivia",
                                        "text": "\r\n"
                                    }
                                ]
                            }
                        },
                        {
                            "kind": "VariableStatement",
                            "fullStart": 1143,
                            "fullEnd": 1228,
                            "start": 1153,
                            "end": 1226,
                            "fullWidth": 85,
                            "width": 73,
                            "modifiers": [],
                            "variableDeclaration": {
                                "kind": "VariableDeclaration",
                                "fullStart": 1143,
                                "fullEnd": 1225,
                                "start": 1153,
                                "end": 1225,
                                "fullWidth": 82,
                                "width": 72,
                                "varKeyword": {
                                    "kind": "VarKeyword",
                                    "fullStart": 1143,
                                    "fullEnd": 1157,
                                    "start": 1153,
                                    "end": 1156,
                                    "fullWidth": 14,
                                    "width": 3,
                                    "text": "var",
                                    "value": "var",
                                    "valueText": "var",
                                    "hasLeadingTrivia": true,
                                    "hasLeadingNewLine": true,
                                    "hasTrailingTrivia": true,
                                    "leadingTrivia": [
                                        {
                                            "kind": "NewLineTrivia",
                                            "text": "\r\n"
                                        },
                                        {
                                            "kind": "WhitespaceTrivia",
                                            "text": "        "
                                        }
                                    ],
                                    "trailingTrivia": [
                                        {
                                            "kind": "WhitespaceTrivia",
                                            "text": " "
                                        }
                                    ]
                                },
                                "variableDeclarators": [
                                    {
                                        "kind": "VariableDeclarator",
                                        "fullStart": 1157,
                                        "fullEnd": 1225,
                                        "start": 1157,
                                        "end": 1225,
                                        "fullWidth": 68,
<<<<<<< HEAD
                                        "width": 68,
                                        "identifier": {
=======
                                        "propertyName": {
>>>>>>> 85e84683
                                            "kind": "IdentifierName",
                                            "fullStart": 1157,
                                            "fullEnd": 1164,
                                            "start": 1157,
                                            "end": 1163,
                                            "fullWidth": 7,
                                            "width": 6,
                                            "text": "newObj",
                                            "value": "newObj",
                                            "valueText": "newObj",
                                            "hasTrailingTrivia": true,
                                            "trailingTrivia": [
                                                {
                                                    "kind": "WhitespaceTrivia",
                                                    "text": " "
                                                }
                                            ]
                                        },
                                        "equalsValueClause": {
                                            "kind": "EqualsValueClause",
                                            "fullStart": 1164,
                                            "fullEnd": 1225,
                                            "start": 1164,
                                            "end": 1225,
                                            "fullWidth": 61,
                                            "width": 61,
                                            "equalsToken": {
                                                "kind": "EqualsToken",
                                                "fullStart": 1164,
                                                "fullEnd": 1166,
                                                "start": 1164,
                                                "end": 1165,
                                                "fullWidth": 2,
                                                "width": 1,
                                                "text": "=",
                                                "value": "=",
                                                "valueText": "=",
                                                "hasTrailingTrivia": true,
                                                "trailingTrivia": [
                                                    {
                                                        "kind": "WhitespaceTrivia",
                                                        "text": " "
                                                    }
                                                ]
                                            },
                                            "value": {
                                                "kind": "InvocationExpression",
                                                "fullStart": 1166,
                                                "fullEnd": 1225,
                                                "start": 1166,
                                                "end": 1225,
                                                "fullWidth": 59,
                                                "width": 59,
                                                "expression": {
                                                    "kind": "MemberAccessExpression",
                                                    "fullStart": 1166,
                                                    "fullEnd": 1179,
                                                    "start": 1166,
                                                    "end": 1179,
                                                    "fullWidth": 13,
                                                    "width": 13,
                                                    "expression": {
                                                        "kind": "IdentifierName",
                                                        "fullStart": 1166,
                                                        "fullEnd": 1172,
                                                        "start": 1166,
                                                        "end": 1172,
                                                        "fullWidth": 6,
                                                        "width": 6,
                                                        "text": "Object",
                                                        "value": "Object",
                                                        "valueText": "Object"
                                                    },
                                                    "dotToken": {
                                                        "kind": "DotToken",
                                                        "fullStart": 1172,
                                                        "fullEnd": 1173,
                                                        "start": 1172,
                                                        "end": 1173,
                                                        "fullWidth": 1,
                                                        "width": 1,
                                                        "text": ".",
                                                        "value": ".",
                                                        "valueText": "."
                                                    },
                                                    "name": {
                                                        "kind": "IdentifierName",
                                                        "fullStart": 1173,
                                                        "fullEnd": 1179,
                                                        "start": 1173,
                                                        "end": 1179,
                                                        "fullWidth": 6,
                                                        "width": 6,
                                                        "text": "create",
                                                        "value": "create",
                                                        "valueText": "create"
                                                    }
                                                },
                                                "argumentList": {
                                                    "kind": "ArgumentList",
                                                    "fullStart": 1179,
                                                    "fullEnd": 1225,
                                                    "start": 1179,
                                                    "end": 1225,
                                                    "fullWidth": 46,
                                                    "width": 46,
                                                    "openParenToken": {
                                                        "kind": "OpenParenToken",
                                                        "fullStart": 1179,
                                                        "fullEnd": 1180,
                                                        "start": 1179,
                                                        "end": 1180,
                                                        "fullWidth": 1,
                                                        "width": 1,
                                                        "text": "(",
                                                        "value": "(",
                                                        "valueText": "("
                                                    },
                                                    "arguments": [
                                                        {
                                                            "kind": "ObjectLiteralExpression",
                                                            "fullStart": 1180,
                                                            "fullEnd": 1182,
                                                            "start": 1180,
                                                            "end": 1182,
                                                            "fullWidth": 2,
                                                            "width": 2,
                                                            "openBraceToken": {
                                                                "kind": "OpenBraceToken",
                                                                "fullStart": 1180,
                                                                "fullEnd": 1181,
                                                                "start": 1180,
                                                                "end": 1181,
                                                                "fullWidth": 1,
                                                                "width": 1,
                                                                "text": "{",
                                                                "value": "{",
                                                                "valueText": "{"
                                                            },
                                                            "propertyAssignments": [],
                                                            "closeBraceToken": {
                                                                "kind": "CloseBraceToken",
                                                                "fullStart": 1181,
                                                                "fullEnd": 1182,
                                                                "start": 1181,
                                                                "end": 1182,
                                                                "fullWidth": 1,
                                                                "width": 1,
                                                                "text": "}",
                                                                "value": "}",
                                                                "valueText": "}"
                                                            }
                                                        },
                                                        {
                                                            "kind": "CommaToken",
                                                            "fullStart": 1182,
                                                            "fullEnd": 1184,
                                                            "start": 1182,
                                                            "end": 1183,
                                                            "fullWidth": 2,
                                                            "width": 1,
                                                            "text": ",",
                                                            "value": ",",
                                                            "valueText": ",",
                                                            "hasTrailingTrivia": true,
                                                            "trailingTrivia": [
                                                                {
                                                                    "kind": "WhitespaceTrivia",
                                                                    "text": " "
                                                                }
                                                            ]
                                                        },
                                                        {
                                                            "kind": "ObjectLiteralExpression",
                                                            "fullStart": 1184,
                                                            "fullEnd": 1224,
                                                            "start": 1184,
                                                            "end": 1224,
                                                            "fullWidth": 40,
                                                            "width": 40,
                                                            "openBraceToken": {
                                                                "kind": "OpenBraceToken",
                                                                "fullStart": 1184,
                                                                "fullEnd": 1187,
                                                                "start": 1184,
                                                                "end": 1185,
                                                                "fullWidth": 3,
                                                                "width": 1,
                                                                "text": "{",
                                                                "value": "{",
                                                                "valueText": "{",
                                                                "hasTrailingTrivia": true,
                                                                "hasTrailingNewLine": true,
                                                                "trailingTrivia": [
                                                                    {
                                                                        "kind": "NewLineTrivia",
                                                                        "text": "\r\n"
                                                                    }
                                                                ]
                                                            },
                                                            "propertyAssignments": [
                                                                {
                                                                    "kind": "SimplePropertyAssignment",
                                                                    "fullStart": 1187,
                                                                    "fullEnd": 1215,
                                                                    "start": 1199,
                                                                    "end": 1212,
                                                                    "fullWidth": 28,
                                                                    "width": 13,
                                                                    "propertyName": {
                                                                        "kind": "IdentifierName",
                                                                        "fullStart": 1187,
                                                                        "fullEnd": 1203,
                                                                        "start": 1199,
                                                                        "end": 1203,
                                                                        "fullWidth": 16,
                                                                        "width": 4,
                                                                        "text": "prop",
                                                                        "value": "prop",
                                                                        "valueText": "prop",
                                                                        "hasLeadingTrivia": true,
                                                                        "leadingTrivia": [
                                                                            {
                                                                                "kind": "WhitespaceTrivia",
                                                                                "text": "            "
                                                                            }
                                                                        ]
                                                                    },
                                                                    "colonToken": {
                                                                        "kind": "ColonToken",
                                                                        "fullStart": 1203,
                                                                        "fullEnd": 1205,
                                                                        "start": 1203,
                                                                        "end": 1204,
                                                                        "fullWidth": 2,
                                                                        "width": 1,
                                                                        "text": ":",
                                                                        "value": ":",
                                                                        "valueText": ":",
                                                                        "hasTrailingTrivia": true,
                                                                        "trailingTrivia": [
                                                                            {
                                                                                "kind": "WhitespaceTrivia",
                                                                                "text": " "
                                                                            }
                                                                        ]
                                                                    },
                                                                    "expression": {
                                                                        "kind": "IdentifierName",
                                                                        "fullStart": 1205,
                                                                        "fullEnd": 1215,
                                                                        "start": 1205,
                                                                        "end": 1212,
                                                                        "fullWidth": 10,
                                                                        "width": 7,
                                                                        "text": "descObj",
                                                                        "value": "descObj",
                                                                        "valueText": "descObj",
                                                                        "hasTrailingTrivia": true,
                                                                        "hasTrailingNewLine": true,
                                                                        "trailingTrivia": [
                                                                            {
                                                                                "kind": "WhitespaceTrivia",
                                                                                "text": " "
                                                                            },
                                                                            {
                                                                                "kind": "NewLineTrivia",
                                                                                "text": "\r\n"
                                                                            }
                                                                        ]
                                                                    }
                                                                }
                                                            ],
                                                            "closeBraceToken": {
                                                                "kind": "CloseBraceToken",
                                                                "fullStart": 1215,
                                                                "fullEnd": 1224,
                                                                "start": 1223,
                                                                "end": 1224,
                                                                "fullWidth": 9,
                                                                "width": 1,
                                                                "text": "}",
                                                                "value": "}",
                                                                "valueText": "}",
                                                                "hasLeadingTrivia": true,
                                                                "leadingTrivia": [
                                                                    {
                                                                        "kind": "WhitespaceTrivia",
                                                                        "text": "        "
                                                                    }
                                                                ]
                                                            }
                                                        }
                                                    ],
                                                    "closeParenToken": {
                                                        "kind": "CloseParenToken",
                                                        "fullStart": 1224,
                                                        "fullEnd": 1225,
                                                        "start": 1224,
                                                        "end": 1225,
                                                        "fullWidth": 1,
                                                        "width": 1,
                                                        "text": ")",
                                                        "value": ")",
                                                        "valueText": ")"
                                                    }
                                                }
                                            }
                                        }
                                    }
                                ]
                            },
                            "semicolonToken": {
                                "kind": "SemicolonToken",
                                "fullStart": 1225,
                                "fullEnd": 1228,
                                "start": 1225,
                                "end": 1226,
                                "fullWidth": 3,
                                "width": 1,
                                "text": ";",
                                "value": ";",
                                "valueText": ";",
                                "hasTrailingTrivia": true,
                                "hasTrailingNewLine": true,
                                "trailingTrivia": [
                                    {
                                        "kind": "NewLineTrivia",
                                        "text": "\r\n"
                                    }
                                ]
                            }
                        },
                        {
                            "kind": "ReturnStatement",
                            "fullStart": 1228,
                            "fullEnd": 1315,
                            "start": 1238,
                            "end": 1313,
                            "fullWidth": 87,
                            "width": 75,
                            "returnKeyword": {
                                "kind": "ReturnKeyword",
                                "fullStart": 1228,
                                "fullEnd": 1245,
                                "start": 1238,
                                "end": 1244,
                                "fullWidth": 17,
                                "width": 6,
                                "text": "return",
                                "value": "return",
                                "valueText": "return",
                                "hasLeadingTrivia": true,
                                "hasLeadingNewLine": true,
                                "hasTrailingTrivia": true,
                                "leadingTrivia": [
                                    {
                                        "kind": "NewLineTrivia",
                                        "text": "\r\n"
                                    },
                                    {
                                        "kind": "WhitespaceTrivia",
                                        "text": "        "
                                    }
                                ],
                                "trailingTrivia": [
                                    {
                                        "kind": "WhitespaceTrivia",
                                        "text": " "
                                    }
                                ]
                            },
                            "expression": {
                                "kind": "LogicalAndExpression",
                                "fullStart": 1245,
                                "fullEnd": 1312,
                                "start": 1245,
                                "end": 1312,
                                "fullWidth": 67,
                                "width": 67,
                                "left": {
                                    "kind": "InvocationExpression",
                                    "fullStart": 1245,
                                    "fullEnd": 1275,
                                    "start": 1245,
                                    "end": 1274,
                                    "fullWidth": 30,
                                    "width": 29,
                                    "expression": {
                                        "kind": "MemberAccessExpression",
                                        "fullStart": 1245,
                                        "fullEnd": 1266,
                                        "start": 1245,
                                        "end": 1266,
                                        "fullWidth": 21,
                                        "width": 21,
                                        "expression": {
                                            "kind": "IdentifierName",
                                            "fullStart": 1245,
                                            "fullEnd": 1251,
                                            "start": 1245,
                                            "end": 1251,
                                            "fullWidth": 6,
                                            "width": 6,
                                            "text": "newObj",
                                            "value": "newObj",
                                            "valueText": "newObj"
                                        },
                                        "dotToken": {
                                            "kind": "DotToken",
                                            "fullStart": 1251,
                                            "fullEnd": 1252,
                                            "start": 1251,
                                            "end": 1252,
                                            "fullWidth": 1,
                                            "width": 1,
                                            "text": ".",
                                            "value": ".",
                                            "valueText": "."
                                        },
                                        "name": {
                                            "kind": "IdentifierName",
                                            "fullStart": 1252,
                                            "fullEnd": 1266,
                                            "start": 1252,
                                            "end": 1266,
                                            "fullWidth": 14,
                                            "width": 14,
                                            "text": "hasOwnProperty",
                                            "value": "hasOwnProperty",
                                            "valueText": "hasOwnProperty"
                                        }
                                    },
                                    "argumentList": {
                                        "kind": "ArgumentList",
                                        "fullStart": 1266,
                                        "fullEnd": 1275,
                                        "start": 1266,
                                        "end": 1274,
                                        "fullWidth": 9,
                                        "width": 8,
                                        "openParenToken": {
                                            "kind": "OpenParenToken",
                                            "fullStart": 1266,
                                            "fullEnd": 1267,
                                            "start": 1266,
                                            "end": 1267,
                                            "fullWidth": 1,
                                            "width": 1,
                                            "text": "(",
                                            "value": "(",
                                            "valueText": "("
                                        },
                                        "arguments": [
                                            {
                                                "kind": "StringLiteral",
                                                "fullStart": 1267,
                                                "fullEnd": 1273,
                                                "start": 1267,
                                                "end": 1273,
                                                "fullWidth": 6,
                                                "width": 6,
                                                "text": "\"prop\"",
                                                "value": "prop",
                                                "valueText": "prop"
                                            }
                                        ],
                                        "closeParenToken": {
                                            "kind": "CloseParenToken",
                                            "fullStart": 1273,
                                            "fullEnd": 1275,
                                            "start": 1273,
                                            "end": 1274,
                                            "fullWidth": 2,
                                            "width": 1,
                                            "text": ")",
                                            "value": ")",
                                            "valueText": ")",
                                            "hasTrailingTrivia": true,
                                            "trailingTrivia": [
                                                {
                                                    "kind": "WhitespaceTrivia",
                                                    "text": " "
                                                }
                                            ]
                                        }
                                    }
                                },
                                "operatorToken": {
                                    "kind": "AmpersandAmpersandToken",
                                    "fullStart": 1275,
                                    "fullEnd": 1278,
                                    "start": 1275,
                                    "end": 1277,
                                    "fullWidth": 3,
                                    "width": 2,
                                    "text": "&&",
                                    "value": "&&",
                                    "valueText": "&&",
                                    "hasTrailingTrivia": true,
                                    "trailingTrivia": [
                                        {
                                            "kind": "WhitespaceTrivia",
                                            "text": " "
                                        }
                                    ]
                                },
                                "right": {
                                    "kind": "EqualsExpression",
                                    "fullStart": 1278,
                                    "fullEnd": 1312,
                                    "start": 1278,
                                    "end": 1312,
                                    "fullWidth": 34,
                                    "width": 34,
                                    "left": {
                                        "kind": "TypeOfExpression",
                                        "fullStart": 1278,
                                        "fullEnd": 1297,
                                        "start": 1278,
                                        "end": 1296,
                                        "fullWidth": 19,
                                        "width": 18,
                                        "typeOfKeyword": {
                                            "kind": "TypeOfKeyword",
                                            "fullStart": 1278,
                                            "fullEnd": 1285,
                                            "start": 1278,
                                            "end": 1284,
                                            "fullWidth": 7,
                                            "width": 6,
                                            "text": "typeof",
                                            "value": "typeof",
                                            "valueText": "typeof",
                                            "hasTrailingTrivia": true,
                                            "trailingTrivia": [
                                                {
                                                    "kind": "WhitespaceTrivia",
                                                    "text": " "
                                                }
                                            ]
                                        },
                                        "expression": {
                                            "kind": "MemberAccessExpression",
                                            "fullStart": 1285,
                                            "fullEnd": 1297,
                                            "start": 1285,
                                            "end": 1296,
                                            "fullWidth": 12,
                                            "width": 11,
                                            "expression": {
                                                "kind": "IdentifierName",
                                                "fullStart": 1285,
                                                "fullEnd": 1291,
                                                "start": 1285,
                                                "end": 1291,
                                                "fullWidth": 6,
                                                "width": 6,
                                                "text": "newObj",
                                                "value": "newObj",
                                                "valueText": "newObj"
                                            },
                                            "dotToken": {
                                                "kind": "DotToken",
                                                "fullStart": 1291,
                                                "fullEnd": 1292,
                                                "start": 1291,
                                                "end": 1292,
                                                "fullWidth": 1,
                                                "width": 1,
                                                "text": ".",
                                                "value": ".",
                                                "valueText": "."
                                            },
                                            "name": {
                                                "kind": "IdentifierName",
                                                "fullStart": 1292,
                                                "fullEnd": 1297,
                                                "start": 1292,
                                                "end": 1296,
                                                "fullWidth": 5,
                                                "width": 4,
                                                "text": "prop",
                                                "value": "prop",
                                                "valueText": "prop",
                                                "hasTrailingTrivia": true,
                                                "trailingTrivia": [
                                                    {
                                                        "kind": "WhitespaceTrivia",
                                                        "text": " "
                                                    }
                                                ]
                                            }
                                        }
                                    },
                                    "operatorToken": {
                                        "kind": "EqualsEqualsEqualsToken",
                                        "fullStart": 1297,
                                        "fullEnd": 1301,
                                        "start": 1297,
                                        "end": 1300,
                                        "fullWidth": 4,
                                        "width": 3,
                                        "text": "===",
                                        "value": "===",
                                        "valueText": "===",
                                        "hasTrailingTrivia": true,
                                        "trailingTrivia": [
                                            {
                                                "kind": "WhitespaceTrivia",
                                                "text": " "
                                            }
                                        ]
                                    },
                                    "right": {
                                        "kind": "StringLiteral",
                                        "fullStart": 1301,
                                        "fullEnd": 1312,
                                        "start": 1301,
                                        "end": 1312,
                                        "fullWidth": 11,
                                        "width": 11,
                                        "text": "\"undefined\"",
                                        "value": "undefined",
                                        "valueText": "undefined"
                                    }
                                }
                            },
                            "semicolonToken": {
                                "kind": "SemicolonToken",
                                "fullStart": 1312,
                                "fullEnd": 1315,
                                "start": 1312,
                                "end": 1313,
                                "fullWidth": 3,
                                "width": 1,
                                "text": ";",
                                "value": ";",
                                "valueText": ";",
                                "hasTrailingTrivia": true,
                                "hasTrailingNewLine": true,
                                "trailingTrivia": [
                                    {
                                        "kind": "NewLineTrivia",
                                        "text": "\r\n"
                                    }
                                ]
                            }
                        }
                    ],
                    "closeBraceToken": {
                        "kind": "CloseBraceToken",
                        "fullStart": 1315,
                        "fullEnd": 1322,
                        "start": 1319,
                        "end": 1320,
                        "fullWidth": 7,
                        "width": 1,
                        "text": "}",
                        "value": "}",
                        "valueText": "}",
                        "hasLeadingTrivia": true,
                        "hasTrailingTrivia": true,
                        "hasTrailingNewLine": true,
                        "leadingTrivia": [
                            {
                                "kind": "WhitespaceTrivia",
                                "text": "    "
                            }
                        ],
                        "trailingTrivia": [
                            {
                                "kind": "NewLineTrivia",
                                "text": "\r\n"
                            }
                        ]
                    }
                }
            },
            {
                "kind": "ExpressionStatement",
                "fullStart": 1322,
                "fullEnd": 1346,
                "start": 1322,
                "end": 1344,
                "fullWidth": 24,
                "width": 22,
                "expression": {
                    "kind": "InvocationExpression",
                    "fullStart": 1322,
                    "fullEnd": 1343,
                    "start": 1322,
                    "end": 1343,
                    "fullWidth": 21,
                    "width": 21,
                    "expression": {
                        "kind": "IdentifierName",
                        "fullStart": 1322,
                        "fullEnd": 1333,
                        "start": 1322,
                        "end": 1333,
                        "fullWidth": 11,
                        "width": 11,
                        "text": "runTestCase",
                        "value": "runTestCase",
                        "valueText": "runTestCase"
                    },
                    "argumentList": {
                        "kind": "ArgumentList",
                        "fullStart": 1333,
                        "fullEnd": 1343,
                        "start": 1333,
                        "end": 1343,
                        "fullWidth": 10,
                        "width": 10,
                        "openParenToken": {
                            "kind": "OpenParenToken",
                            "fullStart": 1333,
                            "fullEnd": 1334,
                            "start": 1333,
                            "end": 1334,
                            "fullWidth": 1,
                            "width": 1,
                            "text": "(",
                            "value": "(",
                            "valueText": "("
                        },
                        "arguments": [
                            {
                                "kind": "IdentifierName",
                                "fullStart": 1334,
                                "fullEnd": 1342,
                                "start": 1334,
                                "end": 1342,
                                "fullWidth": 8,
                                "width": 8,
                                "text": "testcase",
                                "value": "testcase",
                                "valueText": "testcase"
                            }
                        ],
                        "closeParenToken": {
                            "kind": "CloseParenToken",
                            "fullStart": 1342,
                            "fullEnd": 1343,
                            "start": 1342,
                            "end": 1343,
                            "fullWidth": 1,
                            "width": 1,
                            "text": ")",
                            "value": ")",
                            "valueText": ")"
                        }
                    }
                },
                "semicolonToken": {
                    "kind": "SemicolonToken",
                    "fullStart": 1343,
                    "fullEnd": 1346,
                    "start": 1343,
                    "end": 1344,
                    "fullWidth": 3,
                    "width": 1,
                    "text": ";",
                    "value": ";",
                    "valueText": ";",
                    "hasTrailingTrivia": true,
                    "hasTrailingNewLine": true,
                    "trailingTrivia": [
                        {
                            "kind": "NewLineTrivia",
                            "text": "\r\n"
                        }
                    ]
                }
            }
        ],
        "endOfFileToken": {
            "kind": "EndOfFileToken",
            "fullStart": 1346,
            "fullEnd": 1346,
            "start": 1346,
            "end": 1346,
            "fullWidth": 0,
            "width": 0,
            "text": ""
        }
    },
    "lineMap": {
        "lineStarts": [
            0,
            67,
            152,
            232,
            308,
            380,
            385,
            439,
            633,
            638,
            640,
            642,
            665,
            690,
            692,
            739,
            771,
            809,
            866,
            886,
            901,
            914,
            916,
            961,
            1002,
            1045,
            1047,
            1096,
            1130,
            1143,
            1145,
            1187,
            1215,
            1228,
            1230,
            1315,
            1322,
            1346
        ],
        "length": 1346
    }
}<|MERGE_RESOLUTION|>--- conflicted
+++ resolved
@@ -247,12 +247,8 @@
                                         "start": 677,
                                         "end": 687,
                                         "fullWidth": 10,
-<<<<<<< HEAD
                                         "width": 10,
-                                        "identifier": {
-=======
                                         "propertyName": {
->>>>>>> 85e84683
                                             "kind": "IdentifierName",
                                             "fullStart": 677,
                                             "fullEnd": 683,
@@ -1093,12 +1089,8 @@
                                         "start": 928,
                                         "end": 958,
                                         "fullWidth": 30,
-<<<<<<< HEAD
                                         "width": 30,
-                                        "identifier": {
-=======
                                         "propertyName": {
->>>>>>> 85e84683
                                             "kind": "IdentifierName",
                                             "fullStart": 928,
                                             "fullEnd": 941,
@@ -1467,12 +1459,8 @@
                                         "start": 1014,
                                         "end": 1042,
                                         "fullWidth": 28,
-<<<<<<< HEAD
                                         "width": 28,
-                                        "identifier": {
-=======
                                         "propertyName": {
->>>>>>> 85e84683
                                             "kind": "IdentifierName",
                                             "fullStart": 1014,
                                             "fullEnd": 1022,
@@ -2094,12 +2082,8 @@
                                         "start": 1157,
                                         "end": 1225,
                                         "fullWidth": 68,
-<<<<<<< HEAD
                                         "width": 68,
-                                        "identifier": {
-=======
                                         "propertyName": {
->>>>>>> 85e84683
                                             "kind": "IdentifierName",
                                             "fullStart": 1157,
                                             "fullEnd": 1164,
