{
    "isDeclaration": false,
    "languageVersion": "EcmaScript5",
    "parseOptions": {
        "allowAutomaticSemicolonInsertion": true
    },
    "sourceUnit": {
        "kind": "SourceUnit",
        "fullStart": 0,
        "fullEnd": 933,
        "start": 610,
        "end": 933,
        "fullWidth": 933,
        "width": 323,
        "isIncrementallyUnusable": true,
        "moduleElements": [
            {
                "kind": "FunctionDeclaration",
                "fullStart": 0,
                "fullEnd": 909,
                "start": 610,
                "end": 907,
                "fullWidth": 909,
                "width": 297,
                "isIncrementallyUnusable": true,
                "modifiers": [],
                "functionKeyword": {
                    "kind": "FunctionKeyword",
                    "fullStart": 0,
                    "fullEnd": 619,
                    "start": 610,
                    "end": 618,
                    "fullWidth": 619,
                    "width": 8,
                    "text": "function",
                    "value": "function",
                    "valueText": "function",
                    "hasLeadingTrivia": true,
                    "hasLeadingComment": true,
                    "hasLeadingNewLine": true,
                    "hasTrailingTrivia": true,
                    "leadingTrivia": [
                        {
                            "kind": "SingleLineCommentTrivia",
                            "text": "/// Copyright (c) 2012 Ecma International.  All rights reserved. "
                        },
                        {
                            "kind": "NewLineTrivia",
                            "text": "\r\n"
                        },
                        {
                            "kind": "SingleLineCommentTrivia",
                            "text": "/// Ecma International makes this code available under the terms and conditions set"
                        },
                        {
                            "kind": "NewLineTrivia",
                            "text": "\r\n"
                        },
                        {
                            "kind": "SingleLineCommentTrivia",
                            "text": "/// forth on http://hg.ecmascript.org/tests/test262/raw-file/tip/LICENSE (the "
                        },
                        {
                            "kind": "NewLineTrivia",
                            "text": "\r\n"
                        },
                        {
                            "kind": "SingleLineCommentTrivia",
                            "text": "/// \"Use Terms\").   Any redistribution of this code must retain the above "
                        },
                        {
                            "kind": "NewLineTrivia",
                            "text": "\r\n"
                        },
                        {
                            "kind": "SingleLineCommentTrivia",
                            "text": "/// copyright and this notice and otherwise comply with the Use Terms."
                        },
                        {
                            "kind": "NewLineTrivia",
                            "text": "\r\n"
                        },
                        {
                            "kind": "MultiLineCommentTrivia",
                            "text": "/**\r\n * @path ch15/15.2/15.2.3/15.2.3.5/15.2.3.5-4-248.js\r\n * @description Object.create - one property in 'Properties' is a Number object that uses Object's [[Get]] method to access the 'get' property (8.10.5 step 7.a)\r\n */"
                        },
                        {
                            "kind": "NewLineTrivia",
                            "text": "\r\n"
                        },
                        {
                            "kind": "NewLineTrivia",
                            "text": "\r\n"
                        },
                        {
                            "kind": "NewLineTrivia",
                            "text": "\r\n"
                        }
                    ],
                    "trailingTrivia": [
                        {
                            "kind": "WhitespaceTrivia",
                            "text": " "
                        }
                    ]
                },
                "identifier": {
                    "kind": "IdentifierName",
                    "fullStart": 619,
                    "fullEnd": 627,
                    "start": 619,
                    "end": 627,
                    "fullWidth": 8,
                    "width": 8,
                    "text": "testcase",
                    "value": "testcase",
                    "valueText": "testcase"
                },
                "callSignature": {
                    "kind": "CallSignature",
                    "fullStart": 627,
                    "fullEnd": 630,
                    "start": 627,
                    "end": 629,
                    "fullWidth": 3,
                    "width": 2,
                    "parameterList": {
                        "kind": "ParameterList",
                        "fullStart": 627,
                        "fullEnd": 630,
                        "start": 627,
                        "end": 629,
                        "fullWidth": 3,
                        "width": 2,
                        "openParenToken": {
                            "kind": "OpenParenToken",
                            "fullStart": 627,
                            "fullEnd": 628,
                            "start": 627,
                            "end": 628,
                            "fullWidth": 1,
                            "width": 1,
                            "text": "(",
                            "value": "(",
                            "valueText": "("
                        },
                        "parameters": [],
                        "closeParenToken": {
                            "kind": "CloseParenToken",
                            "fullStart": 628,
                            "fullEnd": 630,
                            "start": 628,
                            "end": 629,
                            "fullWidth": 2,
                            "width": 1,
                            "text": ")",
                            "value": ")",
                            "valueText": ")",
                            "hasTrailingTrivia": true,
                            "trailingTrivia": [
                                {
                                    "kind": "WhitespaceTrivia",
                                    "text": " "
                                }
                            ]
                        }
                    }
                },
                "block": {
                    "kind": "Block",
                    "fullStart": 630,
                    "fullEnd": 909,
                    "start": 630,
                    "end": 907,
                    "fullWidth": 279,
                    "width": 277,
                    "isIncrementallyUnusable": true,
                    "openBraceToken": {
                        "kind": "OpenBraceToken",
                        "fullStart": 630,
                        "fullEnd": 633,
                        "start": 630,
                        "end": 631,
                        "fullWidth": 3,
                        "width": 1,
                        "text": "{",
                        "value": "{",
                        "valueText": "{",
                        "hasTrailingTrivia": true,
                        "hasTrailingNewLine": true,
                        "trailingTrivia": [
                            {
                                "kind": "NewLineTrivia",
                                "text": "\r\n"
                            }
                        ]
                    },
                    "statements": [
                        {
                            "kind": "VariableStatement",
                            "fullStart": 633,
                            "fullEnd": 670,
                            "start": 641,
                            "end": 668,
                            "fullWidth": 37,
                            "width": 27,
                            "modifiers": [],
                            "variableDeclaration": {
                                "kind": "VariableDeclaration",
                                "fullStart": 633,
                                "fullEnd": 667,
                                "start": 641,
                                "end": 667,
                                "fullWidth": 34,
                                "width": 26,
                                "varKeyword": {
                                    "kind": "VarKeyword",
                                    "fullStart": 633,
                                    "fullEnd": 645,
                                    "start": 641,
                                    "end": 644,
                                    "fullWidth": 12,
                                    "width": 3,
                                    "text": "var",
                                    "value": "var",
                                    "valueText": "var",
                                    "hasLeadingTrivia": true,
                                    "hasTrailingTrivia": true,
                                    "leadingTrivia": [
                                        {
                                            "kind": "WhitespaceTrivia",
                                            "text": "        "
                                        }
                                    ],
                                    "trailingTrivia": [
                                        {
                                            "kind": "WhitespaceTrivia",
                                            "text": " "
                                        }
                                    ]
                                },
                                "variableDeclarators": [
                                    {
                                        "kind": "VariableDeclarator",
                                        "fullStart": 645,
                                        "fullEnd": 667,
                                        "start": 645,
                                        "end": 667,
                                        "fullWidth": 22,
<<<<<<< HEAD
                                        "width": 22,
                                        "identifier": {
=======
                                        "propertyName": {
>>>>>>> 85e84683
                                            "kind": "IdentifierName",
                                            "fullStart": 645,
                                            "fullEnd": 652,
                                            "start": 645,
                                            "end": 651,
                                            "fullWidth": 7,
                                            "width": 6,
                                            "text": "numObj",
                                            "value": "numObj",
                                            "valueText": "numObj",
                                            "hasTrailingTrivia": true,
                                            "trailingTrivia": [
                                                {
                                                    "kind": "WhitespaceTrivia",
                                                    "text": " "
                                                }
                                            ]
                                        },
                                        "equalsValueClause": {
                                            "kind": "EqualsValueClause",
                                            "fullStart": 652,
                                            "fullEnd": 667,
                                            "start": 652,
                                            "end": 667,
                                            "fullWidth": 15,
                                            "width": 15,
                                            "equalsToken": {
                                                "kind": "EqualsToken",
                                                "fullStart": 652,
                                                "fullEnd": 654,
                                                "start": 652,
                                                "end": 653,
                                                "fullWidth": 2,
                                                "width": 1,
                                                "text": "=",
                                                "value": "=",
                                                "valueText": "=",
                                                "hasTrailingTrivia": true,
                                                "trailingTrivia": [
                                                    {
                                                        "kind": "WhitespaceTrivia",
                                                        "text": " "
                                                    }
                                                ]
                                            },
                                            "value": {
                                                "kind": "ObjectCreationExpression",
                                                "fullStart": 654,
                                                "fullEnd": 667,
                                                "start": 654,
                                                "end": 667,
                                                "fullWidth": 13,
                                                "width": 13,
                                                "newKeyword": {
                                                    "kind": "NewKeyword",
                                                    "fullStart": 654,
                                                    "fullEnd": 658,
                                                    "start": 654,
                                                    "end": 657,
                                                    "fullWidth": 4,
                                                    "width": 3,
                                                    "text": "new",
                                                    "value": "new",
                                                    "valueText": "new",
                                                    "hasTrailingTrivia": true,
                                                    "trailingTrivia": [
                                                        {
                                                            "kind": "WhitespaceTrivia",
                                                            "text": " "
                                                        }
                                                    ]
                                                },
                                                "expression": {
                                                    "kind": "IdentifierName",
                                                    "fullStart": 658,
                                                    "fullEnd": 664,
                                                    "start": 658,
                                                    "end": 664,
                                                    "fullWidth": 6,
                                                    "width": 6,
                                                    "text": "Number",
                                                    "value": "Number",
                                                    "valueText": "Number"
                                                },
                                                "argumentList": {
                                                    "kind": "ArgumentList",
                                                    "fullStart": 664,
                                                    "fullEnd": 667,
                                                    "start": 664,
                                                    "end": 667,
                                                    "fullWidth": 3,
                                                    "width": 3,
                                                    "openParenToken": {
                                                        "kind": "OpenParenToken",
                                                        "fullStart": 664,
                                                        "fullEnd": 665,
                                                        "start": 664,
                                                        "end": 665,
                                                        "fullWidth": 1,
                                                        "width": 1,
                                                        "text": "(",
                                                        "value": "(",
                                                        "valueText": "("
                                                    },
                                                    "arguments": [
                                                        {
                                                            "kind": "NumericLiteral",
                                                            "fullStart": 665,
                                                            "fullEnd": 666,
                                                            "start": 665,
                                                            "end": 666,
                                                            "fullWidth": 1,
                                                            "width": 1,
                                                            "text": "5",
                                                            "value": 5,
                                                            "valueText": "5"
                                                        }
                                                    ],
                                                    "closeParenToken": {
                                                        "kind": "CloseParenToken",
                                                        "fullStart": 666,
                                                        "fullEnd": 667,
                                                        "start": 666,
                                                        "end": 667,
                                                        "fullWidth": 1,
                                                        "width": 1,
                                                        "text": ")",
                                                        "value": ")",
                                                        "valueText": ")"
                                                    }
                                                }
                                            }
                                        }
                                    }
                                ]
                            },
                            "semicolonToken": {
                                "kind": "SemicolonToken",
                                "fullStart": 667,
                                "fullEnd": 670,
                                "start": 667,
                                "end": 668,
                                "fullWidth": 3,
                                "width": 1,
                                "text": ";",
                                "value": ";",
                                "valueText": ";",
                                "hasTrailingTrivia": true,
                                "hasTrailingNewLine": true,
                                "trailingTrivia": [
                                    {
                                        "kind": "NewLineTrivia",
                                        "text": "\r\n"
                                    }
                                ]
                            }
                        },
                        {
                            "kind": "ExpressionStatement",
                            "fullStart": 670,
                            "fullEnd": 762,
                            "start": 680,
                            "end": 760,
                            "fullWidth": 92,
                            "width": 80,
                            "isIncrementallyUnusable": true,
                            "expression": {
                                "kind": "AssignmentExpression",
                                "fullStart": 670,
                                "fullEnd": 759,
                                "start": 680,
                                "end": 759,
                                "fullWidth": 89,
                                "width": 79,
                                "isIncrementallyUnusable": true,
                                "left": {
                                    "kind": "MemberAccessExpression",
                                    "fullStart": 670,
                                    "fullEnd": 691,
                                    "start": 680,
                                    "end": 690,
                                    "fullWidth": 21,
                                    "width": 10,
                                    "isIncrementallyUnusable": true,
                                    "expression": {
                                        "kind": "IdentifierName",
                                        "fullStart": 670,
                                        "fullEnd": 686,
                                        "start": 680,
                                        "end": 686,
                                        "fullWidth": 16,
                                        "width": 6,
                                        "text": "numObj",
                                        "value": "numObj",
                                        "valueText": "numObj",
                                        "hasLeadingTrivia": true,
                                        "hasLeadingNewLine": true,
                                        "leadingTrivia": [
                                            {
                                                "kind": "NewLineTrivia",
                                                "text": "\r\n"
                                            },
                                            {
                                                "kind": "WhitespaceTrivia",
                                                "text": "        "
                                            }
                                        ]
                                    },
                                    "dotToken": {
                                        "kind": "DotToken",
                                        "fullStart": 686,
                                        "fullEnd": 687,
                                        "start": 686,
                                        "end": 687,
                                        "fullWidth": 1,
                                        "width": 1,
                                        "text": ".",
                                        "value": ".",
                                        "valueText": "."
                                    },
                                    "name": {
                                        "kind": "IdentifierName",
                                        "fullStart": 687,
                                        "fullEnd": 691,
                                        "start": 687,
                                        "end": 690,
                                        "fullWidth": 4,
                                        "width": 3,
                                        "text": "get",
                                        "value": "get",
                                        "valueText": "get",
                                        "hasTrailingTrivia": true,
                                        "trailingTrivia": [
                                            {
                                                "kind": "WhitespaceTrivia",
                                                "text": " "
                                            }
                                        ]
                                    }
                                },
                                "operatorToken": {
                                    "kind": "EqualsToken",
                                    "fullStart": 691,
                                    "fullEnd": 693,
                                    "start": 691,
                                    "end": 692,
                                    "fullWidth": 2,
                                    "width": 1,
                                    "text": "=",
                                    "value": "=",
                                    "valueText": "=",
                                    "hasTrailingTrivia": true,
                                    "trailingTrivia": [
                                        {
                                            "kind": "WhitespaceTrivia",
                                            "text": " "
                                        }
                                    ]
                                },
                                "right": {
                                    "kind": "FunctionExpression",
                                    "fullStart": 693,
                                    "fullEnd": 759,
                                    "start": 693,
                                    "end": 759,
                                    "fullWidth": 66,
                                    "width": 66,
                                    "functionKeyword": {
                                        "kind": "FunctionKeyword",
                                        "fullStart": 693,
                                        "fullEnd": 702,
                                        "start": 693,
                                        "end": 701,
                                        "fullWidth": 9,
                                        "width": 8,
                                        "text": "function",
                                        "value": "function",
                                        "valueText": "function",
                                        "hasTrailingTrivia": true,
                                        "trailingTrivia": [
                                            {
                                                "kind": "WhitespaceTrivia",
                                                "text": " "
                                            }
                                        ]
                                    },
                                    "callSignature": {
                                        "kind": "CallSignature",
                                        "fullStart": 702,
                                        "fullEnd": 705,
                                        "start": 702,
                                        "end": 704,
                                        "fullWidth": 3,
                                        "width": 2,
                                        "parameterList": {
                                            "kind": "ParameterList",
                                            "fullStart": 702,
                                            "fullEnd": 705,
                                            "start": 702,
                                            "end": 704,
                                            "fullWidth": 3,
                                            "width": 2,
                                            "openParenToken": {
                                                "kind": "OpenParenToken",
                                                "fullStart": 702,
                                                "fullEnd": 703,
                                                "start": 702,
                                                "end": 703,
                                                "fullWidth": 1,
                                                "width": 1,
                                                "text": "(",
                                                "value": "(",
                                                "valueText": "("
                                            },
                                            "parameters": [],
                                            "closeParenToken": {
                                                "kind": "CloseParenToken",
                                                "fullStart": 703,
                                                "fullEnd": 705,
                                                "start": 703,
                                                "end": 704,
                                                "fullWidth": 2,
                                                "width": 1,
                                                "text": ")",
                                                "value": ")",
                                                "valueText": ")",
                                                "hasTrailingTrivia": true,
                                                "trailingTrivia": [
                                                    {
                                                        "kind": "WhitespaceTrivia",
                                                        "text": " "
                                                    }
                                                ]
                                            }
                                        }
                                    },
                                    "block": {
                                        "kind": "Block",
                                        "fullStart": 705,
                                        "fullEnd": 759,
                                        "start": 705,
                                        "end": 759,
                                        "fullWidth": 54,
                                        "width": 54,
                                        "openBraceToken": {
                                            "kind": "OpenBraceToken",
                                            "fullStart": 705,
                                            "fullEnd": 708,
                                            "start": 705,
                                            "end": 706,
                                            "fullWidth": 3,
                                            "width": 1,
                                            "text": "{",
                                            "value": "{",
                                            "valueText": "{",
                                            "hasTrailingTrivia": true,
                                            "hasTrailingNewLine": true,
                                            "trailingTrivia": [
                                                {
                                                    "kind": "NewLineTrivia",
                                                    "text": "\r\n"
                                                }
                                            ]
                                        },
                                        "statements": [
                                            {
                                                "kind": "ReturnStatement",
                                                "fullStart": 708,
                                                "fullEnd": 750,
                                                "start": 720,
                                                "end": 748,
                                                "fullWidth": 42,
                                                "width": 28,
                                                "returnKeyword": {
                                                    "kind": "ReturnKeyword",
                                                    "fullStart": 708,
                                                    "fullEnd": 727,
                                                    "start": 720,
                                                    "end": 726,
                                                    "fullWidth": 19,
                                                    "width": 6,
                                                    "text": "return",
                                                    "value": "return",
                                                    "valueText": "return",
                                                    "hasLeadingTrivia": true,
                                                    "hasTrailingTrivia": true,
                                                    "leadingTrivia": [
                                                        {
                                                            "kind": "WhitespaceTrivia",
                                                            "text": "            "
                                                        }
                                                    ],
                                                    "trailingTrivia": [
                                                        {
                                                            "kind": "WhitespaceTrivia",
                                                            "text": " "
                                                        }
                                                    ]
                                                },
                                                "expression": {
                                                    "kind": "StringLiteral",
                                                    "fullStart": 727,
                                                    "fullEnd": 747,
                                                    "start": 727,
                                                    "end": 747,
                                                    "fullWidth": 20,
                                                    "width": 20,
                                                    "text": "\"VerifyNumberObject\"",
                                                    "value": "VerifyNumberObject",
                                                    "valueText": "VerifyNumberObject"
                                                },
                                                "semicolonToken": {
                                                    "kind": "SemicolonToken",
                                                    "fullStart": 747,
                                                    "fullEnd": 750,
                                                    "start": 747,
                                                    "end": 748,
                                                    "fullWidth": 3,
                                                    "width": 1,
                                                    "text": ";",
                                                    "value": ";",
                                                    "valueText": ";",
                                                    "hasTrailingTrivia": true,
                                                    "hasTrailingNewLine": true,
                                                    "trailingTrivia": [
                                                        {
                                                            "kind": "NewLineTrivia",
                                                            "text": "\r\n"
                                                        }
                                                    ]
                                                }
                                            }
                                        ],
                                        "closeBraceToken": {
                                            "kind": "CloseBraceToken",
                                            "fullStart": 750,
                                            "fullEnd": 759,
                                            "start": 758,
                                            "end": 759,
                                            "fullWidth": 9,
                                            "width": 1,
                                            "text": "}",
                                            "value": "}",
                                            "valueText": "}",
                                            "hasLeadingTrivia": true,
                                            "leadingTrivia": [
                                                {
                                                    "kind": "WhitespaceTrivia",
                                                    "text": "        "
                                                }
                                            ]
                                        }
                                    }
                                }
                            },
                            "semicolonToken": {
                                "kind": "SemicolonToken",
                                "fullStart": 759,
                                "fullEnd": 762,
                                "start": 759,
                                "end": 760,
                                "fullWidth": 3,
                                "width": 1,
                                "text": ";",
                                "value": ";",
                                "valueText": ";",
                                "hasTrailingTrivia": true,
                                "hasTrailingNewLine": true,
                                "trailingTrivia": [
                                    {
                                        "kind": "NewLineTrivia",
                                        "text": "\r\n"
                                    }
                                ]
                            }
                        },
                        {
                            "kind": "VariableStatement",
                            "fullStart": 762,
                            "fullEnd": 846,
                            "start": 772,
                            "end": 844,
                            "fullWidth": 84,
                            "width": 72,
                            "modifiers": [],
                            "variableDeclaration": {
                                "kind": "VariableDeclaration",
                                "fullStart": 762,
                                "fullEnd": 843,
                                "start": 772,
                                "end": 843,
                                "fullWidth": 81,
                                "width": 71,
                                "varKeyword": {
                                    "kind": "VarKeyword",
                                    "fullStart": 762,
                                    "fullEnd": 776,
                                    "start": 772,
                                    "end": 775,
                                    "fullWidth": 14,
                                    "width": 3,
                                    "text": "var",
                                    "value": "var",
                                    "valueText": "var",
                                    "hasLeadingTrivia": true,
                                    "hasLeadingNewLine": true,
                                    "hasTrailingTrivia": true,
                                    "leadingTrivia": [
                                        {
                                            "kind": "NewLineTrivia",
                                            "text": "\r\n"
                                        },
                                        {
                                            "kind": "WhitespaceTrivia",
                                            "text": "        "
                                        }
                                    ],
                                    "trailingTrivia": [
                                        {
                                            "kind": "WhitespaceTrivia",
                                            "text": " "
                                        }
                                    ]
                                },
                                "variableDeclarators": [
                                    {
                                        "kind": "VariableDeclarator",
                                        "fullStart": 776,
                                        "fullEnd": 843,
                                        "start": 776,
                                        "end": 843,
                                        "fullWidth": 67,
<<<<<<< HEAD
                                        "width": 67,
                                        "identifier": {
=======
                                        "propertyName": {
>>>>>>> 85e84683
                                            "kind": "IdentifierName",
                                            "fullStart": 776,
                                            "fullEnd": 783,
                                            "start": 776,
                                            "end": 782,
                                            "fullWidth": 7,
                                            "width": 6,
                                            "text": "newObj",
                                            "value": "newObj",
                                            "valueText": "newObj",
                                            "hasTrailingTrivia": true,
                                            "trailingTrivia": [
                                                {
                                                    "kind": "WhitespaceTrivia",
                                                    "text": " "
                                                }
                                            ]
                                        },
                                        "equalsValueClause": {
                                            "kind": "EqualsValueClause",
                                            "fullStart": 783,
                                            "fullEnd": 843,
                                            "start": 783,
                                            "end": 843,
                                            "fullWidth": 60,
                                            "width": 60,
                                            "equalsToken": {
                                                "kind": "EqualsToken",
                                                "fullStart": 783,
                                                "fullEnd": 785,
                                                "start": 783,
                                                "end": 784,
                                                "fullWidth": 2,
                                                "width": 1,
                                                "text": "=",
                                                "value": "=",
                                                "valueText": "=",
                                                "hasTrailingTrivia": true,
                                                "trailingTrivia": [
                                                    {
                                                        "kind": "WhitespaceTrivia",
                                                        "text": " "
                                                    }
                                                ]
                                            },
                                            "value": {
                                                "kind": "InvocationExpression",
                                                "fullStart": 785,
                                                "fullEnd": 843,
                                                "start": 785,
                                                "end": 843,
                                                "fullWidth": 58,
                                                "width": 58,
                                                "expression": {
                                                    "kind": "MemberAccessExpression",
                                                    "fullStart": 785,
                                                    "fullEnd": 798,
                                                    "start": 785,
                                                    "end": 798,
                                                    "fullWidth": 13,
                                                    "width": 13,
                                                    "expression": {
                                                        "kind": "IdentifierName",
                                                        "fullStart": 785,
                                                        "fullEnd": 791,
                                                        "start": 785,
                                                        "end": 791,
                                                        "fullWidth": 6,
                                                        "width": 6,
                                                        "text": "Object",
                                                        "value": "Object",
                                                        "valueText": "Object"
                                                    },
                                                    "dotToken": {
                                                        "kind": "DotToken",
                                                        "fullStart": 791,
                                                        "fullEnd": 792,
                                                        "start": 791,
                                                        "end": 792,
                                                        "fullWidth": 1,
                                                        "width": 1,
                                                        "text": ".",
                                                        "value": ".",
                                                        "valueText": "."
                                                    },
                                                    "name": {
                                                        "kind": "IdentifierName",
                                                        "fullStart": 792,
                                                        "fullEnd": 798,
                                                        "start": 792,
                                                        "end": 798,
                                                        "fullWidth": 6,
                                                        "width": 6,
                                                        "text": "create",
                                                        "value": "create",
                                                        "valueText": "create"
                                                    }
                                                },
                                                "argumentList": {
                                                    "kind": "ArgumentList",
                                                    "fullStart": 798,
                                                    "fullEnd": 843,
                                                    "start": 798,
                                                    "end": 843,
                                                    "fullWidth": 45,
                                                    "width": 45,
                                                    "openParenToken": {
                                                        "kind": "OpenParenToken",
                                                        "fullStart": 798,
                                                        "fullEnd": 799,
                                                        "start": 798,
                                                        "end": 799,
                                                        "fullWidth": 1,
                                                        "width": 1,
                                                        "text": "(",
                                                        "value": "(",
                                                        "valueText": "("
                                                    },
                                                    "arguments": [
                                                        {
                                                            "kind": "ObjectLiteralExpression",
                                                            "fullStart": 799,
                                                            "fullEnd": 801,
                                                            "start": 799,
                                                            "end": 801,
                                                            "fullWidth": 2,
                                                            "width": 2,
                                                            "openBraceToken": {
                                                                "kind": "OpenBraceToken",
                                                                "fullStart": 799,
                                                                "fullEnd": 800,
                                                                "start": 799,
                                                                "end": 800,
                                                                "fullWidth": 1,
                                                                "width": 1,
                                                                "text": "{",
                                                                "value": "{",
                                                                "valueText": "{"
                                                            },
                                                            "propertyAssignments": [],
                                                            "closeBraceToken": {
                                                                "kind": "CloseBraceToken",
                                                                "fullStart": 800,
                                                                "fullEnd": 801,
                                                                "start": 800,
                                                                "end": 801,
                                                                "fullWidth": 1,
                                                                "width": 1,
                                                                "text": "}",
                                                                "value": "}",
                                                                "valueText": "}"
                                                            }
                                                        },
                                                        {
                                                            "kind": "CommaToken",
                                                            "fullStart": 801,
                                                            "fullEnd": 803,
                                                            "start": 801,
                                                            "end": 802,
                                                            "fullWidth": 2,
                                                            "width": 1,
                                                            "text": ",",
                                                            "value": ",",
                                                            "valueText": ",",
                                                            "hasTrailingTrivia": true,
                                                            "trailingTrivia": [
                                                                {
                                                                    "kind": "WhitespaceTrivia",
                                                                    "text": " "
                                                                }
                                                            ]
                                                        },
                                                        {
                                                            "kind": "ObjectLiteralExpression",
                                                            "fullStart": 803,
                                                            "fullEnd": 842,
                                                            "start": 803,
                                                            "end": 842,
                                                            "fullWidth": 39,
                                                            "width": 39,
                                                            "openBraceToken": {
                                                                "kind": "OpenBraceToken",
                                                                "fullStart": 803,
                                                                "fullEnd": 806,
                                                                "start": 803,
                                                                "end": 804,
                                                                "fullWidth": 3,
                                                                "width": 1,
                                                                "text": "{",
                                                                "value": "{",
                                                                "valueText": "{",
                                                                "hasTrailingTrivia": true,
                                                                "hasTrailingNewLine": true,
                                                                "trailingTrivia": [
                                                                    {
                                                                        "kind": "NewLineTrivia",
                                                                        "text": "\r\n"
                                                                    }
                                                                ]
                                                            },
                                                            "propertyAssignments": [
                                                                {
                                                                    "kind": "SimplePropertyAssignment",
                                                                    "fullStart": 806,
                                                                    "fullEnd": 833,
                                                                    "start": 818,
                                                                    "end": 830,
                                                                    "fullWidth": 27,
                                                                    "width": 12,
                                                                    "propertyName": {
                                                                        "kind": "IdentifierName",
                                                                        "fullStart": 806,
                                                                        "fullEnd": 822,
                                                                        "start": 818,
                                                                        "end": 822,
                                                                        "fullWidth": 16,
                                                                        "width": 4,
                                                                        "text": "prop",
                                                                        "value": "prop",
                                                                        "valueText": "prop",
                                                                        "hasLeadingTrivia": true,
                                                                        "leadingTrivia": [
                                                                            {
                                                                                "kind": "WhitespaceTrivia",
                                                                                "text": "            "
                                                                            }
                                                                        ]
                                                                    },
                                                                    "colonToken": {
                                                                        "kind": "ColonToken",
                                                                        "fullStart": 822,
                                                                        "fullEnd": 824,
                                                                        "start": 822,
                                                                        "end": 823,
                                                                        "fullWidth": 2,
                                                                        "width": 1,
                                                                        "text": ":",
                                                                        "value": ":",
                                                                        "valueText": ":",
                                                                        "hasTrailingTrivia": true,
                                                                        "trailingTrivia": [
                                                                            {
                                                                                "kind": "WhitespaceTrivia",
                                                                                "text": " "
                                                                            }
                                                                        ]
                                                                    },
                                                                    "expression": {
                                                                        "kind": "IdentifierName",
                                                                        "fullStart": 824,
                                                                        "fullEnd": 833,
                                                                        "start": 824,
                                                                        "end": 830,
                                                                        "fullWidth": 9,
                                                                        "width": 6,
                                                                        "text": "numObj",
                                                                        "value": "numObj",
                                                                        "valueText": "numObj",
                                                                        "hasTrailingTrivia": true,
                                                                        "hasTrailingNewLine": true,
                                                                        "trailingTrivia": [
                                                                            {
                                                                                "kind": "WhitespaceTrivia",
                                                                                "text": " "
                                                                            },
                                                                            {
                                                                                "kind": "NewLineTrivia",
                                                                                "text": "\r\n"
                                                                            }
                                                                        ]
                                                                    }
                                                                }
                                                            ],
                                                            "closeBraceToken": {
                                                                "kind": "CloseBraceToken",
                                                                "fullStart": 833,
                                                                "fullEnd": 842,
                                                                "start": 841,
                                                                "end": 842,
                                                                "fullWidth": 9,
                                                                "width": 1,
                                                                "text": "}",
                                                                "value": "}",
                                                                "valueText": "}",
                                                                "hasLeadingTrivia": true,
                                                                "leadingTrivia": [
                                                                    {
                                                                        "kind": "WhitespaceTrivia",
                                                                        "text": "        "
                                                                    }
                                                                ]
                                                            }
                                                        }
                                                    ],
                                                    "closeParenToken": {
                                                        "kind": "CloseParenToken",
                                                        "fullStart": 842,
                                                        "fullEnd": 843,
                                                        "start": 842,
                                                        "end": 843,
                                                        "fullWidth": 1,
                                                        "width": 1,
                                                        "text": ")",
                                                        "value": ")",
                                                        "valueText": ")"
                                                    }
                                                }
                                            }
                                        }
                                    }
                                ]
                            },
                            "semicolonToken": {
                                "kind": "SemicolonToken",
                                "fullStart": 843,
                                "fullEnd": 846,
                                "start": 843,
                                "end": 844,
                                "fullWidth": 3,
                                "width": 1,
                                "text": ";",
                                "value": ";",
                                "valueText": ";",
                                "hasTrailingTrivia": true,
                                "hasTrailingNewLine": true,
                                "trailingTrivia": [
                                    {
                                        "kind": "NewLineTrivia",
                                        "text": "\r\n"
                                    }
                                ]
                            }
                        },
                        {
                            "kind": "ReturnStatement",
                            "fullStart": 846,
                            "fullEnd": 902,
                            "start": 856,
                            "end": 900,
                            "fullWidth": 56,
                            "width": 44,
                            "returnKeyword": {
                                "kind": "ReturnKeyword",
                                "fullStart": 846,
                                "fullEnd": 863,
                                "start": 856,
                                "end": 862,
                                "fullWidth": 17,
                                "width": 6,
                                "text": "return",
                                "value": "return",
                                "valueText": "return",
                                "hasLeadingTrivia": true,
                                "hasLeadingNewLine": true,
                                "hasTrailingTrivia": true,
                                "leadingTrivia": [
                                    {
                                        "kind": "NewLineTrivia",
                                        "text": "\r\n"
                                    },
                                    {
                                        "kind": "WhitespaceTrivia",
                                        "text": "        "
                                    }
                                ],
                                "trailingTrivia": [
                                    {
                                        "kind": "WhitespaceTrivia",
                                        "text": " "
                                    }
                                ]
                            },
                            "expression": {
                                "kind": "EqualsExpression",
                                "fullStart": 863,
                                "fullEnd": 899,
                                "start": 863,
                                "end": 899,
                                "fullWidth": 36,
                                "width": 36,
                                "left": {
                                    "kind": "MemberAccessExpression",
                                    "fullStart": 863,
                                    "fullEnd": 875,
                                    "start": 863,
                                    "end": 874,
                                    "fullWidth": 12,
                                    "width": 11,
                                    "expression": {
                                        "kind": "IdentifierName",
                                        "fullStart": 863,
                                        "fullEnd": 869,
                                        "start": 863,
                                        "end": 869,
                                        "fullWidth": 6,
                                        "width": 6,
                                        "text": "newObj",
                                        "value": "newObj",
                                        "valueText": "newObj"
                                    },
                                    "dotToken": {
                                        "kind": "DotToken",
                                        "fullStart": 869,
                                        "fullEnd": 870,
                                        "start": 869,
                                        "end": 870,
                                        "fullWidth": 1,
                                        "width": 1,
                                        "text": ".",
                                        "value": ".",
                                        "valueText": "."
                                    },
                                    "name": {
                                        "kind": "IdentifierName",
                                        "fullStart": 870,
                                        "fullEnd": 875,
                                        "start": 870,
                                        "end": 874,
                                        "fullWidth": 5,
                                        "width": 4,
                                        "text": "prop",
                                        "value": "prop",
                                        "valueText": "prop",
                                        "hasTrailingTrivia": true,
                                        "trailingTrivia": [
                                            {
                                                "kind": "WhitespaceTrivia",
                                                "text": " "
                                            }
                                        ]
                                    }
                                },
                                "operatorToken": {
                                    "kind": "EqualsEqualsEqualsToken",
                                    "fullStart": 875,
                                    "fullEnd": 879,
                                    "start": 875,
                                    "end": 878,
                                    "fullWidth": 4,
                                    "width": 3,
                                    "text": "===",
                                    "value": "===",
                                    "valueText": "===",
                                    "hasTrailingTrivia": true,
                                    "trailingTrivia": [
                                        {
                                            "kind": "WhitespaceTrivia",
                                            "text": " "
                                        }
                                    ]
                                },
                                "right": {
                                    "kind": "StringLiteral",
                                    "fullStart": 879,
                                    "fullEnd": 899,
                                    "start": 879,
                                    "end": 899,
                                    "fullWidth": 20,
                                    "width": 20,
                                    "text": "\"VerifyNumberObject\"",
                                    "value": "VerifyNumberObject",
                                    "valueText": "VerifyNumberObject"
                                }
                            },
                            "semicolonToken": {
                                "kind": "SemicolonToken",
                                "fullStart": 899,
                                "fullEnd": 902,
                                "start": 899,
                                "end": 900,
                                "fullWidth": 3,
                                "width": 1,
                                "text": ";",
                                "value": ";",
                                "valueText": ";",
                                "hasTrailingTrivia": true,
                                "hasTrailingNewLine": true,
                                "trailingTrivia": [
                                    {
                                        "kind": "NewLineTrivia",
                                        "text": "\r\n"
                                    }
                                ]
                            }
                        }
                    ],
                    "closeBraceToken": {
                        "kind": "CloseBraceToken",
                        "fullStart": 902,
                        "fullEnd": 909,
                        "start": 906,
                        "end": 907,
                        "fullWidth": 7,
                        "width": 1,
                        "text": "}",
                        "value": "}",
                        "valueText": "}",
                        "hasLeadingTrivia": true,
                        "hasTrailingTrivia": true,
                        "hasTrailingNewLine": true,
                        "leadingTrivia": [
                            {
                                "kind": "WhitespaceTrivia",
                                "text": "    "
                            }
                        ],
                        "trailingTrivia": [
                            {
                                "kind": "NewLineTrivia",
                                "text": "\r\n"
                            }
                        ]
                    }
                }
            },
            {
                "kind": "ExpressionStatement",
                "fullStart": 909,
                "fullEnd": 933,
                "start": 909,
                "end": 931,
                "fullWidth": 24,
                "width": 22,
                "expression": {
                    "kind": "InvocationExpression",
                    "fullStart": 909,
                    "fullEnd": 930,
                    "start": 909,
                    "end": 930,
                    "fullWidth": 21,
                    "width": 21,
                    "expression": {
                        "kind": "IdentifierName",
                        "fullStart": 909,
                        "fullEnd": 920,
                        "start": 909,
                        "end": 920,
                        "fullWidth": 11,
                        "width": 11,
                        "text": "runTestCase",
                        "value": "runTestCase",
                        "valueText": "runTestCase"
                    },
                    "argumentList": {
                        "kind": "ArgumentList",
                        "fullStart": 920,
                        "fullEnd": 930,
                        "start": 920,
                        "end": 930,
                        "fullWidth": 10,
                        "width": 10,
                        "openParenToken": {
                            "kind": "OpenParenToken",
                            "fullStart": 920,
                            "fullEnd": 921,
                            "start": 920,
                            "end": 921,
                            "fullWidth": 1,
                            "width": 1,
                            "text": "(",
                            "value": "(",
                            "valueText": "("
                        },
                        "arguments": [
                            {
                                "kind": "IdentifierName",
                                "fullStart": 921,
                                "fullEnd": 929,
                                "start": 921,
                                "end": 929,
                                "fullWidth": 8,
                                "width": 8,
                                "text": "testcase",
                                "value": "testcase",
                                "valueText": "testcase"
                            }
                        ],
                        "closeParenToken": {
                            "kind": "CloseParenToken",
                            "fullStart": 929,
                            "fullEnd": 930,
                            "start": 929,
                            "end": 930,
                            "fullWidth": 1,
                            "width": 1,
                            "text": ")",
                            "value": ")",
                            "valueText": ")"
                        }
                    }
                },
                "semicolonToken": {
                    "kind": "SemicolonToken",
                    "fullStart": 930,
                    "fullEnd": 933,
                    "start": 930,
                    "end": 931,
                    "fullWidth": 3,
                    "width": 1,
                    "text": ";",
                    "value": ";",
                    "valueText": ";",
                    "hasTrailingTrivia": true,
                    "hasTrailingNewLine": true,
                    "trailingTrivia": [
                        {
                            "kind": "NewLineTrivia",
                            "text": "\r\n"
                        }
                    ]
                }
            }
        ],
        "endOfFileToken": {
            "kind": "EndOfFileToken",
            "fullStart": 933,
            "fullEnd": 933,
            "start": 933,
            "end": 933,
            "fullWidth": 0,
            "width": 0,
            "text": ""
        }
    },
    "lineMap": {
        "lineStarts": [
            0,
            67,
            152,
            232,
            308,
            380,
            385,
            439,
            601,
            606,
            608,
            610,
            633,
            670,
            672,
            708,
            750,
            762,
            764,
            806,
            833,
            846,
            848,
            902,
            909,
            933
        ],
        "length": 933
    }
}<|MERGE_RESOLUTION|>--- conflicted
+++ resolved
@@ -247,12 +247,8 @@
                                         "start": 645,
                                         "end": 667,
                                         "fullWidth": 22,
-<<<<<<< HEAD
                                         "width": 22,
-                                        "identifier": {
-=======
                                         "propertyName": {
->>>>>>> 85e84683
                                             "kind": "IdentifierName",
                                             "fullStart": 645,
                                             "fullEnd": 652,
@@ -785,12 +781,8 @@
                                         "start": 776,
                                         "end": 843,
                                         "fullWidth": 67,
-<<<<<<< HEAD
                                         "width": 67,
-                                        "identifier": {
-=======
                                         "propertyName": {
->>>>>>> 85e84683
                                             "kind": "IdentifierName",
                                             "fullStart": 776,
                                             "fullEnd": 783,
