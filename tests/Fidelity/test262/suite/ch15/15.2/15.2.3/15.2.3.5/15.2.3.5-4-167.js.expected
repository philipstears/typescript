{
    "isDeclaration": false,
    "languageVersion": "EcmaScript5",
    "parseOptions": {
        "allowAutomaticSemicolonInsertion": true
    },
    "sourceUnit": {
        "kind": "SourceUnit",
        "fullStart": 0,
        "fullEnd": 867,
        "start": 612,
        "end": 867,
        "fullWidth": 867,
        "width": 255,
        "isIncrementallyUnusable": true,
        "moduleElements": [
            {
                "kind": "FunctionDeclaration",
                "fullStart": 0,
                "fullEnd": 843,
                "start": 612,
                "end": 841,
                "fullWidth": 843,
                "width": 229,
                "modifiers": [],
                "functionKeyword": {
                    "kind": "FunctionKeyword",
                    "fullStart": 0,
                    "fullEnd": 621,
                    "start": 612,
                    "end": 620,
                    "fullWidth": 621,
                    "width": 8,
                    "text": "function",
                    "value": "function",
                    "valueText": "function",
                    "hasLeadingTrivia": true,
                    "hasLeadingComment": true,
                    "hasLeadingNewLine": true,
                    "hasTrailingTrivia": true,
                    "leadingTrivia": [
                        {
                            "kind": "SingleLineCommentTrivia",
                            "text": "/// Copyright (c) 2012 Ecma International.  All rights reserved. "
                        },
                        {
                            "kind": "NewLineTrivia",
                            "text": "\r\n"
                        },
                        {
                            "kind": "SingleLineCommentTrivia",
                            "text": "/// Ecma International makes this code available under the terms and conditions set"
                        },
                        {
                            "kind": "NewLineTrivia",
                            "text": "\r\n"
                        },
                        {
                            "kind": "SingleLineCommentTrivia",
                            "text": "/// forth on http://hg.ecmascript.org/tests/test262/raw-file/tip/LICENSE (the "
                        },
                        {
                            "kind": "NewLineTrivia",
                            "text": "\r\n"
                        },
                        {
                            "kind": "SingleLineCommentTrivia",
                            "text": "/// \"Use Terms\").   Any redistribution of this code must retain the above "
                        },
                        {
                            "kind": "NewLineTrivia",
                            "text": "\r\n"
                        },
                        {
                            "kind": "SingleLineCommentTrivia",
                            "text": "/// copyright and this notice and otherwise comply with the Use Terms."
                        },
                        {
                            "kind": "NewLineTrivia",
                            "text": "\r\n"
                        },
                        {
                            "kind": "MultiLineCommentTrivia",
                            "text": "/**\r\n * @path ch15/15.2/15.2.3/15.2.3.5/15.2.3.5-4-167.js\r\n * @description Object.create - one property in 'Properties' is a String object that uses Object's [[Get]] method to access the 'value' property (8.10.5 step 5.a)\r\n */"
                        },
                        {
                            "kind": "NewLineTrivia",
                            "text": "\r\n"
                        },
                        {
                            "kind": "NewLineTrivia",
                            "text": "\r\n"
                        },
                        {
                            "kind": "NewLineTrivia",
                            "text": "\r\n"
                        }
                    ],
                    "trailingTrivia": [
                        {
                            "kind": "WhitespaceTrivia",
                            "text": " "
                        }
                    ]
                },
                "identifier": {
                    "kind": "IdentifierName",
                    "fullStart": 621,
                    "fullEnd": 629,
                    "start": 621,
                    "end": 629,
                    "fullWidth": 8,
                    "width": 8,
                    "text": "testcase",
                    "value": "testcase",
                    "valueText": "testcase"
                },
                "callSignature": {
                    "kind": "CallSignature",
                    "fullStart": 629,
                    "fullEnd": 632,
                    "start": 629,
                    "end": 631,
                    "fullWidth": 3,
                    "width": 2,
                    "parameterList": {
                        "kind": "ParameterList",
                        "fullStart": 629,
                        "fullEnd": 632,
                        "start": 629,
                        "end": 631,
                        "fullWidth": 3,
                        "width": 2,
                        "openParenToken": {
                            "kind": "OpenParenToken",
                            "fullStart": 629,
                            "fullEnd": 630,
                            "start": 629,
                            "end": 630,
                            "fullWidth": 1,
                            "width": 1,
                            "text": "(",
                            "value": "(",
                            "valueText": "("
                        },
                        "parameters": [],
                        "closeParenToken": {
                            "kind": "CloseParenToken",
                            "fullStart": 630,
                            "fullEnd": 632,
                            "start": 630,
                            "end": 631,
                            "fullWidth": 2,
                            "width": 1,
                            "text": ")",
                            "value": ")",
                            "valueText": ")",
                            "hasTrailingTrivia": true,
                            "trailingTrivia": [
                                {
                                    "kind": "WhitespaceTrivia",
                                    "text": " "
                                }
                            ]
                        }
                    }
                },
                "block": {
                    "kind": "Block",
                    "fullStart": 632,
                    "fullEnd": 843,
                    "start": 632,
                    "end": 841,
                    "fullWidth": 211,
                    "width": 209,
                    "openBraceToken": {
                        "kind": "OpenBraceToken",
                        "fullStart": 632,
                        "fullEnd": 635,
                        "start": 632,
                        "end": 633,
                        "fullWidth": 3,
                        "width": 1,
                        "text": "{",
                        "value": "{",
                        "valueText": "{",
                        "hasTrailingTrivia": true,
                        "hasTrailingNewLine": true,
                        "trailingTrivia": [
                            {
                                "kind": "NewLineTrivia",
                                "text": "\r\n"
                            }
                        ]
                    },
                    "statements": [
                        {
                            "kind": "VariableStatement",
                            "fullStart": 635,
                            "fullEnd": 675,
                            "start": 645,
                            "end": 673,
                            "fullWidth": 40,
                            "width": 28,
                            "modifiers": [],
                            "variableDeclaration": {
                                "kind": "VariableDeclaration",
                                "fullStart": 635,
                                "fullEnd": 672,
                                "start": 645,
                                "end": 672,
                                "fullWidth": 37,
                                "width": 27,
                                "varKeyword": {
                                    "kind": "VarKeyword",
                                    "fullStart": 635,
                                    "fullEnd": 649,
                                    "start": 645,
                                    "end": 648,
                                    "fullWidth": 14,
                                    "width": 3,
                                    "text": "var",
                                    "value": "var",
                                    "valueText": "var",
                                    "hasLeadingTrivia": true,
                                    "hasLeadingNewLine": true,
                                    "hasTrailingTrivia": true,
                                    "leadingTrivia": [
                                        {
                                            "kind": "NewLineTrivia",
                                            "text": "\r\n"
                                        },
                                        {
                                            "kind": "WhitespaceTrivia",
                                            "text": "        "
                                        }
                                    ],
                                    "trailingTrivia": [
                                        {
                                            "kind": "WhitespaceTrivia",
                                            "text": " "
                                        }
                                    ]
                                },
                                "variableDeclarators": [
                                    {
                                        "kind": "VariableDeclarator",
                                        "fullStart": 649,
                                        "fullEnd": 672,
                                        "start": 649,
                                        "end": 672,
                                        "fullWidth": 23,
<<<<<<< HEAD
                                        "width": 23,
                                        "identifier": {
=======
                                        "propertyName": {
>>>>>>> 85e84683
                                            "kind": "IdentifierName",
                                            "fullStart": 649,
                                            "fullEnd": 653,
                                            "start": 649,
                                            "end": 652,
                                            "fullWidth": 4,
                                            "width": 3,
                                            "text": "str",
                                            "value": "str",
                                            "valueText": "str",
                                            "hasTrailingTrivia": true,
                                            "trailingTrivia": [
                                                {
                                                    "kind": "WhitespaceTrivia",
                                                    "text": " "
                                                }
                                            ]
                                        },
                                        "equalsValueClause": {
                                            "kind": "EqualsValueClause",
                                            "fullStart": 653,
                                            "fullEnd": 672,
                                            "start": 653,
                                            "end": 672,
                                            "fullWidth": 19,
                                            "width": 19,
                                            "equalsToken": {
                                                "kind": "EqualsToken",
                                                "fullStart": 653,
                                                "fullEnd": 655,
                                                "start": 653,
                                                "end": 654,
                                                "fullWidth": 2,
                                                "width": 1,
                                                "text": "=",
                                                "value": "=",
                                                "valueText": "=",
                                                "hasTrailingTrivia": true,
                                                "trailingTrivia": [
                                                    {
                                                        "kind": "WhitespaceTrivia",
                                                        "text": " "
                                                    }
                                                ]
                                            },
                                            "value": {
                                                "kind": "ObjectCreationExpression",
                                                "fullStart": 655,
                                                "fullEnd": 672,
                                                "start": 655,
                                                "end": 672,
                                                "fullWidth": 17,
                                                "width": 17,
                                                "newKeyword": {
                                                    "kind": "NewKeyword",
                                                    "fullStart": 655,
                                                    "fullEnd": 659,
                                                    "start": 655,
                                                    "end": 658,
                                                    "fullWidth": 4,
                                                    "width": 3,
                                                    "text": "new",
                                                    "value": "new",
                                                    "valueText": "new",
                                                    "hasTrailingTrivia": true,
                                                    "trailingTrivia": [
                                                        {
                                                            "kind": "WhitespaceTrivia",
                                                            "text": " "
                                                        }
                                                    ]
                                                },
                                                "expression": {
                                                    "kind": "IdentifierName",
                                                    "fullStart": 659,
                                                    "fullEnd": 665,
                                                    "start": 659,
                                                    "end": 665,
                                                    "fullWidth": 6,
                                                    "width": 6,
                                                    "text": "String",
                                                    "value": "String",
                                                    "valueText": "String"
                                                },
                                                "argumentList": {
                                                    "kind": "ArgumentList",
                                                    "fullStart": 665,
                                                    "fullEnd": 672,
                                                    "start": 665,
                                                    "end": 672,
                                                    "fullWidth": 7,
                                                    "width": 7,
                                                    "openParenToken": {
                                                        "kind": "OpenParenToken",
                                                        "fullStart": 665,
                                                        "fullEnd": 666,
                                                        "start": 665,
                                                        "end": 666,
                                                        "fullWidth": 1,
                                                        "width": 1,
                                                        "text": "(",
                                                        "value": "(",
                                                        "valueText": "("
                                                    },
                                                    "arguments": [
                                                        {
                                                            "kind": "StringLiteral",
                                                            "fullStart": 666,
                                                            "fullEnd": 671,
                                                            "start": 666,
                                                            "end": 671,
                                                            "fullWidth": 5,
                                                            "width": 5,
                                                            "text": "\"abc\"",
                                                            "value": "abc",
                                                            "valueText": "abc"
                                                        }
                                                    ],
                                                    "closeParenToken": {
                                                        "kind": "CloseParenToken",
                                                        "fullStart": 671,
                                                        "fullEnd": 672,
                                                        "start": 671,
                                                        "end": 672,
                                                        "fullWidth": 1,
                                                        "width": 1,
                                                        "text": ")",
                                                        "value": ")",
                                                        "valueText": ")"
                                                    }
                                                }
                                            }
                                        }
                                    }
                                ]
                            },
                            "semicolonToken": {
                                "kind": "SemicolonToken",
                                "fullStart": 672,
                                "fullEnd": 675,
                                "start": 672,
                                "end": 673,
                                "fullWidth": 3,
                                "width": 1,
                                "text": ";",
                                "value": ";",
                                "valueText": ";",
                                "hasTrailingTrivia": true,
                                "hasTrailingNewLine": true,
                                "trailingTrivia": [
                                    {
                                        "kind": "NewLineTrivia",
                                        "text": "\r\n"
                                    }
                                ]
                            }
                        },
                        {
                            "kind": "ExpressionStatement",
                            "fullStart": 675,
                            "fullEnd": 710,
                            "start": 685,
                            "end": 708,
                            "fullWidth": 35,
                            "width": 23,
                            "expression": {
                                "kind": "AssignmentExpression",
                                "fullStart": 675,
                                "fullEnd": 707,
                                "start": 685,
                                "end": 707,
                                "fullWidth": 32,
                                "width": 22,
                                "left": {
                                    "kind": "MemberAccessExpression",
                                    "fullStart": 675,
                                    "fullEnd": 695,
                                    "start": 685,
                                    "end": 694,
                                    "fullWidth": 20,
                                    "width": 9,
                                    "expression": {
                                        "kind": "IdentifierName",
                                        "fullStart": 675,
                                        "fullEnd": 688,
                                        "start": 685,
                                        "end": 688,
                                        "fullWidth": 13,
                                        "width": 3,
                                        "text": "str",
                                        "value": "str",
                                        "valueText": "str",
                                        "hasLeadingTrivia": true,
                                        "hasLeadingNewLine": true,
                                        "leadingTrivia": [
                                            {
                                                "kind": "NewLineTrivia",
                                                "text": "\r\n"
                                            },
                                            {
                                                "kind": "WhitespaceTrivia",
                                                "text": "        "
                                            }
                                        ]
                                    },
                                    "dotToken": {
                                        "kind": "DotToken",
                                        "fullStart": 688,
                                        "fullEnd": 689,
                                        "start": 688,
                                        "end": 689,
                                        "fullWidth": 1,
                                        "width": 1,
                                        "text": ".",
                                        "value": ".",
                                        "valueText": "."
                                    },
                                    "name": {
                                        "kind": "IdentifierName",
                                        "fullStart": 689,
                                        "fullEnd": 695,
                                        "start": 689,
                                        "end": 694,
                                        "fullWidth": 6,
                                        "width": 5,
                                        "text": "value",
                                        "value": "value",
                                        "valueText": "value",
                                        "hasTrailingTrivia": true,
                                        "trailingTrivia": [
                                            {
                                                "kind": "WhitespaceTrivia",
                                                "text": " "
                                            }
                                        ]
                                    }
                                },
                                "operatorToken": {
                                    "kind": "EqualsToken",
                                    "fullStart": 695,
                                    "fullEnd": 697,
                                    "start": 695,
                                    "end": 696,
                                    "fullWidth": 2,
                                    "width": 1,
                                    "text": "=",
                                    "value": "=",
                                    "valueText": "=",
                                    "hasTrailingTrivia": true,
                                    "trailingTrivia": [
                                        {
                                            "kind": "WhitespaceTrivia",
                                            "text": " "
                                        }
                                    ]
                                },
                                "right": {
                                    "kind": "StringLiteral",
                                    "fullStart": 697,
                                    "fullEnd": 707,
                                    "start": 697,
                                    "end": 707,
                                    "fullWidth": 10,
                                    "width": 10,
                                    "text": "\"StrValue\"",
                                    "value": "StrValue",
                                    "valueText": "StrValue"
                                }
                            },
                            "semicolonToken": {
                                "kind": "SemicolonToken",
                                "fullStart": 707,
                                "fullEnd": 710,
                                "start": 707,
                                "end": 708,
                                "fullWidth": 3,
                                "width": 1,
                                "text": ";",
                                "value": ";",
                                "valueText": ";",
                                "hasTrailingTrivia": true,
                                "hasTrailingNewLine": true,
                                "trailingTrivia": [
                                    {
                                        "kind": "NewLineTrivia",
                                        "text": "\r\n"
                                    }
                                ]
                            }
                        },
                        {
                            "kind": "VariableStatement",
                            "fullStart": 710,
                            "fullEnd": 790,
                            "start": 720,
                            "end": 788,
                            "fullWidth": 80,
                            "width": 68,
                            "modifiers": [],
                            "variableDeclaration": {
                                "kind": "VariableDeclaration",
                                "fullStart": 710,
                                "fullEnd": 787,
                                "start": 720,
                                "end": 787,
                                "fullWidth": 77,
                                "width": 67,
                                "varKeyword": {
                                    "kind": "VarKeyword",
                                    "fullStart": 710,
                                    "fullEnd": 724,
                                    "start": 720,
                                    "end": 723,
                                    "fullWidth": 14,
                                    "width": 3,
                                    "text": "var",
                                    "value": "var",
                                    "valueText": "var",
                                    "hasLeadingTrivia": true,
                                    "hasLeadingNewLine": true,
                                    "hasTrailingTrivia": true,
                                    "leadingTrivia": [
                                        {
                                            "kind": "NewLineTrivia",
                                            "text": "\r\n"
                                        },
                                        {
                                            "kind": "WhitespaceTrivia",
                                            "text": "        "
                                        }
                                    ],
                                    "trailingTrivia": [
                                        {
                                            "kind": "WhitespaceTrivia",
                                            "text": " "
                                        }
                                    ]
                                },
                                "variableDeclarators": [
                                    {
                                        "kind": "VariableDeclarator",
                                        "fullStart": 724,
                                        "fullEnd": 787,
                                        "start": 724,
                                        "end": 787,
                                        "fullWidth": 63,
<<<<<<< HEAD
                                        "width": 63,
                                        "identifier": {
=======
                                        "propertyName": {
>>>>>>> 85e84683
                                            "kind": "IdentifierName",
                                            "fullStart": 724,
                                            "fullEnd": 731,
                                            "start": 724,
                                            "end": 730,
                                            "fullWidth": 7,
                                            "width": 6,
                                            "text": "newObj",
                                            "value": "newObj",
                                            "valueText": "newObj",
                                            "hasTrailingTrivia": true,
                                            "trailingTrivia": [
                                                {
                                                    "kind": "WhitespaceTrivia",
                                                    "text": " "
                                                }
                                            ]
                                        },
                                        "equalsValueClause": {
                                            "kind": "EqualsValueClause",
                                            "fullStart": 731,
                                            "fullEnd": 787,
                                            "start": 731,
                                            "end": 787,
                                            "fullWidth": 56,
                                            "width": 56,
                                            "equalsToken": {
                                                "kind": "EqualsToken",
                                                "fullStart": 731,
                                                "fullEnd": 733,
                                                "start": 731,
                                                "end": 732,
                                                "fullWidth": 2,
                                                "width": 1,
                                                "text": "=",
                                                "value": "=",
                                                "valueText": "=",
                                                "hasTrailingTrivia": true,
                                                "trailingTrivia": [
                                                    {
                                                        "kind": "WhitespaceTrivia",
                                                        "text": " "
                                                    }
                                                ]
                                            },
                                            "value": {
                                                "kind": "InvocationExpression",
                                                "fullStart": 733,
                                                "fullEnd": 787,
                                                "start": 733,
                                                "end": 787,
                                                "fullWidth": 54,
                                                "width": 54,
                                                "expression": {
                                                    "kind": "MemberAccessExpression",
                                                    "fullStart": 733,
                                                    "fullEnd": 746,
                                                    "start": 733,
                                                    "end": 746,
                                                    "fullWidth": 13,
                                                    "width": 13,
                                                    "expression": {
                                                        "kind": "IdentifierName",
                                                        "fullStart": 733,
                                                        "fullEnd": 739,
                                                        "start": 733,
                                                        "end": 739,
                                                        "fullWidth": 6,
                                                        "width": 6,
                                                        "text": "Object",
                                                        "value": "Object",
                                                        "valueText": "Object"
                                                    },
                                                    "dotToken": {
                                                        "kind": "DotToken",
                                                        "fullStart": 739,
                                                        "fullEnd": 740,
                                                        "start": 739,
                                                        "end": 740,
                                                        "fullWidth": 1,
                                                        "width": 1,
                                                        "text": ".",
                                                        "value": ".",
                                                        "valueText": "."
                                                    },
                                                    "name": {
                                                        "kind": "IdentifierName",
                                                        "fullStart": 740,
                                                        "fullEnd": 746,
                                                        "start": 740,
                                                        "end": 746,
                                                        "fullWidth": 6,
                                                        "width": 6,
                                                        "text": "create",
                                                        "value": "create",
                                                        "valueText": "create"
                                                    }
                                                },
                                                "argumentList": {
                                                    "kind": "ArgumentList",
                                                    "fullStart": 746,
                                                    "fullEnd": 787,
                                                    "start": 746,
                                                    "end": 787,
                                                    "fullWidth": 41,
                                                    "width": 41,
                                                    "openParenToken": {
                                                        "kind": "OpenParenToken",
                                                        "fullStart": 746,
                                                        "fullEnd": 747,
                                                        "start": 746,
                                                        "end": 747,
                                                        "fullWidth": 1,
                                                        "width": 1,
                                                        "text": "(",
                                                        "value": "(",
                                                        "valueText": "("
                                                    },
                                                    "arguments": [
                                                        {
                                                            "kind": "ObjectLiteralExpression",
                                                            "fullStart": 747,
                                                            "fullEnd": 749,
                                                            "start": 747,
                                                            "end": 749,
                                                            "fullWidth": 2,
                                                            "width": 2,
                                                            "openBraceToken": {
                                                                "kind": "OpenBraceToken",
                                                                "fullStart": 747,
                                                                "fullEnd": 748,
                                                                "start": 747,
                                                                "end": 748,
                                                                "fullWidth": 1,
                                                                "width": 1,
                                                                "text": "{",
                                                                "value": "{",
                                                                "valueText": "{"
                                                            },
                                                            "propertyAssignments": [],
                                                            "closeBraceToken": {
                                                                "kind": "CloseBraceToken",
                                                                "fullStart": 748,
                                                                "fullEnd": 749,
                                                                "start": 748,
                                                                "end": 749,
                                                                "fullWidth": 1,
                                                                "width": 1,
                                                                "text": "}",
                                                                "value": "}",
                                                                "valueText": "}"
                                                            }
                                                        },
                                                        {
                                                            "kind": "CommaToken",
                                                            "fullStart": 749,
                                                            "fullEnd": 751,
                                                            "start": 749,
                                                            "end": 750,
                                                            "fullWidth": 2,
                                                            "width": 1,
                                                            "text": ",",
                                                            "value": ",",
                                                            "valueText": ",",
                                                            "hasTrailingTrivia": true,
                                                            "trailingTrivia": [
                                                                {
                                                                    "kind": "WhitespaceTrivia",
                                                                    "text": " "
                                                                }
                                                            ]
                                                        },
                                                        {
                                                            "kind": "ObjectLiteralExpression",
                                                            "fullStart": 751,
                                                            "fullEnd": 786,
                                                            "start": 751,
                                                            "end": 786,
                                                            "fullWidth": 35,
                                                            "width": 35,
                                                            "openBraceToken": {
                                                                "kind": "OpenBraceToken",
                                                                "fullStart": 751,
                                                                "fullEnd": 754,
                                                                "start": 751,
                                                                "end": 752,
                                                                "fullWidth": 3,
                                                                "width": 1,
                                                                "text": "{",
                                                                "value": "{",
                                                                "valueText": "{",
                                                                "hasTrailingTrivia": true,
                                                                "hasTrailingNewLine": true,
                                                                "trailingTrivia": [
                                                                    {
                                                                        "kind": "NewLineTrivia",
                                                                        "text": "\r\n"
                                                                    }
                                                                ]
                                                            },
                                                            "propertyAssignments": [
                                                                {
                                                                    "kind": "SimplePropertyAssignment",
                                                                    "fullStart": 754,
                                                                    "fullEnd": 777,
                                                                    "start": 766,
                                                                    "end": 775,
                                                                    "fullWidth": 23,
                                                                    "width": 9,
                                                                    "propertyName": {
                                                                        "kind": "IdentifierName",
                                                                        "fullStart": 754,
                                                                        "fullEnd": 770,
                                                                        "start": 766,
                                                                        "end": 770,
                                                                        "fullWidth": 16,
                                                                        "width": 4,
                                                                        "text": "prop",
                                                                        "value": "prop",
                                                                        "valueText": "prop",
                                                                        "hasLeadingTrivia": true,
                                                                        "leadingTrivia": [
                                                                            {
                                                                                "kind": "WhitespaceTrivia",
                                                                                "text": "            "
                                                                            }
                                                                        ]
                                                                    },
                                                                    "colonToken": {
                                                                        "kind": "ColonToken",
                                                                        "fullStart": 770,
                                                                        "fullEnd": 772,
                                                                        "start": 770,
                                                                        "end": 771,
                                                                        "fullWidth": 2,
                                                                        "width": 1,
                                                                        "text": ":",
                                                                        "value": ":",
                                                                        "valueText": ":",
                                                                        "hasTrailingTrivia": true,
                                                                        "trailingTrivia": [
                                                                            {
                                                                                "kind": "WhitespaceTrivia",
                                                                                "text": " "
                                                                            }
                                                                        ]
                                                                    },
                                                                    "expression": {
                                                                        "kind": "IdentifierName",
                                                                        "fullStart": 772,
                                                                        "fullEnd": 777,
                                                                        "start": 772,
                                                                        "end": 775,
                                                                        "fullWidth": 5,
                                                                        "width": 3,
                                                                        "text": "str",
                                                                        "value": "str",
                                                                        "valueText": "str",
                                                                        "hasTrailingTrivia": true,
                                                                        "hasTrailingNewLine": true,
                                                                        "trailingTrivia": [
                                                                            {
                                                                                "kind": "NewLineTrivia",
                                                                                "text": "\r\n"
                                                                            }
                                                                        ]
                                                                    }
                                                                }
                                                            ],
                                                            "closeBraceToken": {
                                                                "kind": "CloseBraceToken",
                                                                "fullStart": 777,
                                                                "fullEnd": 786,
                                                                "start": 785,
                                                                "end": 786,
                                                                "fullWidth": 9,
                                                                "width": 1,
                                                                "text": "}",
                                                                "value": "}",
                                                                "valueText": "}",
                                                                "hasLeadingTrivia": true,
                                                                "leadingTrivia": [
                                                                    {
                                                                        "kind": "WhitespaceTrivia",
                                                                        "text": "        "
                                                                    }
                                                                ]
                                                            }
                                                        }
                                                    ],
                                                    "closeParenToken": {
                                                        "kind": "CloseParenToken",
                                                        "fullStart": 786,
                                                        "fullEnd": 787,
                                                        "start": 786,
                                                        "end": 787,
                                                        "fullWidth": 1,
                                                        "width": 1,
                                                        "text": ")",
                                                        "value": ")",
                                                        "valueText": ")"
                                                    }
                                                }
                                            }
                                        }
                                    }
                                ]
                            },
                            "semicolonToken": {
                                "kind": "SemicolonToken",
                                "fullStart": 787,
                                "fullEnd": 790,
                                "start": 787,
                                "end": 788,
                                "fullWidth": 3,
                                "width": 1,
                                "text": ";",
                                "value": ";",
                                "valueText": ";",
                                "hasTrailingTrivia": true,
                                "hasTrailingNewLine": true,
                                "trailingTrivia": [
                                    {
                                        "kind": "NewLineTrivia",
                                        "text": "\r\n"
                                    }
                                ]
                            }
                        },
                        {
                            "kind": "ReturnStatement",
                            "fullStart": 790,
                            "fullEnd": 836,
                            "start": 800,
                            "end": 834,
                            "fullWidth": 46,
                            "width": 34,
                            "returnKeyword": {
                                "kind": "ReturnKeyword",
                                "fullStart": 790,
                                "fullEnd": 807,
                                "start": 800,
                                "end": 806,
                                "fullWidth": 17,
                                "width": 6,
                                "text": "return",
                                "value": "return",
                                "valueText": "return",
                                "hasLeadingTrivia": true,
                                "hasLeadingNewLine": true,
                                "hasTrailingTrivia": true,
                                "leadingTrivia": [
                                    {
                                        "kind": "NewLineTrivia",
                                        "text": "\r\n"
                                    },
                                    {
                                        "kind": "WhitespaceTrivia",
                                        "text": "        "
                                    }
                                ],
                                "trailingTrivia": [
                                    {
                                        "kind": "WhitespaceTrivia",
                                        "text": " "
                                    }
                                ]
                            },
                            "expression": {
                                "kind": "EqualsExpression",
                                "fullStart": 807,
                                "fullEnd": 833,
                                "start": 807,
                                "end": 833,
                                "fullWidth": 26,
                                "width": 26,
                                "left": {
                                    "kind": "MemberAccessExpression",
                                    "fullStart": 807,
                                    "fullEnd": 819,
                                    "start": 807,
                                    "end": 818,
                                    "fullWidth": 12,
                                    "width": 11,
                                    "expression": {
                                        "kind": "IdentifierName",
                                        "fullStart": 807,
                                        "fullEnd": 813,
                                        "start": 807,
                                        "end": 813,
                                        "fullWidth": 6,
                                        "width": 6,
                                        "text": "newObj",
                                        "value": "newObj",
                                        "valueText": "newObj"
                                    },
                                    "dotToken": {
                                        "kind": "DotToken",
                                        "fullStart": 813,
                                        "fullEnd": 814,
                                        "start": 813,
                                        "end": 814,
                                        "fullWidth": 1,
                                        "width": 1,
                                        "text": ".",
                                        "value": ".",
                                        "valueText": "."
                                    },
                                    "name": {
                                        "kind": "IdentifierName",
                                        "fullStart": 814,
                                        "fullEnd": 819,
                                        "start": 814,
                                        "end": 818,
                                        "fullWidth": 5,
                                        "width": 4,
                                        "text": "prop",
                                        "value": "prop",
                                        "valueText": "prop",
                                        "hasTrailingTrivia": true,
                                        "trailingTrivia": [
                                            {
                                                "kind": "WhitespaceTrivia",
                                                "text": " "
                                            }
                                        ]
                                    }
                                },
                                "operatorToken": {
                                    "kind": "EqualsEqualsEqualsToken",
                                    "fullStart": 819,
                                    "fullEnd": 823,
                                    "start": 819,
                                    "end": 822,
                                    "fullWidth": 4,
                                    "width": 3,
                                    "text": "===",
                                    "value": "===",
                                    "valueText": "===",
                                    "hasTrailingTrivia": true,
                                    "trailingTrivia": [
                                        {
                                            "kind": "WhitespaceTrivia",
                                            "text": " "
                                        }
                                    ]
                                },
                                "right": {
                                    "kind": "StringLiteral",
                                    "fullStart": 823,
                                    "fullEnd": 833,
                                    "start": 823,
                                    "end": 833,
                                    "fullWidth": 10,
                                    "width": 10,
                                    "text": "\"StrValue\"",
                                    "value": "StrValue",
                                    "valueText": "StrValue"
                                }
                            },
                            "semicolonToken": {
                                "kind": "SemicolonToken",
                                "fullStart": 833,
                                "fullEnd": 836,
                                "start": 833,
                                "end": 834,
                                "fullWidth": 3,
                                "width": 1,
                                "text": ";",
                                "value": ";",
                                "valueText": ";",
                                "hasTrailingTrivia": true,
                                "hasTrailingNewLine": true,
                                "trailingTrivia": [
                                    {
                                        "kind": "NewLineTrivia",
                                        "text": "\r\n"
                                    }
                                ]
                            }
                        }
                    ],
                    "closeBraceToken": {
                        "kind": "CloseBraceToken",
                        "fullStart": 836,
                        "fullEnd": 843,
                        "start": 840,
                        "end": 841,
                        "fullWidth": 7,
                        "width": 1,
                        "text": "}",
                        "value": "}",
                        "valueText": "}",
                        "hasLeadingTrivia": true,
                        "hasTrailingTrivia": true,
                        "hasTrailingNewLine": true,
                        "leadingTrivia": [
                            {
                                "kind": "WhitespaceTrivia",
                                "text": "    "
                            }
                        ],
                        "trailingTrivia": [
                            {
                                "kind": "NewLineTrivia",
                                "text": "\r\n"
                            }
                        ]
                    }
                }
            },
            {
                "kind": "ExpressionStatement",
                "fullStart": 843,
                "fullEnd": 867,
                "start": 843,
                "end": 865,
                "fullWidth": 24,
                "width": 22,
                "expression": {
                    "kind": "InvocationExpression",
                    "fullStart": 843,
                    "fullEnd": 864,
                    "start": 843,
                    "end": 864,
                    "fullWidth": 21,
                    "width": 21,
                    "expression": {
                        "kind": "IdentifierName",
                        "fullStart": 843,
                        "fullEnd": 854,
                        "start": 843,
                        "end": 854,
                        "fullWidth": 11,
                        "width": 11,
                        "text": "runTestCase",
                        "value": "runTestCase",
                        "valueText": "runTestCase"
                    },
                    "argumentList": {
                        "kind": "ArgumentList",
                        "fullStart": 854,
                        "fullEnd": 864,
                        "start": 854,
                        "end": 864,
                        "fullWidth": 10,
                        "width": 10,
                        "openParenToken": {
                            "kind": "OpenParenToken",
                            "fullStart": 854,
                            "fullEnd": 855,
                            "start": 854,
                            "end": 855,
                            "fullWidth": 1,
                            "width": 1,
                            "text": "(",
                            "value": "(",
                            "valueText": "("
                        },
                        "arguments": [
                            {
                                "kind": "IdentifierName",
                                "fullStart": 855,
                                "fullEnd": 863,
                                "start": 855,
                                "end": 863,
                                "fullWidth": 8,
                                "width": 8,
                                "text": "testcase",
                                "value": "testcase",
                                "valueText": "testcase"
                            }
                        ],
                        "closeParenToken": {
                            "kind": "CloseParenToken",
                            "fullStart": 863,
                            "fullEnd": 864,
                            "start": 863,
                            "end": 864,
                            "fullWidth": 1,
                            "width": 1,
                            "text": ")",
                            "value": ")",
                            "valueText": ")"
                        }
                    }
                },
                "semicolonToken": {
                    "kind": "SemicolonToken",
                    "fullStart": 864,
                    "fullEnd": 867,
                    "start": 864,
                    "end": 865,
                    "fullWidth": 3,
                    "width": 1,
                    "text": ";",
                    "value": ";",
                    "valueText": ";",
                    "hasTrailingTrivia": true,
                    "hasTrailingNewLine": true,
                    "trailingTrivia": [
                        {
                            "kind": "NewLineTrivia",
                            "text": "\r\n"
                        }
                    ]
                }
            }
        ],
        "endOfFileToken": {
            "kind": "EndOfFileToken",
            "fullStart": 867,
            "fullEnd": 867,
            "start": 867,
            "end": 867,
            "fullWidth": 0,
            "width": 0,
            "text": ""
        }
    },
    "lineMap": {
        "lineStarts": [
            0,
            67,
            152,
            232,
            308,
            380,
            385,
            439,
            603,
            608,
            610,
            612,
            635,
            637,
            675,
            677,
            710,
            712,
            754,
            777,
            790,
            792,
            836,
            843,
            867
        ],
        "length": 867
    }
}<|MERGE_RESOLUTION|>--- conflicted
+++ resolved
@@ -250,12 +250,8 @@
                                         "start": 649,
                                         "end": 672,
                                         "fullWidth": 23,
-<<<<<<< HEAD
                                         "width": 23,
-                                        "identifier": {
-=======
                                         "propertyName": {
->>>>>>> 85e84683
                                             "kind": "IdentifierName",
                                             "fullStart": 649,
                                             "fullEnd": 653,
@@ -602,12 +598,8 @@
                                         "start": 724,
                                         "end": 787,
                                         "fullWidth": 63,
-<<<<<<< HEAD
                                         "width": 63,
-                                        "identifier": {
-=======
                                         "propertyName": {
->>>>>>> 85e84683
                                             "kind": "IdentifierName",
                                             "fullStart": 724,
                                             "fullEnd": 731,
