--- conflicted
+++ resolved
@@ -252,12 +252,8 @@
                                         "start": 633,
                                         "end": 645,
                                         "fullWidth": 12,
-<<<<<<< HEAD
                                         "width": 12,
-                                        "identifier": {
-=======
                                         "propertyName": {
->>>>>>> 85e84683
                                             "kind": "IdentifierName",
                                             "fullStart": 633,
                                             "fullEnd": 641,
@@ -839,12 +835,8 @@
                                         "start": 762,
                                         "end": 829,
                                         "fullWidth": 67,
-<<<<<<< HEAD
                                         "width": 67,
-                                        "identifier": {
-=======
                                         "propertyName": {
->>>>>>> 85e84683
                                             "kind": "IdentifierName",
                                             "fullStart": 762,
                                             "fullEnd": 769,
