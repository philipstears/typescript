{
    "isDeclaration": false,
    "languageVersion": "EcmaScript5",
    "parseOptions": {
        "allowAutomaticSemicolonInsertion": true
    },
    "sourceUnit": {
        "kind": "SourceUnit",
        "fullStart": 0,
        "fullEnd": 961,
        "start": 583,
        "end": 961,
        "fullWidth": 961,
        "width": 378,
        "isIncrementallyUnusable": true,
        "moduleElements": [
            {
                "kind": "FunctionDeclaration",
                "fullStart": 0,
                "fullEnd": 937,
                "start": 583,
                "end": 935,
                "fullWidth": 937,
                "width": 352,
                "modifiers": [],
                "functionKeyword": {
                    "kind": "FunctionKeyword",
                    "fullStart": 0,
                    "fullEnd": 592,
                    "start": 583,
                    "end": 591,
                    "fullWidth": 592,
                    "width": 8,
                    "text": "function",
                    "value": "function",
                    "valueText": "function",
                    "hasLeadingTrivia": true,
                    "hasLeadingComment": true,
                    "hasLeadingNewLine": true,
                    "hasTrailingTrivia": true,
                    "leadingTrivia": [
                        {
                            "kind": "SingleLineCommentTrivia",
                            "text": "/// Copyright (c) 2012 Ecma International.  All rights reserved. "
                        },
                        {
                            "kind": "NewLineTrivia",
                            "text": "\r\n"
                        },
                        {
                            "kind": "SingleLineCommentTrivia",
                            "text": "/// Ecma International makes this code available under the terms and conditions set"
                        },
                        {
                            "kind": "NewLineTrivia",
                            "text": "\r\n"
                        },
                        {
                            "kind": "SingleLineCommentTrivia",
                            "text": "/// forth on http://hg.ecmascript.org/tests/test262/raw-file/tip/LICENSE (the "
                        },
                        {
                            "kind": "NewLineTrivia",
                            "text": "\r\n"
                        },
                        {
                            "kind": "SingleLineCommentTrivia",
                            "text": "/// \"Use Terms\").   Any redistribution of this code must retain the above "
                        },
                        {
                            "kind": "NewLineTrivia",
                            "text": "\r\n"
                        },
                        {
                            "kind": "SingleLineCommentTrivia",
                            "text": "/// copyright and this notice and otherwise comply with the Use Terms."
                        },
                        {
                            "kind": "NewLineTrivia",
                            "text": "\r\n"
                        },
                        {
                            "kind": "MultiLineCommentTrivia",
                            "text": "/**\r\n * @path ch15/15.2/15.2.3/15.2.3.5/15.2.3.5-4-80.js\r\n * @description Object.create - 'enumerable' property of one property in 'Properties' is a positive number primitive (8.10.5 step 3.b)\r\n */"
                        },
                        {
                            "kind": "NewLineTrivia",
                            "text": "\r\n"
                        },
                        {
                            "kind": "NewLineTrivia",
                            "text": "\r\n"
                        },
                        {
                            "kind": "NewLineTrivia",
                            "text": "\r\n"
                        }
                    ],
                    "trailingTrivia": [
                        {
                            "kind": "WhitespaceTrivia",
                            "text": " "
                        }
                    ]
                },
                "identifier": {
                    "kind": "IdentifierName",
                    "fullStart": 592,
                    "fullEnd": 600,
                    "start": 592,
                    "end": 600,
                    "fullWidth": 8,
                    "width": 8,
                    "text": "testcase",
                    "value": "testcase",
                    "valueText": "testcase"
                },
                "callSignature": {
                    "kind": "CallSignature",
                    "fullStart": 600,
                    "fullEnd": 603,
                    "start": 600,
                    "end": 602,
                    "fullWidth": 3,
                    "width": 2,
                    "parameterList": {
                        "kind": "ParameterList",
                        "fullStart": 600,
                        "fullEnd": 603,
                        "start": 600,
                        "end": 602,
                        "fullWidth": 3,
                        "width": 2,
                        "openParenToken": {
                            "kind": "OpenParenToken",
                            "fullStart": 600,
                            "fullEnd": 601,
                            "start": 600,
                            "end": 601,
                            "fullWidth": 1,
                            "width": 1,
                            "text": "(",
                            "value": "(",
                            "valueText": "("
                        },
                        "parameters": [],
                        "closeParenToken": {
                            "kind": "CloseParenToken",
                            "fullStart": 601,
                            "fullEnd": 603,
                            "start": 601,
                            "end": 602,
                            "fullWidth": 2,
                            "width": 1,
                            "text": ")",
                            "value": ")",
                            "valueText": ")",
                            "hasTrailingTrivia": true,
                            "trailingTrivia": [
                                {
                                    "kind": "WhitespaceTrivia",
                                    "text": " "
                                }
                            ]
                        }
                    }
                },
                "block": {
                    "kind": "Block",
                    "fullStart": 603,
                    "fullEnd": 937,
                    "start": 603,
                    "end": 935,
                    "fullWidth": 334,
                    "width": 332,
                    "openBraceToken": {
                        "kind": "OpenBraceToken",
                        "fullStart": 603,
                        "fullEnd": 606,
                        "start": 603,
                        "end": 604,
                        "fullWidth": 3,
                        "width": 1,
                        "text": "{",
                        "value": "{",
                        "valueText": "{",
                        "hasTrailingTrivia": true,
                        "hasTrailingNewLine": true,
                        "trailingTrivia": [
                            {
                                "kind": "NewLineTrivia",
                                "text": "\r\n"
                            }
                        ]
                    },
                    "statements": [
                        {
                            "kind": "VariableStatement",
                            "fullStart": 606,
                            "fullEnd": 639,
                            "start": 616,
                            "end": 637,
                            "fullWidth": 33,
                            "width": 21,
                            "modifiers": [],
                            "variableDeclaration": {
                                "kind": "VariableDeclaration",
                                "fullStart": 606,
                                "fullEnd": 636,
                                "start": 616,
                                "end": 636,
                                "fullWidth": 30,
                                "width": 20,
                                "varKeyword": {
                                    "kind": "VarKeyword",
                                    "fullStart": 606,
                                    "fullEnd": 620,
                                    "start": 616,
                                    "end": 619,
                                    "fullWidth": 14,
                                    "width": 3,
                                    "text": "var",
                                    "value": "var",
                                    "valueText": "var",
                                    "hasLeadingTrivia": true,
                                    "hasLeadingNewLine": true,
                                    "hasTrailingTrivia": true,
                                    "leadingTrivia": [
                                        {
                                            "kind": "NewLineTrivia",
                                            "text": "\r\n"
                                        },
                                        {
                                            "kind": "WhitespaceTrivia",
                                            "text": "        "
                                        }
                                    ],
                                    "trailingTrivia": [
                                        {
                                            "kind": "WhitespaceTrivia",
                                            "text": " "
                                        }
                                    ]
                                },
                                "variableDeclarators": [
                                    {
                                        "kind": "VariableDeclarator",
                                        "fullStart": 620,
                                        "fullEnd": 636,
                                        "start": 620,
                                        "end": 636,
                                        "fullWidth": 16,
<<<<<<< HEAD
                                        "width": 16,
                                        "identifier": {
=======
                                        "propertyName": {
>>>>>>> 85e84683
                                            "kind": "IdentifierName",
                                            "fullStart": 620,
                                            "fullEnd": 629,
                                            "start": 620,
                                            "end": 628,
                                            "fullWidth": 9,
                                            "width": 8,
                                            "text": "accessed",
                                            "value": "accessed",
                                            "valueText": "accessed",
                                            "hasTrailingTrivia": true,
                                            "trailingTrivia": [
                                                {
                                                    "kind": "WhitespaceTrivia",
                                                    "text": " "
                                                }
                                            ]
                                        },
                                        "equalsValueClause": {
                                            "kind": "EqualsValueClause",
                                            "fullStart": 629,
                                            "fullEnd": 636,
                                            "start": 629,
                                            "end": 636,
                                            "fullWidth": 7,
                                            "width": 7,
                                            "equalsToken": {
                                                "kind": "EqualsToken",
                                                "fullStart": 629,
                                                "fullEnd": 631,
                                                "start": 629,
                                                "end": 630,
                                                "fullWidth": 2,
                                                "width": 1,
                                                "text": "=",
                                                "value": "=",
                                                "valueText": "=",
                                                "hasTrailingTrivia": true,
                                                "trailingTrivia": [
                                                    {
                                                        "kind": "WhitespaceTrivia",
                                                        "text": " "
                                                    }
                                                ]
                                            },
                                            "value": {
                                                "kind": "FalseKeyword",
                                                "fullStart": 631,
                                                "fullEnd": 636,
                                                "start": 631,
                                                "end": 636,
                                                "fullWidth": 5,
                                                "width": 5,
                                                "text": "false",
                                                "value": false,
                                                "valueText": "false"
                                            }
                                        }
                                    }
                                ]
                            },
                            "semicolonToken": {
                                "kind": "SemicolonToken",
                                "fullStart": 636,
                                "fullEnd": 639,
                                "start": 636,
                                "end": 637,
                                "fullWidth": 3,
                                "width": 1,
                                "text": ";",
                                "value": ";",
                                "valueText": ";",
                                "hasTrailingTrivia": true,
                                "hasTrailingNewLine": true,
                                "trailingTrivia": [
                                    {
                                        "kind": "NewLineTrivia",
                                        "text": "\r\n"
                                    }
                                ]
                            }
                        },
                        {
                            "kind": "VariableStatement",
                            "fullStart": 639,
                            "fullEnd": 764,
                            "start": 649,
                            "end": 762,
                            "fullWidth": 125,
                            "width": 113,
                            "modifiers": [],
                            "variableDeclaration": {
                                "kind": "VariableDeclaration",
                                "fullStart": 639,
                                "fullEnd": 761,
                                "start": 649,
                                "end": 761,
                                "fullWidth": 122,
                                "width": 112,
                                "varKeyword": {
                                    "kind": "VarKeyword",
                                    "fullStart": 639,
                                    "fullEnd": 653,
                                    "start": 649,
                                    "end": 652,
                                    "fullWidth": 14,
                                    "width": 3,
                                    "text": "var",
                                    "value": "var",
                                    "valueText": "var",
                                    "hasLeadingTrivia": true,
                                    "hasLeadingNewLine": true,
                                    "hasTrailingTrivia": true,
                                    "leadingTrivia": [
                                        {
                                            "kind": "NewLineTrivia",
                                            "text": "\r\n"
                                        },
                                        {
                                            "kind": "WhitespaceTrivia",
                                            "text": "        "
                                        }
                                    ],
                                    "trailingTrivia": [
                                        {
                                            "kind": "WhitespaceTrivia",
                                            "text": " "
                                        }
                                    ]
                                },
                                "variableDeclarators": [
                                    {
                                        "kind": "VariableDeclarator",
                                        "fullStart": 653,
                                        "fullEnd": 761,
                                        "start": 653,
                                        "end": 761,
                                        "fullWidth": 108,
<<<<<<< HEAD
                                        "width": 108,
                                        "identifier": {
=======
                                        "propertyName": {
>>>>>>> 85e84683
                                            "kind": "IdentifierName",
                                            "fullStart": 653,
                                            "fullEnd": 660,
                                            "start": 653,
                                            "end": 659,
                                            "fullWidth": 7,
                                            "width": 6,
                                            "text": "newObj",
                                            "value": "newObj",
                                            "valueText": "newObj",
                                            "hasTrailingTrivia": true,
                                            "trailingTrivia": [
                                                {
                                                    "kind": "WhitespaceTrivia",
                                                    "text": " "
                                                }
                                            ]
                                        },
                                        "equalsValueClause": {
                                            "kind": "EqualsValueClause",
                                            "fullStart": 660,
                                            "fullEnd": 761,
                                            "start": 660,
                                            "end": 761,
                                            "fullWidth": 101,
                                            "width": 101,
                                            "equalsToken": {
                                                "kind": "EqualsToken",
                                                "fullStart": 660,
                                                "fullEnd": 662,
                                                "start": 660,
                                                "end": 661,
                                                "fullWidth": 2,
                                                "width": 1,
                                                "text": "=",
                                                "value": "=",
                                                "valueText": "=",
                                                "hasTrailingTrivia": true,
                                                "trailingTrivia": [
                                                    {
                                                        "kind": "WhitespaceTrivia",
                                                        "text": " "
                                                    }
                                                ]
                                            },
                                            "value": {
                                                "kind": "InvocationExpression",
                                                "fullStart": 662,
                                                "fullEnd": 761,
                                                "start": 662,
                                                "end": 761,
                                                "fullWidth": 99,
                                                "width": 99,
                                                "expression": {
                                                    "kind": "MemberAccessExpression",
                                                    "fullStart": 662,
                                                    "fullEnd": 675,
                                                    "start": 662,
                                                    "end": 675,
                                                    "fullWidth": 13,
                                                    "width": 13,
                                                    "expression": {
                                                        "kind": "IdentifierName",
                                                        "fullStart": 662,
                                                        "fullEnd": 668,
                                                        "start": 662,
                                                        "end": 668,
                                                        "fullWidth": 6,
                                                        "width": 6,
                                                        "text": "Object",
                                                        "value": "Object",
                                                        "valueText": "Object"
                                                    },
                                                    "dotToken": {
                                                        "kind": "DotToken",
                                                        "fullStart": 668,
                                                        "fullEnd": 669,
                                                        "start": 668,
                                                        "end": 669,
                                                        "fullWidth": 1,
                                                        "width": 1,
                                                        "text": ".",
                                                        "value": ".",
                                                        "valueText": "."
                                                    },
                                                    "name": {
                                                        "kind": "IdentifierName",
                                                        "fullStart": 669,
                                                        "fullEnd": 675,
                                                        "start": 669,
                                                        "end": 675,
                                                        "fullWidth": 6,
                                                        "width": 6,
                                                        "text": "create",
                                                        "value": "create",
                                                        "valueText": "create"
                                                    }
                                                },
                                                "argumentList": {
                                                    "kind": "ArgumentList",
                                                    "fullStart": 675,
                                                    "fullEnd": 761,
                                                    "start": 675,
                                                    "end": 761,
                                                    "fullWidth": 86,
                                                    "width": 86,
                                                    "openParenToken": {
                                                        "kind": "OpenParenToken",
                                                        "fullStart": 675,
                                                        "fullEnd": 676,
                                                        "start": 675,
                                                        "end": 676,
                                                        "fullWidth": 1,
                                                        "width": 1,
                                                        "text": "(",
                                                        "value": "(",
                                                        "valueText": "("
                                                    },
                                                    "arguments": [
                                                        {
                                                            "kind": "ObjectLiteralExpression",
                                                            "fullStart": 676,
                                                            "fullEnd": 678,
                                                            "start": 676,
                                                            "end": 678,
                                                            "fullWidth": 2,
                                                            "width": 2,
                                                            "openBraceToken": {
                                                                "kind": "OpenBraceToken",
                                                                "fullStart": 676,
                                                                "fullEnd": 677,
                                                                "start": 676,
                                                                "end": 677,
                                                                "fullWidth": 1,
                                                                "width": 1,
                                                                "text": "{",
                                                                "value": "{",
                                                                "valueText": "{"
                                                            },
                                                            "propertyAssignments": [],
                                                            "closeBraceToken": {
                                                                "kind": "CloseBraceToken",
                                                                "fullStart": 677,
                                                                "fullEnd": 678,
                                                                "start": 677,
                                                                "end": 678,
                                                                "fullWidth": 1,
                                                                "width": 1,
                                                                "text": "}",
                                                                "value": "}",
                                                                "valueText": "}"
                                                            }
                                                        },
                                                        {
                                                            "kind": "CommaToken",
                                                            "fullStart": 678,
                                                            "fullEnd": 680,
                                                            "start": 678,
                                                            "end": 679,
                                                            "fullWidth": 2,
                                                            "width": 1,
                                                            "text": ",",
                                                            "value": ",",
                                                            "valueText": ",",
                                                            "hasTrailingTrivia": true,
                                                            "trailingTrivia": [
                                                                {
                                                                    "kind": "WhitespaceTrivia",
                                                                    "text": " "
                                                                }
                                                            ]
                                                        },
                                                        {
                                                            "kind": "ObjectLiteralExpression",
                                                            "fullStart": 680,
                                                            "fullEnd": 760,
                                                            "start": 680,
                                                            "end": 760,
                                                            "fullWidth": 80,
                                                            "width": 80,
                                                            "openBraceToken": {
                                                                "kind": "OpenBraceToken",
                                                                "fullStart": 680,
                                                                "fullEnd": 683,
                                                                "start": 680,
                                                                "end": 681,
                                                                "fullWidth": 3,
                                                                "width": 1,
                                                                "text": "{",
                                                                "value": "{",
                                                                "valueText": "{",
                                                                "hasTrailingTrivia": true,
                                                                "hasTrailingNewLine": true,
                                                                "trailingTrivia": [
                                                                    {
                                                                        "kind": "NewLineTrivia",
                                                                        "text": "\r\n"
                                                                    }
                                                                ]
                                                            },
                                                            "propertyAssignments": [
                                                                {
                                                                    "kind": "SimplePropertyAssignment",
                                                                    "fullStart": 683,
                                                                    "fullEnd": 751,
                                                                    "start": 695,
                                                                    "end": 749,
                                                                    "fullWidth": 68,
                                                                    "width": 54,
                                                                    "propertyName": {
                                                                        "kind": "IdentifierName",
                                                                        "fullStart": 683,
                                                                        "fullEnd": 699,
                                                                        "start": 695,
                                                                        "end": 699,
                                                                        "fullWidth": 16,
                                                                        "width": 4,
                                                                        "text": "prop",
                                                                        "value": "prop",
                                                                        "valueText": "prop",
                                                                        "hasLeadingTrivia": true,
                                                                        "leadingTrivia": [
                                                                            {
                                                                                "kind": "WhitespaceTrivia",
                                                                                "text": "            "
                                                                            }
                                                                        ]
                                                                    },
                                                                    "colonToken": {
                                                                        "kind": "ColonToken",
                                                                        "fullStart": 699,
                                                                        "fullEnd": 701,
                                                                        "start": 699,
                                                                        "end": 700,
                                                                        "fullWidth": 2,
                                                                        "width": 1,
                                                                        "text": ":",
                                                                        "value": ":",
                                                                        "valueText": ":",
                                                                        "hasTrailingTrivia": true,
                                                                        "trailingTrivia": [
                                                                            {
                                                                                "kind": "WhitespaceTrivia",
                                                                                "text": " "
                                                                            }
                                                                        ]
                                                                    },
                                                                    "expression": {
                                                                        "kind": "ObjectLiteralExpression",
                                                                        "fullStart": 701,
                                                                        "fullEnd": 751,
                                                                        "start": 701,
                                                                        "end": 749,
                                                                        "fullWidth": 50,
                                                                        "width": 48,
                                                                        "openBraceToken": {
                                                                            "kind": "OpenBraceToken",
                                                                            "fullStart": 701,
                                                                            "fullEnd": 704,
                                                                            "start": 701,
                                                                            "end": 702,
                                                                            "fullWidth": 3,
                                                                            "width": 1,
                                                                            "text": "{",
                                                                            "value": "{",
                                                                            "valueText": "{",
                                                                            "hasTrailingTrivia": true,
                                                                            "hasTrailingNewLine": true,
                                                                            "trailingTrivia": [
                                                                                {
                                                                                    "kind": "NewLineTrivia",
                                                                                    "text": "\r\n"
                                                                                }
                                                                            ]
                                                                        },
                                                                        "propertyAssignments": [
                                                                            {
                                                                                "kind": "SimplePropertyAssignment",
                                                                                "fullStart": 704,
                                                                                "fullEnd": 736,
                                                                                "start": 720,
                                                                                "end": 734,
                                                                                "fullWidth": 32,
                                                                                "width": 14,
                                                                                "propertyName": {
                                                                                    "kind": "IdentifierName",
                                                                                    "fullStart": 704,
                                                                                    "fullEnd": 730,
                                                                                    "start": 720,
                                                                                    "end": 730,
                                                                                    "fullWidth": 26,
                                                                                    "width": 10,
                                                                                    "text": "enumerable",
                                                                                    "value": "enumerable",
                                                                                    "valueText": "enumerable",
                                                                                    "hasLeadingTrivia": true,
                                                                                    "leadingTrivia": [
                                                                                        {
                                                                                            "kind": "WhitespaceTrivia",
                                                                                            "text": "                "
                                                                                        }
                                                                                    ]
                                                                                },
                                                                                "colonToken": {
                                                                                    "kind": "ColonToken",
                                                                                    "fullStart": 730,
                                                                                    "fullEnd": 732,
                                                                                    "start": 730,
                                                                                    "end": 731,
                                                                                    "fullWidth": 2,
                                                                                    "width": 1,
                                                                                    "text": ":",
                                                                                    "value": ":",
                                                                                    "valueText": ":",
                                                                                    "hasTrailingTrivia": true,
                                                                                    "trailingTrivia": [
                                                                                        {
                                                                                            "kind": "WhitespaceTrivia",
                                                                                            "text": " "
                                                                                        }
                                                                                    ]
                                                                                },
                                                                                "expression": {
                                                                                    "kind": "NumericLiteral",
                                                                                    "fullStart": 732,
                                                                                    "fullEnd": 736,
                                                                                    "start": 732,
                                                                                    "end": 734,
                                                                                    "fullWidth": 4,
                                                                                    "width": 2,
                                                                                    "text": "12",
                                                                                    "value": 12,
                                                                                    "valueText": "12",
                                                                                    "hasTrailingTrivia": true,
                                                                                    "hasTrailingNewLine": true,
                                                                                    "trailingTrivia": [
                                                                                        {
                                                                                            "kind": "NewLineTrivia",
                                                                                            "text": "\r\n"
                                                                                        }
                                                                                    ]
                                                                                }
                                                                            }
                                                                        ],
                                                                        "closeBraceToken": {
                                                                            "kind": "CloseBraceToken",
                                                                            "fullStart": 736,
                                                                            "fullEnd": 751,
                                                                            "start": 748,
                                                                            "end": 749,
                                                                            "fullWidth": 15,
                                                                            "width": 1,
                                                                            "text": "}",
                                                                            "value": "}",
                                                                            "valueText": "}",
                                                                            "hasLeadingTrivia": true,
                                                                            "hasTrailingTrivia": true,
                                                                            "hasTrailingNewLine": true,
                                                                            "leadingTrivia": [
                                                                                {
                                                                                    "kind": "WhitespaceTrivia",
                                                                                    "text": "            "
                                                                                }
                                                                            ],
                                                                            "trailingTrivia": [
                                                                                {
                                                                                    "kind": "NewLineTrivia",
                                                                                    "text": "\r\n"
                                                                                }
                                                                            ]
                                                                        }
                                                                    }
                                                                }
                                                            ],
                                                            "closeBraceToken": {
                                                                "kind": "CloseBraceToken",
                                                                "fullStart": 751,
                                                                "fullEnd": 760,
                                                                "start": 759,
                                                                "end": 760,
                                                                "fullWidth": 9,
                                                                "width": 1,
                                                                "text": "}",
                                                                "value": "}",
                                                                "valueText": "}",
                                                                "hasLeadingTrivia": true,
                                                                "leadingTrivia": [
                                                                    {
                                                                        "kind": "WhitespaceTrivia",
                                                                        "text": "        "
                                                                    }
                                                                ]
                                                            }
                                                        }
                                                    ],
                                                    "closeParenToken": {
                                                        "kind": "CloseParenToken",
                                                        "fullStart": 760,
                                                        "fullEnd": 761,
                                                        "start": 760,
                                                        "end": 761,
                                                        "fullWidth": 1,
                                                        "width": 1,
                                                        "text": ")",
                                                        "value": ")",
                                                        "valueText": ")"
                                                    }
                                                }
                                            }
                                        }
                                    }
                                ]
                            },
                            "semicolonToken": {
                                "kind": "SemicolonToken",
                                "fullStart": 761,
                                "fullEnd": 764,
                                "start": 761,
                                "end": 762,
                                "fullWidth": 3,
                                "width": 1,
                                "text": ";",
                                "value": ";",
                                "valueText": ";",
                                "hasTrailingTrivia": true,
                                "hasTrailingNewLine": true,
                                "trailingTrivia": [
                                    {
                                        "kind": "NewLineTrivia",
                                        "text": "\r\n"
                                    }
                                ]
                            }
                        },
                        {
                            "kind": "ForInStatement",
                            "fullStart": 764,
                            "fullEnd": 904,
                            "start": 772,
                            "end": 902,
                            "fullWidth": 140,
                            "width": 130,
                            "forKeyword": {
                                "kind": "ForKeyword",
                                "fullStart": 764,
                                "fullEnd": 776,
                                "start": 772,
                                "end": 775,
                                "fullWidth": 12,
                                "width": 3,
                                "text": "for",
                                "value": "for",
                                "valueText": "for",
                                "hasLeadingTrivia": true,
                                "hasTrailingTrivia": true,
                                "leadingTrivia": [
                                    {
                                        "kind": "WhitespaceTrivia",
                                        "text": "        "
                                    }
                                ],
                                "trailingTrivia": [
                                    {
                                        "kind": "WhitespaceTrivia",
                                        "text": " "
                                    }
                                ]
                            },
                            "openParenToken": {
                                "kind": "OpenParenToken",
                                "fullStart": 776,
                                "fullEnd": 777,
                                "start": 776,
                                "end": 777,
                                "fullWidth": 1,
                                "width": 1,
                                "text": "(",
                                "value": "(",
                                "valueText": "("
                            },
                            "variableDeclaration": {
                                "kind": "VariableDeclaration",
                                "fullStart": 777,
                                "fullEnd": 790,
                                "start": 777,
                                "end": 789,
                                "fullWidth": 13,
                                "width": 12,
                                "varKeyword": {
                                    "kind": "VarKeyword",
                                    "fullStart": 777,
                                    "fullEnd": 781,
                                    "start": 777,
                                    "end": 780,
                                    "fullWidth": 4,
                                    "width": 3,
                                    "text": "var",
                                    "value": "var",
                                    "valueText": "var",
                                    "hasTrailingTrivia": true,
                                    "trailingTrivia": [
                                        {
                                            "kind": "WhitespaceTrivia",
                                            "text": " "
                                        }
                                    ]
                                },
                                "variableDeclarators": [
                                    {
                                        "kind": "VariableDeclarator",
                                        "fullStart": 781,
                                        "fullEnd": 790,
                                        "start": 781,
                                        "end": 789,
                                        "fullWidth": 9,
<<<<<<< HEAD
                                        "width": 8,
                                        "identifier": {
=======
                                        "propertyName": {
>>>>>>> 85e84683
                                            "kind": "IdentifierName",
                                            "fullStart": 781,
                                            "fullEnd": 790,
                                            "start": 781,
                                            "end": 789,
                                            "fullWidth": 9,
                                            "width": 8,
                                            "text": "property",
                                            "value": "property",
                                            "valueText": "property",
                                            "hasTrailingTrivia": true,
                                            "trailingTrivia": [
                                                {
                                                    "kind": "WhitespaceTrivia",
                                                    "text": " "
                                                }
                                            ]
                                        }
                                    }
                                ]
                            },
                            "inKeyword": {
                                "kind": "InKeyword",
                                "fullStart": 790,
                                "fullEnd": 793,
                                "start": 790,
                                "end": 792,
                                "fullWidth": 3,
                                "width": 2,
                                "text": "in",
                                "value": "in",
                                "valueText": "in",
                                "hasTrailingTrivia": true,
                                "trailingTrivia": [
                                    {
                                        "kind": "WhitespaceTrivia",
                                        "text": " "
                                    }
                                ]
                            },
                            "expression": {
                                "kind": "IdentifierName",
                                "fullStart": 793,
                                "fullEnd": 799,
                                "start": 793,
                                "end": 799,
                                "fullWidth": 6,
                                "width": 6,
                                "text": "newObj",
                                "value": "newObj",
                                "valueText": "newObj"
                            },
                            "closeParenToken": {
                                "kind": "CloseParenToken",
                                "fullStart": 799,
                                "fullEnd": 801,
                                "start": 799,
                                "end": 800,
                                "fullWidth": 2,
                                "width": 1,
                                "text": ")",
                                "value": ")",
                                "valueText": ")",
                                "hasTrailingTrivia": true,
                                "trailingTrivia": [
                                    {
                                        "kind": "WhitespaceTrivia",
                                        "text": " "
                                    }
                                ]
                            },
                            "statement": {
                                "kind": "Block",
                                "fullStart": 801,
                                "fullEnd": 904,
                                "start": 801,
                                "end": 902,
                                "fullWidth": 103,
                                "width": 101,
                                "openBraceToken": {
                                    "kind": "OpenBraceToken",
                                    "fullStart": 801,
                                    "fullEnd": 804,
                                    "start": 801,
                                    "end": 802,
                                    "fullWidth": 3,
                                    "width": 1,
                                    "text": "{",
                                    "value": "{",
                                    "valueText": "{",
                                    "hasTrailingTrivia": true,
                                    "hasTrailingNewLine": true,
                                    "trailingTrivia": [
                                        {
                                            "kind": "NewLineTrivia",
                                            "text": "\r\n"
                                        }
                                    ]
                                },
                                "statements": [
                                    {
                                        "kind": "IfStatement",
                                        "fullStart": 804,
                                        "fullEnd": 893,
                                        "start": 816,
                                        "end": 891,
                                        "fullWidth": 89,
                                        "width": 75,
                                        "ifKeyword": {
                                            "kind": "IfKeyword",
                                            "fullStart": 804,
                                            "fullEnd": 819,
                                            "start": 816,
                                            "end": 818,
                                            "fullWidth": 15,
                                            "width": 2,
                                            "text": "if",
                                            "value": "if",
                                            "valueText": "if",
                                            "hasLeadingTrivia": true,
                                            "hasTrailingTrivia": true,
                                            "leadingTrivia": [
                                                {
                                                    "kind": "WhitespaceTrivia",
                                                    "text": "            "
                                                }
                                            ],
                                            "trailingTrivia": [
                                                {
                                                    "kind": "WhitespaceTrivia",
                                                    "text": " "
                                                }
                                            ]
                                        },
                                        "openParenToken": {
                                            "kind": "OpenParenToken",
                                            "fullStart": 819,
                                            "fullEnd": 820,
                                            "start": 819,
                                            "end": 820,
                                            "fullWidth": 1,
                                            "width": 1,
                                            "text": "(",
                                            "value": "(",
                                            "valueText": "("
                                        },
                                        "condition": {
                                            "kind": "EqualsExpression",
                                            "fullStart": 820,
                                            "fullEnd": 839,
                                            "start": 820,
                                            "end": 839,
                                            "fullWidth": 19,
                                            "width": 19,
                                            "left": {
                                                "kind": "IdentifierName",
                                                "fullStart": 820,
                                                "fullEnd": 829,
                                                "start": 820,
                                                "end": 828,
                                                "fullWidth": 9,
                                                "width": 8,
                                                "text": "property",
                                                "value": "property",
                                                "valueText": "property",
                                                "hasTrailingTrivia": true,
                                                "trailingTrivia": [
                                                    {
                                                        "kind": "WhitespaceTrivia",
                                                        "text": " "
                                                    }
                                                ]
                                            },
                                            "operatorToken": {
                                                "kind": "EqualsEqualsEqualsToken",
                                                "fullStart": 829,
                                                "fullEnd": 833,
                                                "start": 829,
                                                "end": 832,
                                                "fullWidth": 4,
                                                "width": 3,
                                                "text": "===",
                                                "value": "===",
                                                "valueText": "===",
                                                "hasTrailingTrivia": true,
                                                "trailingTrivia": [
                                                    {
                                                        "kind": "WhitespaceTrivia",
                                                        "text": " "
                                                    }
                                                ]
                                            },
                                            "right": {
                                                "kind": "StringLiteral",
                                                "fullStart": 833,
                                                "fullEnd": 839,
                                                "start": 833,
                                                "end": 839,
                                                "fullWidth": 6,
                                                "width": 6,
                                                "text": "\"prop\"",
                                                "value": "prop",
                                                "valueText": "prop"
                                            }
                                        },
                                        "closeParenToken": {
                                            "kind": "CloseParenToken",
                                            "fullStart": 839,
                                            "fullEnd": 841,
                                            "start": 839,
                                            "end": 840,
                                            "fullWidth": 2,
                                            "width": 1,
                                            "text": ")",
                                            "value": ")",
                                            "valueText": ")",
                                            "hasTrailingTrivia": true,
                                            "trailingTrivia": [
                                                {
                                                    "kind": "WhitespaceTrivia",
                                                    "text": " "
                                                }
                                            ]
                                        },
                                        "statement": {
                                            "kind": "Block",
                                            "fullStart": 841,
                                            "fullEnd": 893,
                                            "start": 841,
                                            "end": 891,
                                            "fullWidth": 52,
                                            "width": 50,
                                            "openBraceToken": {
                                                "kind": "OpenBraceToken",
                                                "fullStart": 841,
                                                "fullEnd": 844,
                                                "start": 841,
                                                "end": 842,
                                                "fullWidth": 3,
                                                "width": 1,
                                                "text": "{",
                                                "value": "{",
                                                "valueText": "{",
                                                "hasTrailingTrivia": true,
                                                "hasTrailingNewLine": true,
                                                "trailingTrivia": [
                                                    {
                                                        "kind": "NewLineTrivia",
                                                        "text": "\r\n"
                                                    }
                                                ]
                                            },
                                            "statements": [
                                                {
                                                    "kind": "ExpressionStatement",
                                                    "fullStart": 844,
                                                    "fullEnd": 878,
                                                    "start": 860,
                                                    "end": 876,
                                                    "fullWidth": 34,
                                                    "width": 16,
                                                    "expression": {
                                                        "kind": "AssignmentExpression",
                                                        "fullStart": 844,
                                                        "fullEnd": 875,
                                                        "start": 860,
                                                        "end": 875,
                                                        "fullWidth": 31,
                                                        "width": 15,
                                                        "left": {
                                                            "kind": "IdentifierName",
                                                            "fullStart": 844,
                                                            "fullEnd": 869,
                                                            "start": 860,
                                                            "end": 868,
                                                            "fullWidth": 25,
                                                            "width": 8,
                                                            "text": "accessed",
                                                            "value": "accessed",
                                                            "valueText": "accessed",
                                                            "hasLeadingTrivia": true,
                                                            "hasTrailingTrivia": true,
                                                            "leadingTrivia": [
                                                                {
                                                                    "kind": "WhitespaceTrivia",
                                                                    "text": "                "
                                                                }
                                                            ],
                                                            "trailingTrivia": [
                                                                {
                                                                    "kind": "WhitespaceTrivia",
                                                                    "text": " "
                                                                }
                                                            ]
                                                        },
                                                        "operatorToken": {
                                                            "kind": "EqualsToken",
                                                            "fullStart": 869,
                                                            "fullEnd": 871,
                                                            "start": 869,
                                                            "end": 870,
                                                            "fullWidth": 2,
                                                            "width": 1,
                                                            "text": "=",
                                                            "value": "=",
                                                            "valueText": "=",
                                                            "hasTrailingTrivia": true,
                                                            "trailingTrivia": [
                                                                {
                                                                    "kind": "WhitespaceTrivia",
                                                                    "text": " "
                                                                }
                                                            ]
                                                        },
                                                        "right": {
                                                            "kind": "TrueKeyword",
                                                            "fullStart": 871,
                                                            "fullEnd": 875,
                                                            "start": 871,
                                                            "end": 875,
                                                            "fullWidth": 4,
                                                            "width": 4,
                                                            "text": "true",
                                                            "value": true,
                                                            "valueText": "true"
                                                        }
                                                    },
                                                    "semicolonToken": {
                                                        "kind": "SemicolonToken",
                                                        "fullStart": 875,
                                                        "fullEnd": 878,
                                                        "start": 875,
                                                        "end": 876,
                                                        "fullWidth": 3,
                                                        "width": 1,
                                                        "text": ";",
                                                        "value": ";",
                                                        "valueText": ";",
                                                        "hasTrailingTrivia": true,
                                                        "hasTrailingNewLine": true,
                                                        "trailingTrivia": [
                                                            {
                                                                "kind": "NewLineTrivia",
                                                                "text": "\r\n"
                                                            }
                                                        ]
                                                    }
                                                }
                                            ],
                                            "closeBraceToken": {
                                                "kind": "CloseBraceToken",
                                                "fullStart": 878,
                                                "fullEnd": 893,
                                                "start": 890,
                                                "end": 891,
                                                "fullWidth": 15,
                                                "width": 1,
                                                "text": "}",
                                                "value": "}",
                                                "valueText": "}",
                                                "hasLeadingTrivia": true,
                                                "hasTrailingTrivia": true,
                                                "hasTrailingNewLine": true,
                                                "leadingTrivia": [
                                                    {
                                                        "kind": "WhitespaceTrivia",
                                                        "text": "            "
                                                    }
                                                ],
                                                "trailingTrivia": [
                                                    {
                                                        "kind": "NewLineTrivia",
                                                        "text": "\r\n"
                                                    }
                                                ]
                                            }
                                        }
                                    }
                                ],
                                "closeBraceToken": {
                                    "kind": "CloseBraceToken",
                                    "fullStart": 893,
                                    "fullEnd": 904,
                                    "start": 901,
                                    "end": 902,
                                    "fullWidth": 11,
                                    "width": 1,
                                    "text": "}",
                                    "value": "}",
                                    "valueText": "}",
                                    "hasLeadingTrivia": true,
                                    "hasTrailingTrivia": true,
                                    "hasTrailingNewLine": true,
                                    "leadingTrivia": [
                                        {
                                            "kind": "WhitespaceTrivia",
                                            "text": "        "
                                        }
                                    ],
                                    "trailingTrivia": [
                                        {
                                            "kind": "NewLineTrivia",
                                            "text": "\r\n"
                                        }
                                    ]
                                }
                            }
                        },
                        {
                            "kind": "ReturnStatement",
                            "fullStart": 904,
                            "fullEnd": 930,
                            "start": 912,
                            "end": 928,
                            "fullWidth": 26,
                            "width": 16,
                            "returnKeyword": {
                                "kind": "ReturnKeyword",
                                "fullStart": 904,
                                "fullEnd": 919,
                                "start": 912,
                                "end": 918,
                                "fullWidth": 15,
                                "width": 6,
                                "text": "return",
                                "value": "return",
                                "valueText": "return",
                                "hasLeadingTrivia": true,
                                "hasTrailingTrivia": true,
                                "leadingTrivia": [
                                    {
                                        "kind": "WhitespaceTrivia",
                                        "text": "        "
                                    }
                                ],
                                "trailingTrivia": [
                                    {
                                        "kind": "WhitespaceTrivia",
                                        "text": " "
                                    }
                                ]
                            },
                            "expression": {
                                "kind": "IdentifierName",
                                "fullStart": 919,
                                "fullEnd": 927,
                                "start": 919,
                                "end": 927,
                                "fullWidth": 8,
                                "width": 8,
                                "text": "accessed",
                                "value": "accessed",
                                "valueText": "accessed"
                            },
                            "semicolonToken": {
                                "kind": "SemicolonToken",
                                "fullStart": 927,
                                "fullEnd": 930,
                                "start": 927,
                                "end": 928,
                                "fullWidth": 3,
                                "width": 1,
                                "text": ";",
                                "value": ";",
                                "valueText": ";",
                                "hasTrailingTrivia": true,
                                "hasTrailingNewLine": true,
                                "trailingTrivia": [
                                    {
                                        "kind": "NewLineTrivia",
                                        "text": "\r\n"
                                    }
                                ]
                            }
                        }
                    ],
                    "closeBraceToken": {
                        "kind": "CloseBraceToken",
                        "fullStart": 930,
                        "fullEnd": 937,
                        "start": 934,
                        "end": 935,
                        "fullWidth": 7,
                        "width": 1,
                        "text": "}",
                        "value": "}",
                        "valueText": "}",
                        "hasLeadingTrivia": true,
                        "hasTrailingTrivia": true,
                        "hasTrailingNewLine": true,
                        "leadingTrivia": [
                            {
                                "kind": "WhitespaceTrivia",
                                "text": "    "
                            }
                        ],
                        "trailingTrivia": [
                            {
                                "kind": "NewLineTrivia",
                                "text": "\r\n"
                            }
                        ]
                    }
                }
            },
            {
                "kind": "ExpressionStatement",
                "fullStart": 937,
                "fullEnd": 961,
                "start": 937,
                "end": 959,
                "fullWidth": 24,
                "width": 22,
                "expression": {
                    "kind": "InvocationExpression",
                    "fullStart": 937,
                    "fullEnd": 958,
                    "start": 937,
                    "end": 958,
                    "fullWidth": 21,
                    "width": 21,
                    "expression": {
                        "kind": "IdentifierName",
                        "fullStart": 937,
                        "fullEnd": 948,
                        "start": 937,
                        "end": 948,
                        "fullWidth": 11,
                        "width": 11,
                        "text": "runTestCase",
                        "value": "runTestCase",
                        "valueText": "runTestCase"
                    },
                    "argumentList": {
                        "kind": "ArgumentList",
                        "fullStart": 948,
                        "fullEnd": 958,
                        "start": 948,
                        "end": 958,
                        "fullWidth": 10,
                        "width": 10,
                        "openParenToken": {
                            "kind": "OpenParenToken",
                            "fullStart": 948,
                            "fullEnd": 949,
                            "start": 948,
                            "end": 949,
                            "fullWidth": 1,
                            "width": 1,
                            "text": "(",
                            "value": "(",
                            "valueText": "("
                        },
                        "arguments": [
                            {
                                "kind": "IdentifierName",
                                "fullStart": 949,
                                "fullEnd": 957,
                                "start": 949,
                                "end": 957,
                                "fullWidth": 8,
                                "width": 8,
                                "text": "testcase",
                                "value": "testcase",
                                "valueText": "testcase"
                            }
                        ],
                        "closeParenToken": {
                            "kind": "CloseParenToken",
                            "fullStart": 957,
                            "fullEnd": 958,
                            "start": 957,
                            "end": 958,
                            "fullWidth": 1,
                            "width": 1,
                            "text": ")",
                            "value": ")",
                            "valueText": ")"
                        }
                    }
                },
                "semicolonToken": {
                    "kind": "SemicolonToken",
                    "fullStart": 958,
                    "fullEnd": 961,
                    "start": 958,
                    "end": 959,
                    "fullWidth": 3,
                    "width": 1,
                    "text": ";",
                    "value": ";",
                    "valueText": ";",
                    "hasTrailingTrivia": true,
                    "hasTrailingNewLine": true,
                    "trailingTrivia": [
                        {
                            "kind": "NewLineTrivia",
                            "text": "\r\n"
                        }
                    ]
                }
            }
        ],
        "endOfFileToken": {
            "kind": "EndOfFileToken",
            "fullStart": 961,
            "fullEnd": 961,
            "start": 961,
            "end": 961,
            "fullWidth": 0,
            "width": 0,
            "text": ""
        }
    },
    "lineMap": {
        "lineStarts": [
            0,
            67,
            152,
            232,
            308,
            380,
            385,
            438,
            574,
            579,
            581,
            583,
            606,
            608,
            639,
            641,
            683,
            704,
            736,
            751,
            764,
            804,
            844,
            878,
            893,
            904,
            930,
            937,
            961
        ],
        "length": 961
    }
}<|MERGE_RESOLUTION|>--- conflicted
+++ resolved
@@ -250,12 +250,8 @@
                                         "start": 620,
                                         "end": 636,
                                         "fullWidth": 16,
-<<<<<<< HEAD
                                         "width": 16,
-                                        "identifier": {
-=======
                                         "propertyName": {
->>>>>>> 85e84683
                                             "kind": "IdentifierName",
                                             "fullStart": 620,
                                             "fullEnd": 629,
@@ -394,12 +390,8 @@
                                         "start": 653,
                                         "end": 761,
                                         "fullWidth": 108,
-<<<<<<< HEAD
                                         "width": 108,
-                                        "identifier": {
-=======
                                         "propertyName": {
->>>>>>> 85e84683
                                             "kind": "IdentifierName",
                                             "fullStart": 653,
                                             "fullEnd": 660,
@@ -915,12 +907,8 @@
                                         "start": 781,
                                         "end": 789,
                                         "fullWidth": 9,
-<<<<<<< HEAD
                                         "width": 8,
-                                        "identifier": {
-=======
                                         "propertyName": {
->>>>>>> 85e84683
                                             "kind": "IdentifierName",
                                             "fullStart": 781,
                                             "fullEnd": 790,
