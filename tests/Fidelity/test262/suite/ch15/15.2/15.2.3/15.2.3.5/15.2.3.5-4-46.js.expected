--- conflicted
+++ resolved
@@ -250,12 +250,8 @@
                                         "start": 595,
                                         "end": 611,
                                         "fullWidth": 16,
-<<<<<<< HEAD
                                         "width": 16,
-                                        "identifier": {
-=======
                                         "propertyName": {
->>>>>>> 85e84683
                                             "kind": "IdentifierName",
                                             "fullStart": 595,
                                             "fullEnd": 604,
@@ -389,12 +385,8 @@
                                         "start": 626,
                                         "end": 736,
                                         "fullWidth": 110,
-<<<<<<< HEAD
                                         "width": 110,
-                                        "identifier": {
-=======
                                         "propertyName": {
->>>>>>> 85e84683
                                             "kind": "IdentifierName",
                                             "fullStart": 626,
                                             "fullEnd": 633,
@@ -910,12 +902,8 @@
                                         "start": 756,
                                         "end": 764,
                                         "fullWidth": 9,
-<<<<<<< HEAD
                                         "width": 8,
-                                        "identifier": {
-=======
                                         "propertyName": {
->>>>>>> 85e84683
                                             "kind": "IdentifierName",
                                             "fullStart": 756,
                                             "fullEnd": 765,
