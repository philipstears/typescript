{
    "isDeclaration": false,
    "languageVersion": "EcmaScript5",
    "parseOptions": {
        "allowAutomaticSemicolonInsertion": true
    },
    "sourceUnit": {
        "kind": "SourceUnit",
        "fullStart": 0,
        "fullEnd": 1179,
        "start": 688,
        "end": 1179,
        "fullWidth": 1179,
        "width": 491,
        "isIncrementallyUnusable": true,
        "moduleElements": [
            {
                "kind": "FunctionDeclaration",
                "fullStart": 0,
                "fullEnd": 1155,
                "start": 688,
                "end": 1153,
                "fullWidth": 1155,
                "width": 465,
                "modifiers": [],
                "functionKeyword": {
                    "kind": "FunctionKeyword",
                    "fullStart": 0,
                    "fullEnd": 697,
                    "start": 688,
                    "end": 696,
                    "fullWidth": 697,
                    "width": 8,
                    "text": "function",
                    "value": "function",
                    "valueText": "function",
                    "hasLeadingTrivia": true,
                    "hasLeadingComment": true,
                    "hasLeadingNewLine": true,
                    "hasTrailingTrivia": true,
                    "leadingTrivia": [
                        {
                            "kind": "SingleLineCommentTrivia",
                            "text": "/// Copyright (c) 2012 Ecma International.  All rights reserved. "
                        },
                        {
                            "kind": "NewLineTrivia",
                            "text": "\r\n"
                        },
                        {
                            "kind": "SingleLineCommentTrivia",
                            "text": "/// Ecma International makes this code available under the terms and conditions set"
                        },
                        {
                            "kind": "NewLineTrivia",
                            "text": "\r\n"
                        },
                        {
                            "kind": "SingleLineCommentTrivia",
                            "text": "/// forth on http://hg.ecmascript.org/tests/test262/raw-file/tip/LICENSE (the "
                        },
                        {
                            "kind": "NewLineTrivia",
                            "text": "\r\n"
                        },
                        {
                            "kind": "SingleLineCommentTrivia",
                            "text": "/// \"Use Terms\").   Any redistribution of this code must retain the above "
                        },
                        {
                            "kind": "NewLineTrivia",
                            "text": "\r\n"
                        },
                        {
                            "kind": "SingleLineCommentTrivia",
                            "text": "/// copyright and this notice and otherwise comply with the Use Terms."
                        },
                        {
                            "kind": "NewLineTrivia",
                            "text": "\r\n"
                        },
                        {
                            "kind": "MultiLineCommentTrivia",
                            "text": "/**\r\n * create sets the [[Prototype]] of the created object to first parameter.\r\n * This can be checked using isPrototypeOf, or getPrototypeOf.\r\n *\r\n * @path ch15/15.2/15.2.3/15.2.3.5/15.2.3.5-4-1.js\r\n * @description Object.create sets the prototype of the passed-in object and adds new properties\r\n */"
                        },
                        {
                            "kind": "NewLineTrivia",
                            "text": "\r\n"
                        },
                        {
                            "kind": "NewLineTrivia",
                            "text": "\r\n"
                        },
                        {
                            "kind": "NewLineTrivia",
                            "text": "\r\n"
                        }
                    ],
                    "trailingTrivia": [
                        {
                            "kind": "WhitespaceTrivia",
                            "text": " "
                        }
                    ]
                },
                "identifier": {
                    "kind": "IdentifierName",
                    "fullStart": 697,
                    "fullEnd": 705,
                    "start": 697,
                    "end": 705,
                    "fullWidth": 8,
                    "width": 8,
                    "text": "testcase",
                    "value": "testcase",
                    "valueText": "testcase"
                },
                "callSignature": {
                    "kind": "CallSignature",
                    "fullStart": 705,
                    "fullEnd": 708,
                    "start": 705,
                    "end": 707,
                    "fullWidth": 3,
                    "width": 2,
                    "parameterList": {
                        "kind": "ParameterList",
                        "fullStart": 705,
                        "fullEnd": 708,
                        "start": 705,
                        "end": 707,
                        "fullWidth": 3,
                        "width": 2,
                        "openParenToken": {
                            "kind": "OpenParenToken",
                            "fullStart": 705,
                            "fullEnd": 706,
                            "start": 705,
                            "end": 706,
                            "fullWidth": 1,
                            "width": 1,
                            "text": "(",
                            "value": "(",
                            "valueText": "("
                        },
                        "parameters": [],
                        "closeParenToken": {
                            "kind": "CloseParenToken",
                            "fullStart": 706,
                            "fullEnd": 708,
                            "start": 706,
                            "end": 707,
                            "fullWidth": 2,
                            "width": 1,
                            "text": ")",
                            "value": ")",
                            "valueText": ")",
                            "hasTrailingTrivia": true,
                            "trailingTrivia": [
                                {
                                    "kind": "WhitespaceTrivia",
                                    "text": " "
                                }
                            ]
                        }
                    }
                },
                "block": {
                    "kind": "Block",
                    "fullStart": 708,
                    "fullEnd": 1155,
                    "start": 708,
                    "end": 1153,
                    "fullWidth": 447,
                    "width": 445,
                    "openBraceToken": {
                        "kind": "OpenBraceToken",
                        "fullStart": 708,
                        "fullEnd": 711,
                        "start": 708,
                        "end": 709,
                        "fullWidth": 3,
                        "width": 1,
                        "text": "{",
                        "value": "{",
                        "valueText": "{",
                        "hasTrailingTrivia": true,
                        "hasTrailingNewLine": true,
                        "trailingTrivia": [
                            {
                                "kind": "NewLineTrivia",
                                "text": "\r\n"
                            }
                        ]
                    },
                    "statements": [
                        {
                            "kind": "FunctionDeclaration",
                            "fullStart": 711,
                            "fullEnd": 735,
                            "start": 715,
                            "end": 733,
                            "fullWidth": 24,
                            "width": 18,
                            "modifiers": [],
                            "functionKeyword": {
                                "kind": "FunctionKeyword",
                                "fullStart": 711,
                                "fullEnd": 724,
                                "start": 715,
                                "end": 723,
                                "fullWidth": 13,
                                "width": 8,
                                "text": "function",
                                "value": "function",
                                "valueText": "function",
                                "hasLeadingTrivia": true,
                                "hasTrailingTrivia": true,
                                "leadingTrivia": [
                                    {
                                        "kind": "WhitespaceTrivia",
                                        "text": "    "
                                    }
                                ],
                                "trailingTrivia": [
                                    {
                                        "kind": "WhitespaceTrivia",
                                        "text": " "
                                    }
                                ]
                            },
                            "identifier": {
                                "kind": "IdentifierName",
                                "fullStart": 724,
                                "fullEnd": 728,
                                "start": 724,
                                "end": 728,
                                "fullWidth": 4,
                                "width": 4,
                                "text": "base",
                                "value": "base",
                                "valueText": "base"
                            },
                            "callSignature": {
                                "kind": "CallSignature",
                                "fullStart": 728,
                                "fullEnd": 731,
                                "start": 728,
                                "end": 730,
                                "fullWidth": 3,
                                "width": 2,
                                "parameterList": {
                                    "kind": "ParameterList",
                                    "fullStart": 728,
                                    "fullEnd": 731,
                                    "start": 728,
                                    "end": 730,
                                    "fullWidth": 3,
                                    "width": 2,
                                    "openParenToken": {
                                        "kind": "OpenParenToken",
                                        "fullStart": 728,
                                        "fullEnd": 729,
                                        "start": 728,
                                        "end": 729,
                                        "fullWidth": 1,
                                        "width": 1,
                                        "text": "(",
                                        "value": "(",
                                        "valueText": "("
                                    },
                                    "parameters": [],
                                    "closeParenToken": {
                                        "kind": "CloseParenToken",
                                        "fullStart": 729,
                                        "fullEnd": 731,
                                        "start": 729,
                                        "end": 730,
                                        "fullWidth": 2,
                                        "width": 1,
                                        "text": ")",
                                        "value": ")",
                                        "valueText": ")",
                                        "hasTrailingTrivia": true,
                                        "trailingTrivia": [
                                            {
                                                "kind": "WhitespaceTrivia",
                                                "text": " "
                                            }
                                        ]
                                    }
                                }
                            },
                            "block": {
                                "kind": "Block",
                                "fullStart": 731,
                                "fullEnd": 735,
                                "start": 731,
                                "end": 733,
                                "fullWidth": 4,
                                "width": 2,
                                "openBraceToken": {
                                    "kind": "OpenBraceToken",
                                    "fullStart": 731,
                                    "fullEnd": 732,
                                    "start": 731,
                                    "end": 732,
                                    "fullWidth": 1,
                                    "width": 1,
                                    "text": "{",
                                    "value": "{",
                                    "valueText": "{"
                                },
                                "statements": [],
                                "closeBraceToken": {
                                    "kind": "CloseBraceToken",
                                    "fullStart": 732,
                                    "fullEnd": 735,
                                    "start": 732,
                                    "end": 733,
                                    "fullWidth": 3,
                                    "width": 1,
                                    "text": "}",
                                    "value": "}",
                                    "valueText": "}",
                                    "hasTrailingTrivia": true,
                                    "hasTrailingNewLine": true,
                                    "trailingTrivia": [
                                        {
                                            "kind": "NewLineTrivia",
                                            "text": "\r\n"
                                        }
                                    ]
                                }
                            }
                        },
                        {
                            "kind": "VariableStatement",
                            "fullStart": 735,
                            "fullEnd": 760,
                            "start": 739,
                            "end": 758,
                            "fullWidth": 25,
                            "width": 19,
                            "modifiers": [],
                            "variableDeclaration": {
                                "kind": "VariableDeclaration",
                                "fullStart": 735,
                                "fullEnd": 757,
                                "start": 739,
                                "end": 757,
                                "fullWidth": 22,
                                "width": 18,
                                "varKeyword": {
                                    "kind": "VarKeyword",
                                    "fullStart": 735,
                                    "fullEnd": 743,
                                    "start": 739,
                                    "end": 742,
                                    "fullWidth": 8,
                                    "width": 3,
                                    "text": "var",
                                    "value": "var",
                                    "valueText": "var",
                                    "hasLeadingTrivia": true,
                                    "hasTrailingTrivia": true,
                                    "leadingTrivia": [
                                        {
                                            "kind": "WhitespaceTrivia",
                                            "text": "    "
                                        }
                                    ],
                                    "trailingTrivia": [
                                        {
                                            "kind": "WhitespaceTrivia",
                                            "text": " "
                                        }
                                    ]
                                },
                                "variableDeclarators": [
                                    {
                                        "kind": "VariableDeclarator",
                                        "fullStart": 743,
                                        "fullEnd": 757,
                                        "start": 743,
                                        "end": 757,
                                        "fullWidth": 14,
<<<<<<< HEAD
                                        "width": 14,
                                        "identifier": {
=======
                                        "propertyName": {
>>>>>>> 85e84683
                                            "kind": "IdentifierName",
                                            "fullStart": 743,
                                            "fullEnd": 745,
                                            "start": 743,
                                            "end": 744,
                                            "fullWidth": 2,
                                            "width": 1,
                                            "text": "b",
                                            "value": "b",
                                            "valueText": "b",
                                            "hasTrailingTrivia": true,
                                            "trailingTrivia": [
                                                {
                                                    "kind": "WhitespaceTrivia",
                                                    "text": " "
                                                }
                                            ]
                                        },
                                        "equalsValueClause": {
                                            "kind": "EqualsValueClause",
                                            "fullStart": 745,
                                            "fullEnd": 757,
                                            "start": 745,
                                            "end": 757,
                                            "fullWidth": 12,
                                            "width": 12,
                                            "equalsToken": {
                                                "kind": "EqualsToken",
                                                "fullStart": 745,
                                                "fullEnd": 747,
                                                "start": 745,
                                                "end": 746,
                                                "fullWidth": 2,
                                                "width": 1,
                                                "text": "=",
                                                "value": "=",
                                                "valueText": "=",
                                                "hasTrailingTrivia": true,
                                                "trailingTrivia": [
                                                    {
                                                        "kind": "WhitespaceTrivia",
                                                        "text": " "
                                                    }
                                                ]
                                            },
                                            "value": {
                                                "kind": "ObjectCreationExpression",
                                                "fullStart": 747,
                                                "fullEnd": 757,
                                                "start": 747,
                                                "end": 757,
                                                "fullWidth": 10,
                                                "width": 10,
                                                "newKeyword": {
                                                    "kind": "NewKeyword",
                                                    "fullStart": 747,
                                                    "fullEnd": 751,
                                                    "start": 747,
                                                    "end": 750,
                                                    "fullWidth": 4,
                                                    "width": 3,
                                                    "text": "new",
                                                    "value": "new",
                                                    "valueText": "new",
                                                    "hasTrailingTrivia": true,
                                                    "trailingTrivia": [
                                                        {
                                                            "kind": "WhitespaceTrivia",
                                                            "text": " "
                                                        }
                                                    ]
                                                },
                                                "expression": {
                                                    "kind": "IdentifierName",
                                                    "fullStart": 751,
                                                    "fullEnd": 755,
                                                    "start": 751,
                                                    "end": 755,
                                                    "fullWidth": 4,
                                                    "width": 4,
                                                    "text": "base",
                                                    "value": "base",
                                                    "valueText": "base"
                                                },
                                                "argumentList": {
                                                    "kind": "ArgumentList",
                                                    "fullStart": 755,
                                                    "fullEnd": 757,
                                                    "start": 755,
                                                    "end": 757,
                                                    "fullWidth": 2,
                                                    "width": 2,
                                                    "openParenToken": {
                                                        "kind": "OpenParenToken",
                                                        "fullStart": 755,
                                                        "fullEnd": 756,
                                                        "start": 755,
                                                        "end": 756,
                                                        "fullWidth": 1,
                                                        "width": 1,
                                                        "text": "(",
                                                        "value": "(",
                                                        "valueText": "("
                                                    },
                                                    "arguments": [],
                                                    "closeParenToken": {
                                                        "kind": "CloseParenToken",
                                                        "fullStart": 756,
                                                        "fullEnd": 757,
                                                        "start": 756,
                                                        "end": 757,
                                                        "fullWidth": 1,
                                                        "width": 1,
                                                        "text": ")",
                                                        "value": ")",
                                                        "valueText": ")"
                                                    }
                                                }
                                            }
                                        }
                                    }
                                ]
                            },
                            "semicolonToken": {
                                "kind": "SemicolonToken",
                                "fullStart": 757,
                                "fullEnd": 760,
                                "start": 757,
                                "end": 758,
                                "fullWidth": 3,
                                "width": 1,
                                "text": ";",
                                "value": ";",
                                "valueText": ";",
                                "hasTrailingTrivia": true,
                                "hasTrailingNewLine": true,
                                "trailingTrivia": [
                                    {
                                        "kind": "NewLineTrivia",
                                        "text": "\r\n"
                                    }
                                ]
                            }
                        },
                        {
                            "kind": "VariableStatement",
                            "fullStart": 760,
                            "fullEnd": 790,
                            "start": 764,
                            "end": 788,
                            "fullWidth": 30,
                            "width": 24,
                            "modifiers": [],
                            "variableDeclaration": {
                                "kind": "VariableDeclaration",
                                "fullStart": 760,
                                "fullEnd": 787,
                                "start": 764,
                                "end": 787,
                                "fullWidth": 27,
                                "width": 23,
                                "varKeyword": {
                                    "kind": "VarKeyword",
                                    "fullStart": 760,
                                    "fullEnd": 768,
                                    "start": 764,
                                    "end": 767,
                                    "fullWidth": 8,
                                    "width": 3,
                                    "text": "var",
                                    "value": "var",
                                    "valueText": "var",
                                    "hasLeadingTrivia": true,
                                    "hasTrailingTrivia": true,
                                    "leadingTrivia": [
                                        {
                                            "kind": "WhitespaceTrivia",
                                            "text": "    "
                                        }
                                    ],
                                    "trailingTrivia": [
                                        {
                                            "kind": "WhitespaceTrivia",
                                            "text": " "
                                        }
                                    ]
                                },
                                "variableDeclarators": [
                                    {
                                        "kind": "VariableDeclarator",
                                        "fullStart": 768,
                                        "fullEnd": 787,
                                        "start": 768,
                                        "end": 787,
                                        "fullWidth": 19,
<<<<<<< HEAD
                                        "width": 19,
                                        "identifier": {
=======
                                        "propertyName": {
>>>>>>> 85e84683
                                            "kind": "IdentifierName",
                                            "fullStart": 768,
                                            "fullEnd": 773,
                                            "start": 768,
                                            "end": 772,
                                            "fullWidth": 5,
                                            "width": 4,
                                            "text": "prop",
                                            "value": "prop",
                                            "valueText": "prop",
                                            "hasTrailingTrivia": true,
                                            "trailingTrivia": [
                                                {
                                                    "kind": "WhitespaceTrivia",
                                                    "text": " "
                                                }
                                            ]
                                        },
                                        "equalsValueClause": {
                                            "kind": "EqualsValueClause",
                                            "fullStart": 773,
                                            "fullEnd": 787,
                                            "start": 773,
                                            "end": 787,
                                            "fullWidth": 14,
                                            "width": 14,
                                            "equalsToken": {
                                                "kind": "EqualsToken",
                                                "fullStart": 773,
                                                "fullEnd": 775,
                                                "start": 773,
                                                "end": 774,
                                                "fullWidth": 2,
                                                "width": 1,
                                                "text": "=",
                                                "value": "=",
                                                "valueText": "=",
                                                "hasTrailingTrivia": true,
                                                "trailingTrivia": [
                                                    {
                                                        "kind": "WhitespaceTrivia",
                                                        "text": " "
                                                    }
                                                ]
                                            },
                                            "value": {
                                                "kind": "ObjectCreationExpression",
                                                "fullStart": 775,
                                                "fullEnd": 787,
                                                "start": 775,
                                                "end": 787,
                                                "fullWidth": 12,
                                                "width": 12,
                                                "newKeyword": {
                                                    "kind": "NewKeyword",
                                                    "fullStart": 775,
                                                    "fullEnd": 779,
                                                    "start": 775,
                                                    "end": 778,
                                                    "fullWidth": 4,
                                                    "width": 3,
                                                    "text": "new",
                                                    "value": "new",
                                                    "valueText": "new",
                                                    "hasTrailingTrivia": true,
                                                    "trailingTrivia": [
                                                        {
                                                            "kind": "WhitespaceTrivia",
                                                            "text": " "
                                                        }
                                                    ]
                                                },
                                                "expression": {
                                                    "kind": "IdentifierName",
                                                    "fullStart": 779,
                                                    "fullEnd": 785,
                                                    "start": 779,
                                                    "end": 785,
                                                    "fullWidth": 6,
                                                    "width": 6,
                                                    "text": "Object",
                                                    "value": "Object",
                                                    "valueText": "Object"
                                                },
                                                "argumentList": {
                                                    "kind": "ArgumentList",
                                                    "fullStart": 785,
                                                    "fullEnd": 787,
                                                    "start": 785,
                                                    "end": 787,
                                                    "fullWidth": 2,
                                                    "width": 2,
                                                    "openParenToken": {
                                                        "kind": "OpenParenToken",
                                                        "fullStart": 785,
                                                        "fullEnd": 786,
                                                        "start": 785,
                                                        "end": 786,
                                                        "fullWidth": 1,
                                                        "width": 1,
                                                        "text": "(",
                                                        "value": "(",
                                                        "valueText": "("
                                                    },
                                                    "arguments": [],
                                                    "closeParenToken": {
                                                        "kind": "CloseParenToken",
                                                        "fullStart": 786,
                                                        "fullEnd": 787,
                                                        "start": 786,
                                                        "end": 787,
                                                        "fullWidth": 1,
                                                        "width": 1,
                                                        "text": ")",
                                                        "value": ")",
                                                        "valueText": ")"
                                                    }
                                                }
                                            }
                                        }
                                    }
                                ]
                            },
                            "semicolonToken": {
                                "kind": "SemicolonToken",
                                "fullStart": 787,
                                "fullEnd": 790,
                                "start": 787,
                                "end": 788,
                                "fullWidth": 3,
                                "width": 1,
                                "text": ";",
                                "value": ";",
                                "valueText": ";",
                                "hasTrailingTrivia": true,
                                "hasTrailingNewLine": true,
                                "trailingTrivia": [
                                    {
                                        "kind": "NewLineTrivia",
                                        "text": "\r\n"
                                    }
                                ]
                            }
                        },
                        {
                            "kind": "VariableStatement",
                            "fullStart": 790,
                            "fullEnd": 928,
                            "start": 794,
                            "end": 926,
                            "fullWidth": 138,
                            "width": 132,
                            "modifiers": [],
                            "variableDeclaration": {
                                "kind": "VariableDeclaration",
                                "fullStart": 790,
                                "fullEnd": 925,
                                "start": 794,
                                "end": 925,
                                "fullWidth": 135,
                                "width": 131,
                                "varKeyword": {
                                    "kind": "VarKeyword",
                                    "fullStart": 790,
                                    "fullEnd": 798,
                                    "start": 794,
                                    "end": 797,
                                    "fullWidth": 8,
                                    "width": 3,
                                    "text": "var",
                                    "value": "var",
                                    "valueText": "var",
                                    "hasLeadingTrivia": true,
                                    "hasTrailingTrivia": true,
                                    "leadingTrivia": [
                                        {
                                            "kind": "WhitespaceTrivia",
                                            "text": "    "
                                        }
                                    ],
                                    "trailingTrivia": [
                                        {
                                            "kind": "WhitespaceTrivia",
                                            "text": " "
                                        }
                                    ]
                                },
                                "variableDeclarators": [
                                    {
                                        "kind": "VariableDeclarator",
                                        "fullStart": 798,
                                        "fullEnd": 925,
                                        "start": 798,
                                        "end": 925,
                                        "fullWidth": 127,
<<<<<<< HEAD
                                        "width": 127,
                                        "identifier": {
=======
                                        "propertyName": {
>>>>>>> 85e84683
                                            "kind": "IdentifierName",
                                            "fullStart": 798,
                                            "fullEnd": 800,
                                            "start": 798,
                                            "end": 799,
                                            "fullWidth": 2,
                                            "width": 1,
                                            "text": "d",
                                            "value": "d",
                                            "valueText": "d",
                                            "hasTrailingTrivia": true,
                                            "trailingTrivia": [
                                                {
                                                    "kind": "WhitespaceTrivia",
                                                    "text": " "
                                                }
                                            ]
                                        },
                                        "equalsValueClause": {
                                            "kind": "EqualsValueClause",
                                            "fullStart": 800,
                                            "fullEnd": 925,
                                            "start": 800,
                                            "end": 925,
                                            "fullWidth": 125,
                                            "width": 125,
                                            "equalsToken": {
                                                "kind": "EqualsToken",
                                                "fullStart": 800,
                                                "fullEnd": 802,
                                                "start": 800,
                                                "end": 801,
                                                "fullWidth": 2,
                                                "width": 1,
                                                "text": "=",
                                                "value": "=",
                                                "valueText": "=",
                                                "hasTrailingTrivia": true,
                                                "trailingTrivia": [
                                                    {
                                                        "kind": "WhitespaceTrivia",
                                                        "text": " "
                                                    }
                                                ]
                                            },
                                            "value": {
                                                "kind": "InvocationExpression",
                                                "fullStart": 802,
                                                "fullEnd": 925,
                                                "start": 802,
                                                "end": 925,
                                                "fullWidth": 123,
                                                "width": 123,
                                                "expression": {
                                                    "kind": "MemberAccessExpression",
                                                    "fullStart": 802,
                                                    "fullEnd": 815,
                                                    "start": 802,
                                                    "end": 815,
                                                    "fullWidth": 13,
                                                    "width": 13,
                                                    "expression": {
                                                        "kind": "IdentifierName",
                                                        "fullStart": 802,
                                                        "fullEnd": 808,
                                                        "start": 802,
                                                        "end": 808,
                                                        "fullWidth": 6,
                                                        "width": 6,
                                                        "text": "Object",
                                                        "value": "Object",
                                                        "valueText": "Object"
                                                    },
                                                    "dotToken": {
                                                        "kind": "DotToken",
                                                        "fullStart": 808,
                                                        "fullEnd": 809,
                                                        "start": 808,
                                                        "end": 809,
                                                        "fullWidth": 1,
                                                        "width": 1,
                                                        "text": ".",
                                                        "value": ".",
                                                        "valueText": "."
                                                    },
                                                    "name": {
                                                        "kind": "IdentifierName",
                                                        "fullStart": 809,
                                                        "fullEnd": 815,
                                                        "start": 809,
                                                        "end": 815,
                                                        "fullWidth": 6,
                                                        "width": 6,
                                                        "text": "create",
                                                        "value": "create",
                                                        "valueText": "create"
                                                    }
                                                },
                                                "argumentList": {
                                                    "kind": "ArgumentList",
                                                    "fullStart": 815,
                                                    "fullEnd": 925,
                                                    "start": 815,
                                                    "end": 925,
                                                    "fullWidth": 110,
                                                    "width": 110,
                                                    "openParenToken": {
                                                        "kind": "OpenParenToken",
                                                        "fullStart": 815,
                                                        "fullEnd": 816,
                                                        "start": 815,
                                                        "end": 816,
                                                        "fullWidth": 1,
                                                        "width": 1,
                                                        "text": "(",
                                                        "value": "(",
                                                        "valueText": "("
                                                    },
                                                    "arguments": [
                                                        {
                                                            "kind": "IdentifierName",
                                                            "fullStart": 816,
                                                            "fullEnd": 817,
                                                            "start": 816,
                                                            "end": 817,
                                                            "fullWidth": 1,
                                                            "width": 1,
                                                            "text": "b",
                                                            "value": "b",
                                                            "valueText": "b"
                                                        },
                                                        {
                                                            "kind": "CommaToken",
                                                            "fullStart": 817,
                                                            "fullEnd": 818,
                                                            "start": 817,
                                                            "end": 818,
                                                            "fullWidth": 1,
                                                            "width": 1,
                                                            "text": ",",
                                                            "value": ",",
                                                            "valueText": ","
                                                        },
                                                        {
                                                            "kind": "ObjectLiteralExpression",
                                                            "fullStart": 818,
                                                            "fullEnd": 924,
                                                            "start": 818,
                                                            "end": 924,
                                                            "fullWidth": 106,
                                                            "width": 106,
                                                            "openBraceToken": {
                                                                "kind": "OpenBraceToken",
                                                                "fullStart": 818,
                                                                "fullEnd": 820,
                                                                "start": 818,
                                                                "end": 819,
                                                                "fullWidth": 2,
                                                                "width": 1,
                                                                "text": "{",
                                                                "value": "{",
                                                                "valueText": "{",
                                                                "hasTrailingTrivia": true,
                                                                "trailingTrivia": [
                                                                    {
                                                                        "kind": "WhitespaceTrivia",
                                                                        "text": " "
                                                                    }
                                                                ]
                                                            },
                                                            "propertyAssignments": [
                                                                {
                                                                    "kind": "SimplePropertyAssignment",
                                                                    "fullStart": 820,
                                                                    "fullEnd": 854,
                                                                    "start": 820,
                                                                    "end": 854,
                                                                    "fullWidth": 34,
                                                                    "width": 34,
                                                                    "propertyName": {
                                                                        "kind": "StringLiteral",
                                                                        "fullStart": 820,
                                                                        "fullEnd": 823,
                                                                        "start": 820,
                                                                        "end": 823,
                                                                        "fullWidth": 3,
                                                                        "width": 3,
                                                                        "text": "\"x\"",
                                                                        "value": "x",
                                                                        "valueText": "x"
                                                                    },
                                                                    "colonToken": {
                                                                        "kind": "ColonToken",
                                                                        "fullStart": 823,
                                                                        "fullEnd": 825,
                                                                        "start": 823,
                                                                        "end": 824,
                                                                        "fullWidth": 2,
                                                                        "width": 1,
                                                                        "text": ":",
                                                                        "value": ":",
                                                                        "valueText": ":",
                                                                        "hasTrailingTrivia": true,
                                                                        "trailingTrivia": [
                                                                            {
                                                                                "kind": "WhitespaceTrivia",
                                                                                "text": " "
                                                                            }
                                                                        ]
                                                                    },
                                                                    "expression": {
                                                                        "kind": "ObjectLiteralExpression",
                                                                        "fullStart": 825,
                                                                        "fullEnd": 854,
                                                                        "start": 825,
                                                                        "end": 854,
                                                                        "fullWidth": 29,
                                                                        "width": 29,
                                                                        "openBraceToken": {
                                                                            "kind": "OpenBraceToken",
                                                                            "fullStart": 825,
                                                                            "fullEnd": 826,
                                                                            "start": 825,
                                                                            "end": 826,
                                                                            "fullWidth": 1,
                                                                            "width": 1,
                                                                            "text": "{",
                                                                            "value": "{",
                                                                            "valueText": "{"
                                                                        },
                                                                        "propertyAssignments": [
                                                                            {
                                                                                "kind": "SimplePropertyAssignment",
                                                                                "fullStart": 826,
                                                                                "fullEnd": 837,
                                                                                "start": 826,
                                                                                "end": 837,
                                                                                "fullWidth": 11,
                                                                                "width": 11,
                                                                                "propertyName": {
                                                                                    "kind": "IdentifierName",
                                                                                    "fullStart": 826,
                                                                                    "fullEnd": 831,
                                                                                    "start": 826,
                                                                                    "end": 831,
                                                                                    "fullWidth": 5,
                                                                                    "width": 5,
                                                                                    "text": "value",
                                                                                    "value": "value",
                                                                                    "valueText": "value"
                                                                                },
                                                                                "colonToken": {
                                                                                    "kind": "ColonToken",
                                                                                    "fullStart": 831,
                                                                                    "fullEnd": 833,
                                                                                    "start": 831,
                                                                                    "end": 832,
                                                                                    "fullWidth": 2,
                                                                                    "width": 1,
                                                                                    "text": ":",
                                                                                    "value": ":",
                                                                                    "valueText": ":",
                                                                                    "hasTrailingTrivia": true,
                                                                                    "trailingTrivia": [
                                                                                        {
                                                                                            "kind": "WhitespaceTrivia",
                                                                                            "text": " "
                                                                                        }
                                                                                    ]
                                                                                },
                                                                                "expression": {
                                                                                    "kind": "TrueKeyword",
                                                                                    "fullStart": 833,
                                                                                    "fullEnd": 837,
                                                                                    "start": 833,
                                                                                    "end": 837,
                                                                                    "fullWidth": 4,
                                                                                    "width": 4,
                                                                                    "text": "true",
                                                                                    "value": true,
                                                                                    "valueText": "true"
                                                                                }
                                                                            },
                                                                            {
                                                                                "kind": "CommaToken",
                                                                                "fullStart": 837,
                                                                                "fullEnd": 838,
                                                                                "start": 837,
                                                                                "end": 838,
                                                                                "fullWidth": 1,
                                                                                "width": 1,
                                                                                "text": ",",
                                                                                "value": ",",
                                                                                "valueText": ","
                                                                            },
                                                                            {
                                                                                "kind": "SimplePropertyAssignment",
                                                                                "fullStart": 838,
                                                                                "fullEnd": 853,
                                                                                "start": 838,
                                                                                "end": 853,
                                                                                "fullWidth": 15,
                                                                                "width": 15,
                                                                                "propertyName": {
                                                                                    "kind": "IdentifierName",
                                                                                    "fullStart": 838,
                                                                                    "fullEnd": 846,
                                                                                    "start": 838,
                                                                                    "end": 846,
                                                                                    "fullWidth": 8,
                                                                                    "width": 8,
                                                                                    "text": "writable",
                                                                                    "value": "writable",
                                                                                    "valueText": "writable"
                                                                                },
                                                                                "colonToken": {
                                                                                    "kind": "ColonToken",
                                                                                    "fullStart": 846,
                                                                                    "fullEnd": 848,
                                                                                    "start": 846,
                                                                                    "end": 847,
                                                                                    "fullWidth": 2,
                                                                                    "width": 1,
                                                                                    "text": ":",
                                                                                    "value": ":",
                                                                                    "valueText": ":",
                                                                                    "hasTrailingTrivia": true,
                                                                                    "trailingTrivia": [
                                                                                        {
                                                                                            "kind": "WhitespaceTrivia",
                                                                                            "text": " "
                                                                                        }
                                                                                    ]
                                                                                },
                                                                                "expression": {
                                                                                    "kind": "FalseKeyword",
                                                                                    "fullStart": 848,
                                                                                    "fullEnd": 853,
                                                                                    "start": 848,
                                                                                    "end": 853,
                                                                                    "fullWidth": 5,
                                                                                    "width": 5,
                                                                                    "text": "false",
                                                                                    "value": false,
                                                                                    "valueText": "false"
                                                                                }
                                                                            }
                                                                        ],
                                                                        "closeBraceToken": {
                                                                            "kind": "CloseBraceToken",
                                                                            "fullStart": 853,
                                                                            "fullEnd": 854,
                                                                            "start": 853,
                                                                            "end": 854,
                                                                            "fullWidth": 1,
                                                                            "width": 1,
                                                                            "text": "}",
                                                                            "value": "}",
                                                                            "valueText": "}"
                                                                        }
                                                                    }
                                                                },
                                                                {
                                                                    "kind": "CommaToken",
                                                                    "fullStart": 854,
                                                                    "fullEnd": 857,
                                                                    "start": 854,
                                                                    "end": 855,
                                                                    "fullWidth": 3,
                                                                    "width": 1,
                                                                    "text": ",",
                                                                    "value": ",",
                                                                    "valueText": ",",
                                                                    "hasTrailingTrivia": true,
                                                                    "hasTrailingNewLine": true,
                                                                    "trailingTrivia": [
                                                                        {
                                                                            "kind": "NewLineTrivia",
                                                                            "text": "\r\n"
                                                                        }
                                                                    ]
                                                                },
                                                                {
                                                                    "kind": "SimplePropertyAssignment",
                                                                    "fullStart": 857,
                                                                    "fullEnd": 923,
                                                                    "start": 887,
                                                                    "end": 922,
                                                                    "fullWidth": 66,
                                                                    "width": 35,
                                                                    "propertyName": {
                                                                        "kind": "StringLiteral",
                                                                        "fullStart": 857,
                                                                        "fullEnd": 890,
                                                                        "start": 887,
                                                                        "end": 890,
                                                                        "fullWidth": 33,
                                                                        "width": 3,
                                                                        "text": "\"y\"",
                                                                        "value": "y",
                                                                        "valueText": "y",
                                                                        "hasLeadingTrivia": true,
                                                                        "leadingTrivia": [
                                                                            {
                                                                                "kind": "WhitespaceTrivia",
                                                                                "text": "                              "
                                                                            }
                                                                        ]
                                                                    },
                                                                    "colonToken": {
                                                                        "kind": "ColonToken",
                                                                        "fullStart": 890,
                                                                        "fullEnd": 892,
                                                                        "start": 890,
                                                                        "end": 891,
                                                                        "fullWidth": 2,
                                                                        "width": 1,
                                                                        "text": ":",
                                                                        "value": ":",
                                                                        "valueText": ":",
                                                                        "hasTrailingTrivia": true,
                                                                        "trailingTrivia": [
                                                                            {
                                                                                "kind": "WhitespaceTrivia",
                                                                                "text": " "
                                                                            }
                                                                        ]
                                                                    },
                                                                    "expression": {
                                                                        "kind": "ObjectLiteralExpression",
                                                                        "fullStart": 892,
                                                                        "fullEnd": 923,
                                                                        "start": 892,
                                                                        "end": 922,
                                                                        "fullWidth": 31,
                                                                        "width": 30,
                                                                        "openBraceToken": {
                                                                            "kind": "OpenBraceToken",
                                                                            "fullStart": 892,
                                                                            "fullEnd": 893,
                                                                            "start": 892,
                                                                            "end": 893,
                                                                            "fullWidth": 1,
                                                                            "width": 1,
                                                                            "text": "{",
                                                                            "value": "{",
                                                                            "valueText": "{"
                                                                        },
                                                                        "propertyAssignments": [
                                                                            {
                                                                                "kind": "SimplePropertyAssignment",
                                                                                "fullStart": 893,
                                                                                "fullEnd": 905,
                                                                                "start": 893,
                                                                                "end": 905,
                                                                                "fullWidth": 12,
                                                                                "width": 12,
                                                                                "propertyName": {
                                                                                    "kind": "IdentifierName",
                                                                                    "fullStart": 893,
                                                                                    "fullEnd": 898,
                                                                                    "start": 893,
                                                                                    "end": 898,
                                                                                    "fullWidth": 5,
                                                                                    "width": 5,
                                                                                    "text": "value",
                                                                                    "value": "value",
                                                                                    "valueText": "value"
                                                                                },
                                                                                "colonToken": {
                                                                                    "kind": "ColonToken",
                                                                                    "fullStart": 898,
                                                                                    "fullEnd": 900,
                                                                                    "start": 898,
                                                                                    "end": 899,
                                                                                    "fullWidth": 2,
                                                                                    "width": 1,
                                                                                    "text": ":",
                                                                                    "value": ":",
                                                                                    "valueText": ":",
                                                                                    "hasTrailingTrivia": true,
                                                                                    "trailingTrivia": [
                                                                                        {
                                                                                            "kind": "WhitespaceTrivia",
                                                                                            "text": " "
                                                                                        }
                                                                                    ]
                                                                                },
                                                                                "expression": {
                                                                                    "kind": "StringLiteral",
                                                                                    "fullStart": 900,
                                                                                    "fullEnd": 905,
                                                                                    "start": 900,
                                                                                    "end": 905,
                                                                                    "fullWidth": 5,
                                                                                    "width": 5,
                                                                                    "text": "\"str\"",
                                                                                    "value": "str",
                                                                                    "valueText": "str"
                                                                                }
                                                                            },
                                                                            {
                                                                                "kind": "CommaToken",
                                                                                "fullStart": 905,
                                                                                "fullEnd": 906,
                                                                                "start": 905,
                                                                                "end": 906,
                                                                                "fullWidth": 1,
                                                                                "width": 1,
                                                                                "text": ",",
                                                                                "value": ",",
                                                                                "valueText": ","
                                                                            },
                                                                            {
                                                                                "kind": "SimplePropertyAssignment",
                                                                                "fullStart": 906,
                                                                                "fullEnd": 921,
                                                                                "start": 906,
                                                                                "end": 921,
                                                                                "fullWidth": 15,
                                                                                "width": 15,
                                                                                "propertyName": {
                                                                                    "kind": "IdentifierName",
                                                                                    "fullStart": 906,
                                                                                    "fullEnd": 914,
                                                                                    "start": 906,
                                                                                    "end": 914,
                                                                                    "fullWidth": 8,
                                                                                    "width": 8,
                                                                                    "text": "writable",
                                                                                    "value": "writable",
                                                                                    "valueText": "writable"
                                                                                },
                                                                                "colonToken": {
                                                                                    "kind": "ColonToken",
                                                                                    "fullStart": 914,
                                                                                    "fullEnd": 916,
                                                                                    "start": 914,
                                                                                    "end": 915,
                                                                                    "fullWidth": 2,
                                                                                    "width": 1,
                                                                                    "text": ":",
                                                                                    "value": ":",
                                                                                    "valueText": ":",
                                                                                    "hasTrailingTrivia": true,
                                                                                    "trailingTrivia": [
                                                                                        {
                                                                                            "kind": "WhitespaceTrivia",
                                                                                            "text": " "
                                                                                        }
                                                                                    ]
                                                                                },
                                                                                "expression": {
                                                                                    "kind": "FalseKeyword",
                                                                                    "fullStart": 916,
                                                                                    "fullEnd": 921,
                                                                                    "start": 916,
                                                                                    "end": 921,
                                                                                    "fullWidth": 5,
                                                                                    "width": 5,
                                                                                    "text": "false",
                                                                                    "value": false,
                                                                                    "valueText": "false"
                                                                                }
                                                                            }
                                                                        ],
                                                                        "closeBraceToken": {
                                                                            "kind": "CloseBraceToken",
                                                                            "fullStart": 921,
                                                                            "fullEnd": 923,
                                                                            "start": 921,
                                                                            "end": 922,
                                                                            "fullWidth": 2,
                                                                            "width": 1,
                                                                            "text": "}",
                                                                            "value": "}",
                                                                            "valueText": "}",
                                                                            "hasTrailingTrivia": true,
                                                                            "trailingTrivia": [
                                                                                {
                                                                                    "kind": "WhitespaceTrivia",
                                                                                    "text": " "
                                                                                }
                                                                            ]
                                                                        }
                                                                    }
                                                                }
                                                            ],
                                                            "closeBraceToken": {
                                                                "kind": "CloseBraceToken",
                                                                "fullStart": 923,
                                                                "fullEnd": 924,
                                                                "start": 923,
                                                                "end": 924,
                                                                "fullWidth": 1,
                                                                "width": 1,
                                                                "text": "}",
                                                                "value": "}",
                                                                "valueText": "}"
                                                            }
                                                        }
                                                    ],
                                                    "closeParenToken": {
                                                        "kind": "CloseParenToken",
                                                        "fullStart": 924,
                                                        "fullEnd": 925,
                                                        "start": 924,
                                                        "end": 925,
                                                        "fullWidth": 1,
                                                        "width": 1,
                                                        "text": ")",
                                                        "value": ")",
                                                        "valueText": ")"
                                                    }
                                                }
                                            }
                                        }
                                    }
                                ]
                            },
                            "semicolonToken": {
                                "kind": "SemicolonToken",
                                "fullStart": 925,
                                "fullEnd": 928,
                                "start": 925,
                                "end": 926,
                                "fullWidth": 3,
                                "width": 1,
                                "text": ";",
                                "value": ";",
                                "valueText": ";",
                                "hasTrailingTrivia": true,
                                "hasTrailingNewLine": true,
                                "trailingTrivia": [
                                    {
                                        "kind": "NewLineTrivia",
                                        "text": "\r\n"
                                    }
                                ]
                            }
                        },
                        {
                            "kind": "IfStatement",
                            "fullStart": 928,
                            "fullEnd": 1151,
                            "start": 934,
                            "end": 1149,
                            "fullWidth": 223,
                            "width": 215,
                            "ifKeyword": {
                                "kind": "IfKeyword",
                                "fullStart": 928,
                                "fullEnd": 937,
                                "start": 934,
                                "end": 936,
                                "fullWidth": 9,
                                "width": 2,
                                "text": "if",
                                "value": "if",
                                "valueText": "if",
                                "hasLeadingTrivia": true,
                                "hasLeadingNewLine": true,
                                "hasTrailingTrivia": true,
                                "leadingTrivia": [
                                    {
                                        "kind": "NewLineTrivia",
                                        "text": "\r\n"
                                    },
                                    {
                                        "kind": "WhitespaceTrivia",
                                        "text": "    "
                                    }
                                ],
                                "trailingTrivia": [
                                    {
                                        "kind": "WhitespaceTrivia",
                                        "text": " "
                                    }
                                ]
                            },
                            "openParenToken": {
                                "kind": "OpenParenToken",
                                "fullStart": 937,
                                "fullEnd": 938,
                                "start": 937,
                                "end": 938,
                                "fullWidth": 1,
                                "width": 1,
                                "text": "(",
                                "value": "(",
                                "valueText": "("
                            },
                            "condition": {
                                "kind": "LogicalAndExpression",
                                "fullStart": 938,
                                "fullEnd": 1119,
                                "start": 938,
                                "end": 1119,
                                "fullWidth": 181,
                                "width": 181,
                                "left": {
                                    "kind": "LogicalAndExpression",
                                    "fullStart": 938,
                                    "fullEnd": 1090,
                                    "start": 938,
                                    "end": 1089,
                                    "fullWidth": 152,
                                    "width": 151,
                                    "left": {
                                        "kind": "LogicalAndExpression",
                                        "fullStart": 938,
                                        "fullEnd": 1060,
                                        "start": 938,
                                        "end": 1059,
                                        "fullWidth": 122,
                                        "width": 121,
                                        "left": {
                                            "kind": "LogicalAndExpression",
                                            "fullStart": 938,
                                            "fullEnd": 1034,
                                            "start": 938,
                                            "end": 1033,
                                            "fullWidth": 96,
                                            "width": 95,
                                            "left": {
                                                "kind": "LogicalAndExpression",
                                                "fullStart": 938,
                                                "fullEnd": 1009,
                                                "start": 938,
                                                "end": 1008,
                                                "fullWidth": 71,
                                                "width": 70,
                                                "left": {
                                                    "kind": "EqualsExpression",
                                                    "fullStart": 938,
                                                    "fullEnd": 969,
                                                    "start": 938,
                                                    "end": 968,
                                                    "fullWidth": 31,
                                                    "width": 30,
                                                    "left": {
                                                        "kind": "InvocationExpression",
                                                        "fullStart": 938,
                                                        "fullEnd": 963,
                                                        "start": 938,
                                                        "end": 962,
                                                        "fullWidth": 25,
                                                        "width": 24,
                                                        "expression": {
                                                            "kind": "MemberAccessExpression",
                                                            "fullStart": 938,
                                                            "fullEnd": 959,
                                                            "start": 938,
                                                            "end": 959,
                                                            "fullWidth": 21,
                                                            "width": 21,
                                                            "expression": {
                                                                "kind": "IdentifierName",
                                                                "fullStart": 938,
                                                                "fullEnd": 944,
                                                                "start": 938,
                                                                "end": 944,
                                                                "fullWidth": 6,
                                                                "width": 6,
                                                                "text": "Object",
                                                                "value": "Object",
                                                                "valueText": "Object"
                                                            },
                                                            "dotToken": {
                                                                "kind": "DotToken",
                                                                "fullStart": 944,
                                                                "fullEnd": 945,
                                                                "start": 944,
                                                                "end": 945,
                                                                "fullWidth": 1,
                                                                "width": 1,
                                                                "text": ".",
                                                                "value": ".",
                                                                "valueText": "."
                                                            },
                                                            "name": {
                                                                "kind": "IdentifierName",
                                                                "fullStart": 945,
                                                                "fullEnd": 959,
                                                                "start": 945,
                                                                "end": 959,
                                                                "fullWidth": 14,
                                                                "width": 14,
                                                                "text": "getPrototypeOf",
                                                                "value": "getPrototypeOf",
                                                                "valueText": "getPrototypeOf"
                                                            }
                                                        },
                                                        "argumentList": {
                                                            "kind": "ArgumentList",
                                                            "fullStart": 959,
                                                            "fullEnd": 963,
                                                            "start": 959,
                                                            "end": 962,
                                                            "fullWidth": 4,
                                                            "width": 3,
                                                            "openParenToken": {
                                                                "kind": "OpenParenToken",
                                                                "fullStart": 959,
                                                                "fullEnd": 960,
                                                                "start": 959,
                                                                "end": 960,
                                                                "fullWidth": 1,
                                                                "width": 1,
                                                                "text": "(",
                                                                "value": "(",
                                                                "valueText": "("
                                                            },
                                                            "arguments": [
                                                                {
                                                                    "kind": "IdentifierName",
                                                                    "fullStart": 960,
                                                                    "fullEnd": 961,
                                                                    "start": 960,
                                                                    "end": 961,
                                                                    "fullWidth": 1,
                                                                    "width": 1,
                                                                    "text": "d",
                                                                    "value": "d",
                                                                    "valueText": "d"
                                                                }
                                                            ],
                                                            "closeParenToken": {
                                                                "kind": "CloseParenToken",
                                                                "fullStart": 961,
                                                                "fullEnd": 963,
                                                                "start": 961,
                                                                "end": 962,
                                                                "fullWidth": 2,
                                                                "width": 1,
                                                                "text": ")",
                                                                "value": ")",
                                                                "valueText": ")",
                                                                "hasTrailingTrivia": true,
                                                                "trailingTrivia": [
                                                                    {
                                                                        "kind": "WhitespaceTrivia",
                                                                        "text": " "
                                                                    }
                                                                ]
                                                            }
                                                        }
                                                    },
                                                    "operatorToken": {
                                                        "kind": "EqualsEqualsEqualsToken",
                                                        "fullStart": 963,
                                                        "fullEnd": 967,
                                                        "start": 963,
                                                        "end": 966,
                                                        "fullWidth": 4,
                                                        "width": 3,
                                                        "text": "===",
                                                        "value": "===",
                                                        "valueText": "===",
                                                        "hasTrailingTrivia": true,
                                                        "trailingTrivia": [
                                                            {
                                                                "kind": "WhitespaceTrivia",
                                                                "text": " "
                                                            }
                                                        ]
                                                    },
                                                    "right": {
                                                        "kind": "IdentifierName",
                                                        "fullStart": 967,
                                                        "fullEnd": 969,
                                                        "start": 967,
                                                        "end": 968,
                                                        "fullWidth": 2,
                                                        "width": 1,
                                                        "text": "b",
                                                        "value": "b",
                                                        "valueText": "b",
                                                        "hasTrailingTrivia": true,
                                                        "trailingTrivia": [
                                                            {
                                                                "kind": "WhitespaceTrivia",
                                                                "text": " "
                                                            }
                                                        ]
                                                    }
                                                },
                                                "operatorToken": {
                                                    "kind": "AmpersandAmpersandToken",
                                                    "fullStart": 969,
                                                    "fullEnd": 973,
                                                    "start": 969,
                                                    "end": 971,
                                                    "fullWidth": 4,
                                                    "width": 2,
                                                    "text": "&&",
                                                    "value": "&&",
                                                    "valueText": "&&",
                                                    "hasTrailingTrivia": true,
                                                    "hasTrailingNewLine": true,
                                                    "trailingTrivia": [
                                                        {
                                                            "kind": "NewLineTrivia",
                                                            "text": "\r\n"
                                                        }
                                                    ]
                                                },
                                                "right": {
                                                    "kind": "EqualsExpression",
                                                    "fullStart": 973,
                                                    "fullEnd": 1009,
                                                    "start": 981,
                                                    "end": 1008,
                                                    "fullWidth": 36,
                                                    "width": 27,
                                                    "left": {
                                                        "kind": "InvocationExpression",
                                                        "fullStart": 973,
                                                        "fullEnd": 1000,
                                                        "start": 981,
                                                        "end": 999,
                                                        "fullWidth": 27,
                                                        "width": 18,
                                                        "expression": {
                                                            "kind": "MemberAccessExpression",
                                                            "fullStart": 973,
                                                            "fullEnd": 996,
                                                            "start": 981,
                                                            "end": 996,
                                                            "fullWidth": 23,
                                                            "width": 15,
                                                            "expression": {
                                                                "kind": "IdentifierName",
                                                                "fullStart": 973,
                                                                "fullEnd": 982,
                                                                "start": 981,
                                                                "end": 982,
                                                                "fullWidth": 9,
                                                                "width": 1,
                                                                "text": "b",
                                                                "value": "b",
                                                                "valueText": "b",
                                                                "hasLeadingTrivia": true,
                                                                "leadingTrivia": [
                                                                    {
                                                                        "kind": "WhitespaceTrivia",
                                                                        "text": "        "
                                                                    }
                                                                ]
                                                            },
                                                            "dotToken": {
                                                                "kind": "DotToken",
                                                                "fullStart": 982,
                                                                "fullEnd": 983,
                                                                "start": 982,
                                                                "end": 983,
                                                                "fullWidth": 1,
                                                                "width": 1,
                                                                "text": ".",
                                                                "value": ".",
                                                                "valueText": "."
                                                            },
                                                            "name": {
                                                                "kind": "IdentifierName",
                                                                "fullStart": 983,
                                                                "fullEnd": 996,
                                                                "start": 983,
                                                                "end": 996,
                                                                "fullWidth": 13,
                                                                "width": 13,
                                                                "text": "isPrototypeOf",
                                                                "value": "isPrototypeOf",
                                                                "valueText": "isPrototypeOf"
                                                            }
                                                        },
                                                        "argumentList": {
                                                            "kind": "ArgumentList",
                                                            "fullStart": 996,
                                                            "fullEnd": 1000,
                                                            "start": 996,
                                                            "end": 999,
                                                            "fullWidth": 4,
                                                            "width": 3,
                                                            "openParenToken": {
                                                                "kind": "OpenParenToken",
                                                                "fullStart": 996,
                                                                "fullEnd": 997,
                                                                "start": 996,
                                                                "end": 997,
                                                                "fullWidth": 1,
                                                                "width": 1,
                                                                "text": "(",
                                                                "value": "(",
                                                                "valueText": "("
                                                            },
                                                            "arguments": [
                                                                {
                                                                    "kind": "IdentifierName",
                                                                    "fullStart": 997,
                                                                    "fullEnd": 998,
                                                                    "start": 997,
                                                                    "end": 998,
                                                                    "fullWidth": 1,
                                                                    "width": 1,
                                                                    "text": "d",
                                                                    "value": "d",
                                                                    "valueText": "d"
                                                                }
                                                            ],
                                                            "closeParenToken": {
                                                                "kind": "CloseParenToken",
                                                                "fullStart": 998,
                                                                "fullEnd": 1000,
                                                                "start": 998,
                                                                "end": 999,
                                                                "fullWidth": 2,
                                                                "width": 1,
                                                                "text": ")",
                                                                "value": ")",
                                                                "valueText": ")",
                                                                "hasTrailingTrivia": true,
                                                                "trailingTrivia": [
                                                                    {
                                                                        "kind": "WhitespaceTrivia",
                                                                        "text": " "
                                                                    }
                                                                ]
                                                            }
                                                        }
                                                    },
                                                    "operatorToken": {
                                                        "kind": "EqualsEqualsEqualsToken",
                                                        "fullStart": 1000,
                                                        "fullEnd": 1004,
                                                        "start": 1000,
                                                        "end": 1003,
                                                        "fullWidth": 4,
                                                        "width": 3,
                                                        "text": "===",
                                                        "value": "===",
                                                        "valueText": "===",
                                                        "hasTrailingTrivia": true,
                                                        "trailingTrivia": [
                                                            {
                                                                "kind": "WhitespaceTrivia",
                                                                "text": " "
                                                            }
                                                        ]
                                                    },
                                                    "right": {
                                                        "kind": "TrueKeyword",
                                                        "fullStart": 1004,
                                                        "fullEnd": 1009,
                                                        "start": 1004,
                                                        "end": 1008,
                                                        "fullWidth": 5,
                                                        "width": 4,
                                                        "text": "true",
                                                        "value": true,
                                                        "valueText": "true",
                                                        "hasTrailingTrivia": true,
                                                        "trailingTrivia": [
                                                            {
                                                                "kind": "WhitespaceTrivia",
                                                                "text": " "
                                                            }
                                                        ]
                                                    }
                                                }
                                            },
                                            "operatorToken": {
                                                "kind": "AmpersandAmpersandToken",
                                                "fullStart": 1009,
                                                "fullEnd": 1013,
                                                "start": 1009,
                                                "end": 1011,
                                                "fullWidth": 4,
                                                "width": 2,
                                                "text": "&&",
                                                "value": "&&",
                                                "valueText": "&&",
                                                "hasTrailingTrivia": true,
                                                "hasTrailingNewLine": true,
                                                "trailingTrivia": [
                                                    {
                                                        "kind": "NewLineTrivia",
                                                        "text": "\r\n"
                                                    }
                                                ]
                                            },
                                            "right": {
                                                "kind": "EqualsExpression",
                                                "fullStart": 1013,
                                                "fullEnd": 1034,
                                                "start": 1021,
                                                "end": 1033,
                                                "fullWidth": 21,
                                                "width": 12,
                                                "left": {
                                                    "kind": "MemberAccessExpression",
                                                    "fullStart": 1013,
                                                    "fullEnd": 1025,
                                                    "start": 1021,
                                                    "end": 1024,
                                                    "fullWidth": 12,
                                                    "width": 3,
                                                    "expression": {
                                                        "kind": "IdentifierName",
                                                        "fullStart": 1013,
                                                        "fullEnd": 1022,
                                                        "start": 1021,
                                                        "end": 1022,
                                                        "fullWidth": 9,
                                                        "width": 1,
                                                        "text": "d",
                                                        "value": "d",
                                                        "valueText": "d",
                                                        "hasLeadingTrivia": true,
                                                        "leadingTrivia": [
                                                            {
                                                                "kind": "WhitespaceTrivia",
                                                                "text": "        "
                                                            }
                                                        ]
                                                    },
                                                    "dotToken": {
                                                        "kind": "DotToken",
                                                        "fullStart": 1022,
                                                        "fullEnd": 1023,
                                                        "start": 1022,
                                                        "end": 1023,
                                                        "fullWidth": 1,
                                                        "width": 1,
                                                        "text": ".",
                                                        "value": ".",
                                                        "valueText": "."
                                                    },
                                                    "name": {
                                                        "kind": "IdentifierName",
                                                        "fullStart": 1023,
                                                        "fullEnd": 1025,
                                                        "start": 1023,
                                                        "end": 1024,
                                                        "fullWidth": 2,
                                                        "width": 1,
                                                        "text": "x",
                                                        "value": "x",
                                                        "valueText": "x",
                                                        "hasTrailingTrivia": true,
                                                        "trailingTrivia": [
                                                            {
                                                                "kind": "WhitespaceTrivia",
                                                                "text": " "
                                                            }
                                                        ]
                                                    }
                                                },
                                                "operatorToken": {
                                                    "kind": "EqualsEqualsEqualsToken",
                                                    "fullStart": 1025,
                                                    "fullEnd": 1029,
                                                    "start": 1025,
                                                    "end": 1028,
                                                    "fullWidth": 4,
                                                    "width": 3,
                                                    "text": "===",
                                                    "value": "===",
                                                    "valueText": "===",
                                                    "hasTrailingTrivia": true,
                                                    "trailingTrivia": [
                                                        {
                                                            "kind": "WhitespaceTrivia",
                                                            "text": " "
                                                        }
                                                    ]
                                                },
                                                "right": {
                                                    "kind": "TrueKeyword",
                                                    "fullStart": 1029,
                                                    "fullEnd": 1034,
                                                    "start": 1029,
                                                    "end": 1033,
                                                    "fullWidth": 5,
                                                    "width": 4,
                                                    "text": "true",
                                                    "value": true,
                                                    "valueText": "true",
                                                    "hasTrailingTrivia": true,
                                                    "trailingTrivia": [
                                                        {
                                                            "kind": "WhitespaceTrivia",
                                                            "text": " "
                                                        }
                                                    ]
                                                }
                                            }
                                        },
                                        "operatorToken": {
                                            "kind": "AmpersandAmpersandToken",
                                            "fullStart": 1034,
                                            "fullEnd": 1038,
                                            "start": 1034,
                                            "end": 1036,
                                            "fullWidth": 4,
                                            "width": 2,
                                            "text": "&&",
                                            "value": "&&",
                                            "valueText": "&&",
                                            "hasTrailingTrivia": true,
                                            "hasTrailingNewLine": true,
                                            "trailingTrivia": [
                                                {
                                                    "kind": "NewLineTrivia",
                                                    "text": "\r\n"
                                                }
                                            ]
                                        },
                                        "right": {
                                            "kind": "EqualsExpression",
                                            "fullStart": 1038,
                                            "fullEnd": 1060,
                                            "start": 1046,
                                            "end": 1059,
                                            "fullWidth": 22,
                                            "width": 13,
                                            "left": {
                                                "kind": "MemberAccessExpression",
                                                "fullStart": 1038,
                                                "fullEnd": 1050,
                                                "start": 1046,
                                                "end": 1049,
                                                "fullWidth": 12,
                                                "width": 3,
                                                "expression": {
                                                    "kind": "IdentifierName",
                                                    "fullStart": 1038,
                                                    "fullEnd": 1047,
                                                    "start": 1046,
                                                    "end": 1047,
                                                    "fullWidth": 9,
                                                    "width": 1,
                                                    "text": "d",
                                                    "value": "d",
                                                    "valueText": "d",
                                                    "hasLeadingTrivia": true,
                                                    "leadingTrivia": [
                                                        {
                                                            "kind": "WhitespaceTrivia",
                                                            "text": "        "
                                                        }
                                                    ]
                                                },
                                                "dotToken": {
                                                    "kind": "DotToken",
                                                    "fullStart": 1047,
                                                    "fullEnd": 1048,
                                                    "start": 1047,
                                                    "end": 1048,
                                                    "fullWidth": 1,
                                                    "width": 1,
                                                    "text": ".",
                                                    "value": ".",
                                                    "valueText": "."
                                                },
                                                "name": {
                                                    "kind": "IdentifierName",
                                                    "fullStart": 1048,
                                                    "fullEnd": 1050,
                                                    "start": 1048,
                                                    "end": 1049,
                                                    "fullWidth": 2,
                                                    "width": 1,
                                                    "text": "y",
                                                    "value": "y",
                                                    "valueText": "y",
                                                    "hasTrailingTrivia": true,
                                                    "trailingTrivia": [
                                                        {
                                                            "kind": "WhitespaceTrivia",
                                                            "text": " "
                                                        }
                                                    ]
                                                }
                                            },
                                            "operatorToken": {
                                                "kind": "EqualsEqualsEqualsToken",
                                                "fullStart": 1050,
                                                "fullEnd": 1054,
                                                "start": 1050,
                                                "end": 1053,
                                                "fullWidth": 4,
                                                "width": 3,
                                                "text": "===",
                                                "value": "===",
                                                "valueText": "===",
                                                "hasTrailingTrivia": true,
                                                "trailingTrivia": [
                                                    {
                                                        "kind": "WhitespaceTrivia",
                                                        "text": " "
                                                    }
                                                ]
                                            },
                                            "right": {
                                                "kind": "StringLiteral",
                                                "fullStart": 1054,
                                                "fullEnd": 1060,
                                                "start": 1054,
                                                "end": 1059,
                                                "fullWidth": 6,
                                                "width": 5,
                                                "text": "\"str\"",
                                                "value": "str",
                                                "valueText": "str",
                                                "hasTrailingTrivia": true,
                                                "trailingTrivia": [
                                                    {
                                                        "kind": "WhitespaceTrivia",
                                                        "text": " "
                                                    }
                                                ]
                                            }
                                        }
                                    },
                                    "operatorToken": {
                                        "kind": "AmpersandAmpersandToken",
                                        "fullStart": 1060,
                                        "fullEnd": 1064,
                                        "start": 1060,
                                        "end": 1062,
                                        "fullWidth": 4,
                                        "width": 2,
                                        "text": "&&",
                                        "value": "&&",
                                        "valueText": "&&",
                                        "hasTrailingTrivia": true,
                                        "hasTrailingNewLine": true,
                                        "trailingTrivia": [
                                            {
                                                "kind": "NewLineTrivia",
                                                "text": "\r\n"
                                            }
                                        ]
                                    },
                                    "right": {
                                        "kind": "EqualsExpression",
                                        "fullStart": 1064,
                                        "fullEnd": 1090,
                                        "start": 1072,
                                        "end": 1089,
                                        "fullWidth": 26,
                                        "width": 17,
                                        "left": {
                                            "kind": "MemberAccessExpression",
                                            "fullStart": 1064,
                                            "fullEnd": 1076,
                                            "start": 1072,
                                            "end": 1075,
                                            "fullWidth": 12,
                                            "width": 3,
                                            "expression": {
                                                "kind": "IdentifierName",
                                                "fullStart": 1064,
                                                "fullEnd": 1073,
                                                "start": 1072,
                                                "end": 1073,
                                                "fullWidth": 9,
                                                "width": 1,
                                                "text": "b",
                                                "value": "b",
                                                "valueText": "b",
                                                "hasLeadingTrivia": true,
                                                "leadingTrivia": [
                                                    {
                                                        "kind": "WhitespaceTrivia",
                                                        "text": "        "
                                                    }
                                                ]
                                            },
                                            "dotToken": {
                                                "kind": "DotToken",
                                                "fullStart": 1073,
                                                "fullEnd": 1074,
                                                "start": 1073,
                                                "end": 1074,
                                                "fullWidth": 1,
                                                "width": 1,
                                                "text": ".",
                                                "value": ".",
                                                "valueText": "."
                                            },
                                            "name": {
                                                "kind": "IdentifierName",
                                                "fullStart": 1074,
                                                "fullEnd": 1076,
                                                "start": 1074,
                                                "end": 1075,
                                                "fullWidth": 2,
                                                "width": 1,
                                                "text": "x",
                                                "value": "x",
                                                "valueText": "x",
                                                "hasTrailingTrivia": true,
                                                "trailingTrivia": [
                                                    {
                                                        "kind": "WhitespaceTrivia",
                                                        "text": " "
                                                    }
                                                ]
                                            }
                                        },
                                        "operatorToken": {
                                            "kind": "EqualsEqualsEqualsToken",
                                            "fullStart": 1076,
                                            "fullEnd": 1080,
                                            "start": 1076,
                                            "end": 1079,
                                            "fullWidth": 4,
                                            "width": 3,
                                            "text": "===",
                                            "value": "===",
                                            "valueText": "===",
                                            "hasTrailingTrivia": true,
                                            "trailingTrivia": [
                                                {
                                                    "kind": "WhitespaceTrivia",
                                                    "text": " "
                                                }
                                            ]
                                        },
                                        "right": {
                                            "kind": "IdentifierName",
                                            "fullStart": 1080,
                                            "fullEnd": 1090,
                                            "start": 1080,
                                            "end": 1089,
                                            "fullWidth": 10,
                                            "width": 9,
                                            "text": "undefined",
                                            "value": "undefined",
                                            "valueText": "undefined",
                                            "hasTrailingTrivia": true,
                                            "trailingTrivia": [
                                                {
                                                    "kind": "WhitespaceTrivia",
                                                    "text": " "
                                                }
                                            ]
                                        }
                                    }
                                },
                                "operatorToken": {
                                    "kind": "AmpersandAmpersandToken",
                                    "fullStart": 1090,
                                    "fullEnd": 1094,
                                    "start": 1090,
                                    "end": 1092,
                                    "fullWidth": 4,
                                    "width": 2,
                                    "text": "&&",
                                    "value": "&&",
                                    "valueText": "&&",
                                    "hasTrailingTrivia": true,
                                    "hasTrailingNewLine": true,
                                    "trailingTrivia": [
                                        {
                                            "kind": "NewLineTrivia",
                                            "text": "\r\n"
                                        }
                                    ]
                                },
                                "right": {
                                    "kind": "EqualsExpression",
                                    "fullStart": 1094,
                                    "fullEnd": 1119,
                                    "start": 1102,
                                    "end": 1119,
                                    "fullWidth": 25,
                                    "width": 17,
                                    "left": {
                                        "kind": "MemberAccessExpression",
                                        "fullStart": 1094,
                                        "fullEnd": 1106,
                                        "start": 1102,
                                        "end": 1105,
                                        "fullWidth": 12,
                                        "width": 3,
                                        "expression": {
                                            "kind": "IdentifierName",
                                            "fullStart": 1094,
                                            "fullEnd": 1103,
                                            "start": 1102,
                                            "end": 1103,
                                            "fullWidth": 9,
                                            "width": 1,
                                            "text": "b",
                                            "value": "b",
                                            "valueText": "b",
                                            "hasLeadingTrivia": true,
                                            "leadingTrivia": [
                                                {
                                                    "kind": "WhitespaceTrivia",
                                                    "text": "        "
                                                }
                                            ]
                                        },
                                        "dotToken": {
                                            "kind": "DotToken",
                                            "fullStart": 1103,
                                            "fullEnd": 1104,
                                            "start": 1103,
                                            "end": 1104,
                                            "fullWidth": 1,
                                            "width": 1,
                                            "text": ".",
                                            "value": ".",
                                            "valueText": "."
                                        },
                                        "name": {
                                            "kind": "IdentifierName",
                                            "fullStart": 1104,
                                            "fullEnd": 1106,
                                            "start": 1104,
                                            "end": 1105,
                                            "fullWidth": 2,
                                            "width": 1,
                                            "text": "y",
                                            "value": "y",
                                            "valueText": "y",
                                            "hasTrailingTrivia": true,
                                            "trailingTrivia": [
                                                {
                                                    "kind": "WhitespaceTrivia",
                                                    "text": " "
                                                }
                                            ]
                                        }
                                    },
                                    "operatorToken": {
                                        "kind": "EqualsEqualsEqualsToken",
                                        "fullStart": 1106,
                                        "fullEnd": 1110,
                                        "start": 1106,
                                        "end": 1109,
                                        "fullWidth": 4,
                                        "width": 3,
                                        "text": "===",
                                        "value": "===",
                                        "valueText": "===",
                                        "hasTrailingTrivia": true,
                                        "trailingTrivia": [
                                            {
                                                "kind": "WhitespaceTrivia",
                                                "text": " "
                                            }
                                        ]
                                    },
                                    "right": {
                                        "kind": "IdentifierName",
                                        "fullStart": 1110,
                                        "fullEnd": 1119,
                                        "start": 1110,
                                        "end": 1119,
                                        "fullWidth": 9,
                                        "width": 9,
                                        "text": "undefined",
                                        "value": "undefined",
                                        "valueText": "undefined"
                                    }
                                }
                            },
                            "closeParenToken": {
                                "kind": "CloseParenToken",
                                "fullStart": 1119,
                                "fullEnd": 1121,
                                "start": 1119,
                                "end": 1120,
                                "fullWidth": 2,
                                "width": 1,
                                "text": ")",
                                "value": ")",
                                "valueText": ")",
                                "hasTrailingTrivia": true,
                                "trailingTrivia": [
                                    {
                                        "kind": "WhitespaceTrivia",
                                        "text": " "
                                    }
                                ]
                            },
                            "statement": {
                                "kind": "Block",
                                "fullStart": 1121,
                                "fullEnd": 1151,
                                "start": 1121,
                                "end": 1149,
                                "fullWidth": 30,
                                "width": 28,
                                "openBraceToken": {
                                    "kind": "OpenBraceToken",
                                    "fullStart": 1121,
                                    "fullEnd": 1124,
                                    "start": 1121,
                                    "end": 1122,
                                    "fullWidth": 3,
                                    "width": 1,
                                    "text": "{",
                                    "value": "{",
                                    "valueText": "{",
                                    "hasTrailingTrivia": true,
                                    "hasTrailingNewLine": true,
                                    "trailingTrivia": [
                                        {
                                            "kind": "NewLineTrivia",
                                            "text": "\r\n"
                                        }
                                    ]
                                },
                                "statements": [
                                    {
                                        "kind": "ReturnStatement",
                                        "fullStart": 1124,
                                        "fullEnd": 1144,
                                        "start": 1130,
                                        "end": 1142,
                                        "fullWidth": 20,
                                        "width": 12,
                                        "returnKeyword": {
                                            "kind": "ReturnKeyword",
                                            "fullStart": 1124,
                                            "fullEnd": 1137,
                                            "start": 1130,
                                            "end": 1136,
                                            "fullWidth": 13,
                                            "width": 6,
                                            "text": "return",
                                            "value": "return",
                                            "valueText": "return",
                                            "hasLeadingTrivia": true,
                                            "hasTrailingTrivia": true,
                                            "leadingTrivia": [
                                                {
                                                    "kind": "WhitespaceTrivia",
                                                    "text": "      "
                                                }
                                            ],
                                            "trailingTrivia": [
                                                {
                                                    "kind": "WhitespaceTrivia",
                                                    "text": " "
                                                }
                                            ]
                                        },
                                        "expression": {
                                            "kind": "TrueKeyword",
                                            "fullStart": 1137,
                                            "fullEnd": 1141,
                                            "start": 1137,
                                            "end": 1141,
                                            "fullWidth": 4,
                                            "width": 4,
                                            "text": "true",
                                            "value": true,
                                            "valueText": "true"
                                        },
                                        "semicolonToken": {
                                            "kind": "SemicolonToken",
                                            "fullStart": 1141,
                                            "fullEnd": 1144,
                                            "start": 1141,
                                            "end": 1142,
                                            "fullWidth": 3,
                                            "width": 1,
                                            "text": ";",
                                            "value": ";",
                                            "valueText": ";",
                                            "hasTrailingTrivia": true,
                                            "hasTrailingNewLine": true,
                                            "trailingTrivia": [
                                                {
                                                    "kind": "NewLineTrivia",
                                                    "text": "\r\n"
                                                }
                                            ]
                                        }
                                    }
                                ],
                                "closeBraceToken": {
                                    "kind": "CloseBraceToken",
                                    "fullStart": 1144,
                                    "fullEnd": 1151,
                                    "start": 1148,
                                    "end": 1149,
                                    "fullWidth": 7,
                                    "width": 1,
                                    "text": "}",
                                    "value": "}",
                                    "valueText": "}",
                                    "hasLeadingTrivia": true,
                                    "hasTrailingTrivia": true,
                                    "hasTrailingNewLine": true,
                                    "leadingTrivia": [
                                        {
                                            "kind": "WhitespaceTrivia",
                                            "text": "    "
                                        }
                                    ],
                                    "trailingTrivia": [
                                        {
                                            "kind": "NewLineTrivia",
                                            "text": "\r\n"
                                        }
                                    ]
                                }
                            }
                        }
                    ],
                    "closeBraceToken": {
                        "kind": "CloseBraceToken",
                        "fullStart": 1151,
                        "fullEnd": 1155,
                        "start": 1152,
                        "end": 1153,
                        "fullWidth": 4,
                        "width": 1,
                        "text": "}",
                        "value": "}",
                        "valueText": "}",
                        "hasLeadingTrivia": true,
                        "hasTrailingTrivia": true,
                        "hasTrailingNewLine": true,
                        "leadingTrivia": [
                            {
                                "kind": "WhitespaceTrivia",
                                "text": " "
                            }
                        ],
                        "trailingTrivia": [
                            {
                                "kind": "NewLineTrivia",
                                "text": "\r\n"
                            }
                        ]
                    }
                }
            },
            {
                "kind": "ExpressionStatement",
                "fullStart": 1155,
                "fullEnd": 1179,
                "start": 1155,
                "end": 1177,
                "fullWidth": 24,
                "width": 22,
                "expression": {
                    "kind": "InvocationExpression",
                    "fullStart": 1155,
                    "fullEnd": 1176,
                    "start": 1155,
                    "end": 1176,
                    "fullWidth": 21,
                    "width": 21,
                    "expression": {
                        "kind": "IdentifierName",
                        "fullStart": 1155,
                        "fullEnd": 1166,
                        "start": 1155,
                        "end": 1166,
                        "fullWidth": 11,
                        "width": 11,
                        "text": "runTestCase",
                        "value": "runTestCase",
                        "valueText": "runTestCase"
                    },
                    "argumentList": {
                        "kind": "ArgumentList",
                        "fullStart": 1166,
                        "fullEnd": 1176,
                        "start": 1166,
                        "end": 1176,
                        "fullWidth": 10,
                        "width": 10,
                        "openParenToken": {
                            "kind": "OpenParenToken",
                            "fullStart": 1166,
                            "fullEnd": 1167,
                            "start": 1166,
                            "end": 1167,
                            "fullWidth": 1,
                            "width": 1,
                            "text": "(",
                            "value": "(",
                            "valueText": "("
                        },
                        "arguments": [
                            {
                                "kind": "IdentifierName",
                                "fullStart": 1167,
                                "fullEnd": 1175,
                                "start": 1167,
                                "end": 1175,
                                "fullWidth": 8,
                                "width": 8,
                                "text": "testcase",
                                "value": "testcase",
                                "valueText": "testcase"
                            }
                        ],
                        "closeParenToken": {
                            "kind": "CloseParenToken",
                            "fullStart": 1175,
                            "fullEnd": 1176,
                            "start": 1175,
                            "end": 1176,
                            "fullWidth": 1,
                            "width": 1,
                            "text": ")",
                            "value": ")",
                            "valueText": ")"
                        }
                    }
                },
                "semicolonToken": {
                    "kind": "SemicolonToken",
                    "fullStart": 1176,
                    "fullEnd": 1179,
                    "start": 1176,
                    "end": 1177,
                    "fullWidth": 3,
                    "width": 1,
                    "text": ";",
                    "value": ";",
                    "valueText": ";",
                    "hasTrailingTrivia": true,
                    "hasTrailingNewLine": true,
                    "trailingTrivia": [
                        {
                            "kind": "NewLineTrivia",
                            "text": "\r\n"
                        }
                    ]
                }
            }
        ],
        "endOfFileToken": {
            "kind": "EndOfFileToken",
            "fullStart": 1179,
            "fullEnd": 1179,
            "start": 1179,
            "end": 1179,
            "fullWidth": 0,
            "width": 0,
            "text": ""
        }
    },
    "lineMap": {
        "lineStarts": [
            0,
            67,
            152,
            232,
            308,
            380,
            385,
            461,
            525,
            529,
            581,
            679,
            684,
            686,
            688,
            711,
            735,
            760,
            790,
            857,
            928,
            930,
            973,
            1013,
            1038,
            1064,
            1094,
            1124,
            1144,
            1151,
            1155,
            1179
        ],
        "length": 1179
    }
}<|MERGE_RESOLUTION|>--- conflicted
+++ resolved
@@ -385,12 +385,8 @@
                                         "start": 743,
                                         "end": 757,
                                         "fullWidth": 14,
-<<<<<<< HEAD
                                         "width": 14,
-                                        "identifier": {
-=======
                                         "propertyName": {
->>>>>>> 85e84683
                                             "kind": "IdentifierName",
                                             "fullStart": 743,
                                             "fullEnd": 745,
@@ -586,12 +582,8 @@
                                         "start": 768,
                                         "end": 787,
                                         "fullWidth": 19,
-<<<<<<< HEAD
                                         "width": 19,
-                                        "identifier": {
-=======
                                         "propertyName": {
->>>>>>> 85e84683
                                             "kind": "IdentifierName",
                                             "fullStart": 768,
                                             "fullEnd": 773,
@@ -787,12 +779,8 @@
                                         "start": 798,
                                         "end": 925,
                                         "fullWidth": 127,
-<<<<<<< HEAD
                                         "width": 127,
-                                        "identifier": {
-=======
                                         "propertyName": {
->>>>>>> 85e84683
                                             "kind": "IdentifierName",
                                             "fullStart": 798,
                                             "fullEnd": 800,
