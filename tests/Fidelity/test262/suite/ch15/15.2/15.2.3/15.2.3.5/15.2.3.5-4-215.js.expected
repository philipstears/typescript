--- conflicted
+++ resolved
@@ -250,12 +250,8 @@
                                         "start": 610,
                                         "end": 719,
                                         "fullWidth": 109,
-<<<<<<< HEAD
                                         "width": 109,
-                                        "identifier": {
-=======
                                         "propertyName": {
->>>>>>> 85e84683
                                             "kind": "IdentifierName",
                                             "fullStart": 610,
                                             "fullEnd": 617,
@@ -741,12 +737,8 @@
                                         "start": 734,
                                         "end": 777,
                                         "fullWidth": 43,
-<<<<<<< HEAD
                                         "width": 43,
-                                        "identifier": {
-=======
                                         "propertyName": {
->>>>>>> 85e84683
                                             "kind": "IdentifierName",
                                             "fullStart": 734,
                                             "fullEnd": 746,
