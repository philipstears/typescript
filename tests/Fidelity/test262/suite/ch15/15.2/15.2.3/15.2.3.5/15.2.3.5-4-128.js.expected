{
    "isDeclaration": false,
    "languageVersion": "EcmaScript5",
    "parseOptions": {
        "allowAutomaticSemicolonInsertion": true
    },
    "sourceUnit": {
        "kind": "SourceUnit",
        "fullStart": 0,
        "fullEnd": 969,
        "start": 564,
        "end": 969,
        "fullWidth": 969,
        "width": 405,
        "isIncrementallyUnusable": true,
        "moduleElements": [
            {
                "kind": "FunctionDeclaration",
                "fullStart": 0,
                "fullEnd": 945,
                "start": 564,
                "end": 943,
                "fullWidth": 945,
                "width": 379,
                "modifiers": [],
                "functionKeyword": {
                    "kind": "FunctionKeyword",
                    "fullStart": 0,
                    "fullEnd": 573,
                    "start": 564,
                    "end": 572,
                    "fullWidth": 573,
                    "width": 8,
                    "text": "function",
                    "value": "function",
                    "valueText": "function",
                    "hasLeadingTrivia": true,
                    "hasLeadingComment": true,
                    "hasLeadingNewLine": true,
                    "hasTrailingTrivia": true,
                    "leadingTrivia": [
                        {
                            "kind": "SingleLineCommentTrivia",
                            "text": "/// Copyright (c) 2012 Ecma International.  All rights reserved. "
                        },
                        {
                            "kind": "NewLineTrivia",
                            "text": "\r\n"
                        },
                        {
                            "kind": "SingleLineCommentTrivia",
                            "text": "/// Ecma International makes this code available under the terms and conditions set"
                        },
                        {
                            "kind": "NewLineTrivia",
                            "text": "\r\n"
                        },
                        {
                            "kind": "SingleLineCommentTrivia",
                            "text": "/// forth on http://hg.ecmascript.org/tests/test262/raw-file/tip/LICENSE (the "
                        },
                        {
                            "kind": "NewLineTrivia",
                            "text": "\r\n"
                        },
                        {
                            "kind": "SingleLineCommentTrivia",
                            "text": "/// \"Use Terms\").   Any redistribution of this code must retain the above "
                        },
                        {
                            "kind": "NewLineTrivia",
                            "text": "\r\n"
                        },
                        {
                            "kind": "SingleLineCommentTrivia",
                            "text": "/// copyright and this notice and otherwise comply with the Use Terms."
                        },
                        {
                            "kind": "NewLineTrivia",
                            "text": "\r\n"
                        },
                        {
                            "kind": "MultiLineCommentTrivia",
                            "text": "/**\r\n * @path ch15/15.2/15.2.3/15.2.3.5/15.2.3.5-4-128.js\r\n * @description Object.create - 'configurable' property of one property in 'Properties' is false (8.10.5 step 4.b)\r\n */"
                        },
                        {
                            "kind": "NewLineTrivia",
                            "text": "\r\n"
                        },
                        {
                            "kind": "NewLineTrivia",
                            "text": "\r\n"
                        },
                        {
                            "kind": "NewLineTrivia",
                            "text": "\r\n"
                        }
                    ],
                    "trailingTrivia": [
                        {
                            "kind": "WhitespaceTrivia",
                            "text": " "
                        }
                    ]
                },
                "identifier": {
                    "kind": "IdentifierName",
                    "fullStart": 573,
                    "fullEnd": 581,
                    "start": 573,
                    "end": 581,
                    "fullWidth": 8,
                    "width": 8,
                    "text": "testcase",
                    "value": "testcase",
                    "valueText": "testcase"
                },
                "callSignature": {
                    "kind": "CallSignature",
                    "fullStart": 581,
                    "fullEnd": 584,
                    "start": 581,
                    "end": 583,
                    "fullWidth": 3,
                    "width": 2,
                    "parameterList": {
                        "kind": "ParameterList",
                        "fullStart": 581,
                        "fullEnd": 584,
                        "start": 581,
                        "end": 583,
                        "fullWidth": 3,
                        "width": 2,
                        "openParenToken": {
                            "kind": "OpenParenToken",
                            "fullStart": 581,
                            "fullEnd": 582,
                            "start": 581,
                            "end": 582,
                            "fullWidth": 1,
                            "width": 1,
                            "text": "(",
                            "value": "(",
                            "valueText": "("
                        },
                        "parameters": [],
                        "closeParenToken": {
                            "kind": "CloseParenToken",
                            "fullStart": 582,
                            "fullEnd": 584,
                            "start": 582,
                            "end": 583,
                            "fullWidth": 2,
                            "width": 1,
                            "text": ")",
                            "value": ")",
                            "valueText": ")",
                            "hasTrailingTrivia": true,
                            "trailingTrivia": [
                                {
                                    "kind": "WhitespaceTrivia",
                                    "text": " "
                                }
                            ]
                        }
                    }
                },
                "block": {
                    "kind": "Block",
                    "fullStart": 584,
                    "fullEnd": 945,
                    "start": 584,
                    "end": 943,
                    "fullWidth": 361,
                    "width": 359,
                    "openBraceToken": {
                        "kind": "OpenBraceToken",
                        "fullStart": 584,
                        "fullEnd": 587,
                        "start": 584,
                        "end": 585,
                        "fullWidth": 3,
                        "width": 1,
                        "text": "{",
                        "value": "{",
                        "valueText": "{",
                        "hasTrailingTrivia": true,
                        "hasTrailingNewLine": true,
                        "trailingTrivia": [
                            {
                                "kind": "NewLineTrivia",
                                "text": "\r\n"
                            }
                        ]
                    },
                    "statements": [
                        {
                            "kind": "VariableStatement",
                            "fullStart": 587,
                            "fullEnd": 717,
                            "start": 597,
                            "end": 715,
                            "fullWidth": 130,
                            "width": 118,
                            "modifiers": [],
                            "variableDeclaration": {
                                "kind": "VariableDeclaration",
                                "fullStart": 587,
                                "fullEnd": 714,
                                "start": 597,
                                "end": 714,
                                "fullWidth": 127,
                                "width": 117,
                                "varKeyword": {
                                    "kind": "VarKeyword",
                                    "fullStart": 587,
                                    "fullEnd": 601,
                                    "start": 597,
                                    "end": 600,
                                    "fullWidth": 14,
                                    "width": 3,
                                    "text": "var",
                                    "value": "var",
                                    "valueText": "var",
                                    "hasLeadingTrivia": true,
                                    "hasLeadingNewLine": true,
                                    "hasTrailingTrivia": true,
                                    "leadingTrivia": [
                                        {
                                            "kind": "NewLineTrivia",
                                            "text": "\r\n"
                                        },
                                        {
                                            "kind": "WhitespaceTrivia",
                                            "text": "        "
                                        }
                                    ],
                                    "trailingTrivia": [
                                        {
                                            "kind": "WhitespaceTrivia",
                                            "text": " "
                                        }
                                    ]
                                },
                                "variableDeclarators": [
                                    {
                                        "kind": "VariableDeclarator",
                                        "fullStart": 601,
                                        "fullEnd": 714,
                                        "start": 601,
                                        "end": 714,
                                        "fullWidth": 113,
<<<<<<< HEAD
                                        "width": 113,
                                        "identifier": {
=======
                                        "propertyName": {
>>>>>>> 85e84683
                                            "kind": "IdentifierName",
                                            "fullStart": 601,
                                            "fullEnd": 608,
                                            "start": 601,
                                            "end": 607,
                                            "fullWidth": 7,
                                            "width": 6,
                                            "text": "newObj",
                                            "value": "newObj",
                                            "valueText": "newObj",
                                            "hasTrailingTrivia": true,
                                            "trailingTrivia": [
                                                {
                                                    "kind": "WhitespaceTrivia",
                                                    "text": " "
                                                }
                                            ]
                                        },
                                        "equalsValueClause": {
                                            "kind": "EqualsValueClause",
                                            "fullStart": 608,
                                            "fullEnd": 714,
                                            "start": 608,
                                            "end": 714,
                                            "fullWidth": 106,
                                            "width": 106,
                                            "equalsToken": {
                                                "kind": "EqualsToken",
                                                "fullStart": 608,
                                                "fullEnd": 610,
                                                "start": 608,
                                                "end": 609,
                                                "fullWidth": 2,
                                                "width": 1,
                                                "text": "=",
                                                "value": "=",
                                                "valueText": "=",
                                                "hasTrailingTrivia": true,
                                                "trailingTrivia": [
                                                    {
                                                        "kind": "WhitespaceTrivia",
                                                        "text": " "
                                                    }
                                                ]
                                            },
                                            "value": {
                                                "kind": "InvocationExpression",
                                                "fullStart": 610,
                                                "fullEnd": 714,
                                                "start": 610,
                                                "end": 714,
                                                "fullWidth": 104,
                                                "width": 104,
                                                "expression": {
                                                    "kind": "MemberAccessExpression",
                                                    "fullStart": 610,
                                                    "fullEnd": 623,
                                                    "start": 610,
                                                    "end": 623,
                                                    "fullWidth": 13,
                                                    "width": 13,
                                                    "expression": {
                                                        "kind": "IdentifierName",
                                                        "fullStart": 610,
                                                        "fullEnd": 616,
                                                        "start": 610,
                                                        "end": 616,
                                                        "fullWidth": 6,
                                                        "width": 6,
                                                        "text": "Object",
                                                        "value": "Object",
                                                        "valueText": "Object"
                                                    },
                                                    "dotToken": {
                                                        "kind": "DotToken",
                                                        "fullStart": 616,
                                                        "fullEnd": 617,
                                                        "start": 616,
                                                        "end": 617,
                                                        "fullWidth": 1,
                                                        "width": 1,
                                                        "text": ".",
                                                        "value": ".",
                                                        "valueText": "."
                                                    },
                                                    "name": {
                                                        "kind": "IdentifierName",
                                                        "fullStart": 617,
                                                        "fullEnd": 623,
                                                        "start": 617,
                                                        "end": 623,
                                                        "fullWidth": 6,
                                                        "width": 6,
                                                        "text": "create",
                                                        "value": "create",
                                                        "valueText": "create"
                                                    }
                                                },
                                                "argumentList": {
                                                    "kind": "ArgumentList",
                                                    "fullStart": 623,
                                                    "fullEnd": 714,
                                                    "start": 623,
                                                    "end": 714,
                                                    "fullWidth": 91,
                                                    "width": 91,
                                                    "openParenToken": {
                                                        "kind": "OpenParenToken",
                                                        "fullStart": 623,
                                                        "fullEnd": 624,
                                                        "start": 623,
                                                        "end": 624,
                                                        "fullWidth": 1,
                                                        "width": 1,
                                                        "text": "(",
                                                        "value": "(",
                                                        "valueText": "("
                                                    },
                                                    "arguments": [
                                                        {
                                                            "kind": "ObjectLiteralExpression",
                                                            "fullStart": 624,
                                                            "fullEnd": 626,
                                                            "start": 624,
                                                            "end": 626,
                                                            "fullWidth": 2,
                                                            "width": 2,
                                                            "openBraceToken": {
                                                                "kind": "OpenBraceToken",
                                                                "fullStart": 624,
                                                                "fullEnd": 625,
                                                                "start": 624,
                                                                "end": 625,
                                                                "fullWidth": 1,
                                                                "width": 1,
                                                                "text": "{",
                                                                "value": "{",
                                                                "valueText": "{"
                                                            },
                                                            "propertyAssignments": [],
                                                            "closeBraceToken": {
                                                                "kind": "CloseBraceToken",
                                                                "fullStart": 625,
                                                                "fullEnd": 626,
                                                                "start": 625,
                                                                "end": 626,
                                                                "fullWidth": 1,
                                                                "width": 1,
                                                                "text": "}",
                                                                "value": "}",
                                                                "valueText": "}"
                                                            }
                                                        },
                                                        {
                                                            "kind": "CommaToken",
                                                            "fullStart": 626,
                                                            "fullEnd": 628,
                                                            "start": 626,
                                                            "end": 627,
                                                            "fullWidth": 2,
                                                            "width": 1,
                                                            "text": ",",
                                                            "value": ",",
                                                            "valueText": ",",
                                                            "hasTrailingTrivia": true,
                                                            "trailingTrivia": [
                                                                {
                                                                    "kind": "WhitespaceTrivia",
                                                                    "text": " "
                                                                }
                                                            ]
                                                        },
                                                        {
                                                            "kind": "ObjectLiteralExpression",
                                                            "fullStart": 628,
                                                            "fullEnd": 713,
                                                            "start": 628,
                                                            "end": 713,
                                                            "fullWidth": 85,
                                                            "width": 85,
                                                            "openBraceToken": {
                                                                "kind": "OpenBraceToken",
                                                                "fullStart": 628,
                                                                "fullEnd": 631,
                                                                "start": 628,
                                                                "end": 629,
                                                                "fullWidth": 3,
                                                                "width": 1,
                                                                "text": "{",
                                                                "value": "{",
                                                                "valueText": "{",
                                                                "hasTrailingTrivia": true,
                                                                "hasTrailingNewLine": true,
                                                                "trailingTrivia": [
                                                                    {
                                                                        "kind": "NewLineTrivia",
                                                                        "text": "\r\n"
                                                                    }
                                                                ]
                                                            },
                                                            "propertyAssignments": [
                                                                {
                                                                    "kind": "SimplePropertyAssignment",
                                                                    "fullStart": 631,
                                                                    "fullEnd": 704,
                                                                    "start": 643,
                                                                    "end": 702,
                                                                    "fullWidth": 73,
                                                                    "width": 59,
                                                                    "propertyName": {
                                                                        "kind": "IdentifierName",
                                                                        "fullStart": 631,
                                                                        "fullEnd": 647,
                                                                        "start": 643,
                                                                        "end": 647,
                                                                        "fullWidth": 16,
                                                                        "width": 4,
                                                                        "text": "prop",
                                                                        "value": "prop",
                                                                        "valueText": "prop",
                                                                        "hasLeadingTrivia": true,
                                                                        "leadingTrivia": [
                                                                            {
                                                                                "kind": "WhitespaceTrivia",
                                                                                "text": "            "
                                                                            }
                                                                        ]
                                                                    },
                                                                    "colonToken": {
                                                                        "kind": "ColonToken",
                                                                        "fullStart": 647,
                                                                        "fullEnd": 649,
                                                                        "start": 647,
                                                                        "end": 648,
                                                                        "fullWidth": 2,
                                                                        "width": 1,
                                                                        "text": ":",
                                                                        "value": ":",
                                                                        "valueText": ":",
                                                                        "hasTrailingTrivia": true,
                                                                        "trailingTrivia": [
                                                                            {
                                                                                "kind": "WhitespaceTrivia",
                                                                                "text": " "
                                                                            }
                                                                        ]
                                                                    },
                                                                    "expression": {
                                                                        "kind": "ObjectLiteralExpression",
                                                                        "fullStart": 649,
                                                                        "fullEnd": 704,
                                                                        "start": 649,
                                                                        "end": 702,
                                                                        "fullWidth": 55,
                                                                        "width": 53,
                                                                        "openBraceToken": {
                                                                            "kind": "OpenBraceToken",
                                                                            "fullStart": 649,
                                                                            "fullEnd": 652,
                                                                            "start": 649,
                                                                            "end": 650,
                                                                            "fullWidth": 3,
                                                                            "width": 1,
                                                                            "text": "{",
                                                                            "value": "{",
                                                                            "valueText": "{",
                                                                            "hasTrailingTrivia": true,
                                                                            "hasTrailingNewLine": true,
                                                                            "trailingTrivia": [
                                                                                {
                                                                                    "kind": "NewLineTrivia",
                                                                                    "text": "\r\n"
                                                                                }
                                                                            ]
                                                                        },
                                                                        "propertyAssignments": [
                                                                            {
                                                                                "kind": "SimplePropertyAssignment",
                                                                                "fullStart": 652,
                                                                                "fullEnd": 689,
                                                                                "start": 668,
                                                                                "end": 687,
                                                                                "fullWidth": 37,
                                                                                "width": 19,
                                                                                "propertyName": {
                                                                                    "kind": "IdentifierName",
                                                                                    "fullStart": 652,
                                                                                    "fullEnd": 680,
                                                                                    "start": 668,
                                                                                    "end": 680,
                                                                                    "fullWidth": 28,
                                                                                    "width": 12,
                                                                                    "text": "configurable",
                                                                                    "value": "configurable",
                                                                                    "valueText": "configurable",
                                                                                    "hasLeadingTrivia": true,
                                                                                    "leadingTrivia": [
                                                                                        {
                                                                                            "kind": "WhitespaceTrivia",
                                                                                            "text": "                "
                                                                                        }
                                                                                    ]
                                                                                },
                                                                                "colonToken": {
                                                                                    "kind": "ColonToken",
                                                                                    "fullStart": 680,
                                                                                    "fullEnd": 682,
                                                                                    "start": 680,
                                                                                    "end": 681,
                                                                                    "fullWidth": 2,
                                                                                    "width": 1,
                                                                                    "text": ":",
                                                                                    "value": ":",
                                                                                    "valueText": ":",
                                                                                    "hasTrailingTrivia": true,
                                                                                    "trailingTrivia": [
                                                                                        {
                                                                                            "kind": "WhitespaceTrivia",
                                                                                            "text": " "
                                                                                        }
                                                                                    ]
                                                                                },
                                                                                "expression": {
                                                                                    "kind": "FalseKeyword",
                                                                                    "fullStart": 682,
                                                                                    "fullEnd": 689,
                                                                                    "start": 682,
                                                                                    "end": 687,
                                                                                    "fullWidth": 7,
                                                                                    "width": 5,
                                                                                    "text": "false",
                                                                                    "value": false,
                                                                                    "valueText": "false",
                                                                                    "hasTrailingTrivia": true,
                                                                                    "hasTrailingNewLine": true,
                                                                                    "trailingTrivia": [
                                                                                        {
                                                                                            "kind": "NewLineTrivia",
                                                                                            "text": "\r\n"
                                                                                        }
                                                                                    ]
                                                                                }
                                                                            }
                                                                        ],
                                                                        "closeBraceToken": {
                                                                            "kind": "CloseBraceToken",
                                                                            "fullStart": 689,
                                                                            "fullEnd": 704,
                                                                            "start": 701,
                                                                            "end": 702,
                                                                            "fullWidth": 15,
                                                                            "width": 1,
                                                                            "text": "}",
                                                                            "value": "}",
                                                                            "valueText": "}",
                                                                            "hasLeadingTrivia": true,
                                                                            "hasTrailingTrivia": true,
                                                                            "hasTrailingNewLine": true,
                                                                            "leadingTrivia": [
                                                                                {
                                                                                    "kind": "WhitespaceTrivia",
                                                                                    "text": "            "
                                                                                }
                                                                            ],
                                                                            "trailingTrivia": [
                                                                                {
                                                                                    "kind": "NewLineTrivia",
                                                                                    "text": "\r\n"
                                                                                }
                                                                            ]
                                                                        }
                                                                    }
                                                                }
                                                            ],
                                                            "closeBraceToken": {
                                                                "kind": "CloseBraceToken",
                                                                "fullStart": 704,
                                                                "fullEnd": 713,
                                                                "start": 712,
                                                                "end": 713,
                                                                "fullWidth": 9,
                                                                "width": 1,
                                                                "text": "}",
                                                                "value": "}",
                                                                "valueText": "}",
                                                                "hasLeadingTrivia": true,
                                                                "leadingTrivia": [
                                                                    {
                                                                        "kind": "WhitespaceTrivia",
                                                                        "text": "        "
                                                                    }
                                                                ]
                                                            }
                                                        }
                                                    ],
                                                    "closeParenToken": {
                                                        "kind": "CloseParenToken",
                                                        "fullStart": 713,
                                                        "fullEnd": 714,
                                                        "start": 713,
                                                        "end": 714,
                                                        "fullWidth": 1,
                                                        "width": 1,
                                                        "text": ")",
                                                        "value": ")",
                                                        "valueText": ")"
                                                    }
                                                }
                                            }
                                        }
                                    }
                                ]
                            },
                            "semicolonToken": {
                                "kind": "SemicolonToken",
                                "fullStart": 714,
                                "fullEnd": 717,
                                "start": 714,
                                "end": 715,
                                "fullWidth": 3,
                                "width": 1,
                                "text": ";",
                                "value": ";",
                                "valueText": ";",
                                "hasTrailingTrivia": true,
                                "hasTrailingNewLine": true,
                                "trailingTrivia": [
                                    {
                                        "kind": "NewLineTrivia",
                                        "text": "\r\n"
                                    }
                                ]
                            }
                        },
                        {
                            "kind": "VariableStatement",
                            "fullStart": 717,
                            "fullEnd": 779,
                            "start": 727,
                            "end": 777,
                            "fullWidth": 62,
                            "width": 50,
                            "modifiers": [],
                            "variableDeclaration": {
                                "kind": "VariableDeclaration",
                                "fullStart": 717,
                                "fullEnd": 776,
                                "start": 727,
                                "end": 776,
                                "fullWidth": 59,
                                "width": 49,
                                "varKeyword": {
                                    "kind": "VarKeyword",
                                    "fullStart": 717,
                                    "fullEnd": 731,
                                    "start": 727,
                                    "end": 730,
                                    "fullWidth": 14,
                                    "width": 3,
                                    "text": "var",
                                    "value": "var",
                                    "valueText": "var",
                                    "hasLeadingTrivia": true,
                                    "hasLeadingNewLine": true,
                                    "hasTrailingTrivia": true,
                                    "leadingTrivia": [
                                        {
                                            "kind": "NewLineTrivia",
                                            "text": "\r\n"
                                        },
                                        {
                                            "kind": "WhitespaceTrivia",
                                            "text": "        "
                                        }
                                    ],
                                    "trailingTrivia": [
                                        {
                                            "kind": "WhitespaceTrivia",
                                            "text": " "
                                        }
                                    ]
                                },
                                "variableDeclarators": [
                                    {
                                        "kind": "VariableDeclarator",
                                        "fullStart": 731,
                                        "fullEnd": 776,
                                        "start": 731,
                                        "end": 776,
                                        "fullWidth": 45,
<<<<<<< HEAD
                                        "width": 45,
                                        "identifier": {
=======
                                        "propertyName": {
>>>>>>> 85e84683
                                            "kind": "IdentifierName",
                                            "fullStart": 731,
                                            "fullEnd": 745,
                                            "start": 731,
                                            "end": 744,
                                            "fullWidth": 14,
                                            "width": 13,
                                            "text": "beforeDeleted",
                                            "value": "beforeDeleted",
                                            "valueText": "beforeDeleted",
                                            "hasTrailingTrivia": true,
                                            "trailingTrivia": [
                                                {
                                                    "kind": "WhitespaceTrivia",
                                                    "text": " "
                                                }
                                            ]
                                        },
                                        "equalsValueClause": {
                                            "kind": "EqualsValueClause",
                                            "fullStart": 745,
                                            "fullEnd": 776,
                                            "start": 745,
                                            "end": 776,
                                            "fullWidth": 31,
                                            "width": 31,
                                            "equalsToken": {
                                                "kind": "EqualsToken",
                                                "fullStart": 745,
                                                "fullEnd": 747,
                                                "start": 745,
                                                "end": 746,
                                                "fullWidth": 2,
                                                "width": 1,
                                                "text": "=",
                                                "value": "=",
                                                "valueText": "=",
                                                "hasTrailingTrivia": true,
                                                "trailingTrivia": [
                                                    {
                                                        "kind": "WhitespaceTrivia",
                                                        "text": " "
                                                    }
                                                ]
                                            },
                                            "value": {
                                                "kind": "InvocationExpression",
                                                "fullStart": 747,
                                                "fullEnd": 776,
                                                "start": 747,
                                                "end": 776,
                                                "fullWidth": 29,
                                                "width": 29,
                                                "expression": {
                                                    "kind": "MemberAccessExpression",
                                                    "fullStart": 747,
                                                    "fullEnd": 768,
                                                    "start": 747,
                                                    "end": 768,
                                                    "fullWidth": 21,
                                                    "width": 21,
                                                    "expression": {
                                                        "kind": "IdentifierName",
                                                        "fullStart": 747,
                                                        "fullEnd": 753,
                                                        "start": 747,
                                                        "end": 753,
                                                        "fullWidth": 6,
                                                        "width": 6,
                                                        "text": "newObj",
                                                        "value": "newObj",
                                                        "valueText": "newObj"
                                                    },
                                                    "dotToken": {
                                                        "kind": "DotToken",
                                                        "fullStart": 753,
                                                        "fullEnd": 754,
                                                        "start": 753,
                                                        "end": 754,
                                                        "fullWidth": 1,
                                                        "width": 1,
                                                        "text": ".",
                                                        "value": ".",
                                                        "valueText": "."
                                                    },
                                                    "name": {
                                                        "kind": "IdentifierName",
                                                        "fullStart": 754,
                                                        "fullEnd": 768,
                                                        "start": 754,
                                                        "end": 768,
                                                        "fullWidth": 14,
                                                        "width": 14,
                                                        "text": "hasOwnProperty",
                                                        "value": "hasOwnProperty",
                                                        "valueText": "hasOwnProperty"
                                                    }
                                                },
                                                "argumentList": {
                                                    "kind": "ArgumentList",
                                                    "fullStart": 768,
                                                    "fullEnd": 776,
                                                    "start": 768,
                                                    "end": 776,
                                                    "fullWidth": 8,
                                                    "width": 8,
                                                    "openParenToken": {
                                                        "kind": "OpenParenToken",
                                                        "fullStart": 768,
                                                        "fullEnd": 769,
                                                        "start": 768,
                                                        "end": 769,
                                                        "fullWidth": 1,
                                                        "width": 1,
                                                        "text": "(",
                                                        "value": "(",
                                                        "valueText": "("
                                                    },
                                                    "arguments": [
                                                        {
                                                            "kind": "StringLiteral",
                                                            "fullStart": 769,
                                                            "fullEnd": 775,
                                                            "start": 769,
                                                            "end": 775,
                                                            "fullWidth": 6,
                                                            "width": 6,
                                                            "text": "\"prop\"",
                                                            "value": "prop",
                                                            "valueText": "prop"
                                                        }
                                                    ],
                                                    "closeParenToken": {
                                                        "kind": "CloseParenToken",
                                                        "fullStart": 775,
                                                        "fullEnd": 776,
                                                        "start": 775,
                                                        "end": 776,
                                                        "fullWidth": 1,
                                                        "width": 1,
                                                        "text": ")",
                                                        "value": ")",
                                                        "valueText": ")"
                                                    }
                                                }
                                            }
                                        }
                                    }
                                ]
                            },
                            "semicolonToken": {
                                "kind": "SemicolonToken",
                                "fullStart": 776,
                                "fullEnd": 779,
                                "start": 776,
                                "end": 777,
                                "fullWidth": 3,
                                "width": 1,
                                "text": ";",
                                "value": ";",
                                "valueText": ";",
                                "hasTrailingTrivia": true,
                                "hasTrailingNewLine": true,
                                "trailingTrivia": [
                                    {
                                        "kind": "NewLineTrivia",
                                        "text": "\r\n"
                                    }
                                ]
                            }
                        },
                        {
                            "kind": "ExpressionStatement",
                            "fullStart": 779,
                            "fullEnd": 810,
                            "start": 789,
                            "end": 808,
                            "fullWidth": 31,
                            "width": 19,
                            "expression": {
                                "kind": "DeleteExpression",
                                "fullStart": 779,
                                "fullEnd": 807,
                                "start": 789,
                                "end": 807,
                                "fullWidth": 28,
                                "width": 18,
                                "deleteKeyword": {
                                    "kind": "DeleteKeyword",
                                    "fullStart": 779,
                                    "fullEnd": 796,
                                    "start": 789,
                                    "end": 795,
                                    "fullWidth": 17,
                                    "width": 6,
                                    "text": "delete",
                                    "value": "delete",
                                    "valueText": "delete",
                                    "hasLeadingTrivia": true,
                                    "hasLeadingNewLine": true,
                                    "hasTrailingTrivia": true,
                                    "leadingTrivia": [
                                        {
                                            "kind": "NewLineTrivia",
                                            "text": "\r\n"
                                        },
                                        {
                                            "kind": "WhitespaceTrivia",
                                            "text": "        "
                                        }
                                    ],
                                    "trailingTrivia": [
                                        {
                                            "kind": "WhitespaceTrivia",
                                            "text": " "
                                        }
                                    ]
                                },
                                "expression": {
                                    "kind": "MemberAccessExpression",
                                    "fullStart": 796,
                                    "fullEnd": 807,
                                    "start": 796,
                                    "end": 807,
                                    "fullWidth": 11,
                                    "width": 11,
                                    "expression": {
                                        "kind": "IdentifierName",
                                        "fullStart": 796,
                                        "fullEnd": 802,
                                        "start": 796,
                                        "end": 802,
                                        "fullWidth": 6,
                                        "width": 6,
                                        "text": "newObj",
                                        "value": "newObj",
                                        "valueText": "newObj"
                                    },
                                    "dotToken": {
                                        "kind": "DotToken",
                                        "fullStart": 802,
                                        "fullEnd": 803,
                                        "start": 802,
                                        "end": 803,
                                        "fullWidth": 1,
                                        "width": 1,
                                        "text": ".",
                                        "value": ".",
                                        "valueText": "."
                                    },
                                    "name": {
                                        "kind": "IdentifierName",
                                        "fullStart": 803,
                                        "fullEnd": 807,
                                        "start": 803,
                                        "end": 807,
                                        "fullWidth": 4,
                                        "width": 4,
                                        "text": "prop",
                                        "value": "prop",
                                        "valueText": "prop"
                                    }
                                }
                            },
                            "semicolonToken": {
                                "kind": "SemicolonToken",
                                "fullStart": 807,
                                "fullEnd": 810,
                                "start": 807,
                                "end": 808,
                                "fullWidth": 3,
                                "width": 1,
                                "text": ";",
                                "value": ";",
                                "valueText": ";",
                                "hasTrailingTrivia": true,
                                "hasTrailingNewLine": true,
                                "trailingTrivia": [
                                    {
                                        "kind": "NewLineTrivia",
                                        "text": "\r\n"
                                    }
                                ]
                            }
                        },
                        {
                            "kind": "VariableStatement",
                            "fullStart": 810,
                            "fullEnd": 871,
                            "start": 820,
                            "end": 869,
                            "fullWidth": 61,
                            "width": 49,
                            "modifiers": [],
                            "variableDeclaration": {
                                "kind": "VariableDeclaration",
                                "fullStart": 810,
                                "fullEnd": 868,
                                "start": 820,
                                "end": 868,
                                "fullWidth": 58,
                                "width": 48,
                                "varKeyword": {
                                    "kind": "VarKeyword",
                                    "fullStart": 810,
                                    "fullEnd": 824,
                                    "start": 820,
                                    "end": 823,
                                    "fullWidth": 14,
                                    "width": 3,
                                    "text": "var",
                                    "value": "var",
                                    "valueText": "var",
                                    "hasLeadingTrivia": true,
                                    "hasLeadingNewLine": true,
                                    "hasTrailingTrivia": true,
                                    "leadingTrivia": [
                                        {
                                            "kind": "NewLineTrivia",
                                            "text": "\r\n"
                                        },
                                        {
                                            "kind": "WhitespaceTrivia",
                                            "text": "        "
                                        }
                                    ],
                                    "trailingTrivia": [
                                        {
                                            "kind": "WhitespaceTrivia",
                                            "text": " "
                                        }
                                    ]
                                },
                                "variableDeclarators": [
                                    {
                                        "kind": "VariableDeclarator",
                                        "fullStart": 824,
                                        "fullEnd": 868,
                                        "start": 824,
                                        "end": 868,
                                        "fullWidth": 44,
<<<<<<< HEAD
                                        "width": 44,
                                        "identifier": {
=======
                                        "propertyName": {
>>>>>>> 85e84683
                                            "kind": "IdentifierName",
                                            "fullStart": 824,
                                            "fullEnd": 837,
                                            "start": 824,
                                            "end": 836,
                                            "fullWidth": 13,
                                            "width": 12,
                                            "text": "afterDeleted",
                                            "value": "afterDeleted",
                                            "valueText": "afterDeleted",
                                            "hasTrailingTrivia": true,
                                            "trailingTrivia": [
                                                {
                                                    "kind": "WhitespaceTrivia",
                                                    "text": " "
                                                }
                                            ]
                                        },
                                        "equalsValueClause": {
                                            "kind": "EqualsValueClause",
                                            "fullStart": 837,
                                            "fullEnd": 868,
                                            "start": 837,
                                            "end": 868,
                                            "fullWidth": 31,
                                            "width": 31,
                                            "equalsToken": {
                                                "kind": "EqualsToken",
                                                "fullStart": 837,
                                                "fullEnd": 839,
                                                "start": 837,
                                                "end": 838,
                                                "fullWidth": 2,
                                                "width": 1,
                                                "text": "=",
                                                "value": "=",
                                                "valueText": "=",
                                                "hasTrailingTrivia": true,
                                                "trailingTrivia": [
                                                    {
                                                        "kind": "WhitespaceTrivia",
                                                        "text": " "
                                                    }
                                                ]
                                            },
                                            "value": {
                                                "kind": "InvocationExpression",
                                                "fullStart": 839,
                                                "fullEnd": 868,
                                                "start": 839,
                                                "end": 868,
                                                "fullWidth": 29,
                                                "width": 29,
                                                "expression": {
                                                    "kind": "MemberAccessExpression",
                                                    "fullStart": 839,
                                                    "fullEnd": 860,
                                                    "start": 839,
                                                    "end": 860,
                                                    "fullWidth": 21,
                                                    "width": 21,
                                                    "expression": {
                                                        "kind": "IdentifierName",
                                                        "fullStart": 839,
                                                        "fullEnd": 845,
                                                        "start": 839,
                                                        "end": 845,
                                                        "fullWidth": 6,
                                                        "width": 6,
                                                        "text": "newObj",
                                                        "value": "newObj",
                                                        "valueText": "newObj"
                                                    },
                                                    "dotToken": {
                                                        "kind": "DotToken",
                                                        "fullStart": 845,
                                                        "fullEnd": 846,
                                                        "start": 845,
                                                        "end": 846,
                                                        "fullWidth": 1,
                                                        "width": 1,
                                                        "text": ".",
                                                        "value": ".",
                                                        "valueText": "."
                                                    },
                                                    "name": {
                                                        "kind": "IdentifierName",
                                                        "fullStart": 846,
                                                        "fullEnd": 860,
                                                        "start": 846,
                                                        "end": 860,
                                                        "fullWidth": 14,
                                                        "width": 14,
                                                        "text": "hasOwnProperty",
                                                        "value": "hasOwnProperty",
                                                        "valueText": "hasOwnProperty"
                                                    }
                                                },
                                                "argumentList": {
                                                    "kind": "ArgumentList",
                                                    "fullStart": 860,
                                                    "fullEnd": 868,
                                                    "start": 860,
                                                    "end": 868,
                                                    "fullWidth": 8,
                                                    "width": 8,
                                                    "openParenToken": {
                                                        "kind": "OpenParenToken",
                                                        "fullStart": 860,
                                                        "fullEnd": 861,
                                                        "start": 860,
                                                        "end": 861,
                                                        "fullWidth": 1,
                                                        "width": 1,
                                                        "text": "(",
                                                        "value": "(",
                                                        "valueText": "("
                                                    },
                                                    "arguments": [
                                                        {
                                                            "kind": "StringLiteral",
                                                            "fullStart": 861,
                                                            "fullEnd": 867,
                                                            "start": 861,
                                                            "end": 867,
                                                            "fullWidth": 6,
                                                            "width": 6,
                                                            "text": "\"prop\"",
                                                            "value": "prop",
                                                            "valueText": "prop"
                                                        }
                                                    ],
                                                    "closeParenToken": {
                                                        "kind": "CloseParenToken",
                                                        "fullStart": 867,
                                                        "fullEnd": 868,
                                                        "start": 867,
                                                        "end": 868,
                                                        "fullWidth": 1,
                                                        "width": 1,
                                                        "text": ")",
                                                        "value": ")",
                                                        "valueText": ")"
                                                    }
                                                }
                                            }
                                        }
                                    }
                                ]
                            },
                            "semicolonToken": {
                                "kind": "SemicolonToken",
                                "fullStart": 868,
                                "fullEnd": 871,
                                "start": 868,
                                "end": 869,
                                "fullWidth": 3,
                                "width": 1,
                                "text": ";",
                                "value": ";",
                                "valueText": ";",
                                "hasTrailingTrivia": true,
                                "hasTrailingNewLine": true,
                                "trailingTrivia": [
                                    {
                                        "kind": "NewLineTrivia",
                                        "text": "\r\n"
                                    }
                                ]
                            }
                        },
                        {
                            "kind": "ReturnStatement",
                            "fullStart": 871,
                            "fullEnd": 938,
                            "start": 881,
                            "end": 936,
                            "fullWidth": 67,
                            "width": 55,
                            "returnKeyword": {
                                "kind": "ReturnKeyword",
                                "fullStart": 871,
                                "fullEnd": 888,
                                "start": 881,
                                "end": 887,
                                "fullWidth": 17,
                                "width": 6,
                                "text": "return",
                                "value": "return",
                                "valueText": "return",
                                "hasLeadingTrivia": true,
                                "hasLeadingNewLine": true,
                                "hasTrailingTrivia": true,
                                "leadingTrivia": [
                                    {
                                        "kind": "NewLineTrivia",
                                        "text": "\r\n"
                                    },
                                    {
                                        "kind": "WhitespaceTrivia",
                                        "text": "        "
                                    }
                                ],
                                "trailingTrivia": [
                                    {
                                        "kind": "WhitespaceTrivia",
                                        "text": " "
                                    }
                                ]
                            },
                            "expression": {
                                "kind": "LogicalAndExpression",
                                "fullStart": 888,
                                "fullEnd": 935,
                                "start": 888,
                                "end": 935,
                                "fullWidth": 47,
                                "width": 47,
                                "left": {
                                    "kind": "EqualsExpression",
                                    "fullStart": 888,
                                    "fullEnd": 911,
                                    "start": 888,
                                    "end": 910,
                                    "fullWidth": 23,
                                    "width": 22,
                                    "left": {
                                        "kind": "IdentifierName",
                                        "fullStart": 888,
                                        "fullEnd": 902,
                                        "start": 888,
                                        "end": 901,
                                        "fullWidth": 14,
                                        "width": 13,
                                        "text": "beforeDeleted",
                                        "value": "beforeDeleted",
                                        "valueText": "beforeDeleted",
                                        "hasTrailingTrivia": true,
                                        "trailingTrivia": [
                                            {
                                                "kind": "WhitespaceTrivia",
                                                "text": " "
                                            }
                                        ]
                                    },
                                    "operatorToken": {
                                        "kind": "EqualsEqualsEqualsToken",
                                        "fullStart": 902,
                                        "fullEnd": 906,
                                        "start": 902,
                                        "end": 905,
                                        "fullWidth": 4,
                                        "width": 3,
                                        "text": "===",
                                        "value": "===",
                                        "valueText": "===",
                                        "hasTrailingTrivia": true,
                                        "trailingTrivia": [
                                            {
                                                "kind": "WhitespaceTrivia",
                                                "text": " "
                                            }
                                        ]
                                    },
                                    "right": {
                                        "kind": "TrueKeyword",
                                        "fullStart": 906,
                                        "fullEnd": 911,
                                        "start": 906,
                                        "end": 910,
                                        "fullWidth": 5,
                                        "width": 4,
                                        "text": "true",
                                        "value": true,
                                        "valueText": "true",
                                        "hasTrailingTrivia": true,
                                        "trailingTrivia": [
                                            {
                                                "kind": "WhitespaceTrivia",
                                                "text": " "
                                            }
                                        ]
                                    }
                                },
                                "operatorToken": {
                                    "kind": "AmpersandAmpersandToken",
                                    "fullStart": 911,
                                    "fullEnd": 914,
                                    "start": 911,
                                    "end": 913,
                                    "fullWidth": 3,
                                    "width": 2,
                                    "text": "&&",
                                    "value": "&&",
                                    "valueText": "&&",
                                    "hasTrailingTrivia": true,
                                    "trailingTrivia": [
                                        {
                                            "kind": "WhitespaceTrivia",
                                            "text": " "
                                        }
                                    ]
                                },
                                "right": {
                                    "kind": "EqualsExpression",
                                    "fullStart": 914,
                                    "fullEnd": 935,
                                    "start": 914,
                                    "end": 935,
                                    "fullWidth": 21,
                                    "width": 21,
                                    "left": {
                                        "kind": "IdentifierName",
                                        "fullStart": 914,
                                        "fullEnd": 927,
                                        "start": 914,
                                        "end": 926,
                                        "fullWidth": 13,
                                        "width": 12,
                                        "text": "afterDeleted",
                                        "value": "afterDeleted",
                                        "valueText": "afterDeleted",
                                        "hasTrailingTrivia": true,
                                        "trailingTrivia": [
                                            {
                                                "kind": "WhitespaceTrivia",
                                                "text": " "
                                            }
                                        ]
                                    },
                                    "operatorToken": {
                                        "kind": "EqualsEqualsEqualsToken",
                                        "fullStart": 927,
                                        "fullEnd": 931,
                                        "start": 927,
                                        "end": 930,
                                        "fullWidth": 4,
                                        "width": 3,
                                        "text": "===",
                                        "value": "===",
                                        "valueText": "===",
                                        "hasTrailingTrivia": true,
                                        "trailingTrivia": [
                                            {
                                                "kind": "WhitespaceTrivia",
                                                "text": " "
                                            }
                                        ]
                                    },
                                    "right": {
                                        "kind": "TrueKeyword",
                                        "fullStart": 931,
                                        "fullEnd": 935,
                                        "start": 931,
                                        "end": 935,
                                        "fullWidth": 4,
                                        "width": 4,
                                        "text": "true",
                                        "value": true,
                                        "valueText": "true"
                                    }
                                }
                            },
                            "semicolonToken": {
                                "kind": "SemicolonToken",
                                "fullStart": 935,
                                "fullEnd": 938,
                                "start": 935,
                                "end": 936,
                                "fullWidth": 3,
                                "width": 1,
                                "text": ";",
                                "value": ";",
                                "valueText": ";",
                                "hasTrailingTrivia": true,
                                "hasTrailingNewLine": true,
                                "trailingTrivia": [
                                    {
                                        "kind": "NewLineTrivia",
                                        "text": "\r\n"
                                    }
                                ]
                            }
                        }
                    ],
                    "closeBraceToken": {
                        "kind": "CloseBraceToken",
                        "fullStart": 938,
                        "fullEnd": 945,
                        "start": 942,
                        "end": 943,
                        "fullWidth": 7,
                        "width": 1,
                        "text": "}",
                        "value": "}",
                        "valueText": "}",
                        "hasLeadingTrivia": true,
                        "hasTrailingTrivia": true,
                        "hasTrailingNewLine": true,
                        "leadingTrivia": [
                            {
                                "kind": "WhitespaceTrivia",
                                "text": "    "
                            }
                        ],
                        "trailingTrivia": [
                            {
                                "kind": "NewLineTrivia",
                                "text": "\r\n"
                            }
                        ]
                    }
                }
            },
            {
                "kind": "ExpressionStatement",
                "fullStart": 945,
                "fullEnd": 969,
                "start": 945,
                "end": 967,
                "fullWidth": 24,
                "width": 22,
                "expression": {
                    "kind": "InvocationExpression",
                    "fullStart": 945,
                    "fullEnd": 966,
                    "start": 945,
                    "end": 966,
                    "fullWidth": 21,
                    "width": 21,
                    "expression": {
                        "kind": "IdentifierName",
                        "fullStart": 945,
                        "fullEnd": 956,
                        "start": 945,
                        "end": 956,
                        "fullWidth": 11,
                        "width": 11,
                        "text": "runTestCase",
                        "value": "runTestCase",
                        "valueText": "runTestCase"
                    },
                    "argumentList": {
                        "kind": "ArgumentList",
                        "fullStart": 956,
                        "fullEnd": 966,
                        "start": 956,
                        "end": 966,
                        "fullWidth": 10,
                        "width": 10,
                        "openParenToken": {
                            "kind": "OpenParenToken",
                            "fullStart": 956,
                            "fullEnd": 957,
                            "start": 956,
                            "end": 957,
                            "fullWidth": 1,
                            "width": 1,
                            "text": "(",
                            "value": "(",
                            "valueText": "("
                        },
                        "arguments": [
                            {
                                "kind": "IdentifierName",
                                "fullStart": 957,
                                "fullEnd": 965,
                                "start": 957,
                                "end": 965,
                                "fullWidth": 8,
                                "width": 8,
                                "text": "testcase",
                                "value": "testcase",
                                "valueText": "testcase"
                            }
                        ],
                        "closeParenToken": {
                            "kind": "CloseParenToken",
                            "fullStart": 965,
                            "fullEnd": 966,
                            "start": 965,
                            "end": 966,
                            "fullWidth": 1,
                            "width": 1,
                            "text": ")",
                            "value": ")",
                            "valueText": ")"
                        }
                    }
                },
                "semicolonToken": {
                    "kind": "SemicolonToken",
                    "fullStart": 966,
                    "fullEnd": 969,
                    "start": 966,
                    "end": 967,
                    "fullWidth": 3,
                    "width": 1,
                    "text": ";",
                    "value": ";",
                    "valueText": ";",
                    "hasTrailingTrivia": true,
                    "hasTrailingNewLine": true,
                    "trailingTrivia": [
                        {
                            "kind": "NewLineTrivia",
                            "text": "\r\n"
                        }
                    ]
                }
            }
        ],
        "endOfFileToken": {
            "kind": "EndOfFileToken",
            "fullStart": 969,
            "fullEnd": 969,
            "start": 969,
            "end": 969,
            "fullWidth": 0,
            "width": 0,
            "text": ""
        }
    },
    "lineMap": {
        "lineStarts": [
            0,
            67,
            152,
            232,
            308,
            380,
            385,
            439,
            555,
            560,
            562,
            564,
            587,
            589,
            631,
            652,
            689,
            704,
            717,
            719,
            779,
            781,
            810,
            812,
            871,
            873,
            938,
            945,
            969
        ],
        "length": 969
    }
}<|MERGE_RESOLUTION|>--- conflicted
+++ resolved
@@ -250,12 +250,8 @@
                                         "start": 601,
                                         "end": 714,
                                         "fullWidth": 113,
-<<<<<<< HEAD
                                         "width": 113,
-                                        "identifier": {
-=======
                                         "propertyName": {
->>>>>>> 85e84683
                                             "kind": "IdentifierName",
                                             "fullStart": 601,
                                             "fullEnd": 608,
@@ -746,12 +742,8 @@
                                         "start": 731,
                                         "end": 776,
                                         "fullWidth": 45,
-<<<<<<< HEAD
                                         "width": 45,
-                                        "identifier": {
-=======
                                         "propertyName": {
->>>>>>> 85e84683
                                             "kind": "IdentifierName",
                                             "fullStart": 731,
                                             "fullEnd": 745,
@@ -1093,12 +1085,8 @@
                                         "start": 824,
                                         "end": 868,
                                         "fullWidth": 44,
-<<<<<<< HEAD
                                         "width": 44,
-                                        "identifier": {
-=======
                                         "propertyName": {
->>>>>>> 85e84683
                                             "kind": "IdentifierName",
                                             "fullStart": 824,
                                             "fullEnd": 837,
