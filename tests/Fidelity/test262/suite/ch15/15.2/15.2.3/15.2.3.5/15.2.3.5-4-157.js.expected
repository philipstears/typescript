--- conflicted
+++ resolved
@@ -252,12 +252,8 @@
                                         "start": 652,
                                         "end": 662,
                                         "fullWidth": 10,
-<<<<<<< HEAD
                                         "width": 10,
-                                        "identifier": {
-=======
                                         "propertyName": {
->>>>>>> 85e84683
                                             "kind": "IdentifierName",
                                             "fullStart": 652,
                                             "fullEnd": 658,
@@ -915,12 +911,8 @@
                                         "start": 843,
                                         "end": 873,
                                         "fullWidth": 30,
-<<<<<<< HEAD
                                         "width": 30,
-                                        "identifier": {
-=======
                                         "propertyName": {
->>>>>>> 85e84683
                                             "kind": "IdentifierName",
                                             "fullStart": 843,
                                             "fullEnd": 856,
@@ -1294,12 +1286,8 @@
                                         "start": 931,
                                         "end": 959,
                                         "fullWidth": 28,
-<<<<<<< HEAD
                                         "width": 28,
-                                        "identifier": {
-=======
                                         "propertyName": {
->>>>>>> 85e84683
                                             "kind": "IdentifierName",
                                             "fullStart": 931,
                                             "fullEnd": 939,
@@ -1997,12 +1985,8 @@
                                         "start": 1132,
                                         "end": 1199,
                                         "fullWidth": 67,
-<<<<<<< HEAD
                                         "width": 67,
-                                        "identifier": {
-=======
                                         "propertyName": {
->>>>>>> 85e84683
                                             "kind": "IdentifierName",
                                             "fullStart": 1132,
                                             "fullEnd": 1139,
