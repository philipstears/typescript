{
    "isDeclaration": false,
    "languageVersion": "EcmaScript5",
    "parseOptions": {
        "allowAutomaticSemicolonInsertion": true
    },
    "sourceUnit": {
        "kind": "SourceUnit",
        "fullStart": 0,
        "fullEnd": 1105,
        "start": 619,
        "end": 1105,
        "fullWidth": 1105,
        "width": 486,
        "isIncrementallyUnusable": true,
        "moduleElements": [
            {
                "kind": "FunctionDeclaration",
                "fullStart": 0,
                "fullEnd": 1081,
                "start": 619,
                "end": 1079,
                "fullWidth": 1081,
                "width": 460,
                "modifiers": [],
                "functionKeyword": {
                    "kind": "FunctionKeyword",
                    "fullStart": 0,
                    "fullEnd": 628,
                    "start": 619,
                    "end": 627,
                    "fullWidth": 628,
                    "width": 8,
                    "text": "function",
                    "value": "function",
                    "valueText": "function",
                    "hasLeadingTrivia": true,
                    "hasLeadingComment": true,
                    "hasLeadingNewLine": true,
                    "hasTrailingTrivia": true,
                    "leadingTrivia": [
                        {
                            "kind": "SingleLineCommentTrivia",
                            "text": "/// Copyright (c) 2012 Ecma International.  All rights reserved. "
                        },
                        {
                            "kind": "NewLineTrivia",
                            "text": "\r\n"
                        },
                        {
                            "kind": "SingleLineCommentTrivia",
                            "text": "/// Ecma International makes this code available under the terms and conditions set"
                        },
                        {
                            "kind": "NewLineTrivia",
                            "text": "\r\n"
                        },
                        {
                            "kind": "SingleLineCommentTrivia",
                            "text": "/// forth on http://hg.ecmascript.org/tests/test262/raw-file/tip/LICENSE (the "
                        },
                        {
                            "kind": "NewLineTrivia",
                            "text": "\r\n"
                        },
                        {
                            "kind": "SingleLineCommentTrivia",
                            "text": "/// \"Use Terms\").   Any redistribution of this code must retain the above "
                        },
                        {
                            "kind": "NewLineTrivia",
                            "text": "\r\n"
                        },
                        {
                            "kind": "SingleLineCommentTrivia",
                            "text": "/// copyright and this notice and otherwise comply with the Use Terms."
                        },
                        {
                            "kind": "NewLineTrivia",
                            "text": "\r\n"
                        },
                        {
                            "kind": "MultiLineCommentTrivia",
                            "text": "/**\r\n * @path ch15/15.2/15.2.3/15.2.3.5/15.2.3.5-4-117.js\r\n * @description Object.create - one property in 'Properties' is the Math object that uses Object's [[Get]] method to access the 'configurable' property (8.10.5 step 4.a)\r\n */"
                        },
                        {
                            "kind": "NewLineTrivia",
                            "text": "\r\n"
                        },
                        {
                            "kind": "NewLineTrivia",
                            "text": "\r\n"
                        },
                        {
                            "kind": "NewLineTrivia",
                            "text": "\r\n"
                        }
                    ],
                    "trailingTrivia": [
                        {
                            "kind": "WhitespaceTrivia",
                            "text": " "
                        }
                    ]
                },
                "identifier": {
                    "kind": "IdentifierName",
                    "fullStart": 628,
                    "fullEnd": 636,
                    "start": 628,
                    "end": 636,
                    "fullWidth": 8,
                    "width": 8,
                    "text": "testcase",
                    "value": "testcase",
                    "valueText": "testcase"
                },
                "callSignature": {
                    "kind": "CallSignature",
                    "fullStart": 636,
                    "fullEnd": 639,
                    "start": 636,
                    "end": 638,
                    "fullWidth": 3,
                    "width": 2,
                    "parameterList": {
                        "kind": "ParameterList",
                        "fullStart": 636,
                        "fullEnd": 639,
                        "start": 636,
                        "end": 638,
                        "fullWidth": 3,
                        "width": 2,
                        "openParenToken": {
                            "kind": "OpenParenToken",
                            "fullStart": 636,
                            "fullEnd": 637,
                            "start": 636,
                            "end": 637,
                            "fullWidth": 1,
                            "width": 1,
                            "text": "(",
                            "value": "(",
                            "valueText": "("
                        },
                        "parameters": [],
                        "closeParenToken": {
                            "kind": "CloseParenToken",
                            "fullStart": 637,
                            "fullEnd": 639,
                            "start": 637,
                            "end": 638,
                            "fullWidth": 2,
                            "width": 1,
                            "text": ")",
                            "value": ")",
                            "valueText": ")",
                            "hasTrailingTrivia": true,
                            "trailingTrivia": [
                                {
                                    "kind": "WhitespaceTrivia",
                                    "text": " "
                                }
                            ]
                        }
                    }
                },
                "block": {
                    "kind": "Block",
                    "fullStart": 639,
                    "fullEnd": 1081,
                    "start": 639,
                    "end": 1079,
                    "fullWidth": 442,
                    "width": 440,
                    "openBraceToken": {
                        "kind": "OpenBraceToken",
                        "fullStart": 639,
                        "fullEnd": 642,
                        "start": 639,
                        "end": 640,
                        "fullWidth": 3,
                        "width": 1,
                        "text": "{",
                        "value": "{",
                        "valueText": "{",
                        "hasTrailingTrivia": true,
                        "hasTrailingNewLine": true,
                        "trailingTrivia": [
                            {
                                "kind": "NewLineTrivia",
                                "text": "\r\n"
                            }
                        ]
                    },
                    "statements": [
                        {
                            "kind": "TryStatement",
                            "fullStart": 642,
                            "fullEnd": 1074,
                            "start": 652,
                            "end": 1072,
                            "fullWidth": 432,
                            "width": 420,
                            "tryKeyword": {
                                "kind": "TryKeyword",
                                "fullStart": 642,
                                "fullEnd": 656,
                                "start": 652,
                                "end": 655,
                                "fullWidth": 14,
                                "width": 3,
                                "text": "try",
                                "value": "try",
                                "valueText": "try",
                                "hasLeadingTrivia": true,
                                "hasLeadingNewLine": true,
                                "hasTrailingTrivia": true,
                                "leadingTrivia": [
                                    {
                                        "kind": "NewLineTrivia",
                                        "text": "\r\n"
                                    },
                                    {
                                        "kind": "WhitespaceTrivia",
                                        "text": "        "
                                    }
                                ],
                                "trailingTrivia": [
                                    {
                                        "kind": "WhitespaceTrivia",
                                        "text": " "
                                    }
                                ]
                            },
                            "block": {
                                "kind": "Block",
                                "fullStart": 656,
                                "fullEnd": 1013,
                                "start": 656,
                                "end": 1012,
                                "fullWidth": 357,
                                "width": 356,
                                "openBraceToken": {
                                    "kind": "OpenBraceToken",
                                    "fullStart": 656,
                                    "fullEnd": 659,
                                    "start": 656,
                                    "end": 657,
                                    "fullWidth": 3,
                                    "width": 1,
                                    "text": "{",
                                    "value": "{",
                                    "valueText": "{",
                                    "hasTrailingTrivia": true,
                                    "hasTrailingNewLine": true,
                                    "trailingTrivia": [
                                        {
                                            "kind": "NewLineTrivia",
                                            "text": "\r\n"
                                        }
                                    ]
                                },
                                "statements": [
                                    {
                                        "kind": "ExpressionStatement",
                                        "fullStart": 659,
                                        "fullEnd": 698,
                                        "start": 671,
                                        "end": 696,
                                        "fullWidth": 39,
                                        "width": 25,
                                        "expression": {
                                            "kind": "AssignmentExpression",
                                            "fullStart": 659,
                                            "fullEnd": 695,
                                            "start": 671,
                                            "end": 695,
                                            "fullWidth": 36,
                                            "width": 24,
                                            "left": {
                                                "kind": "MemberAccessExpression",
                                                "fullStart": 659,
                                                "fullEnd": 689,
                                                "start": 671,
                                                "end": 688,
                                                "fullWidth": 30,
                                                "width": 17,
                                                "expression": {
                                                    "kind": "IdentifierName",
                                                    "fullStart": 659,
                                                    "fullEnd": 675,
                                                    "start": 671,
                                                    "end": 675,
                                                    "fullWidth": 16,
                                                    "width": 4,
                                                    "text": "Math",
                                                    "value": "Math",
                                                    "valueText": "Math",
                                                    "hasLeadingTrivia": true,
                                                    "leadingTrivia": [
                                                        {
                                                            "kind": "WhitespaceTrivia",
                                                            "text": "            "
                                                        }
                                                    ]
                                                },
                                                "dotToken": {
                                                    "kind": "DotToken",
                                                    "fullStart": 675,
                                                    "fullEnd": 676,
                                                    "start": 675,
                                                    "end": 676,
                                                    "fullWidth": 1,
                                                    "width": 1,
                                                    "text": ".",
                                                    "value": ".",
                                                    "valueText": "."
                                                },
                                                "name": {
                                                    "kind": "IdentifierName",
                                                    "fullStart": 676,
                                                    "fullEnd": 689,
                                                    "start": 676,
                                                    "end": 688,
                                                    "fullWidth": 13,
                                                    "width": 12,
                                                    "text": "configurable",
                                                    "value": "configurable",
                                                    "valueText": "configurable",
                                                    "hasTrailingTrivia": true,
                                                    "trailingTrivia": [
                                                        {
                                                            "kind": "WhitespaceTrivia",
                                                            "text": " "
                                                        }
                                                    ]
                                                }
                                            },
                                            "operatorToken": {
                                                "kind": "EqualsToken",
                                                "fullStart": 689,
                                                "fullEnd": 691,
                                                "start": 689,
                                                "end": 690,
                                                "fullWidth": 2,
                                                "width": 1,
                                                "text": "=",
                                                "value": "=",
                                                "valueText": "=",
                                                "hasTrailingTrivia": true,
                                                "trailingTrivia": [
                                                    {
                                                        "kind": "WhitespaceTrivia",
                                                        "text": " "
                                                    }
                                                ]
                                            },
                                            "right": {
                                                "kind": "TrueKeyword",
                                                "fullStart": 691,
                                                "fullEnd": 695,
                                                "start": 691,
                                                "end": 695,
                                                "fullWidth": 4,
                                                "width": 4,
                                                "text": "true",
                                                "value": true,
                                                "valueText": "true"
                                            }
                                        },
                                        "semicolonToken": {
                                            "kind": "SemicolonToken",
                                            "fullStart": 695,
                                            "fullEnd": 698,
                                            "start": 695,
                                            "end": 696,
                                            "fullWidth": 3,
                                            "width": 1,
                                            "text": ";",
                                            "value": ";",
                                            "valueText": ";",
                                            "hasTrailingTrivia": true,
                                            "hasTrailingNewLine": true,
                                            "trailingTrivia": [
                                                {
                                                    "kind": "NewLineTrivia",
                                                    "text": "\r\n"
                                                }
                                            ]
                                        }
                                    },
                                    {
                                        "kind": "VariableStatement",
                                        "fullStart": 698,
                                        "fullEnd": 791,
                                        "start": 712,
                                        "end": 789,
                                        "fullWidth": 93,
                                        "width": 77,
                                        "modifiers": [],
                                        "variableDeclaration": {
                                            "kind": "VariableDeclaration",
                                            "fullStart": 698,
                                            "fullEnd": 788,
                                            "start": 712,
                                            "end": 788,
                                            "fullWidth": 90,
                                            "width": 76,
                                            "varKeyword": {
                                                "kind": "VarKeyword",
                                                "fullStart": 698,
                                                "fullEnd": 716,
                                                "start": 712,
                                                "end": 715,
                                                "fullWidth": 18,
                                                "width": 3,
                                                "text": "var",
                                                "value": "var",
                                                "valueText": "var",
                                                "hasLeadingTrivia": true,
                                                "hasLeadingNewLine": true,
                                                "hasTrailingTrivia": true,
                                                "leadingTrivia": [
                                                    {
                                                        "kind": "NewLineTrivia",
                                                        "text": "\r\n"
                                                    },
                                                    {
                                                        "kind": "WhitespaceTrivia",
                                                        "text": "            "
                                                    }
                                                ],
                                                "trailingTrivia": [
                                                    {
                                                        "kind": "WhitespaceTrivia",
                                                        "text": " "
                                                    }
                                                ]
                                            },
                                            "variableDeclarators": [
                                                {
                                                    "kind": "VariableDeclarator",
                                                    "fullStart": 716,
                                                    "fullEnd": 788,
                                                    "start": 716,
                                                    "end": 788,
                                                    "fullWidth": 72,
<<<<<<< HEAD
                                                    "width": 72,
                                                    "identifier": {
=======
                                                    "propertyName": {
>>>>>>> 85e84683
                                                        "kind": "IdentifierName",
                                                        "fullStart": 716,
                                                        "fullEnd": 723,
                                                        "start": 716,
                                                        "end": 722,
                                                        "fullWidth": 7,
                                                        "width": 6,
                                                        "text": "newObj",
                                                        "value": "newObj",
                                                        "valueText": "newObj",
                                                        "hasTrailingTrivia": true,
                                                        "trailingTrivia": [
                                                            {
                                                                "kind": "WhitespaceTrivia",
                                                                "text": " "
                                                            }
                                                        ]
                                                    },
                                                    "equalsValueClause": {
                                                        "kind": "EqualsValueClause",
                                                        "fullStart": 723,
                                                        "fullEnd": 788,
                                                        "start": 723,
                                                        "end": 788,
                                                        "fullWidth": 65,
                                                        "width": 65,
                                                        "equalsToken": {
                                                            "kind": "EqualsToken",
                                                            "fullStart": 723,
                                                            "fullEnd": 725,
                                                            "start": 723,
                                                            "end": 724,
                                                            "fullWidth": 2,
                                                            "width": 1,
                                                            "text": "=",
                                                            "value": "=",
                                                            "valueText": "=",
                                                            "hasTrailingTrivia": true,
                                                            "trailingTrivia": [
                                                                {
                                                                    "kind": "WhitespaceTrivia",
                                                                    "text": " "
                                                                }
                                                            ]
                                                        },
                                                        "value": {
                                                            "kind": "InvocationExpression",
                                                            "fullStart": 725,
                                                            "fullEnd": 788,
                                                            "start": 725,
                                                            "end": 788,
                                                            "fullWidth": 63,
                                                            "width": 63,
                                                            "expression": {
                                                                "kind": "MemberAccessExpression",
                                                                "fullStart": 725,
                                                                "fullEnd": 738,
                                                                "start": 725,
                                                                "end": 738,
                                                                "fullWidth": 13,
                                                                "width": 13,
                                                                "expression": {
                                                                    "kind": "IdentifierName",
                                                                    "fullStart": 725,
                                                                    "fullEnd": 731,
                                                                    "start": 725,
                                                                    "end": 731,
                                                                    "fullWidth": 6,
                                                                    "width": 6,
                                                                    "text": "Object",
                                                                    "value": "Object",
                                                                    "valueText": "Object"
                                                                },
                                                                "dotToken": {
                                                                    "kind": "DotToken",
                                                                    "fullStart": 731,
                                                                    "fullEnd": 732,
                                                                    "start": 731,
                                                                    "end": 732,
                                                                    "fullWidth": 1,
                                                                    "width": 1,
                                                                    "text": ".",
                                                                    "value": ".",
                                                                    "valueText": "."
                                                                },
                                                                "name": {
                                                                    "kind": "IdentifierName",
                                                                    "fullStart": 732,
                                                                    "fullEnd": 738,
                                                                    "start": 732,
                                                                    "end": 738,
                                                                    "fullWidth": 6,
                                                                    "width": 6,
                                                                    "text": "create",
                                                                    "value": "create",
                                                                    "valueText": "create"
                                                                }
                                                            },
                                                            "argumentList": {
                                                                "kind": "ArgumentList",
                                                                "fullStart": 738,
                                                                "fullEnd": 788,
                                                                "start": 738,
                                                                "end": 788,
                                                                "fullWidth": 50,
                                                                "width": 50,
                                                                "openParenToken": {
                                                                    "kind": "OpenParenToken",
                                                                    "fullStart": 738,
                                                                    "fullEnd": 739,
                                                                    "start": 738,
                                                                    "end": 739,
                                                                    "fullWidth": 1,
                                                                    "width": 1,
                                                                    "text": "(",
                                                                    "value": "(",
                                                                    "valueText": "("
                                                                },
                                                                "arguments": [
                                                                    {
                                                                        "kind": "ObjectLiteralExpression",
                                                                        "fullStart": 739,
                                                                        "fullEnd": 741,
                                                                        "start": 739,
                                                                        "end": 741,
                                                                        "fullWidth": 2,
                                                                        "width": 2,
                                                                        "openBraceToken": {
                                                                            "kind": "OpenBraceToken",
                                                                            "fullStart": 739,
                                                                            "fullEnd": 740,
                                                                            "start": 739,
                                                                            "end": 740,
                                                                            "fullWidth": 1,
                                                                            "width": 1,
                                                                            "text": "{",
                                                                            "value": "{",
                                                                            "valueText": "{"
                                                                        },
                                                                        "propertyAssignments": [],
                                                                        "closeBraceToken": {
                                                                            "kind": "CloseBraceToken",
                                                                            "fullStart": 740,
                                                                            "fullEnd": 741,
                                                                            "start": 740,
                                                                            "end": 741,
                                                                            "fullWidth": 1,
                                                                            "width": 1,
                                                                            "text": "}",
                                                                            "value": "}",
                                                                            "valueText": "}"
                                                                        }
                                                                    },
                                                                    {
                                                                        "kind": "CommaToken",
                                                                        "fullStart": 741,
                                                                        "fullEnd": 743,
                                                                        "start": 741,
                                                                        "end": 742,
                                                                        "fullWidth": 2,
                                                                        "width": 1,
                                                                        "text": ",",
                                                                        "value": ",",
                                                                        "valueText": ",",
                                                                        "hasTrailingTrivia": true,
                                                                        "trailingTrivia": [
                                                                            {
                                                                                "kind": "WhitespaceTrivia",
                                                                                "text": " "
                                                                            }
                                                                        ]
                                                                    },
                                                                    {
                                                                        "kind": "ObjectLiteralExpression",
                                                                        "fullStart": 743,
                                                                        "fullEnd": 787,
                                                                        "start": 743,
                                                                        "end": 787,
                                                                        "fullWidth": 44,
                                                                        "width": 44,
                                                                        "openBraceToken": {
                                                                            "kind": "OpenBraceToken",
                                                                            "fullStart": 743,
                                                                            "fullEnd": 746,
                                                                            "start": 743,
                                                                            "end": 744,
                                                                            "fullWidth": 3,
                                                                            "width": 1,
                                                                            "text": "{",
                                                                            "value": "{",
                                                                            "valueText": "{",
                                                                            "hasTrailingTrivia": true,
                                                                            "hasTrailingNewLine": true,
                                                                            "trailingTrivia": [
                                                                                {
                                                                                    "kind": "NewLineTrivia",
                                                                                    "text": "\r\n"
                                                                                }
                                                                            ]
                                                                        },
                                                                        "propertyAssignments": [
                                                                            {
                                                                                "kind": "SimplePropertyAssignment",
                                                                                "fullStart": 746,
                                                                                "fullEnd": 774,
                                                                                "start": 762,
                                                                                "end": 772,
                                                                                "fullWidth": 28,
                                                                                "width": 10,
                                                                                "propertyName": {
                                                                                    "kind": "IdentifierName",
                                                                                    "fullStart": 746,
                                                                                    "fullEnd": 766,
                                                                                    "start": 762,
                                                                                    "end": 766,
                                                                                    "fullWidth": 20,
                                                                                    "width": 4,
                                                                                    "text": "prop",
                                                                                    "value": "prop",
                                                                                    "valueText": "prop",
                                                                                    "hasLeadingTrivia": true,
                                                                                    "leadingTrivia": [
                                                                                        {
                                                                                            "kind": "WhitespaceTrivia",
                                                                                            "text": "                "
                                                                                        }
                                                                                    ]
                                                                                },
                                                                                "colonToken": {
                                                                                    "kind": "ColonToken",
                                                                                    "fullStart": 766,
                                                                                    "fullEnd": 768,
                                                                                    "start": 766,
                                                                                    "end": 767,
                                                                                    "fullWidth": 2,
                                                                                    "width": 1,
                                                                                    "text": ":",
                                                                                    "value": ":",
                                                                                    "valueText": ":",
                                                                                    "hasTrailingTrivia": true,
                                                                                    "trailingTrivia": [
                                                                                        {
                                                                                            "kind": "WhitespaceTrivia",
                                                                                            "text": " "
                                                                                        }
                                                                                    ]
                                                                                },
                                                                                "expression": {
                                                                                    "kind": "IdentifierName",
                                                                                    "fullStart": 768,
                                                                                    "fullEnd": 774,
                                                                                    "start": 768,
                                                                                    "end": 772,
                                                                                    "fullWidth": 6,
                                                                                    "width": 4,
                                                                                    "text": "Math",
                                                                                    "value": "Math",
                                                                                    "valueText": "Math",
                                                                                    "hasTrailingTrivia": true,
                                                                                    "hasTrailingNewLine": true,
                                                                                    "trailingTrivia": [
                                                                                        {
                                                                                            "kind": "NewLineTrivia",
                                                                                            "text": "\r\n"
                                                                                        }
                                                                                    ]
                                                                                }
                                                                            }
                                                                        ],
                                                                        "closeBraceToken": {
                                                                            "kind": "CloseBraceToken",
                                                                            "fullStart": 774,
                                                                            "fullEnd": 787,
                                                                            "start": 786,
                                                                            "end": 787,
                                                                            "fullWidth": 13,
                                                                            "width": 1,
                                                                            "text": "}",
                                                                            "value": "}",
                                                                            "valueText": "}",
                                                                            "hasLeadingTrivia": true,
                                                                            "leadingTrivia": [
                                                                                {
                                                                                    "kind": "WhitespaceTrivia",
                                                                                    "text": "            "
                                                                                }
                                                                            ]
                                                                        }
                                                                    }
                                                                ],
                                                                "closeParenToken": {
                                                                    "kind": "CloseParenToken",
                                                                    "fullStart": 787,
                                                                    "fullEnd": 788,
                                                                    "start": 787,
                                                                    "end": 788,
                                                                    "fullWidth": 1,
                                                                    "width": 1,
                                                                    "text": ")",
                                                                    "value": ")",
                                                                    "valueText": ")"
                                                                }
                                                            }
                                                        }
                                                    }
                                                }
                                            ]
                                        },
                                        "semicolonToken": {
                                            "kind": "SemicolonToken",
                                            "fullStart": 788,
                                            "fullEnd": 791,
                                            "start": 788,
                                            "end": 789,
                                            "fullWidth": 3,
                                            "width": 1,
                                            "text": ";",
                                            "value": ";",
                                            "valueText": ";",
                                            "hasTrailingTrivia": true,
                                            "hasTrailingNewLine": true,
                                            "trailingTrivia": [
                                                {
                                                    "kind": "NewLineTrivia",
                                                    "text": "\r\n"
                                                }
                                            ]
                                        }
                                    },
                                    {
                                        "kind": "VariableStatement",
                                        "fullStart": 791,
                                        "fullEnd": 851,
                                        "start": 805,
                                        "end": 849,
                                        "fullWidth": 60,
                                        "width": 44,
                                        "modifiers": [],
                                        "variableDeclaration": {
                                            "kind": "VariableDeclaration",
                                            "fullStart": 791,
                                            "fullEnd": 848,
                                            "start": 805,
                                            "end": 848,
                                            "fullWidth": 57,
                                            "width": 43,
                                            "varKeyword": {
                                                "kind": "VarKeyword",
                                                "fullStart": 791,
                                                "fullEnd": 809,
                                                "start": 805,
                                                "end": 808,
                                                "fullWidth": 18,
                                                "width": 3,
                                                "text": "var",
                                                "value": "var",
                                                "valueText": "var",
                                                "hasLeadingTrivia": true,
                                                "hasLeadingNewLine": true,
                                                "hasTrailingTrivia": true,
                                                "leadingTrivia": [
                                                    {
                                                        "kind": "NewLineTrivia",
                                                        "text": "\r\n"
                                                    },
                                                    {
                                                        "kind": "WhitespaceTrivia",
                                                        "text": "            "
                                                    }
                                                ],
                                                "trailingTrivia": [
                                                    {
                                                        "kind": "WhitespaceTrivia",
                                                        "text": " "
                                                    }
                                                ]
                                            },
                                            "variableDeclarators": [
                                                {
                                                    "kind": "VariableDeclarator",
                                                    "fullStart": 809,
                                                    "fullEnd": 848,
                                                    "start": 809,
                                                    "end": 848,
                                                    "fullWidth": 39,
<<<<<<< HEAD
                                                    "width": 39,
                                                    "identifier": {
=======
                                                    "propertyName": {
>>>>>>> 85e84683
                                                        "kind": "IdentifierName",
                                                        "fullStart": 809,
                                                        "fullEnd": 817,
                                                        "start": 809,
                                                        "end": 816,
                                                        "fullWidth": 8,
                                                        "width": 7,
                                                        "text": "result1",
                                                        "value": "result1",
                                                        "valueText": "result1",
                                                        "hasTrailingTrivia": true,
                                                        "trailingTrivia": [
                                                            {
                                                                "kind": "WhitespaceTrivia",
                                                                "text": " "
                                                            }
                                                        ]
                                                    },
                                                    "equalsValueClause": {
                                                        "kind": "EqualsValueClause",
                                                        "fullStart": 817,
                                                        "fullEnd": 848,
                                                        "start": 817,
                                                        "end": 848,
                                                        "fullWidth": 31,
                                                        "width": 31,
                                                        "equalsToken": {
                                                            "kind": "EqualsToken",
                                                            "fullStart": 817,
                                                            "fullEnd": 819,
                                                            "start": 817,
                                                            "end": 818,
                                                            "fullWidth": 2,
                                                            "width": 1,
                                                            "text": "=",
                                                            "value": "=",
                                                            "valueText": "=",
                                                            "hasTrailingTrivia": true,
                                                            "trailingTrivia": [
                                                                {
                                                                    "kind": "WhitespaceTrivia",
                                                                    "text": " "
                                                                }
                                                            ]
                                                        },
                                                        "value": {
                                                            "kind": "InvocationExpression",
                                                            "fullStart": 819,
                                                            "fullEnd": 848,
                                                            "start": 819,
                                                            "end": 848,
                                                            "fullWidth": 29,
                                                            "width": 29,
                                                            "expression": {
                                                                "kind": "MemberAccessExpression",
                                                                "fullStart": 819,
                                                                "fullEnd": 840,
                                                                "start": 819,
                                                                "end": 840,
                                                                "fullWidth": 21,
                                                                "width": 21,
                                                                "expression": {
                                                                    "kind": "IdentifierName",
                                                                    "fullStart": 819,
                                                                    "fullEnd": 825,
                                                                    "start": 819,
                                                                    "end": 825,
                                                                    "fullWidth": 6,
                                                                    "width": 6,
                                                                    "text": "newObj",
                                                                    "value": "newObj",
                                                                    "valueText": "newObj"
                                                                },
                                                                "dotToken": {
                                                                    "kind": "DotToken",
                                                                    "fullStart": 825,
                                                                    "fullEnd": 826,
                                                                    "start": 825,
                                                                    "end": 826,
                                                                    "fullWidth": 1,
                                                                    "width": 1,
                                                                    "text": ".",
                                                                    "value": ".",
                                                                    "valueText": "."
                                                                },
                                                                "name": {
                                                                    "kind": "IdentifierName",
                                                                    "fullStart": 826,
                                                                    "fullEnd": 840,
                                                                    "start": 826,
                                                                    "end": 840,
                                                                    "fullWidth": 14,
                                                                    "width": 14,
                                                                    "text": "hasOwnProperty",
                                                                    "value": "hasOwnProperty",
                                                                    "valueText": "hasOwnProperty"
                                                                }
                                                            },
                                                            "argumentList": {
                                                                "kind": "ArgumentList",
                                                                "fullStart": 840,
                                                                "fullEnd": 848,
                                                                "start": 840,
                                                                "end": 848,
                                                                "fullWidth": 8,
                                                                "width": 8,
                                                                "openParenToken": {
                                                                    "kind": "OpenParenToken",
                                                                    "fullStart": 840,
                                                                    "fullEnd": 841,
                                                                    "start": 840,
                                                                    "end": 841,
                                                                    "fullWidth": 1,
                                                                    "width": 1,
                                                                    "text": "(",
                                                                    "value": "(",
                                                                    "valueText": "("
                                                                },
                                                                "arguments": [
                                                                    {
                                                                        "kind": "StringLiteral",
                                                                        "fullStart": 841,
                                                                        "fullEnd": 847,
                                                                        "start": 841,
                                                                        "end": 847,
                                                                        "fullWidth": 6,
                                                                        "width": 6,
                                                                        "text": "\"prop\"",
                                                                        "value": "prop",
                                                                        "valueText": "prop"
                                                                    }
                                                                ],
                                                                "closeParenToken": {
                                                                    "kind": "CloseParenToken",
                                                                    "fullStart": 847,
                                                                    "fullEnd": 848,
                                                                    "start": 847,
                                                                    "end": 848,
                                                                    "fullWidth": 1,
                                                                    "width": 1,
                                                                    "text": ")",
                                                                    "value": ")",
                                                                    "valueText": ")"
                                                                }
                                                            }
                                                        }
                                                    }
                                                }
                                            ]
                                        },
                                        "semicolonToken": {
                                            "kind": "SemicolonToken",
                                            "fullStart": 848,
                                            "fullEnd": 851,
                                            "start": 848,
                                            "end": 849,
                                            "fullWidth": 3,
                                            "width": 1,
                                            "text": ";",
                                            "value": ";",
                                            "valueText": ";",
                                            "hasTrailingTrivia": true,
                                            "hasTrailingNewLine": true,
                                            "trailingTrivia": [
                                                {
                                                    "kind": "NewLineTrivia",
                                                    "text": "\r\n"
                                                }
                                            ]
                                        }
                                    },
                                    {
                                        "kind": "ExpressionStatement",
                                        "fullStart": 851,
                                        "fullEnd": 884,
                                        "start": 863,
                                        "end": 882,
                                        "fullWidth": 33,
                                        "width": 19,
                                        "expression": {
                                            "kind": "DeleteExpression",
                                            "fullStart": 851,
                                            "fullEnd": 881,
                                            "start": 863,
                                            "end": 881,
                                            "fullWidth": 30,
                                            "width": 18,
                                            "deleteKeyword": {
                                                "kind": "DeleteKeyword",
                                                "fullStart": 851,
                                                "fullEnd": 870,
                                                "start": 863,
                                                "end": 869,
                                                "fullWidth": 19,
                                                "width": 6,
                                                "text": "delete",
                                                "value": "delete",
                                                "valueText": "delete",
                                                "hasLeadingTrivia": true,
                                                "hasTrailingTrivia": true,
                                                "leadingTrivia": [
                                                    {
                                                        "kind": "WhitespaceTrivia",
                                                        "text": "            "
                                                    }
                                                ],
                                                "trailingTrivia": [
                                                    {
                                                        "kind": "WhitespaceTrivia",
                                                        "text": " "
                                                    }
                                                ]
                                            },
                                            "expression": {
                                                "kind": "MemberAccessExpression",
                                                "fullStart": 870,
                                                "fullEnd": 881,
                                                "start": 870,
                                                "end": 881,
                                                "fullWidth": 11,
                                                "width": 11,
                                                "expression": {
                                                    "kind": "IdentifierName",
                                                    "fullStart": 870,
                                                    "fullEnd": 876,
                                                    "start": 870,
                                                    "end": 876,
                                                    "fullWidth": 6,
                                                    "width": 6,
                                                    "text": "newObj",
                                                    "value": "newObj",
                                                    "valueText": "newObj"
                                                },
                                                "dotToken": {
                                                    "kind": "DotToken",
                                                    "fullStart": 876,
                                                    "fullEnd": 877,
                                                    "start": 876,
                                                    "end": 877,
                                                    "fullWidth": 1,
                                                    "width": 1,
                                                    "text": ".",
                                                    "value": ".",
                                                    "valueText": "."
                                                },
                                                "name": {
                                                    "kind": "IdentifierName",
                                                    "fullStart": 877,
                                                    "fullEnd": 881,
                                                    "start": 877,
                                                    "end": 881,
                                                    "fullWidth": 4,
                                                    "width": 4,
                                                    "text": "prop",
                                                    "value": "prop",
                                                    "valueText": "prop"
                                                }
                                            }
                                        },
                                        "semicolonToken": {
                                            "kind": "SemicolonToken",
                                            "fullStart": 881,
                                            "fullEnd": 884,
                                            "start": 881,
                                            "end": 882,
                                            "fullWidth": 3,
                                            "width": 1,
                                            "text": ";",
                                            "value": ";",
                                            "valueText": ";",
                                            "hasTrailingTrivia": true,
                                            "hasTrailingNewLine": true,
                                            "trailingTrivia": [
                                                {
                                                    "kind": "NewLineTrivia",
                                                    "text": "\r\n"
                                                }
                                            ]
                                        }
                                    },
                                    {
                                        "kind": "VariableStatement",
                                        "fullStart": 884,
                                        "fullEnd": 942,
                                        "start": 896,
                                        "end": 940,
                                        "fullWidth": 58,
                                        "width": 44,
                                        "modifiers": [],
                                        "variableDeclaration": {
                                            "kind": "VariableDeclaration",
                                            "fullStart": 884,
                                            "fullEnd": 939,
                                            "start": 896,
                                            "end": 939,
                                            "fullWidth": 55,
                                            "width": 43,
                                            "varKeyword": {
                                                "kind": "VarKeyword",
                                                "fullStart": 884,
                                                "fullEnd": 900,
                                                "start": 896,
                                                "end": 899,
                                                "fullWidth": 16,
                                                "width": 3,
                                                "text": "var",
                                                "value": "var",
                                                "valueText": "var",
                                                "hasLeadingTrivia": true,
                                                "hasTrailingTrivia": true,
                                                "leadingTrivia": [
                                                    {
                                                        "kind": "WhitespaceTrivia",
                                                        "text": "            "
                                                    }
                                                ],
                                                "trailingTrivia": [
                                                    {
                                                        "kind": "WhitespaceTrivia",
                                                        "text": " "
                                                    }
                                                ]
                                            },
                                            "variableDeclarators": [
                                                {
                                                    "kind": "VariableDeclarator",
                                                    "fullStart": 900,
                                                    "fullEnd": 939,
                                                    "start": 900,
                                                    "end": 939,
                                                    "fullWidth": 39,
<<<<<<< HEAD
                                                    "width": 39,
                                                    "identifier": {
=======
                                                    "propertyName": {
>>>>>>> 85e84683
                                                        "kind": "IdentifierName",
                                                        "fullStart": 900,
                                                        "fullEnd": 908,
                                                        "start": 900,
                                                        "end": 907,
                                                        "fullWidth": 8,
                                                        "width": 7,
                                                        "text": "result2",
                                                        "value": "result2",
                                                        "valueText": "result2",
                                                        "hasTrailingTrivia": true,
                                                        "trailingTrivia": [
                                                            {
                                                                "kind": "WhitespaceTrivia",
                                                                "text": " "
                                                            }
                                                        ]
                                                    },
                                                    "equalsValueClause": {
                                                        "kind": "EqualsValueClause",
                                                        "fullStart": 908,
                                                        "fullEnd": 939,
                                                        "start": 908,
                                                        "end": 939,
                                                        "fullWidth": 31,
                                                        "width": 31,
                                                        "equalsToken": {
                                                            "kind": "EqualsToken",
                                                            "fullStart": 908,
                                                            "fullEnd": 910,
                                                            "start": 908,
                                                            "end": 909,
                                                            "fullWidth": 2,
                                                            "width": 1,
                                                            "text": "=",
                                                            "value": "=",
                                                            "valueText": "=",
                                                            "hasTrailingTrivia": true,
                                                            "trailingTrivia": [
                                                                {
                                                                    "kind": "WhitespaceTrivia",
                                                                    "text": " "
                                                                }
                                                            ]
                                                        },
                                                        "value": {
                                                            "kind": "InvocationExpression",
                                                            "fullStart": 910,
                                                            "fullEnd": 939,
                                                            "start": 910,
                                                            "end": 939,
                                                            "fullWidth": 29,
                                                            "width": 29,
                                                            "expression": {
                                                                "kind": "MemberAccessExpression",
                                                                "fullStart": 910,
                                                                "fullEnd": 931,
                                                                "start": 910,
                                                                "end": 931,
                                                                "fullWidth": 21,
                                                                "width": 21,
                                                                "expression": {
                                                                    "kind": "IdentifierName",
                                                                    "fullStart": 910,
                                                                    "fullEnd": 916,
                                                                    "start": 910,
                                                                    "end": 916,
                                                                    "fullWidth": 6,
                                                                    "width": 6,
                                                                    "text": "newObj",
                                                                    "value": "newObj",
                                                                    "valueText": "newObj"
                                                                },
                                                                "dotToken": {
                                                                    "kind": "DotToken",
                                                                    "fullStart": 916,
                                                                    "fullEnd": 917,
                                                                    "start": 916,
                                                                    "end": 917,
                                                                    "fullWidth": 1,
                                                                    "width": 1,
                                                                    "text": ".",
                                                                    "value": ".",
                                                                    "valueText": "."
                                                                },
                                                                "name": {
                                                                    "kind": "IdentifierName",
                                                                    "fullStart": 917,
                                                                    "fullEnd": 931,
                                                                    "start": 917,
                                                                    "end": 931,
                                                                    "fullWidth": 14,
                                                                    "width": 14,
                                                                    "text": "hasOwnProperty",
                                                                    "value": "hasOwnProperty",
                                                                    "valueText": "hasOwnProperty"
                                                                }
                                                            },
                                                            "argumentList": {
                                                                "kind": "ArgumentList",
                                                                "fullStart": 931,
                                                                "fullEnd": 939,
                                                                "start": 931,
                                                                "end": 939,
                                                                "fullWidth": 8,
                                                                "width": 8,
                                                                "openParenToken": {
                                                                    "kind": "OpenParenToken",
                                                                    "fullStart": 931,
                                                                    "fullEnd": 932,
                                                                    "start": 931,
                                                                    "end": 932,
                                                                    "fullWidth": 1,
                                                                    "width": 1,
                                                                    "text": "(",
                                                                    "value": "(",
                                                                    "valueText": "("
                                                                },
                                                                "arguments": [
                                                                    {
                                                                        "kind": "StringLiteral",
                                                                        "fullStart": 932,
                                                                        "fullEnd": 938,
                                                                        "start": 932,
                                                                        "end": 938,
                                                                        "fullWidth": 6,
                                                                        "width": 6,
                                                                        "text": "\"prop\"",
                                                                        "value": "prop",
                                                                        "valueText": "prop"
                                                                    }
                                                                ],
                                                                "closeParenToken": {
                                                                    "kind": "CloseParenToken",
                                                                    "fullStart": 938,
                                                                    "fullEnd": 939,
                                                                    "start": 938,
                                                                    "end": 939,
                                                                    "fullWidth": 1,
                                                                    "width": 1,
                                                                    "text": ")",
                                                                    "value": ")",
                                                                    "valueText": ")"
                                                                }
                                                            }
                                                        }
                                                    }
                                                }
                                            ]
                                        },
                                        "semicolonToken": {
                                            "kind": "SemicolonToken",
                                            "fullStart": 939,
                                            "fullEnd": 942,
                                            "start": 939,
                                            "end": 940,
                                            "fullWidth": 3,
                                            "width": 1,
                                            "text": ";",
                                            "value": ";",
                                            "valueText": ";",
                                            "hasTrailingTrivia": true,
                                            "hasTrailingNewLine": true,
                                            "trailingTrivia": [
                                                {
                                                    "kind": "NewLineTrivia",
                                                    "text": "\r\n"
                                                }
                                            ]
                                        }
                                    },
                                    {
                                        "kind": "ReturnStatement",
                                        "fullStart": 942,
                                        "fullEnd": 1003,
                                        "start": 956,
                                        "end": 1001,
                                        "fullWidth": 61,
                                        "width": 45,
                                        "returnKeyword": {
                                            "kind": "ReturnKeyword",
                                            "fullStart": 942,
                                            "fullEnd": 963,
                                            "start": 956,
                                            "end": 962,
                                            "fullWidth": 21,
                                            "width": 6,
                                            "text": "return",
                                            "value": "return",
                                            "valueText": "return",
                                            "hasLeadingTrivia": true,
                                            "hasLeadingNewLine": true,
                                            "hasTrailingTrivia": true,
                                            "leadingTrivia": [
                                                {
                                                    "kind": "NewLineTrivia",
                                                    "text": "\r\n"
                                                },
                                                {
                                                    "kind": "WhitespaceTrivia",
                                                    "text": "            "
                                                }
                                            ],
                                            "trailingTrivia": [
                                                {
                                                    "kind": "WhitespaceTrivia",
                                                    "text": " "
                                                }
                                            ]
                                        },
                                        "expression": {
                                            "kind": "LogicalAndExpression",
                                            "fullStart": 963,
                                            "fullEnd": 1000,
                                            "start": 963,
                                            "end": 1000,
                                            "fullWidth": 37,
                                            "width": 37,
                                            "left": {
                                                "kind": "EqualsExpression",
                                                "fullStart": 963,
                                                "fullEnd": 980,
                                                "start": 963,
                                                "end": 979,
                                                "fullWidth": 17,
                                                "width": 16,
                                                "left": {
                                                    "kind": "IdentifierName",
                                                    "fullStart": 963,
                                                    "fullEnd": 971,
                                                    "start": 963,
                                                    "end": 970,
                                                    "fullWidth": 8,
                                                    "width": 7,
                                                    "text": "result1",
                                                    "value": "result1",
                                                    "valueText": "result1",
                                                    "hasTrailingTrivia": true,
                                                    "trailingTrivia": [
                                                        {
                                                            "kind": "WhitespaceTrivia",
                                                            "text": " "
                                                        }
                                                    ]
                                                },
                                                "operatorToken": {
                                                    "kind": "EqualsEqualsEqualsToken",
                                                    "fullStart": 971,
                                                    "fullEnd": 975,
                                                    "start": 971,
                                                    "end": 974,
                                                    "fullWidth": 4,
                                                    "width": 3,
                                                    "text": "===",
                                                    "value": "===",
                                                    "valueText": "===",
                                                    "hasTrailingTrivia": true,
                                                    "trailingTrivia": [
                                                        {
                                                            "kind": "WhitespaceTrivia",
                                                            "text": " "
                                                        }
                                                    ]
                                                },
                                                "right": {
                                                    "kind": "TrueKeyword",
                                                    "fullStart": 975,
                                                    "fullEnd": 980,
                                                    "start": 975,
                                                    "end": 979,
                                                    "fullWidth": 5,
                                                    "width": 4,
                                                    "text": "true",
                                                    "value": true,
                                                    "valueText": "true",
                                                    "hasTrailingTrivia": true,
                                                    "trailingTrivia": [
                                                        {
                                                            "kind": "WhitespaceTrivia",
                                                            "text": " "
                                                        }
                                                    ]
                                                }
                                            },
                                            "operatorToken": {
                                                "kind": "AmpersandAmpersandToken",
                                                "fullStart": 980,
                                                "fullEnd": 983,
                                                "start": 980,
                                                "end": 982,
                                                "fullWidth": 3,
                                                "width": 2,
                                                "text": "&&",
                                                "value": "&&",
                                                "valueText": "&&",
                                                "hasTrailingTrivia": true,
                                                "trailingTrivia": [
                                                    {
                                                        "kind": "WhitespaceTrivia",
                                                        "text": " "
                                                    }
                                                ]
                                            },
                                            "right": {
                                                "kind": "EqualsExpression",
                                                "fullStart": 983,
                                                "fullEnd": 1000,
                                                "start": 983,
                                                "end": 1000,
                                                "fullWidth": 17,
                                                "width": 17,
                                                "left": {
                                                    "kind": "IdentifierName",
                                                    "fullStart": 983,
                                                    "fullEnd": 991,
                                                    "start": 983,
                                                    "end": 990,
                                                    "fullWidth": 8,
                                                    "width": 7,
                                                    "text": "result2",
                                                    "value": "result2",
                                                    "valueText": "result2",
                                                    "hasTrailingTrivia": true,
                                                    "trailingTrivia": [
                                                        {
                                                            "kind": "WhitespaceTrivia",
                                                            "text": " "
                                                        }
                                                    ]
                                                },
                                                "operatorToken": {
                                                    "kind": "EqualsEqualsEqualsToken",
                                                    "fullStart": 991,
                                                    "fullEnd": 995,
                                                    "start": 991,
                                                    "end": 994,
                                                    "fullWidth": 4,
                                                    "width": 3,
                                                    "text": "===",
                                                    "value": "===",
                                                    "valueText": "===",
                                                    "hasTrailingTrivia": true,
                                                    "trailingTrivia": [
                                                        {
                                                            "kind": "WhitespaceTrivia",
                                                            "text": " "
                                                        }
                                                    ]
                                                },
                                                "right": {
                                                    "kind": "FalseKeyword",
                                                    "fullStart": 995,
                                                    "fullEnd": 1000,
                                                    "start": 995,
                                                    "end": 1000,
                                                    "fullWidth": 5,
                                                    "width": 5,
                                                    "text": "false",
                                                    "value": false,
                                                    "valueText": "false"
                                                }
                                            }
                                        },
                                        "semicolonToken": {
                                            "kind": "SemicolonToken",
                                            "fullStart": 1000,
                                            "fullEnd": 1003,
                                            "start": 1000,
                                            "end": 1001,
                                            "fullWidth": 3,
                                            "width": 1,
                                            "text": ";",
                                            "value": ";",
                                            "valueText": ";",
                                            "hasTrailingTrivia": true,
                                            "hasTrailingNewLine": true,
                                            "trailingTrivia": [
                                                {
                                                    "kind": "NewLineTrivia",
                                                    "text": "\r\n"
                                                }
                                            ]
                                        }
                                    }
                                ],
                                "closeBraceToken": {
                                    "kind": "CloseBraceToken",
                                    "fullStart": 1003,
                                    "fullEnd": 1013,
                                    "start": 1011,
                                    "end": 1012,
                                    "fullWidth": 10,
                                    "width": 1,
                                    "text": "}",
                                    "value": "}",
                                    "valueText": "}",
                                    "hasLeadingTrivia": true,
                                    "hasTrailingTrivia": true,
                                    "leadingTrivia": [
                                        {
                                            "kind": "WhitespaceTrivia",
                                            "text": "        "
                                        }
                                    ],
                                    "trailingTrivia": [
                                        {
                                            "kind": "WhitespaceTrivia",
                                            "text": " "
                                        }
                                    ]
                                }
                            },
                            "finallyClause": {
                                "kind": "FinallyClause",
                                "fullStart": 1013,
                                "fullEnd": 1074,
                                "start": 1013,
                                "end": 1072,
                                "fullWidth": 61,
                                "width": 59,
                                "finallyKeyword": {
                                    "kind": "FinallyKeyword",
                                    "fullStart": 1013,
                                    "fullEnd": 1021,
                                    "start": 1013,
                                    "end": 1020,
                                    "fullWidth": 8,
                                    "width": 7,
                                    "text": "finally",
                                    "value": "finally",
                                    "valueText": "finally",
                                    "hasTrailingTrivia": true,
                                    "trailingTrivia": [
                                        {
                                            "kind": "WhitespaceTrivia",
                                            "text": " "
                                        }
                                    ]
                                },
                                "block": {
                                    "kind": "Block",
                                    "fullStart": 1021,
                                    "fullEnd": 1074,
                                    "start": 1021,
                                    "end": 1072,
                                    "fullWidth": 53,
                                    "width": 51,
                                    "openBraceToken": {
                                        "kind": "OpenBraceToken",
                                        "fullStart": 1021,
                                        "fullEnd": 1024,
                                        "start": 1021,
                                        "end": 1022,
                                        "fullWidth": 3,
                                        "width": 1,
                                        "text": "{",
                                        "value": "{",
                                        "valueText": "{",
                                        "hasTrailingTrivia": true,
                                        "hasTrailingNewLine": true,
                                        "trailingTrivia": [
                                            {
                                                "kind": "NewLineTrivia",
                                                "text": "\r\n"
                                            }
                                        ]
                                    },
                                    "statements": [
                                        {
                                            "kind": "ExpressionStatement",
                                            "fullStart": 1024,
                                            "fullEnd": 1063,
                                            "start": 1036,
                                            "end": 1061,
                                            "fullWidth": 39,
                                            "width": 25,
                                            "expression": {
                                                "kind": "DeleteExpression",
                                                "fullStart": 1024,
                                                "fullEnd": 1060,
                                                "start": 1036,
                                                "end": 1060,
                                                "fullWidth": 36,
                                                "width": 24,
                                                "deleteKeyword": {
                                                    "kind": "DeleteKeyword",
                                                    "fullStart": 1024,
                                                    "fullEnd": 1043,
                                                    "start": 1036,
                                                    "end": 1042,
                                                    "fullWidth": 19,
                                                    "width": 6,
                                                    "text": "delete",
                                                    "value": "delete",
                                                    "valueText": "delete",
                                                    "hasLeadingTrivia": true,
                                                    "hasTrailingTrivia": true,
                                                    "leadingTrivia": [
                                                        {
                                                            "kind": "WhitespaceTrivia",
                                                            "text": "            "
                                                        }
                                                    ],
                                                    "trailingTrivia": [
                                                        {
                                                            "kind": "WhitespaceTrivia",
                                                            "text": " "
                                                        }
                                                    ]
                                                },
                                                "expression": {
                                                    "kind": "MemberAccessExpression",
                                                    "fullStart": 1043,
                                                    "fullEnd": 1060,
                                                    "start": 1043,
                                                    "end": 1060,
                                                    "fullWidth": 17,
                                                    "width": 17,
                                                    "expression": {
                                                        "kind": "IdentifierName",
                                                        "fullStart": 1043,
                                                        "fullEnd": 1047,
                                                        "start": 1043,
                                                        "end": 1047,
                                                        "fullWidth": 4,
                                                        "width": 4,
                                                        "text": "Math",
                                                        "value": "Math",
                                                        "valueText": "Math"
                                                    },
                                                    "dotToken": {
                                                        "kind": "DotToken",
                                                        "fullStart": 1047,
                                                        "fullEnd": 1048,
                                                        "start": 1047,
                                                        "end": 1048,
                                                        "fullWidth": 1,
                                                        "width": 1,
                                                        "text": ".",
                                                        "value": ".",
                                                        "valueText": "."
                                                    },
                                                    "name": {
                                                        "kind": "IdentifierName",
                                                        "fullStart": 1048,
                                                        "fullEnd": 1060,
                                                        "start": 1048,
                                                        "end": 1060,
                                                        "fullWidth": 12,
                                                        "width": 12,
                                                        "text": "configurable",
                                                        "value": "configurable",
                                                        "valueText": "configurable"
                                                    }
                                                }
                                            },
                                            "semicolonToken": {
                                                "kind": "SemicolonToken",
                                                "fullStart": 1060,
                                                "fullEnd": 1063,
                                                "start": 1060,
                                                "end": 1061,
                                                "fullWidth": 3,
                                                "width": 1,
                                                "text": ";",
                                                "value": ";",
                                                "valueText": ";",
                                                "hasTrailingTrivia": true,
                                                "hasTrailingNewLine": true,
                                                "trailingTrivia": [
                                                    {
                                                        "kind": "NewLineTrivia",
                                                        "text": "\r\n"
                                                    }
                                                ]
                                            }
                                        }
                                    ],
                                    "closeBraceToken": {
                                        "kind": "CloseBraceToken",
                                        "fullStart": 1063,
                                        "fullEnd": 1074,
                                        "start": 1071,
                                        "end": 1072,
                                        "fullWidth": 11,
                                        "width": 1,
                                        "text": "}",
                                        "value": "}",
                                        "valueText": "}",
                                        "hasLeadingTrivia": true,
                                        "hasTrailingTrivia": true,
                                        "hasTrailingNewLine": true,
                                        "leadingTrivia": [
                                            {
                                                "kind": "WhitespaceTrivia",
                                                "text": "        "
                                            }
                                        ],
                                        "trailingTrivia": [
                                            {
                                                "kind": "NewLineTrivia",
                                                "text": "\r\n"
                                            }
                                        ]
                                    }
                                }
                            }
                        }
                    ],
                    "closeBraceToken": {
                        "kind": "CloseBraceToken",
                        "fullStart": 1074,
                        "fullEnd": 1081,
                        "start": 1078,
                        "end": 1079,
                        "fullWidth": 7,
                        "width": 1,
                        "text": "}",
                        "value": "}",
                        "valueText": "}",
                        "hasLeadingTrivia": true,
                        "hasTrailingTrivia": true,
                        "hasTrailingNewLine": true,
                        "leadingTrivia": [
                            {
                                "kind": "WhitespaceTrivia",
                                "text": "    "
                            }
                        ],
                        "trailingTrivia": [
                            {
                                "kind": "NewLineTrivia",
                                "text": "\r\n"
                            }
                        ]
                    }
                }
            },
            {
                "kind": "ExpressionStatement",
                "fullStart": 1081,
                "fullEnd": 1105,
                "start": 1081,
                "end": 1103,
                "fullWidth": 24,
                "width": 22,
                "expression": {
                    "kind": "InvocationExpression",
                    "fullStart": 1081,
                    "fullEnd": 1102,
                    "start": 1081,
                    "end": 1102,
                    "fullWidth": 21,
                    "width": 21,
                    "expression": {
                        "kind": "IdentifierName",
                        "fullStart": 1081,
                        "fullEnd": 1092,
                        "start": 1081,
                        "end": 1092,
                        "fullWidth": 11,
                        "width": 11,
                        "text": "runTestCase",
                        "value": "runTestCase",
                        "valueText": "runTestCase"
                    },
                    "argumentList": {
                        "kind": "ArgumentList",
                        "fullStart": 1092,
                        "fullEnd": 1102,
                        "start": 1092,
                        "end": 1102,
                        "fullWidth": 10,
                        "width": 10,
                        "openParenToken": {
                            "kind": "OpenParenToken",
                            "fullStart": 1092,
                            "fullEnd": 1093,
                            "start": 1092,
                            "end": 1093,
                            "fullWidth": 1,
                            "width": 1,
                            "text": "(",
                            "value": "(",
                            "valueText": "("
                        },
                        "arguments": [
                            {
                                "kind": "IdentifierName",
                                "fullStart": 1093,
                                "fullEnd": 1101,
                                "start": 1093,
                                "end": 1101,
                                "fullWidth": 8,
                                "width": 8,
                                "text": "testcase",
                                "value": "testcase",
                                "valueText": "testcase"
                            }
                        ],
                        "closeParenToken": {
                            "kind": "CloseParenToken",
                            "fullStart": 1101,
                            "fullEnd": 1102,
                            "start": 1101,
                            "end": 1102,
                            "fullWidth": 1,
                            "width": 1,
                            "text": ")",
                            "value": ")",
                            "valueText": ")"
                        }
                    }
                },
                "semicolonToken": {
                    "kind": "SemicolonToken",
                    "fullStart": 1102,
                    "fullEnd": 1105,
                    "start": 1102,
                    "end": 1103,
                    "fullWidth": 3,
                    "width": 1,
                    "text": ";",
                    "value": ";",
                    "valueText": ";",
                    "hasTrailingTrivia": true,
                    "hasTrailingNewLine": true,
                    "trailingTrivia": [
                        {
                            "kind": "NewLineTrivia",
                            "text": "\r\n"
                        }
                    ]
                }
            }
        ],
        "endOfFileToken": {
            "kind": "EndOfFileToken",
            "fullStart": 1105,
            "fullEnd": 1105,
            "start": 1105,
            "end": 1105,
            "fullWidth": 0,
            "width": 0,
            "text": ""
        }
    },
    "lineMap": {
        "lineStarts": [
            0,
            67,
            152,
            232,
            308,
            380,
            385,
            439,
            610,
            615,
            617,
            619,
            642,
            644,
            659,
            698,
            700,
            746,
            774,
            791,
            793,
            851,
            884,
            942,
            944,
            1003,
            1024,
            1063,
            1074,
            1081,
            1105
        ],
        "length": 1105
    }
}<|MERGE_RESOLUTION|>--- conflicted
+++ resolved
@@ -446,12 +446,8 @@
                                                     "start": 716,
                                                     "end": 788,
                                                     "fullWidth": 72,
-<<<<<<< HEAD
                                                     "width": 72,
-                                                    "identifier": {
-=======
                                                     "propertyName": {
->>>>>>> 85e84683
                                                         "kind": "IdentifierName",
                                                         "fullStart": 716,
                                                         "fullEnd": 723,
@@ -837,12 +833,8 @@
                                                     "start": 809,
                                                     "end": 848,
                                                     "fullWidth": 39,
-<<<<<<< HEAD
                                                     "width": 39,
-                                                    "identifier": {
-=======
                                                     "propertyName": {
->>>>>>> 85e84683
                                                         "kind": "IdentifierName",
                                                         "fullStart": 809,
                                                         "fullEnd": 817,
@@ -1174,12 +1166,8 @@
                                                     "start": 900,
                                                     "end": 939,
                                                     "fullWidth": 39,
-<<<<<<< HEAD
                                                     "width": 39,
-                                                    "identifier": {
-=======
                                                     "propertyName": {
->>>>>>> 85e84683
                                                         "kind": "IdentifierName",
                                                         "fullStart": 900,
                                                         "fullEnd": 908,
