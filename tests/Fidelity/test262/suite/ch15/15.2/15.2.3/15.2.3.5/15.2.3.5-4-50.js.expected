--- conflicted
+++ resolved
@@ -250,12 +250,8 @@
                                         "start": 652,
                                         "end": 668,
                                         "fullWidth": 16,
-<<<<<<< HEAD
                                         "width": 16,
-                                        "identifier": {
-=======
                                         "propertyName": {
->>>>>>> 85e84683
                                             "kind": "IdentifierName",
                                             "fullStart": 652,
                                             "fullEnd": 661,
@@ -389,12 +385,8 @@
                                         "start": 683,
                                         "end": 733,
                                         "fullWidth": 50,
-<<<<<<< HEAD
                                         "width": 50,
-                                        "identifier": {
-=======
                                         "propertyName": {
->>>>>>> 85e84683
                                             "kind": "IdentifierName",
                                             "fullStart": 683,
                                             "fullEnd": 689,
@@ -638,12 +630,8 @@
                                         "start": 750,
                                         "end": 780,
                                         "fullWidth": 30,
-<<<<<<< HEAD
                                         "width": 30,
-                                        "identifier": {
-=======
                                         "propertyName": {
->>>>>>> 85e84683
                                             "kind": "IdentifierName",
                                             "fullStart": 750,
                                             "fullEnd": 763,
@@ -1012,12 +1000,8 @@
                                         "start": 836,
                                         "end": 864,
                                         "fullWidth": 28,
-<<<<<<< HEAD
                                         "width": 28,
-                                        "identifier": {
-=======
                                         "propertyName": {
->>>>>>> 85e84683
                                             "kind": "IdentifierName",
                                             "fullStart": 836,
                                             "fullEnd": 844,
@@ -1527,12 +1511,8 @@
                                         "start": 978,
                                         "end": 1046,
                                         "fullWidth": 68,
-<<<<<<< HEAD
                                         "width": 68,
-                                        "identifier": {
-=======
                                         "propertyName": {
->>>>>>> 85e84683
                                             "kind": "IdentifierName",
                                             "fullStart": 978,
                                             "fullEnd": 985,
@@ -1952,12 +1932,8 @@
                                         "start": 1068,
                                         "end": 1076,
                                         "fullWidth": 9,
-<<<<<<< HEAD
                                         "width": 8,
-                                        "identifier": {
-=======
                                         "propertyName": {
->>>>>>> 85e84683
                                             "kind": "IdentifierName",
                                             "fullStart": 1068,
                                             "fullEnd": 1077,
