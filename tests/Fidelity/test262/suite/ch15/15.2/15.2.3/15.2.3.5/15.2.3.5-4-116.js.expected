{
    "isDeclaration": false,
    "languageVersion": "EcmaScript5",
    "parseOptions": {
        "allowAutomaticSemicolonInsertion": true
    },
    "sourceUnit": {
        "kind": "SourceUnit",
        "fullStart": 0,
        "fullEnd": 1035,
        "start": 619,
        "end": 1035,
        "fullWidth": 1035,
        "width": 416,
        "isIncrementallyUnusable": true,
        "moduleElements": [
            {
                "kind": "FunctionDeclaration",
                "fullStart": 0,
                "fullEnd": 1011,
                "start": 619,
                "end": 1009,
                "fullWidth": 1011,
                "width": 390,
                "modifiers": [],
                "functionKeyword": {
                    "kind": "FunctionKeyword",
                    "fullStart": 0,
                    "fullEnd": 628,
                    "start": 619,
                    "end": 627,
                    "fullWidth": 628,
                    "width": 8,
                    "text": "function",
                    "value": "function",
                    "valueText": "function",
                    "hasLeadingTrivia": true,
                    "hasLeadingComment": true,
                    "hasLeadingNewLine": true,
                    "hasTrailingTrivia": true,
                    "leadingTrivia": [
                        {
                            "kind": "SingleLineCommentTrivia",
                            "text": "/// Copyright (c) 2012 Ecma International.  All rights reserved. "
                        },
                        {
                            "kind": "NewLineTrivia",
                            "text": "\r\n"
                        },
                        {
                            "kind": "SingleLineCommentTrivia",
                            "text": "/// Ecma International makes this code available under the terms and conditions set"
                        },
                        {
                            "kind": "NewLineTrivia",
                            "text": "\r\n"
                        },
                        {
                            "kind": "SingleLineCommentTrivia",
                            "text": "/// forth on http://hg.ecmascript.org/tests/test262/raw-file/tip/LICENSE (the "
                        },
                        {
                            "kind": "NewLineTrivia",
                            "text": "\r\n"
                        },
                        {
                            "kind": "SingleLineCommentTrivia",
                            "text": "/// \"Use Terms\").   Any redistribution of this code must retain the above "
                        },
                        {
                            "kind": "NewLineTrivia",
                            "text": "\r\n"
                        },
                        {
                            "kind": "SingleLineCommentTrivia",
                            "text": "/// copyright and this notice and otherwise comply with the Use Terms."
                        },
                        {
                            "kind": "NewLineTrivia",
                            "text": "\r\n"
                        },
                        {
                            "kind": "MultiLineCommentTrivia",
                            "text": "/**\r\n * @path ch15/15.2/15.2.3/15.2.3.5/15.2.3.5-4-116.js\r\n * @description Object.create - one property in 'Properties' is a Number object that uses Object's [[Get]] method to access the 'configurable' property (8.10.5 step 4.a)\r\n */"
                        },
                        {
                            "kind": "NewLineTrivia",
                            "text": "\r\n"
                        },
                        {
                            "kind": "NewLineTrivia",
                            "text": "\r\n"
                        },
                        {
                            "kind": "NewLineTrivia",
                            "text": "\r\n"
                        }
                    ],
                    "trailingTrivia": [
                        {
                            "kind": "WhitespaceTrivia",
                            "text": " "
                        }
                    ]
                },
                "identifier": {
                    "kind": "IdentifierName",
                    "fullStart": 628,
                    "fullEnd": 636,
                    "start": 628,
                    "end": 636,
                    "fullWidth": 8,
                    "width": 8,
                    "text": "testcase",
                    "value": "testcase",
                    "valueText": "testcase"
                },
                "callSignature": {
                    "kind": "CallSignature",
                    "fullStart": 636,
                    "fullEnd": 639,
                    "start": 636,
                    "end": 638,
                    "fullWidth": 3,
                    "width": 2,
                    "parameterList": {
                        "kind": "ParameterList",
                        "fullStart": 636,
                        "fullEnd": 639,
                        "start": 636,
                        "end": 638,
                        "fullWidth": 3,
                        "width": 2,
                        "openParenToken": {
                            "kind": "OpenParenToken",
                            "fullStart": 636,
                            "fullEnd": 637,
                            "start": 636,
                            "end": 637,
                            "fullWidth": 1,
                            "width": 1,
                            "text": "(",
                            "value": "(",
                            "valueText": "("
                        },
                        "parameters": [],
                        "closeParenToken": {
                            "kind": "CloseParenToken",
                            "fullStart": 637,
                            "fullEnd": 639,
                            "start": 637,
                            "end": 638,
                            "fullWidth": 2,
                            "width": 1,
                            "text": ")",
                            "value": ")",
                            "valueText": ")",
                            "hasTrailingTrivia": true,
                            "trailingTrivia": [
                                {
                                    "kind": "WhitespaceTrivia",
                                    "text": " "
                                }
                            ]
                        }
                    }
                },
                "block": {
                    "kind": "Block",
                    "fullStart": 639,
                    "fullEnd": 1011,
                    "start": 639,
                    "end": 1009,
                    "fullWidth": 372,
                    "width": 370,
                    "openBraceToken": {
                        "kind": "OpenBraceToken",
                        "fullStart": 639,
                        "fullEnd": 642,
                        "start": 639,
                        "end": 640,
                        "fullWidth": 3,
                        "width": 1,
                        "text": "{",
                        "value": "{",
                        "valueText": "{",
                        "hasTrailingTrivia": true,
                        "hasTrailingNewLine": true,
                        "trailingTrivia": [
                            {
                                "kind": "NewLineTrivia",
                                "text": "\r\n"
                            }
                        ]
                    },
                    "statements": [
                        {
                            "kind": "VariableStatement",
                            "fullStart": 642,
                            "fullEnd": 683,
                            "start": 652,
                            "end": 681,
                            "fullWidth": 41,
                            "width": 29,
                            "modifiers": [],
                            "variableDeclaration": {
                                "kind": "VariableDeclaration",
                                "fullStart": 642,
                                "fullEnd": 680,
                                "start": 652,
                                "end": 680,
                                "fullWidth": 38,
                                "width": 28,
                                "varKeyword": {
                                    "kind": "VarKeyword",
                                    "fullStart": 642,
                                    "fullEnd": 656,
                                    "start": 652,
                                    "end": 655,
                                    "fullWidth": 14,
                                    "width": 3,
                                    "text": "var",
                                    "value": "var",
                                    "valueText": "var",
                                    "hasLeadingTrivia": true,
                                    "hasLeadingNewLine": true,
                                    "hasTrailingTrivia": true,
                                    "leadingTrivia": [
                                        {
                                            "kind": "NewLineTrivia",
                                            "text": "\r\n"
                                        },
                                        {
                                            "kind": "WhitespaceTrivia",
                                            "text": "        "
                                        }
                                    ],
                                    "trailingTrivia": [
                                        {
                                            "kind": "WhitespaceTrivia",
                                            "text": " "
                                        }
                                    ]
                                },
                                "variableDeclarators": [
                                    {
                                        "kind": "VariableDeclarator",
                                        "fullStart": 656,
                                        "fullEnd": 680,
                                        "start": 656,
                                        "end": 680,
                                        "fullWidth": 24,
<<<<<<< HEAD
                                        "width": 24,
                                        "identifier": {
=======
                                        "propertyName": {
>>>>>>> 85e84683
                                            "kind": "IdentifierName",
                                            "fullStart": 656,
                                            "fullEnd": 664,
                                            "start": 656,
                                            "end": 663,
                                            "fullWidth": 8,
                                            "width": 7,
                                            "text": "descObj",
                                            "value": "descObj",
                                            "valueText": "descObj",
                                            "hasTrailingTrivia": true,
                                            "trailingTrivia": [
                                                {
                                                    "kind": "WhitespaceTrivia",
                                                    "text": " "
                                                }
                                            ]
                                        },
                                        "equalsValueClause": {
                                            "kind": "EqualsValueClause",
                                            "fullStart": 664,
                                            "fullEnd": 680,
                                            "start": 664,
                                            "end": 680,
                                            "fullWidth": 16,
                                            "width": 16,
                                            "equalsToken": {
                                                "kind": "EqualsToken",
                                                "fullStart": 664,
                                                "fullEnd": 666,
                                                "start": 664,
                                                "end": 665,
                                                "fullWidth": 2,
                                                "width": 1,
                                                "text": "=",
                                                "value": "=",
                                                "valueText": "=",
                                                "hasTrailingTrivia": true,
                                                "trailingTrivia": [
                                                    {
                                                        "kind": "WhitespaceTrivia",
                                                        "text": " "
                                                    }
                                                ]
                                            },
                                            "value": {
                                                "kind": "ObjectCreationExpression",
                                                "fullStart": 666,
                                                "fullEnd": 680,
                                                "start": 666,
                                                "end": 680,
                                                "fullWidth": 14,
                                                "width": 14,
                                                "newKeyword": {
                                                    "kind": "NewKeyword",
                                                    "fullStart": 666,
                                                    "fullEnd": 670,
                                                    "start": 666,
                                                    "end": 669,
                                                    "fullWidth": 4,
                                                    "width": 3,
                                                    "text": "new",
                                                    "value": "new",
                                                    "valueText": "new",
                                                    "hasTrailingTrivia": true,
                                                    "trailingTrivia": [
                                                        {
                                                            "kind": "WhitespaceTrivia",
                                                            "text": " "
                                                        }
                                                    ]
                                                },
                                                "expression": {
                                                    "kind": "IdentifierName",
                                                    "fullStart": 670,
                                                    "fullEnd": 676,
                                                    "start": 670,
                                                    "end": 676,
                                                    "fullWidth": 6,
                                                    "width": 6,
                                                    "text": "Number",
                                                    "value": "Number",
                                                    "valueText": "Number"
                                                },
                                                "argumentList": {
                                                    "kind": "ArgumentList",
                                                    "fullStart": 676,
                                                    "fullEnd": 680,
                                                    "start": 676,
                                                    "end": 680,
                                                    "fullWidth": 4,
                                                    "width": 4,
                                                    "openParenToken": {
                                                        "kind": "OpenParenToken",
                                                        "fullStart": 676,
                                                        "fullEnd": 677,
                                                        "start": 676,
                                                        "end": 677,
                                                        "fullWidth": 1,
                                                        "width": 1,
                                                        "text": "(",
                                                        "value": "(",
                                                        "valueText": "("
                                                    },
                                                    "arguments": [
                                                        {
                                                            "kind": "NegateExpression",
                                                            "fullStart": 677,
                                                            "fullEnd": 679,
                                                            "start": 677,
                                                            "end": 679,
                                                            "fullWidth": 2,
                                                            "width": 2,
                                                            "operatorToken": {
                                                                "kind": "MinusToken",
                                                                "fullStart": 677,
                                                                "fullEnd": 678,
                                                                "start": 677,
                                                                "end": 678,
                                                                "fullWidth": 1,
                                                                "width": 1,
                                                                "text": "-",
                                                                "value": "-",
                                                                "valueText": "-"
                                                            },
                                                            "operand": {
                                                                "kind": "NumericLiteral",
                                                                "fullStart": 678,
                                                                "fullEnd": 679,
                                                                "start": 678,
                                                                "end": 679,
                                                                "fullWidth": 1,
                                                                "width": 1,
                                                                "text": "9",
                                                                "value": 9,
                                                                "valueText": "9"
                                                            }
                                                        }
                                                    ],
                                                    "closeParenToken": {
                                                        "kind": "CloseParenToken",
                                                        "fullStart": 679,
                                                        "fullEnd": 680,
                                                        "start": 679,
                                                        "end": 680,
                                                        "fullWidth": 1,
                                                        "width": 1,
                                                        "text": ")",
                                                        "value": ")",
                                                        "valueText": ")"
                                                    }
                                                }
                                            }
                                        }
                                    }
                                ]
                            },
                            "semicolonToken": {
                                "kind": "SemicolonToken",
                                "fullStart": 680,
                                "fullEnd": 683,
                                "start": 680,
                                "end": 681,
                                "fullWidth": 3,
                                "width": 1,
                                "text": ";",
                                "value": ";",
                                "valueText": ";",
                                "hasTrailingTrivia": true,
                                "hasTrailingNewLine": true,
                                "trailingTrivia": [
                                    {
                                        "kind": "NewLineTrivia",
                                        "text": "\r\n"
                                    }
                                ]
                            }
                        },
                        {
                            "kind": "ExpressionStatement",
                            "fullStart": 683,
                            "fullEnd": 723,
                            "start": 693,
                            "end": 721,
                            "fullWidth": 40,
                            "width": 28,
                            "expression": {
                                "kind": "AssignmentExpression",
                                "fullStart": 683,
                                "fullEnd": 720,
                                "start": 693,
                                "end": 720,
                                "fullWidth": 37,
                                "width": 27,
                                "left": {
                                    "kind": "MemberAccessExpression",
                                    "fullStart": 683,
                                    "fullEnd": 714,
                                    "start": 693,
                                    "end": 713,
                                    "fullWidth": 31,
                                    "width": 20,
                                    "expression": {
                                        "kind": "IdentifierName",
                                        "fullStart": 683,
                                        "fullEnd": 700,
                                        "start": 693,
                                        "end": 700,
                                        "fullWidth": 17,
                                        "width": 7,
                                        "text": "descObj",
                                        "value": "descObj",
                                        "valueText": "descObj",
                                        "hasLeadingTrivia": true,
                                        "hasLeadingNewLine": true,
                                        "leadingTrivia": [
                                            {
                                                "kind": "NewLineTrivia",
                                                "text": "\r\n"
                                            },
                                            {
                                                "kind": "WhitespaceTrivia",
                                                "text": "        "
                                            }
                                        ]
                                    },
                                    "dotToken": {
                                        "kind": "DotToken",
                                        "fullStart": 700,
                                        "fullEnd": 701,
                                        "start": 700,
                                        "end": 701,
                                        "fullWidth": 1,
                                        "width": 1,
                                        "text": ".",
                                        "value": ".",
                                        "valueText": "."
                                    },
                                    "name": {
                                        "kind": "IdentifierName",
                                        "fullStart": 701,
                                        "fullEnd": 714,
                                        "start": 701,
                                        "end": 713,
                                        "fullWidth": 13,
                                        "width": 12,
                                        "text": "configurable",
                                        "value": "configurable",
                                        "valueText": "configurable",
                                        "hasTrailingTrivia": true,
                                        "trailingTrivia": [
                                            {
                                                "kind": "WhitespaceTrivia",
                                                "text": " "
                                            }
                                        ]
                                    }
                                },
                                "operatorToken": {
                                    "kind": "EqualsToken",
                                    "fullStart": 714,
                                    "fullEnd": 716,
                                    "start": 714,
                                    "end": 715,
                                    "fullWidth": 2,
                                    "width": 1,
                                    "text": "=",
                                    "value": "=",
                                    "valueText": "=",
                                    "hasTrailingTrivia": true,
                                    "trailingTrivia": [
                                        {
                                            "kind": "WhitespaceTrivia",
                                            "text": " "
                                        }
                                    ]
                                },
                                "right": {
                                    "kind": "TrueKeyword",
                                    "fullStart": 716,
                                    "fullEnd": 720,
                                    "start": 716,
                                    "end": 720,
                                    "fullWidth": 4,
                                    "width": 4,
                                    "text": "true",
                                    "value": true,
                                    "valueText": "true"
                                }
                            },
                            "semicolonToken": {
                                "kind": "SemicolonToken",
                                "fullStart": 720,
                                "fullEnd": 723,
                                "start": 720,
                                "end": 721,
                                "fullWidth": 3,
                                "width": 1,
                                "text": ";",
                                "value": ";",
                                "valueText": ";",
                                "hasTrailingTrivia": true,
                                "hasTrailingNewLine": true,
                                "trailingTrivia": [
                                    {
                                        "kind": "NewLineTrivia",
                                        "text": "\r\n"
                                    }
                                ]
                            }
                        },
                        {
                            "kind": "VariableStatement",
                            "fullStart": 723,
                            "fullEnd": 808,
                            "start": 733,
                            "end": 806,
                            "fullWidth": 85,
                            "width": 73,
                            "modifiers": [],
                            "variableDeclaration": {
                                "kind": "VariableDeclaration",
                                "fullStart": 723,
                                "fullEnd": 805,
                                "start": 733,
                                "end": 805,
                                "fullWidth": 82,
                                "width": 72,
                                "varKeyword": {
                                    "kind": "VarKeyword",
                                    "fullStart": 723,
                                    "fullEnd": 737,
                                    "start": 733,
                                    "end": 736,
                                    "fullWidth": 14,
                                    "width": 3,
                                    "text": "var",
                                    "value": "var",
                                    "valueText": "var",
                                    "hasLeadingTrivia": true,
                                    "hasLeadingNewLine": true,
                                    "hasTrailingTrivia": true,
                                    "leadingTrivia": [
                                        {
                                            "kind": "NewLineTrivia",
                                            "text": "\r\n"
                                        },
                                        {
                                            "kind": "WhitespaceTrivia",
                                            "text": "        "
                                        }
                                    ],
                                    "trailingTrivia": [
                                        {
                                            "kind": "WhitespaceTrivia",
                                            "text": " "
                                        }
                                    ]
                                },
                                "variableDeclarators": [
                                    {
                                        "kind": "VariableDeclarator",
                                        "fullStart": 737,
                                        "fullEnd": 805,
                                        "start": 737,
                                        "end": 805,
                                        "fullWidth": 68,
<<<<<<< HEAD
                                        "width": 68,
                                        "identifier": {
=======
                                        "propertyName": {
>>>>>>> 85e84683
                                            "kind": "IdentifierName",
                                            "fullStart": 737,
                                            "fullEnd": 744,
                                            "start": 737,
                                            "end": 743,
                                            "fullWidth": 7,
                                            "width": 6,
                                            "text": "newObj",
                                            "value": "newObj",
                                            "valueText": "newObj",
                                            "hasTrailingTrivia": true,
                                            "trailingTrivia": [
                                                {
                                                    "kind": "WhitespaceTrivia",
                                                    "text": " "
                                                }
                                            ]
                                        },
                                        "equalsValueClause": {
                                            "kind": "EqualsValueClause",
                                            "fullStart": 744,
                                            "fullEnd": 805,
                                            "start": 744,
                                            "end": 805,
                                            "fullWidth": 61,
                                            "width": 61,
                                            "equalsToken": {
                                                "kind": "EqualsToken",
                                                "fullStart": 744,
                                                "fullEnd": 746,
                                                "start": 744,
                                                "end": 745,
                                                "fullWidth": 2,
                                                "width": 1,
                                                "text": "=",
                                                "value": "=",
                                                "valueText": "=",
                                                "hasTrailingTrivia": true,
                                                "trailingTrivia": [
                                                    {
                                                        "kind": "WhitespaceTrivia",
                                                        "text": " "
                                                    }
                                                ]
                                            },
                                            "value": {
                                                "kind": "InvocationExpression",
                                                "fullStart": 746,
                                                "fullEnd": 805,
                                                "start": 746,
                                                "end": 805,
                                                "fullWidth": 59,
                                                "width": 59,
                                                "expression": {
                                                    "kind": "MemberAccessExpression",
                                                    "fullStart": 746,
                                                    "fullEnd": 759,
                                                    "start": 746,
                                                    "end": 759,
                                                    "fullWidth": 13,
                                                    "width": 13,
                                                    "expression": {
                                                        "kind": "IdentifierName",
                                                        "fullStart": 746,
                                                        "fullEnd": 752,
                                                        "start": 746,
                                                        "end": 752,
                                                        "fullWidth": 6,
                                                        "width": 6,
                                                        "text": "Object",
                                                        "value": "Object",
                                                        "valueText": "Object"
                                                    },
                                                    "dotToken": {
                                                        "kind": "DotToken",
                                                        "fullStart": 752,
                                                        "fullEnd": 753,
                                                        "start": 752,
                                                        "end": 753,
                                                        "fullWidth": 1,
                                                        "width": 1,
                                                        "text": ".",
                                                        "value": ".",
                                                        "valueText": "."
                                                    },
                                                    "name": {
                                                        "kind": "IdentifierName",
                                                        "fullStart": 753,
                                                        "fullEnd": 759,
                                                        "start": 753,
                                                        "end": 759,
                                                        "fullWidth": 6,
                                                        "width": 6,
                                                        "text": "create",
                                                        "value": "create",
                                                        "valueText": "create"
                                                    }
                                                },
                                                "argumentList": {
                                                    "kind": "ArgumentList",
                                                    "fullStart": 759,
                                                    "fullEnd": 805,
                                                    "start": 759,
                                                    "end": 805,
                                                    "fullWidth": 46,
                                                    "width": 46,
                                                    "openParenToken": {
                                                        "kind": "OpenParenToken",
                                                        "fullStart": 759,
                                                        "fullEnd": 760,
                                                        "start": 759,
                                                        "end": 760,
                                                        "fullWidth": 1,
                                                        "width": 1,
                                                        "text": "(",
                                                        "value": "(",
                                                        "valueText": "("
                                                    },
                                                    "arguments": [
                                                        {
                                                            "kind": "ObjectLiteralExpression",
                                                            "fullStart": 760,
                                                            "fullEnd": 762,
                                                            "start": 760,
                                                            "end": 762,
                                                            "fullWidth": 2,
                                                            "width": 2,
                                                            "openBraceToken": {
                                                                "kind": "OpenBraceToken",
                                                                "fullStart": 760,
                                                                "fullEnd": 761,
                                                                "start": 760,
                                                                "end": 761,
                                                                "fullWidth": 1,
                                                                "width": 1,
                                                                "text": "{",
                                                                "value": "{",
                                                                "valueText": "{"
                                                            },
                                                            "propertyAssignments": [],
                                                            "closeBraceToken": {
                                                                "kind": "CloseBraceToken",
                                                                "fullStart": 761,
                                                                "fullEnd": 762,
                                                                "start": 761,
                                                                "end": 762,
                                                                "fullWidth": 1,
                                                                "width": 1,
                                                                "text": "}",
                                                                "value": "}",
                                                                "valueText": "}"
                                                            }
                                                        },
                                                        {
                                                            "kind": "CommaToken",
                                                            "fullStart": 762,
                                                            "fullEnd": 764,
                                                            "start": 762,
                                                            "end": 763,
                                                            "fullWidth": 2,
                                                            "width": 1,
                                                            "text": ",",
                                                            "value": ",",
                                                            "valueText": ",",
                                                            "hasTrailingTrivia": true,
                                                            "trailingTrivia": [
                                                                {
                                                                    "kind": "WhitespaceTrivia",
                                                                    "text": " "
                                                                }
                                                            ]
                                                        },
                                                        {
                                                            "kind": "ObjectLiteralExpression",
                                                            "fullStart": 764,
                                                            "fullEnd": 804,
                                                            "start": 764,
                                                            "end": 804,
                                                            "fullWidth": 40,
                                                            "width": 40,
                                                            "openBraceToken": {
                                                                "kind": "OpenBraceToken",
                                                                "fullStart": 764,
                                                                "fullEnd": 767,
                                                                "start": 764,
                                                                "end": 765,
                                                                "fullWidth": 3,
                                                                "width": 1,
                                                                "text": "{",
                                                                "value": "{",
                                                                "valueText": "{",
                                                                "hasTrailingTrivia": true,
                                                                "hasTrailingNewLine": true,
                                                                "trailingTrivia": [
                                                                    {
                                                                        "kind": "NewLineTrivia",
                                                                        "text": "\r\n"
                                                                    }
                                                                ]
                                                            },
                                                            "propertyAssignments": [
                                                                {
                                                                    "kind": "SimplePropertyAssignment",
                                                                    "fullStart": 767,
                                                                    "fullEnd": 795,
                                                                    "start": 779,
                                                                    "end": 792,
                                                                    "fullWidth": 28,
                                                                    "width": 13,
                                                                    "propertyName": {
                                                                        "kind": "IdentifierName",
                                                                        "fullStart": 767,
                                                                        "fullEnd": 783,
                                                                        "start": 779,
                                                                        "end": 783,
                                                                        "fullWidth": 16,
                                                                        "width": 4,
                                                                        "text": "prop",
                                                                        "value": "prop",
                                                                        "valueText": "prop",
                                                                        "hasLeadingTrivia": true,
                                                                        "leadingTrivia": [
                                                                            {
                                                                                "kind": "WhitespaceTrivia",
                                                                                "text": "            "
                                                                            }
                                                                        ]
                                                                    },
                                                                    "colonToken": {
                                                                        "kind": "ColonToken",
                                                                        "fullStart": 783,
                                                                        "fullEnd": 785,
                                                                        "start": 783,
                                                                        "end": 784,
                                                                        "fullWidth": 2,
                                                                        "width": 1,
                                                                        "text": ":",
                                                                        "value": ":",
                                                                        "valueText": ":",
                                                                        "hasTrailingTrivia": true,
                                                                        "trailingTrivia": [
                                                                            {
                                                                                "kind": "WhitespaceTrivia",
                                                                                "text": " "
                                                                            }
                                                                        ]
                                                                    },
                                                                    "expression": {
                                                                        "kind": "IdentifierName",
                                                                        "fullStart": 785,
                                                                        "fullEnd": 795,
                                                                        "start": 785,
                                                                        "end": 792,
                                                                        "fullWidth": 10,
                                                                        "width": 7,
                                                                        "text": "descObj",
                                                                        "value": "descObj",
                                                                        "valueText": "descObj",
                                                                        "hasTrailingTrivia": true,
                                                                        "hasTrailingNewLine": true,
                                                                        "trailingTrivia": [
                                                                            {
                                                                                "kind": "WhitespaceTrivia",
                                                                                "text": " "
                                                                            },
                                                                            {
                                                                                "kind": "NewLineTrivia",
                                                                                "text": "\r\n"
                                                                            }
                                                                        ]
                                                                    }
                                                                }
                                                            ],
                                                            "closeBraceToken": {
                                                                "kind": "CloseBraceToken",
                                                                "fullStart": 795,
                                                                "fullEnd": 804,
                                                                "start": 803,
                                                                "end": 804,
                                                                "fullWidth": 9,
                                                                "width": 1,
                                                                "text": "}",
                                                                "value": "}",
                                                                "valueText": "}",
                                                                "hasLeadingTrivia": true,
                                                                "leadingTrivia": [
                                                                    {
                                                                        "kind": "WhitespaceTrivia",
                                                                        "text": "        "
                                                                    }
                                                                ]
                                                            }
                                                        }
                                                    ],
                                                    "closeParenToken": {
                                                        "kind": "CloseParenToken",
                                                        "fullStart": 804,
                                                        "fullEnd": 805,
                                                        "start": 804,
                                                        "end": 805,
                                                        "fullWidth": 1,
                                                        "width": 1,
                                                        "text": ")",
                                                        "value": ")",
                                                        "valueText": ")"
                                                    }
                                                }
                                            }
                                        }
                                    }
                                ]
                            },
                            "semicolonToken": {
                                "kind": "SemicolonToken",
                                "fullStart": 805,
                                "fullEnd": 808,
                                "start": 805,
                                "end": 806,
                                "fullWidth": 3,
                                "width": 1,
                                "text": ";",
                                "value": ";",
                                "valueText": ";",
                                "hasTrailingTrivia": true,
                                "hasTrailingNewLine": true,
                                "trailingTrivia": [
                                    {
                                        "kind": "NewLineTrivia",
                                        "text": "\r\n"
                                    }
                                ]
                            }
                        },
                        {
                            "kind": "VariableStatement",
                            "fullStart": 808,
                            "fullEnd": 864,
                            "start": 818,
                            "end": 862,
                            "fullWidth": 56,
                            "width": 44,
                            "modifiers": [],
                            "variableDeclaration": {
                                "kind": "VariableDeclaration",
                                "fullStart": 808,
                                "fullEnd": 861,
                                "start": 818,
                                "end": 861,
                                "fullWidth": 53,
                                "width": 43,
                                "varKeyword": {
                                    "kind": "VarKeyword",
                                    "fullStart": 808,
                                    "fullEnd": 822,
                                    "start": 818,
                                    "end": 821,
                                    "fullWidth": 14,
                                    "width": 3,
                                    "text": "var",
                                    "value": "var",
                                    "valueText": "var",
                                    "hasLeadingTrivia": true,
                                    "hasLeadingNewLine": true,
                                    "hasTrailingTrivia": true,
                                    "leadingTrivia": [
                                        {
                                            "kind": "NewLineTrivia",
                                            "text": "\r\n"
                                        },
                                        {
                                            "kind": "WhitespaceTrivia",
                                            "text": "        "
                                        }
                                    ],
                                    "trailingTrivia": [
                                        {
                                            "kind": "WhitespaceTrivia",
                                            "text": " "
                                        }
                                    ]
                                },
                                "variableDeclarators": [
                                    {
                                        "kind": "VariableDeclarator",
                                        "fullStart": 822,
                                        "fullEnd": 861,
                                        "start": 822,
                                        "end": 861,
                                        "fullWidth": 39,
<<<<<<< HEAD
                                        "width": 39,
                                        "identifier": {
=======
                                        "propertyName": {
>>>>>>> 85e84683
                                            "kind": "IdentifierName",
                                            "fullStart": 822,
                                            "fullEnd": 830,
                                            "start": 822,
                                            "end": 829,
                                            "fullWidth": 8,
                                            "width": 7,
                                            "text": "result1",
                                            "value": "result1",
                                            "valueText": "result1",
                                            "hasTrailingTrivia": true,
                                            "trailingTrivia": [
                                                {
                                                    "kind": "WhitespaceTrivia",
                                                    "text": " "
                                                }
                                            ]
                                        },
                                        "equalsValueClause": {
                                            "kind": "EqualsValueClause",
                                            "fullStart": 830,
                                            "fullEnd": 861,
                                            "start": 830,
                                            "end": 861,
                                            "fullWidth": 31,
                                            "width": 31,
                                            "equalsToken": {
                                                "kind": "EqualsToken",
                                                "fullStart": 830,
                                                "fullEnd": 832,
                                                "start": 830,
                                                "end": 831,
                                                "fullWidth": 2,
                                                "width": 1,
                                                "text": "=",
                                                "value": "=",
                                                "valueText": "=",
                                                "hasTrailingTrivia": true,
                                                "trailingTrivia": [
                                                    {
                                                        "kind": "WhitespaceTrivia",
                                                        "text": " "
                                                    }
                                                ]
                                            },
                                            "value": {
                                                "kind": "InvocationExpression",
                                                "fullStart": 832,
                                                "fullEnd": 861,
                                                "start": 832,
                                                "end": 861,
                                                "fullWidth": 29,
                                                "width": 29,
                                                "expression": {
                                                    "kind": "MemberAccessExpression",
                                                    "fullStart": 832,
                                                    "fullEnd": 853,
                                                    "start": 832,
                                                    "end": 853,
                                                    "fullWidth": 21,
                                                    "width": 21,
                                                    "expression": {
                                                        "kind": "IdentifierName",
                                                        "fullStart": 832,
                                                        "fullEnd": 838,
                                                        "start": 832,
                                                        "end": 838,
                                                        "fullWidth": 6,
                                                        "width": 6,
                                                        "text": "newObj",
                                                        "value": "newObj",
                                                        "valueText": "newObj"
                                                    },
                                                    "dotToken": {
                                                        "kind": "DotToken",
                                                        "fullStart": 838,
                                                        "fullEnd": 839,
                                                        "start": 838,
                                                        "end": 839,
                                                        "fullWidth": 1,
                                                        "width": 1,
                                                        "text": ".",
                                                        "value": ".",
                                                        "valueText": "."
                                                    },
                                                    "name": {
                                                        "kind": "IdentifierName",
                                                        "fullStart": 839,
                                                        "fullEnd": 853,
                                                        "start": 839,
                                                        "end": 853,
                                                        "fullWidth": 14,
                                                        "width": 14,
                                                        "text": "hasOwnProperty",
                                                        "value": "hasOwnProperty",
                                                        "valueText": "hasOwnProperty"
                                                    }
                                                },
                                                "argumentList": {
                                                    "kind": "ArgumentList",
                                                    "fullStart": 853,
                                                    "fullEnd": 861,
                                                    "start": 853,
                                                    "end": 861,
                                                    "fullWidth": 8,
                                                    "width": 8,
                                                    "openParenToken": {
                                                        "kind": "OpenParenToken",
                                                        "fullStart": 853,
                                                        "fullEnd": 854,
                                                        "start": 853,
                                                        "end": 854,
                                                        "fullWidth": 1,
                                                        "width": 1,
                                                        "text": "(",
                                                        "value": "(",
                                                        "valueText": "("
                                                    },
                                                    "arguments": [
                                                        {
                                                            "kind": "StringLiteral",
                                                            "fullStart": 854,
                                                            "fullEnd": 860,
                                                            "start": 854,
                                                            "end": 860,
                                                            "fullWidth": 6,
                                                            "width": 6,
                                                            "text": "\"prop\"",
                                                            "value": "prop",
                                                            "valueText": "prop"
                                                        }
                                                    ],
                                                    "closeParenToken": {
                                                        "kind": "CloseParenToken",
                                                        "fullStart": 860,
                                                        "fullEnd": 861,
                                                        "start": 860,
                                                        "end": 861,
                                                        "fullWidth": 1,
                                                        "width": 1,
                                                        "text": ")",
                                                        "value": ")",
                                                        "valueText": ")"
                                                    }
                                                }
                                            }
                                        }
                                    }
                                ]
                            },
                            "semicolonToken": {
                                "kind": "SemicolonToken",
                                "fullStart": 861,
                                "fullEnd": 864,
                                "start": 861,
                                "end": 862,
                                "fullWidth": 3,
                                "width": 1,
                                "text": ";",
                                "value": ";",
                                "valueText": ";",
                                "hasTrailingTrivia": true,
                                "hasTrailingNewLine": true,
                                "trailingTrivia": [
                                    {
                                        "kind": "NewLineTrivia",
                                        "text": "\r\n"
                                    }
                                ]
                            }
                        },
                        {
                            "kind": "ExpressionStatement",
                            "fullStart": 864,
                            "fullEnd": 893,
                            "start": 872,
                            "end": 891,
                            "fullWidth": 29,
                            "width": 19,
                            "expression": {
                                "kind": "DeleteExpression",
                                "fullStart": 864,
                                "fullEnd": 890,
                                "start": 872,
                                "end": 890,
                                "fullWidth": 26,
                                "width": 18,
                                "deleteKeyword": {
                                    "kind": "DeleteKeyword",
                                    "fullStart": 864,
                                    "fullEnd": 879,
                                    "start": 872,
                                    "end": 878,
                                    "fullWidth": 15,
                                    "width": 6,
                                    "text": "delete",
                                    "value": "delete",
                                    "valueText": "delete",
                                    "hasLeadingTrivia": true,
                                    "hasTrailingTrivia": true,
                                    "leadingTrivia": [
                                        {
                                            "kind": "WhitespaceTrivia",
                                            "text": "        "
                                        }
                                    ],
                                    "trailingTrivia": [
                                        {
                                            "kind": "WhitespaceTrivia",
                                            "text": " "
                                        }
                                    ]
                                },
                                "expression": {
                                    "kind": "MemberAccessExpression",
                                    "fullStart": 879,
                                    "fullEnd": 890,
                                    "start": 879,
                                    "end": 890,
                                    "fullWidth": 11,
                                    "width": 11,
                                    "expression": {
                                        "kind": "IdentifierName",
                                        "fullStart": 879,
                                        "fullEnd": 885,
                                        "start": 879,
                                        "end": 885,
                                        "fullWidth": 6,
                                        "width": 6,
                                        "text": "newObj",
                                        "value": "newObj",
                                        "valueText": "newObj"
                                    },
                                    "dotToken": {
                                        "kind": "DotToken",
                                        "fullStart": 885,
                                        "fullEnd": 886,
                                        "start": 885,
                                        "end": 886,
                                        "fullWidth": 1,
                                        "width": 1,
                                        "text": ".",
                                        "value": ".",
                                        "valueText": "."
                                    },
                                    "name": {
                                        "kind": "IdentifierName",
                                        "fullStart": 886,
                                        "fullEnd": 890,
                                        "start": 886,
                                        "end": 890,
                                        "fullWidth": 4,
                                        "width": 4,
                                        "text": "prop",
                                        "value": "prop",
                                        "valueText": "prop"
                                    }
                                }
                            },
                            "semicolonToken": {
                                "kind": "SemicolonToken",
                                "fullStart": 890,
                                "fullEnd": 893,
                                "start": 890,
                                "end": 891,
                                "fullWidth": 3,
                                "width": 1,
                                "text": ";",
                                "value": ";",
                                "valueText": ";",
                                "hasTrailingTrivia": true,
                                "hasTrailingNewLine": true,
                                "trailingTrivia": [
                                    {
                                        "kind": "NewLineTrivia",
                                        "text": "\r\n"
                                    }
                                ]
                            }
                        },
                        {
                            "kind": "VariableStatement",
                            "fullStart": 893,
                            "fullEnd": 947,
                            "start": 901,
                            "end": 945,
                            "fullWidth": 54,
                            "width": 44,
                            "modifiers": [],
                            "variableDeclaration": {
                                "kind": "VariableDeclaration",
                                "fullStart": 893,
                                "fullEnd": 944,
                                "start": 901,
                                "end": 944,
                                "fullWidth": 51,
                                "width": 43,
                                "varKeyword": {
                                    "kind": "VarKeyword",
                                    "fullStart": 893,
                                    "fullEnd": 905,
                                    "start": 901,
                                    "end": 904,
                                    "fullWidth": 12,
                                    "width": 3,
                                    "text": "var",
                                    "value": "var",
                                    "valueText": "var",
                                    "hasLeadingTrivia": true,
                                    "hasTrailingTrivia": true,
                                    "leadingTrivia": [
                                        {
                                            "kind": "WhitespaceTrivia",
                                            "text": "        "
                                        }
                                    ],
                                    "trailingTrivia": [
                                        {
                                            "kind": "WhitespaceTrivia",
                                            "text": " "
                                        }
                                    ]
                                },
                                "variableDeclarators": [
                                    {
                                        "kind": "VariableDeclarator",
                                        "fullStart": 905,
                                        "fullEnd": 944,
                                        "start": 905,
                                        "end": 944,
                                        "fullWidth": 39,
<<<<<<< HEAD
                                        "width": 39,
                                        "identifier": {
=======
                                        "propertyName": {
>>>>>>> 85e84683
                                            "kind": "IdentifierName",
                                            "fullStart": 905,
                                            "fullEnd": 913,
                                            "start": 905,
                                            "end": 912,
                                            "fullWidth": 8,
                                            "width": 7,
                                            "text": "result2",
                                            "value": "result2",
                                            "valueText": "result2",
                                            "hasTrailingTrivia": true,
                                            "trailingTrivia": [
                                                {
                                                    "kind": "WhitespaceTrivia",
                                                    "text": " "
                                                }
                                            ]
                                        },
                                        "equalsValueClause": {
                                            "kind": "EqualsValueClause",
                                            "fullStart": 913,
                                            "fullEnd": 944,
                                            "start": 913,
                                            "end": 944,
                                            "fullWidth": 31,
                                            "width": 31,
                                            "equalsToken": {
                                                "kind": "EqualsToken",
                                                "fullStart": 913,
                                                "fullEnd": 915,
                                                "start": 913,
                                                "end": 914,
                                                "fullWidth": 2,
                                                "width": 1,
                                                "text": "=",
                                                "value": "=",
                                                "valueText": "=",
                                                "hasTrailingTrivia": true,
                                                "trailingTrivia": [
                                                    {
                                                        "kind": "WhitespaceTrivia",
                                                        "text": " "
                                                    }
                                                ]
                                            },
                                            "value": {
                                                "kind": "InvocationExpression",
                                                "fullStart": 915,
                                                "fullEnd": 944,
                                                "start": 915,
                                                "end": 944,
                                                "fullWidth": 29,
                                                "width": 29,
                                                "expression": {
                                                    "kind": "MemberAccessExpression",
                                                    "fullStart": 915,
                                                    "fullEnd": 936,
                                                    "start": 915,
                                                    "end": 936,
                                                    "fullWidth": 21,
                                                    "width": 21,
                                                    "expression": {
                                                        "kind": "IdentifierName",
                                                        "fullStart": 915,
                                                        "fullEnd": 921,
                                                        "start": 915,
                                                        "end": 921,
                                                        "fullWidth": 6,
                                                        "width": 6,
                                                        "text": "newObj",
                                                        "value": "newObj",
                                                        "valueText": "newObj"
                                                    },
                                                    "dotToken": {
                                                        "kind": "DotToken",
                                                        "fullStart": 921,
                                                        "fullEnd": 922,
                                                        "start": 921,
                                                        "end": 922,
                                                        "fullWidth": 1,
                                                        "width": 1,
                                                        "text": ".",
                                                        "value": ".",
                                                        "valueText": "."
                                                    },
                                                    "name": {
                                                        "kind": "IdentifierName",
                                                        "fullStart": 922,
                                                        "fullEnd": 936,
                                                        "start": 922,
                                                        "end": 936,
                                                        "fullWidth": 14,
                                                        "width": 14,
                                                        "text": "hasOwnProperty",
                                                        "value": "hasOwnProperty",
                                                        "valueText": "hasOwnProperty"
                                                    }
                                                },
                                                "argumentList": {
                                                    "kind": "ArgumentList",
                                                    "fullStart": 936,
                                                    "fullEnd": 944,
                                                    "start": 936,
                                                    "end": 944,
                                                    "fullWidth": 8,
                                                    "width": 8,
                                                    "openParenToken": {
                                                        "kind": "OpenParenToken",
                                                        "fullStart": 936,
                                                        "fullEnd": 937,
                                                        "start": 936,
                                                        "end": 937,
                                                        "fullWidth": 1,
                                                        "width": 1,
                                                        "text": "(",
                                                        "value": "(",
                                                        "valueText": "("
                                                    },
                                                    "arguments": [
                                                        {
                                                            "kind": "StringLiteral",
                                                            "fullStart": 937,
                                                            "fullEnd": 943,
                                                            "start": 937,
                                                            "end": 943,
                                                            "fullWidth": 6,
                                                            "width": 6,
                                                            "text": "\"prop\"",
                                                            "value": "prop",
                                                            "valueText": "prop"
                                                        }
                                                    ],
                                                    "closeParenToken": {
                                                        "kind": "CloseParenToken",
                                                        "fullStart": 943,
                                                        "fullEnd": 944,
                                                        "start": 943,
                                                        "end": 944,
                                                        "fullWidth": 1,
                                                        "width": 1,
                                                        "text": ")",
                                                        "value": ")",
                                                        "valueText": ")"
                                                    }
                                                }
                                            }
                                        }
                                    }
                                ]
                            },
                            "semicolonToken": {
                                "kind": "SemicolonToken",
                                "fullStart": 944,
                                "fullEnd": 947,
                                "start": 944,
                                "end": 945,
                                "fullWidth": 3,
                                "width": 1,
                                "text": ";",
                                "value": ";",
                                "valueText": ";",
                                "hasTrailingTrivia": true,
                                "hasTrailingNewLine": true,
                                "trailingTrivia": [
                                    {
                                        "kind": "NewLineTrivia",
                                        "text": "\r\n"
                                    }
                                ]
                            }
                        },
                        {
                            "kind": "ReturnStatement",
                            "fullStart": 947,
                            "fullEnd": 1004,
                            "start": 957,
                            "end": 1002,
                            "fullWidth": 57,
                            "width": 45,
                            "returnKeyword": {
                                "kind": "ReturnKeyword",
                                "fullStart": 947,
                                "fullEnd": 964,
                                "start": 957,
                                "end": 963,
                                "fullWidth": 17,
                                "width": 6,
                                "text": "return",
                                "value": "return",
                                "valueText": "return",
                                "hasLeadingTrivia": true,
                                "hasLeadingNewLine": true,
                                "hasTrailingTrivia": true,
                                "leadingTrivia": [
                                    {
                                        "kind": "NewLineTrivia",
                                        "text": "\r\n"
                                    },
                                    {
                                        "kind": "WhitespaceTrivia",
                                        "text": "        "
                                    }
                                ],
                                "trailingTrivia": [
                                    {
                                        "kind": "WhitespaceTrivia",
                                        "text": " "
                                    }
                                ]
                            },
                            "expression": {
                                "kind": "LogicalAndExpression",
                                "fullStart": 964,
                                "fullEnd": 1001,
                                "start": 964,
                                "end": 1001,
                                "fullWidth": 37,
                                "width": 37,
                                "left": {
                                    "kind": "EqualsExpression",
                                    "fullStart": 964,
                                    "fullEnd": 981,
                                    "start": 964,
                                    "end": 980,
                                    "fullWidth": 17,
                                    "width": 16,
                                    "left": {
                                        "kind": "IdentifierName",
                                        "fullStart": 964,
                                        "fullEnd": 972,
                                        "start": 964,
                                        "end": 971,
                                        "fullWidth": 8,
                                        "width": 7,
                                        "text": "result1",
                                        "value": "result1",
                                        "valueText": "result1",
                                        "hasTrailingTrivia": true,
                                        "trailingTrivia": [
                                            {
                                                "kind": "WhitespaceTrivia",
                                                "text": " "
                                            }
                                        ]
                                    },
                                    "operatorToken": {
                                        "kind": "EqualsEqualsEqualsToken",
                                        "fullStart": 972,
                                        "fullEnd": 976,
                                        "start": 972,
                                        "end": 975,
                                        "fullWidth": 4,
                                        "width": 3,
                                        "text": "===",
                                        "value": "===",
                                        "valueText": "===",
                                        "hasTrailingTrivia": true,
                                        "trailingTrivia": [
                                            {
                                                "kind": "WhitespaceTrivia",
                                                "text": " "
                                            }
                                        ]
                                    },
                                    "right": {
                                        "kind": "TrueKeyword",
                                        "fullStart": 976,
                                        "fullEnd": 981,
                                        "start": 976,
                                        "end": 980,
                                        "fullWidth": 5,
                                        "width": 4,
                                        "text": "true",
                                        "value": true,
                                        "valueText": "true",
                                        "hasTrailingTrivia": true,
                                        "trailingTrivia": [
                                            {
                                                "kind": "WhitespaceTrivia",
                                                "text": " "
                                            }
                                        ]
                                    }
                                },
                                "operatorToken": {
                                    "kind": "AmpersandAmpersandToken",
                                    "fullStart": 981,
                                    "fullEnd": 984,
                                    "start": 981,
                                    "end": 983,
                                    "fullWidth": 3,
                                    "width": 2,
                                    "text": "&&",
                                    "value": "&&",
                                    "valueText": "&&",
                                    "hasTrailingTrivia": true,
                                    "trailingTrivia": [
                                        {
                                            "kind": "WhitespaceTrivia",
                                            "text": " "
                                        }
                                    ]
                                },
                                "right": {
                                    "kind": "EqualsExpression",
                                    "fullStart": 984,
                                    "fullEnd": 1001,
                                    "start": 984,
                                    "end": 1001,
                                    "fullWidth": 17,
                                    "width": 17,
                                    "left": {
                                        "kind": "IdentifierName",
                                        "fullStart": 984,
                                        "fullEnd": 992,
                                        "start": 984,
                                        "end": 991,
                                        "fullWidth": 8,
                                        "width": 7,
                                        "text": "result2",
                                        "value": "result2",
                                        "valueText": "result2",
                                        "hasTrailingTrivia": true,
                                        "trailingTrivia": [
                                            {
                                                "kind": "WhitespaceTrivia",
                                                "text": " "
                                            }
                                        ]
                                    },
                                    "operatorToken": {
                                        "kind": "EqualsEqualsEqualsToken",
                                        "fullStart": 992,
                                        "fullEnd": 996,
                                        "start": 992,
                                        "end": 995,
                                        "fullWidth": 4,
                                        "width": 3,
                                        "text": "===",
                                        "value": "===",
                                        "valueText": "===",
                                        "hasTrailingTrivia": true,
                                        "trailingTrivia": [
                                            {
                                                "kind": "WhitespaceTrivia",
                                                "text": " "
                                            }
                                        ]
                                    },
                                    "right": {
                                        "kind": "FalseKeyword",
                                        "fullStart": 996,
                                        "fullEnd": 1001,
                                        "start": 996,
                                        "end": 1001,
                                        "fullWidth": 5,
                                        "width": 5,
                                        "text": "false",
                                        "value": false,
                                        "valueText": "false"
                                    }
                                }
                            },
                            "semicolonToken": {
                                "kind": "SemicolonToken",
                                "fullStart": 1001,
                                "fullEnd": 1004,
                                "start": 1001,
                                "end": 1002,
                                "fullWidth": 3,
                                "width": 1,
                                "text": ";",
                                "value": ";",
                                "valueText": ";",
                                "hasTrailingTrivia": true,
                                "hasTrailingNewLine": true,
                                "trailingTrivia": [
                                    {
                                        "kind": "NewLineTrivia",
                                        "text": "\r\n"
                                    }
                                ]
                            }
                        }
                    ],
                    "closeBraceToken": {
                        "kind": "CloseBraceToken",
                        "fullStart": 1004,
                        "fullEnd": 1011,
                        "start": 1008,
                        "end": 1009,
                        "fullWidth": 7,
                        "width": 1,
                        "text": "}",
                        "value": "}",
                        "valueText": "}",
                        "hasLeadingTrivia": true,
                        "hasTrailingTrivia": true,
                        "hasTrailingNewLine": true,
                        "leadingTrivia": [
                            {
                                "kind": "WhitespaceTrivia",
                                "text": "    "
                            }
                        ],
                        "trailingTrivia": [
                            {
                                "kind": "NewLineTrivia",
                                "text": "\r\n"
                            }
                        ]
                    }
                }
            },
            {
                "kind": "ExpressionStatement",
                "fullStart": 1011,
                "fullEnd": 1035,
                "start": 1011,
                "end": 1033,
                "fullWidth": 24,
                "width": 22,
                "expression": {
                    "kind": "InvocationExpression",
                    "fullStart": 1011,
                    "fullEnd": 1032,
                    "start": 1011,
                    "end": 1032,
                    "fullWidth": 21,
                    "width": 21,
                    "expression": {
                        "kind": "IdentifierName",
                        "fullStart": 1011,
                        "fullEnd": 1022,
                        "start": 1011,
                        "end": 1022,
                        "fullWidth": 11,
                        "width": 11,
                        "text": "runTestCase",
                        "value": "runTestCase",
                        "valueText": "runTestCase"
                    },
                    "argumentList": {
                        "kind": "ArgumentList",
                        "fullStart": 1022,
                        "fullEnd": 1032,
                        "start": 1022,
                        "end": 1032,
                        "fullWidth": 10,
                        "width": 10,
                        "openParenToken": {
                            "kind": "OpenParenToken",
                            "fullStart": 1022,
                            "fullEnd": 1023,
                            "start": 1022,
                            "end": 1023,
                            "fullWidth": 1,
                            "width": 1,
                            "text": "(",
                            "value": "(",
                            "valueText": "("
                        },
                        "arguments": [
                            {
                                "kind": "IdentifierName",
                                "fullStart": 1023,
                                "fullEnd": 1031,
                                "start": 1023,
                                "end": 1031,
                                "fullWidth": 8,
                                "width": 8,
                                "text": "testcase",
                                "value": "testcase",
                                "valueText": "testcase"
                            }
                        ],
                        "closeParenToken": {
                            "kind": "CloseParenToken",
                            "fullStart": 1031,
                            "fullEnd": 1032,
                            "start": 1031,
                            "end": 1032,
                            "fullWidth": 1,
                            "width": 1,
                            "text": ")",
                            "value": ")",
                            "valueText": ")"
                        }
                    }
                },
                "semicolonToken": {
                    "kind": "SemicolonToken",
                    "fullStart": 1032,
                    "fullEnd": 1035,
                    "start": 1032,
                    "end": 1033,
                    "fullWidth": 3,
                    "width": 1,
                    "text": ";",
                    "value": ";",
                    "valueText": ";",
                    "hasTrailingTrivia": true,
                    "hasTrailingNewLine": true,
                    "trailingTrivia": [
                        {
                            "kind": "NewLineTrivia",
                            "text": "\r\n"
                        }
                    ]
                }
            }
        ],
        "endOfFileToken": {
            "kind": "EndOfFileToken",
            "fullStart": 1035,
            "fullEnd": 1035,
            "start": 1035,
            "end": 1035,
            "fullWidth": 0,
            "width": 0,
            "text": ""
        }
    },
    "lineMap": {
        "lineStarts": [
            0,
            67,
            152,
            232,
            308,
            380,
            385,
            439,
            610,
            615,
            617,
            619,
            642,
            644,
            683,
            685,
            723,
            725,
            767,
            795,
            808,
            810,
            864,
            893,
            947,
            949,
            1004,
            1011,
            1035
        ],
        "length": 1035
    }
}<|MERGE_RESOLUTION|>--- conflicted
+++ resolved
@@ -250,12 +250,8 @@
                                         "start": 656,
                                         "end": 680,
                                         "fullWidth": 24,
-<<<<<<< HEAD
                                         "width": 24,
-                                        "identifier": {
-=======
                                         "propertyName": {
->>>>>>> 85e84683
                                             "kind": "IdentifierName",
                                             "fullStart": 656,
                                             "fullEnd": 664,
@@ -623,12 +619,8 @@
                                         "start": 737,
                                         "end": 805,
                                         "fullWidth": 68,
-<<<<<<< HEAD
                                         "width": 68,
-                                        "identifier": {
-=======
                                         "propertyName": {
->>>>>>> 85e84683
                                             "kind": "IdentifierName",
                                             "fullStart": 737,
                                             "fullEnd": 744,
@@ -1018,12 +1010,8 @@
                                         "start": 822,
                                         "end": 861,
                                         "fullWidth": 39,
-<<<<<<< HEAD
                                         "width": 39,
-                                        "identifier": {
-=======
                                         "propertyName": {
->>>>>>> 85e84683
                                             "kind": "IdentifierName",
                                             "fullStart": 822,
                                             "fullEnd": 830,
@@ -1355,12 +1343,8 @@
                                         "start": 905,
                                         "end": 944,
                                         "fullWidth": 39,
-<<<<<<< HEAD
                                         "width": 39,
-                                        "identifier": {
-=======
                                         "propertyName": {
->>>>>>> 85e84683
                                             "kind": "IdentifierName",
                                             "fullStart": 905,
                                             "fullEnd": 913,
