--- conflicted
+++ resolved
@@ -250,12 +250,8 @@
                                         "start": 619,
                                         "end": 635,
                                         "fullWidth": 16,
-<<<<<<< HEAD
                                         "width": 16,
-                                        "identifier": {
-=======
                                         "propertyName": {
->>>>>>> 85e84683
                                             "kind": "IdentifierName",
                                             "fullStart": 619,
                                             "fullEnd": 628,
@@ -394,12 +390,8 @@
                                         "start": 652,
                                         "end": 702,
                                         "fullWidth": 50,
-<<<<<<< HEAD
                                         "width": 50,
-                                        "identifier": {
-=======
                                         "propertyName": {
->>>>>>> 85e84683
                                             "kind": "IdentifierName",
                                             "fullStart": 652,
                                             "fullEnd": 658,
@@ -638,12 +630,8 @@
                                         "start": 717,
                                         "end": 747,
                                         "fullWidth": 30,
-<<<<<<< HEAD
                                         "width": 30,
-                                        "identifier": {
-=======
                                         "propertyName": {
->>>>>>> 85e84683
                                             "kind": "IdentifierName",
                                             "fullStart": 717,
                                             "fullEnd": 730,
@@ -1012,12 +1000,8 @@
                                         "start": 803,
                                         "end": 831,
                                         "fullWidth": 28,
-<<<<<<< HEAD
                                         "width": 28,
-                                        "identifier": {
-=======
                                         "propertyName": {
->>>>>>> 85e84683
                                             "kind": "IdentifierName",
                                             "fullStart": 803,
                                             "fullEnd": 811,
@@ -1218,12 +1202,8 @@
                                         "start": 848,
                                         "end": 916,
                                         "fullWidth": 68,
-<<<<<<< HEAD
                                         "width": 68,
-                                        "identifier": {
-=======
                                         "propertyName": {
->>>>>>> 85e84683
                                             "kind": "IdentifierName",
                                             "fullStart": 848,
                                             "fullEnd": 855,
@@ -1643,12 +1623,8 @@
                                         "start": 938,
                                         "end": 946,
                                         "fullWidth": 9,
-<<<<<<< HEAD
                                         "width": 8,
-                                        "identifier": {
-=======
                                         "propertyName": {
->>>>>>> 85e84683
                                             "kind": "IdentifierName",
                                             "fullStart": 938,
                                             "fullEnd": 947,
