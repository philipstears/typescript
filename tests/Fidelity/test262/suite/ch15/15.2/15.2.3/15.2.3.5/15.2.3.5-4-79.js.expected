{
    "isDeclaration": false,
    "languageVersion": "EcmaScript5",
    "parseOptions": {
        "allowAutomaticSemicolonInsertion": true
    },
    "sourceUnit": {
        "kind": "SourceUnit",
        "fullStart": 0,
        "fullEnd": 980,
        "start": 560,
        "end": 980,
        "fullWidth": 980,
        "width": 420,
        "isIncrementallyUnusable": true,
        "moduleElements": [
            {
                "kind": "FunctionDeclaration",
                "fullStart": 0,
                "fullEnd": 956,
                "start": 560,
                "end": 954,
                "fullWidth": 956,
                "width": 394,
                "modifiers": [],
                "functionKeyword": {
                    "kind": "FunctionKeyword",
                    "fullStart": 0,
                    "fullEnd": 569,
                    "start": 560,
                    "end": 568,
                    "fullWidth": 569,
                    "width": 8,
                    "text": "function",
                    "value": "function",
                    "valueText": "function",
                    "hasLeadingTrivia": true,
                    "hasLeadingComment": true,
                    "hasLeadingNewLine": true,
                    "hasTrailingTrivia": true,
                    "leadingTrivia": [
                        {
                            "kind": "SingleLineCommentTrivia",
                            "text": "/// Copyright (c) 2012 Ecma International.  All rights reserved. "
                        },
                        {
                            "kind": "NewLineTrivia",
                            "text": "\r\n"
                        },
                        {
                            "kind": "SingleLineCommentTrivia",
                            "text": "/// Ecma International makes this code available under the terms and conditions set"
                        },
                        {
                            "kind": "NewLineTrivia",
                            "text": "\r\n"
                        },
                        {
                            "kind": "SingleLineCommentTrivia",
                            "text": "/// forth on http://hg.ecmascript.org/tests/test262/raw-file/tip/LICENSE (the "
                        },
                        {
                            "kind": "NewLineTrivia",
                            "text": "\r\n"
                        },
                        {
                            "kind": "SingleLineCommentTrivia",
                            "text": "/// \"Use Terms\").   Any redistribution of this code must retain the above "
                        },
                        {
                            "kind": "NewLineTrivia",
                            "text": "\r\n"
                        },
                        {
                            "kind": "SingleLineCommentTrivia",
                            "text": "/// copyright and this notice and otherwise comply with the Use Terms."
                        },
                        {
                            "kind": "NewLineTrivia",
                            "text": "\r\n"
                        },
                        {
                            "kind": "MultiLineCommentTrivia",
                            "text": "/**\r\n * @path ch15/15.2/15.2.3/15.2.3.5/15.2.3.5-4-79.js\r\n * @description Object.create -  'enumerable' property of one property in 'Properties' is NaN (8.10.5 step 3.b)\r\n */"
                        },
                        {
                            "kind": "NewLineTrivia",
                            "text": "\r\n"
                        },
                        {
                            "kind": "NewLineTrivia",
                            "text": "\r\n"
                        },
                        {
                            "kind": "NewLineTrivia",
                            "text": "\r\n"
                        }
                    ],
                    "trailingTrivia": [
                        {
                            "kind": "WhitespaceTrivia",
                            "text": " "
                        }
                    ]
                },
                "identifier": {
                    "kind": "IdentifierName",
                    "fullStart": 569,
                    "fullEnd": 577,
                    "start": 569,
                    "end": 577,
                    "fullWidth": 8,
                    "width": 8,
                    "text": "testcase",
                    "value": "testcase",
                    "valueText": "testcase"
                },
                "callSignature": {
                    "kind": "CallSignature",
                    "fullStart": 577,
                    "fullEnd": 580,
                    "start": 577,
                    "end": 579,
                    "fullWidth": 3,
                    "width": 2,
                    "parameterList": {
                        "kind": "ParameterList",
                        "fullStart": 577,
                        "fullEnd": 580,
                        "start": 577,
                        "end": 579,
                        "fullWidth": 3,
                        "width": 2,
                        "openParenToken": {
                            "kind": "OpenParenToken",
                            "fullStart": 577,
                            "fullEnd": 578,
                            "start": 577,
                            "end": 578,
                            "fullWidth": 1,
                            "width": 1,
                            "text": "(",
                            "value": "(",
                            "valueText": "("
                        },
                        "parameters": [],
                        "closeParenToken": {
                            "kind": "CloseParenToken",
                            "fullStart": 578,
                            "fullEnd": 580,
                            "start": 578,
                            "end": 579,
                            "fullWidth": 2,
                            "width": 1,
                            "text": ")",
                            "value": ")",
                            "valueText": ")",
                            "hasTrailingTrivia": true,
                            "trailingTrivia": [
                                {
                                    "kind": "WhitespaceTrivia",
                                    "text": " "
                                }
                            ]
                        }
                    }
                },
                "block": {
                    "kind": "Block",
                    "fullStart": 580,
                    "fullEnd": 956,
                    "start": 580,
                    "end": 954,
                    "fullWidth": 376,
                    "width": 374,
                    "openBraceToken": {
                        "kind": "OpenBraceToken",
                        "fullStart": 580,
                        "fullEnd": 583,
                        "start": 580,
                        "end": 581,
                        "fullWidth": 3,
                        "width": 1,
                        "text": "{",
                        "value": "{",
                        "valueText": "{",
                        "hasTrailingTrivia": true,
                        "hasTrailingNewLine": true,
                        "trailingTrivia": [
                            {
                                "kind": "NewLineTrivia",
                                "text": "\r\n"
                            }
                        ]
                    },
                    "statements": [
                        {
                            "kind": "VariableStatement",
                            "fullStart": 583,
                            "fullEnd": 623,
                            "start": 600,
                            "end": 621,
                            "fullWidth": 40,
                            "width": 21,
                            "modifiers": [],
                            "variableDeclaration": {
                                "kind": "VariableDeclaration",
                                "fullStart": 583,
                                "fullEnd": 620,
                                "start": 600,
                                "end": 620,
                                "fullWidth": 37,
                                "width": 20,
                                "varKeyword": {
                                    "kind": "VarKeyword",
                                    "fullStart": 583,
                                    "fullEnd": 604,
                                    "start": 600,
                                    "end": 603,
                                    "fullWidth": 21,
                                    "width": 3,
                                    "text": "var",
                                    "value": "var",
                                    "valueText": "var",
                                    "hasLeadingTrivia": true,
                                    "hasLeadingNewLine": true,
                                    "hasTrailingTrivia": true,
                                    "leadingTrivia": [
                                        {
                                            "kind": "WhitespaceTrivia",
                                            "text": "       "
                                        },
                                        {
                                            "kind": "NewLineTrivia",
                                            "text": "\r\n"
                                        },
                                        {
                                            "kind": "WhitespaceTrivia",
                                            "text": "        "
                                        }
                                    ],
                                    "trailingTrivia": [
                                        {
                                            "kind": "WhitespaceTrivia",
                                            "text": " "
                                        }
                                    ]
                                },
                                "variableDeclarators": [
                                    {
                                        "kind": "VariableDeclarator",
                                        "fullStart": 604,
                                        "fullEnd": 620,
                                        "start": 604,
                                        "end": 620,
                                        "fullWidth": 16,
<<<<<<< HEAD
                                        "width": 16,
                                        "identifier": {
=======
                                        "propertyName": {
>>>>>>> 85e84683
                                            "kind": "IdentifierName",
                                            "fullStart": 604,
                                            "fullEnd": 613,
                                            "start": 604,
                                            "end": 612,
                                            "fullWidth": 9,
                                            "width": 8,
                                            "text": "accessed",
                                            "value": "accessed",
                                            "valueText": "accessed",
                                            "hasTrailingTrivia": true,
                                            "trailingTrivia": [
                                                {
                                                    "kind": "WhitespaceTrivia",
                                                    "text": " "
                                                }
                                            ]
                                        },
                                        "equalsValueClause": {
                                            "kind": "EqualsValueClause",
                                            "fullStart": 613,
                                            "fullEnd": 620,
                                            "start": 613,
                                            "end": 620,
                                            "fullWidth": 7,
                                            "width": 7,
                                            "equalsToken": {
                                                "kind": "EqualsToken",
                                                "fullStart": 613,
                                                "fullEnd": 615,
                                                "start": 613,
                                                "end": 614,
                                                "fullWidth": 2,
                                                "width": 1,
                                                "text": "=",
                                                "value": "=",
                                                "valueText": "=",
                                                "hasTrailingTrivia": true,
                                                "trailingTrivia": [
                                                    {
                                                        "kind": "WhitespaceTrivia",
                                                        "text": " "
                                                    }
                                                ]
                                            },
                                            "value": {
                                                "kind": "FalseKeyword",
                                                "fullStart": 615,
                                                "fullEnd": 620,
                                                "start": 615,
                                                "end": 620,
                                                "fullWidth": 5,
                                                "width": 5,
                                                "text": "false",
                                                "value": false,
                                                "valueText": "false"
                                            }
                                        }
                                    }
                                ]
                            },
                            "semicolonToken": {
                                "kind": "SemicolonToken",
                                "fullStart": 620,
                                "fullEnd": 623,
                                "start": 620,
                                "end": 621,
                                "fullWidth": 3,
                                "width": 1,
                                "text": ";",
                                "value": ";",
                                "valueText": ";",
                                "hasTrailingTrivia": true,
                                "hasTrailingNewLine": true,
                                "trailingTrivia": [
                                    {
                                        "kind": "NewLineTrivia",
                                        "text": "\r\n"
                                    }
                                ]
                            }
                        },
                        {
                            "kind": "VariableStatement",
                            "fullStart": 623,
                            "fullEnd": 749,
                            "start": 633,
                            "end": 747,
                            "fullWidth": 126,
                            "width": 114,
                            "modifiers": [],
                            "variableDeclaration": {
                                "kind": "VariableDeclaration",
                                "fullStart": 623,
                                "fullEnd": 746,
                                "start": 633,
                                "end": 746,
                                "fullWidth": 123,
                                "width": 113,
                                "varKeyword": {
                                    "kind": "VarKeyword",
                                    "fullStart": 623,
                                    "fullEnd": 637,
                                    "start": 633,
                                    "end": 636,
                                    "fullWidth": 14,
                                    "width": 3,
                                    "text": "var",
                                    "value": "var",
                                    "valueText": "var",
                                    "hasLeadingTrivia": true,
                                    "hasLeadingNewLine": true,
                                    "hasTrailingTrivia": true,
                                    "leadingTrivia": [
                                        {
                                            "kind": "NewLineTrivia",
                                            "text": "\r\n"
                                        },
                                        {
                                            "kind": "WhitespaceTrivia",
                                            "text": "        "
                                        }
                                    ],
                                    "trailingTrivia": [
                                        {
                                            "kind": "WhitespaceTrivia",
                                            "text": " "
                                        }
                                    ]
                                },
                                "variableDeclarators": [
                                    {
                                        "kind": "VariableDeclarator",
                                        "fullStart": 637,
                                        "fullEnd": 746,
                                        "start": 637,
                                        "end": 746,
                                        "fullWidth": 109,
<<<<<<< HEAD
                                        "width": 109,
                                        "identifier": {
=======
                                        "propertyName": {
>>>>>>> 85e84683
                                            "kind": "IdentifierName",
                                            "fullStart": 637,
                                            "fullEnd": 644,
                                            "start": 637,
                                            "end": 643,
                                            "fullWidth": 7,
                                            "width": 6,
                                            "text": "newObj",
                                            "value": "newObj",
                                            "valueText": "newObj",
                                            "hasTrailingTrivia": true,
                                            "trailingTrivia": [
                                                {
                                                    "kind": "WhitespaceTrivia",
                                                    "text": " "
                                                }
                                            ]
                                        },
                                        "equalsValueClause": {
                                            "kind": "EqualsValueClause",
                                            "fullStart": 644,
                                            "fullEnd": 746,
                                            "start": 644,
                                            "end": 746,
                                            "fullWidth": 102,
                                            "width": 102,
                                            "equalsToken": {
                                                "kind": "EqualsToken",
                                                "fullStart": 644,
                                                "fullEnd": 646,
                                                "start": 644,
                                                "end": 645,
                                                "fullWidth": 2,
                                                "width": 1,
                                                "text": "=",
                                                "value": "=",
                                                "valueText": "=",
                                                "hasTrailingTrivia": true,
                                                "trailingTrivia": [
                                                    {
                                                        "kind": "WhitespaceTrivia",
                                                        "text": " "
                                                    }
                                                ]
                                            },
                                            "value": {
                                                "kind": "InvocationExpression",
                                                "fullStart": 646,
                                                "fullEnd": 746,
                                                "start": 646,
                                                "end": 746,
                                                "fullWidth": 100,
                                                "width": 100,
                                                "expression": {
                                                    "kind": "MemberAccessExpression",
                                                    "fullStart": 646,
                                                    "fullEnd": 659,
                                                    "start": 646,
                                                    "end": 659,
                                                    "fullWidth": 13,
                                                    "width": 13,
                                                    "expression": {
                                                        "kind": "IdentifierName",
                                                        "fullStart": 646,
                                                        "fullEnd": 652,
                                                        "start": 646,
                                                        "end": 652,
                                                        "fullWidth": 6,
                                                        "width": 6,
                                                        "text": "Object",
                                                        "value": "Object",
                                                        "valueText": "Object"
                                                    },
                                                    "dotToken": {
                                                        "kind": "DotToken",
                                                        "fullStart": 652,
                                                        "fullEnd": 653,
                                                        "start": 652,
                                                        "end": 653,
                                                        "fullWidth": 1,
                                                        "width": 1,
                                                        "text": ".",
                                                        "value": ".",
                                                        "valueText": "."
                                                    },
                                                    "name": {
                                                        "kind": "IdentifierName",
                                                        "fullStart": 653,
                                                        "fullEnd": 659,
                                                        "start": 653,
                                                        "end": 659,
                                                        "fullWidth": 6,
                                                        "width": 6,
                                                        "text": "create",
                                                        "value": "create",
                                                        "valueText": "create"
                                                    }
                                                },
                                                "argumentList": {
                                                    "kind": "ArgumentList",
                                                    "fullStart": 659,
                                                    "fullEnd": 746,
                                                    "start": 659,
                                                    "end": 746,
                                                    "fullWidth": 87,
                                                    "width": 87,
                                                    "openParenToken": {
                                                        "kind": "OpenParenToken",
                                                        "fullStart": 659,
                                                        "fullEnd": 660,
                                                        "start": 659,
                                                        "end": 660,
                                                        "fullWidth": 1,
                                                        "width": 1,
                                                        "text": "(",
                                                        "value": "(",
                                                        "valueText": "("
                                                    },
                                                    "arguments": [
                                                        {
                                                            "kind": "ObjectLiteralExpression",
                                                            "fullStart": 660,
                                                            "fullEnd": 662,
                                                            "start": 660,
                                                            "end": 662,
                                                            "fullWidth": 2,
                                                            "width": 2,
                                                            "openBraceToken": {
                                                                "kind": "OpenBraceToken",
                                                                "fullStart": 660,
                                                                "fullEnd": 661,
                                                                "start": 660,
                                                                "end": 661,
                                                                "fullWidth": 1,
                                                                "width": 1,
                                                                "text": "{",
                                                                "value": "{",
                                                                "valueText": "{"
                                                            },
                                                            "propertyAssignments": [],
                                                            "closeBraceToken": {
                                                                "kind": "CloseBraceToken",
                                                                "fullStart": 661,
                                                                "fullEnd": 662,
                                                                "start": 661,
                                                                "end": 662,
                                                                "fullWidth": 1,
                                                                "width": 1,
                                                                "text": "}",
                                                                "value": "}",
                                                                "valueText": "}"
                                                            }
                                                        },
                                                        {
                                                            "kind": "CommaToken",
                                                            "fullStart": 662,
                                                            "fullEnd": 664,
                                                            "start": 662,
                                                            "end": 663,
                                                            "fullWidth": 2,
                                                            "width": 1,
                                                            "text": ",",
                                                            "value": ",",
                                                            "valueText": ",",
                                                            "hasTrailingTrivia": true,
                                                            "trailingTrivia": [
                                                                {
                                                                    "kind": "WhitespaceTrivia",
                                                                    "text": " "
                                                                }
                                                            ]
                                                        },
                                                        {
                                                            "kind": "ObjectLiteralExpression",
                                                            "fullStart": 664,
                                                            "fullEnd": 745,
                                                            "start": 664,
                                                            "end": 745,
                                                            "fullWidth": 81,
                                                            "width": 81,
                                                            "openBraceToken": {
                                                                "kind": "OpenBraceToken",
                                                                "fullStart": 664,
                                                                "fullEnd": 667,
                                                                "start": 664,
                                                                "end": 665,
                                                                "fullWidth": 3,
                                                                "width": 1,
                                                                "text": "{",
                                                                "value": "{",
                                                                "valueText": "{",
                                                                "hasTrailingTrivia": true,
                                                                "hasTrailingNewLine": true,
                                                                "trailingTrivia": [
                                                                    {
                                                                        "kind": "NewLineTrivia",
                                                                        "text": "\r\n"
                                                                    }
                                                                ]
                                                            },
                                                            "propertyAssignments": [
                                                                {
                                                                    "kind": "SimplePropertyAssignment",
                                                                    "fullStart": 667,
                                                                    "fullEnd": 736,
                                                                    "start": 679,
                                                                    "end": 734,
                                                                    "fullWidth": 69,
                                                                    "width": 55,
                                                                    "propertyName": {
                                                                        "kind": "IdentifierName",
                                                                        "fullStart": 667,
                                                                        "fullEnd": 683,
                                                                        "start": 679,
                                                                        "end": 683,
                                                                        "fullWidth": 16,
                                                                        "width": 4,
                                                                        "text": "prop",
                                                                        "value": "prop",
                                                                        "valueText": "prop",
                                                                        "hasLeadingTrivia": true,
                                                                        "leadingTrivia": [
                                                                            {
                                                                                "kind": "WhitespaceTrivia",
                                                                                "text": "            "
                                                                            }
                                                                        ]
                                                                    },
                                                                    "colonToken": {
                                                                        "kind": "ColonToken",
                                                                        "fullStart": 683,
                                                                        "fullEnd": 685,
                                                                        "start": 683,
                                                                        "end": 684,
                                                                        "fullWidth": 2,
                                                                        "width": 1,
                                                                        "text": ":",
                                                                        "value": ":",
                                                                        "valueText": ":",
                                                                        "hasTrailingTrivia": true,
                                                                        "trailingTrivia": [
                                                                            {
                                                                                "kind": "WhitespaceTrivia",
                                                                                "text": " "
                                                                            }
                                                                        ]
                                                                    },
                                                                    "expression": {
                                                                        "kind": "ObjectLiteralExpression",
                                                                        "fullStart": 685,
                                                                        "fullEnd": 736,
                                                                        "start": 685,
                                                                        "end": 734,
                                                                        "fullWidth": 51,
                                                                        "width": 49,
                                                                        "openBraceToken": {
                                                                            "kind": "OpenBraceToken",
                                                                            "fullStart": 685,
                                                                            "fullEnd": 688,
                                                                            "start": 685,
                                                                            "end": 686,
                                                                            "fullWidth": 3,
                                                                            "width": 1,
                                                                            "text": "{",
                                                                            "value": "{",
                                                                            "valueText": "{",
                                                                            "hasTrailingTrivia": true,
                                                                            "hasTrailingNewLine": true,
                                                                            "trailingTrivia": [
                                                                                {
                                                                                    "kind": "NewLineTrivia",
                                                                                    "text": "\r\n"
                                                                                }
                                                                            ]
                                                                        },
                                                                        "propertyAssignments": [
                                                                            {
                                                                                "kind": "SimplePropertyAssignment",
                                                                                "fullStart": 688,
                                                                                "fullEnd": 721,
                                                                                "start": 704,
                                                                                "end": 719,
                                                                                "fullWidth": 33,
                                                                                "width": 15,
                                                                                "propertyName": {
                                                                                    "kind": "IdentifierName",
                                                                                    "fullStart": 688,
                                                                                    "fullEnd": 714,
                                                                                    "start": 704,
                                                                                    "end": 714,
                                                                                    "fullWidth": 26,
                                                                                    "width": 10,
                                                                                    "text": "enumerable",
                                                                                    "value": "enumerable",
                                                                                    "valueText": "enumerable",
                                                                                    "hasLeadingTrivia": true,
                                                                                    "leadingTrivia": [
                                                                                        {
                                                                                            "kind": "WhitespaceTrivia",
                                                                                            "text": "                "
                                                                                        }
                                                                                    ]
                                                                                },
                                                                                "colonToken": {
                                                                                    "kind": "ColonToken",
                                                                                    "fullStart": 714,
                                                                                    "fullEnd": 716,
                                                                                    "start": 714,
                                                                                    "end": 715,
                                                                                    "fullWidth": 2,
                                                                                    "width": 1,
                                                                                    "text": ":",
                                                                                    "value": ":",
                                                                                    "valueText": ":",
                                                                                    "hasTrailingTrivia": true,
                                                                                    "trailingTrivia": [
                                                                                        {
                                                                                            "kind": "WhitespaceTrivia",
                                                                                            "text": " "
                                                                                        }
                                                                                    ]
                                                                                },
                                                                                "expression": {
                                                                                    "kind": "IdentifierName",
                                                                                    "fullStart": 716,
                                                                                    "fullEnd": 721,
                                                                                    "start": 716,
                                                                                    "end": 719,
                                                                                    "fullWidth": 5,
                                                                                    "width": 3,
                                                                                    "text": "NaN",
                                                                                    "value": "NaN",
                                                                                    "valueText": "NaN",
                                                                                    "hasTrailingTrivia": true,
                                                                                    "hasTrailingNewLine": true,
                                                                                    "trailingTrivia": [
                                                                                        {
                                                                                            "kind": "NewLineTrivia",
                                                                                            "text": "\r\n"
                                                                                        }
                                                                                    ]
                                                                                }
                                                                            }
                                                                        ],
                                                                        "closeBraceToken": {
                                                                            "kind": "CloseBraceToken",
                                                                            "fullStart": 721,
                                                                            "fullEnd": 736,
                                                                            "start": 733,
                                                                            "end": 734,
                                                                            "fullWidth": 15,
                                                                            "width": 1,
                                                                            "text": "}",
                                                                            "value": "}",
                                                                            "valueText": "}",
                                                                            "hasLeadingTrivia": true,
                                                                            "hasTrailingTrivia": true,
                                                                            "hasTrailingNewLine": true,
                                                                            "leadingTrivia": [
                                                                                {
                                                                                    "kind": "WhitespaceTrivia",
                                                                                    "text": "            "
                                                                                }
                                                                            ],
                                                                            "trailingTrivia": [
                                                                                {
                                                                                    "kind": "NewLineTrivia",
                                                                                    "text": "\r\n"
                                                                                }
                                                                            ]
                                                                        }
                                                                    }
                                                                }
                                                            ],
                                                            "closeBraceToken": {
                                                                "kind": "CloseBraceToken",
                                                                "fullStart": 736,
                                                                "fullEnd": 745,
                                                                "start": 744,
                                                                "end": 745,
                                                                "fullWidth": 9,
                                                                "width": 1,
                                                                "text": "}",
                                                                "value": "}",
                                                                "valueText": "}",
                                                                "hasLeadingTrivia": true,
                                                                "leadingTrivia": [
                                                                    {
                                                                        "kind": "WhitespaceTrivia",
                                                                        "text": "        "
                                                                    }
                                                                ]
                                                            }
                                                        }
                                                    ],
                                                    "closeParenToken": {
                                                        "kind": "CloseParenToken",
                                                        "fullStart": 745,
                                                        "fullEnd": 746,
                                                        "start": 745,
                                                        "end": 746,
                                                        "fullWidth": 1,
                                                        "width": 1,
                                                        "text": ")",
                                                        "value": ")",
                                                        "valueText": ")"
                                                    }
                                                }
                                            }
                                        }
                                    }
                                ]
                            },
                            "semicolonToken": {
                                "kind": "SemicolonToken",
                                "fullStart": 746,
                                "fullEnd": 749,
                                "start": 746,
                                "end": 747,
                                "fullWidth": 3,
                                "width": 1,
                                "text": ";",
                                "value": ";",
                                "valueText": ";",
                                "hasTrailingTrivia": true,
                                "hasTrailingNewLine": true,
                                "trailingTrivia": [
                                    {
                                        "kind": "NewLineTrivia",
                                        "text": "\r\n"
                                    }
                                ]
                            }
                        },
                        {
                            "kind": "ForInStatement",
                            "fullStart": 749,
                            "fullEnd": 889,
                            "start": 757,
                            "end": 887,
                            "fullWidth": 140,
                            "width": 130,
                            "forKeyword": {
                                "kind": "ForKeyword",
                                "fullStart": 749,
                                "fullEnd": 761,
                                "start": 757,
                                "end": 760,
                                "fullWidth": 12,
                                "width": 3,
                                "text": "for",
                                "value": "for",
                                "valueText": "for",
                                "hasLeadingTrivia": true,
                                "hasTrailingTrivia": true,
                                "leadingTrivia": [
                                    {
                                        "kind": "WhitespaceTrivia",
                                        "text": "        "
                                    }
                                ],
                                "trailingTrivia": [
                                    {
                                        "kind": "WhitespaceTrivia",
                                        "text": " "
                                    }
                                ]
                            },
                            "openParenToken": {
                                "kind": "OpenParenToken",
                                "fullStart": 761,
                                "fullEnd": 762,
                                "start": 761,
                                "end": 762,
                                "fullWidth": 1,
                                "width": 1,
                                "text": "(",
                                "value": "(",
                                "valueText": "("
                            },
                            "variableDeclaration": {
                                "kind": "VariableDeclaration",
                                "fullStart": 762,
                                "fullEnd": 775,
                                "start": 762,
                                "end": 774,
                                "fullWidth": 13,
                                "width": 12,
                                "varKeyword": {
                                    "kind": "VarKeyword",
                                    "fullStart": 762,
                                    "fullEnd": 766,
                                    "start": 762,
                                    "end": 765,
                                    "fullWidth": 4,
                                    "width": 3,
                                    "text": "var",
                                    "value": "var",
                                    "valueText": "var",
                                    "hasTrailingTrivia": true,
                                    "trailingTrivia": [
                                        {
                                            "kind": "WhitespaceTrivia",
                                            "text": " "
                                        }
                                    ]
                                },
                                "variableDeclarators": [
                                    {
                                        "kind": "VariableDeclarator",
                                        "fullStart": 766,
                                        "fullEnd": 775,
                                        "start": 766,
                                        "end": 774,
                                        "fullWidth": 9,
<<<<<<< HEAD
                                        "width": 8,
                                        "identifier": {
=======
                                        "propertyName": {
>>>>>>> 85e84683
                                            "kind": "IdentifierName",
                                            "fullStart": 766,
                                            "fullEnd": 775,
                                            "start": 766,
                                            "end": 774,
                                            "fullWidth": 9,
                                            "width": 8,
                                            "text": "property",
                                            "value": "property",
                                            "valueText": "property",
                                            "hasTrailingTrivia": true,
                                            "trailingTrivia": [
                                                {
                                                    "kind": "WhitespaceTrivia",
                                                    "text": " "
                                                }
                                            ]
                                        }
                                    }
                                ]
                            },
                            "inKeyword": {
                                "kind": "InKeyword",
                                "fullStart": 775,
                                "fullEnd": 778,
                                "start": 775,
                                "end": 777,
                                "fullWidth": 3,
                                "width": 2,
                                "text": "in",
                                "value": "in",
                                "valueText": "in",
                                "hasTrailingTrivia": true,
                                "trailingTrivia": [
                                    {
                                        "kind": "WhitespaceTrivia",
                                        "text": " "
                                    }
                                ]
                            },
                            "expression": {
                                "kind": "IdentifierName",
                                "fullStart": 778,
                                "fullEnd": 784,
                                "start": 778,
                                "end": 784,
                                "fullWidth": 6,
                                "width": 6,
                                "text": "newObj",
                                "value": "newObj",
                                "valueText": "newObj"
                            },
                            "closeParenToken": {
                                "kind": "CloseParenToken",
                                "fullStart": 784,
                                "fullEnd": 786,
                                "start": 784,
                                "end": 785,
                                "fullWidth": 2,
                                "width": 1,
                                "text": ")",
                                "value": ")",
                                "valueText": ")",
                                "hasTrailingTrivia": true,
                                "trailingTrivia": [
                                    {
                                        "kind": "WhitespaceTrivia",
                                        "text": " "
                                    }
                                ]
                            },
                            "statement": {
                                "kind": "Block",
                                "fullStart": 786,
                                "fullEnd": 889,
                                "start": 786,
                                "end": 887,
                                "fullWidth": 103,
                                "width": 101,
                                "openBraceToken": {
                                    "kind": "OpenBraceToken",
                                    "fullStart": 786,
                                    "fullEnd": 789,
                                    "start": 786,
                                    "end": 787,
                                    "fullWidth": 3,
                                    "width": 1,
                                    "text": "{",
                                    "value": "{",
                                    "valueText": "{",
                                    "hasTrailingTrivia": true,
                                    "hasTrailingNewLine": true,
                                    "trailingTrivia": [
                                        {
                                            "kind": "NewLineTrivia",
                                            "text": "\r\n"
                                        }
                                    ]
                                },
                                "statements": [
                                    {
                                        "kind": "IfStatement",
                                        "fullStart": 789,
                                        "fullEnd": 878,
                                        "start": 801,
                                        "end": 876,
                                        "fullWidth": 89,
                                        "width": 75,
                                        "ifKeyword": {
                                            "kind": "IfKeyword",
                                            "fullStart": 789,
                                            "fullEnd": 804,
                                            "start": 801,
                                            "end": 803,
                                            "fullWidth": 15,
                                            "width": 2,
                                            "text": "if",
                                            "value": "if",
                                            "valueText": "if",
                                            "hasLeadingTrivia": true,
                                            "hasTrailingTrivia": true,
                                            "leadingTrivia": [
                                                {
                                                    "kind": "WhitespaceTrivia",
                                                    "text": "            "
                                                }
                                            ],
                                            "trailingTrivia": [
                                                {
                                                    "kind": "WhitespaceTrivia",
                                                    "text": " "
                                                }
                                            ]
                                        },
                                        "openParenToken": {
                                            "kind": "OpenParenToken",
                                            "fullStart": 804,
                                            "fullEnd": 805,
                                            "start": 804,
                                            "end": 805,
                                            "fullWidth": 1,
                                            "width": 1,
                                            "text": "(",
                                            "value": "(",
                                            "valueText": "("
                                        },
                                        "condition": {
                                            "kind": "EqualsExpression",
                                            "fullStart": 805,
                                            "fullEnd": 824,
                                            "start": 805,
                                            "end": 824,
                                            "fullWidth": 19,
                                            "width": 19,
                                            "left": {
                                                "kind": "IdentifierName",
                                                "fullStart": 805,
                                                "fullEnd": 814,
                                                "start": 805,
                                                "end": 813,
                                                "fullWidth": 9,
                                                "width": 8,
                                                "text": "property",
                                                "value": "property",
                                                "valueText": "property",
                                                "hasTrailingTrivia": true,
                                                "trailingTrivia": [
                                                    {
                                                        "kind": "WhitespaceTrivia",
                                                        "text": " "
                                                    }
                                                ]
                                            },
                                            "operatorToken": {
                                                "kind": "EqualsEqualsEqualsToken",
                                                "fullStart": 814,
                                                "fullEnd": 818,
                                                "start": 814,
                                                "end": 817,
                                                "fullWidth": 4,
                                                "width": 3,
                                                "text": "===",
                                                "value": "===",
                                                "valueText": "===",
                                                "hasTrailingTrivia": true,
                                                "trailingTrivia": [
                                                    {
                                                        "kind": "WhitespaceTrivia",
                                                        "text": " "
                                                    }
                                                ]
                                            },
                                            "right": {
                                                "kind": "StringLiteral",
                                                "fullStart": 818,
                                                "fullEnd": 824,
                                                "start": 818,
                                                "end": 824,
                                                "fullWidth": 6,
                                                "width": 6,
                                                "text": "\"prop\"",
                                                "value": "prop",
                                                "valueText": "prop"
                                            }
                                        },
                                        "closeParenToken": {
                                            "kind": "CloseParenToken",
                                            "fullStart": 824,
                                            "fullEnd": 826,
                                            "start": 824,
                                            "end": 825,
                                            "fullWidth": 2,
                                            "width": 1,
                                            "text": ")",
                                            "value": ")",
                                            "valueText": ")",
                                            "hasTrailingTrivia": true,
                                            "trailingTrivia": [
                                                {
                                                    "kind": "WhitespaceTrivia",
                                                    "text": " "
                                                }
                                            ]
                                        },
                                        "statement": {
                                            "kind": "Block",
                                            "fullStart": 826,
                                            "fullEnd": 878,
                                            "start": 826,
                                            "end": 876,
                                            "fullWidth": 52,
                                            "width": 50,
                                            "openBraceToken": {
                                                "kind": "OpenBraceToken",
                                                "fullStart": 826,
                                                "fullEnd": 829,
                                                "start": 826,
                                                "end": 827,
                                                "fullWidth": 3,
                                                "width": 1,
                                                "text": "{",
                                                "value": "{",
                                                "valueText": "{",
                                                "hasTrailingTrivia": true,
                                                "hasTrailingNewLine": true,
                                                "trailingTrivia": [
                                                    {
                                                        "kind": "NewLineTrivia",
                                                        "text": "\r\n"
                                                    }
                                                ]
                                            },
                                            "statements": [
                                                {
                                                    "kind": "ExpressionStatement",
                                                    "fullStart": 829,
                                                    "fullEnd": 863,
                                                    "start": 845,
                                                    "end": 861,
                                                    "fullWidth": 34,
                                                    "width": 16,
                                                    "expression": {
                                                        "kind": "AssignmentExpression",
                                                        "fullStart": 829,
                                                        "fullEnd": 860,
                                                        "start": 845,
                                                        "end": 860,
                                                        "fullWidth": 31,
                                                        "width": 15,
                                                        "left": {
                                                            "kind": "IdentifierName",
                                                            "fullStart": 829,
                                                            "fullEnd": 854,
                                                            "start": 845,
                                                            "end": 853,
                                                            "fullWidth": 25,
                                                            "width": 8,
                                                            "text": "accessed",
                                                            "value": "accessed",
                                                            "valueText": "accessed",
                                                            "hasLeadingTrivia": true,
                                                            "hasTrailingTrivia": true,
                                                            "leadingTrivia": [
                                                                {
                                                                    "kind": "WhitespaceTrivia",
                                                                    "text": "                "
                                                                }
                                                            ],
                                                            "trailingTrivia": [
                                                                {
                                                                    "kind": "WhitespaceTrivia",
                                                                    "text": " "
                                                                }
                                                            ]
                                                        },
                                                        "operatorToken": {
                                                            "kind": "EqualsToken",
                                                            "fullStart": 854,
                                                            "fullEnd": 856,
                                                            "start": 854,
                                                            "end": 855,
                                                            "fullWidth": 2,
                                                            "width": 1,
                                                            "text": "=",
                                                            "value": "=",
                                                            "valueText": "=",
                                                            "hasTrailingTrivia": true,
                                                            "trailingTrivia": [
                                                                {
                                                                    "kind": "WhitespaceTrivia",
                                                                    "text": " "
                                                                }
                                                            ]
                                                        },
                                                        "right": {
                                                            "kind": "TrueKeyword",
                                                            "fullStart": 856,
                                                            "fullEnd": 860,
                                                            "start": 856,
                                                            "end": 860,
                                                            "fullWidth": 4,
                                                            "width": 4,
                                                            "text": "true",
                                                            "value": true,
                                                            "valueText": "true"
                                                        }
                                                    },
                                                    "semicolonToken": {
                                                        "kind": "SemicolonToken",
                                                        "fullStart": 860,
                                                        "fullEnd": 863,
                                                        "start": 860,
                                                        "end": 861,
                                                        "fullWidth": 3,
                                                        "width": 1,
                                                        "text": ";",
                                                        "value": ";",
                                                        "valueText": ";",
                                                        "hasTrailingTrivia": true,
                                                        "hasTrailingNewLine": true,
                                                        "trailingTrivia": [
                                                            {
                                                                "kind": "NewLineTrivia",
                                                                "text": "\r\n"
                                                            }
                                                        ]
                                                    }
                                                }
                                            ],
                                            "closeBraceToken": {
                                                "kind": "CloseBraceToken",
                                                "fullStart": 863,
                                                "fullEnd": 878,
                                                "start": 875,
                                                "end": 876,
                                                "fullWidth": 15,
                                                "width": 1,
                                                "text": "}",
                                                "value": "}",
                                                "valueText": "}",
                                                "hasLeadingTrivia": true,
                                                "hasTrailingTrivia": true,
                                                "hasTrailingNewLine": true,
                                                "leadingTrivia": [
                                                    {
                                                        "kind": "WhitespaceTrivia",
                                                        "text": "            "
                                                    }
                                                ],
                                                "trailingTrivia": [
                                                    {
                                                        "kind": "NewLineTrivia",
                                                        "text": "\r\n"
                                                    }
                                                ]
                                            }
                                        }
                                    }
                                ],
                                "closeBraceToken": {
                                    "kind": "CloseBraceToken",
                                    "fullStart": 878,
                                    "fullEnd": 889,
                                    "start": 886,
                                    "end": 887,
                                    "fullWidth": 11,
                                    "width": 1,
                                    "text": "}",
                                    "value": "}",
                                    "valueText": "}",
                                    "hasLeadingTrivia": true,
                                    "hasTrailingTrivia": true,
                                    "hasTrailingNewLine": true,
                                    "leadingTrivia": [
                                        {
                                            "kind": "WhitespaceTrivia",
                                            "text": "        "
                                        }
                                    ],
                                    "trailingTrivia": [
                                        {
                                            "kind": "NewLineTrivia",
                                            "text": "\r\n"
                                        }
                                    ]
                                }
                            }
                        },
                        {
                            "kind": "ReturnStatement",
                            "fullStart": 889,
                            "fullEnd": 949,
                            "start": 897,
                            "end": 947,
                            "fullWidth": 60,
                            "width": 50,
                            "returnKeyword": {
                                "kind": "ReturnKeyword",
                                "fullStart": 889,
                                "fullEnd": 904,
                                "start": 897,
                                "end": 903,
                                "fullWidth": 15,
                                "width": 6,
                                "text": "return",
                                "value": "return",
                                "valueText": "return",
                                "hasLeadingTrivia": true,
                                "hasTrailingTrivia": true,
                                "leadingTrivia": [
                                    {
                                        "kind": "WhitespaceTrivia",
                                        "text": "        "
                                    }
                                ],
                                "trailingTrivia": [
                                    {
                                        "kind": "WhitespaceTrivia",
                                        "text": " "
                                    }
                                ]
                            },
                            "expression": {
                                "kind": "LogicalAndExpression",
                                "fullStart": 904,
                                "fullEnd": 946,
                                "start": 904,
                                "end": 946,
                                "fullWidth": 42,
                                "width": 42,
                                "left": {
                                    "kind": "LogicalNotExpression",
                                    "fullStart": 904,
                                    "fullEnd": 914,
                                    "start": 904,
                                    "end": 913,
                                    "fullWidth": 10,
                                    "width": 9,
                                    "operatorToken": {
                                        "kind": "ExclamationToken",
                                        "fullStart": 904,
                                        "fullEnd": 905,
                                        "start": 904,
                                        "end": 905,
                                        "fullWidth": 1,
                                        "width": 1,
                                        "text": "!",
                                        "value": "!",
                                        "valueText": "!"
                                    },
                                    "operand": {
                                        "kind": "IdentifierName",
                                        "fullStart": 905,
                                        "fullEnd": 914,
                                        "start": 905,
                                        "end": 913,
                                        "fullWidth": 9,
                                        "width": 8,
                                        "text": "accessed",
                                        "value": "accessed",
                                        "valueText": "accessed",
                                        "hasTrailingTrivia": true,
                                        "trailingTrivia": [
                                            {
                                                "kind": "WhitespaceTrivia",
                                                "text": " "
                                            }
                                        ]
                                    }
                                },
                                "operatorToken": {
                                    "kind": "AmpersandAmpersandToken",
                                    "fullStart": 914,
                                    "fullEnd": 917,
                                    "start": 914,
                                    "end": 916,
                                    "fullWidth": 3,
                                    "width": 2,
                                    "text": "&&",
                                    "value": "&&",
                                    "valueText": "&&",
                                    "hasTrailingTrivia": true,
                                    "trailingTrivia": [
                                        {
                                            "kind": "WhitespaceTrivia",
                                            "text": " "
                                        }
                                    ]
                                },
                                "right": {
                                    "kind": "InvocationExpression",
                                    "fullStart": 917,
                                    "fullEnd": 946,
                                    "start": 917,
                                    "end": 946,
                                    "fullWidth": 29,
                                    "width": 29,
                                    "expression": {
                                        "kind": "MemberAccessExpression",
                                        "fullStart": 917,
                                        "fullEnd": 938,
                                        "start": 917,
                                        "end": 938,
                                        "fullWidth": 21,
                                        "width": 21,
                                        "expression": {
                                            "kind": "IdentifierName",
                                            "fullStart": 917,
                                            "fullEnd": 923,
                                            "start": 917,
                                            "end": 923,
                                            "fullWidth": 6,
                                            "width": 6,
                                            "text": "newObj",
                                            "value": "newObj",
                                            "valueText": "newObj"
                                        },
                                        "dotToken": {
                                            "kind": "DotToken",
                                            "fullStart": 923,
                                            "fullEnd": 924,
                                            "start": 923,
                                            "end": 924,
                                            "fullWidth": 1,
                                            "width": 1,
                                            "text": ".",
                                            "value": ".",
                                            "valueText": "."
                                        },
                                        "name": {
                                            "kind": "IdentifierName",
                                            "fullStart": 924,
                                            "fullEnd": 938,
                                            "start": 924,
                                            "end": 938,
                                            "fullWidth": 14,
                                            "width": 14,
                                            "text": "hasOwnProperty",
                                            "value": "hasOwnProperty",
                                            "valueText": "hasOwnProperty"
                                        }
                                    },
                                    "argumentList": {
                                        "kind": "ArgumentList",
                                        "fullStart": 938,
                                        "fullEnd": 946,
                                        "start": 938,
                                        "end": 946,
                                        "fullWidth": 8,
                                        "width": 8,
                                        "openParenToken": {
                                            "kind": "OpenParenToken",
                                            "fullStart": 938,
                                            "fullEnd": 939,
                                            "start": 938,
                                            "end": 939,
                                            "fullWidth": 1,
                                            "width": 1,
                                            "text": "(",
                                            "value": "(",
                                            "valueText": "("
                                        },
                                        "arguments": [
                                            {
                                                "kind": "StringLiteral",
                                                "fullStart": 939,
                                                "fullEnd": 945,
                                                "start": 939,
                                                "end": 945,
                                                "fullWidth": 6,
                                                "width": 6,
                                                "text": "\"prop\"",
                                                "value": "prop",
                                                "valueText": "prop"
                                            }
                                        ],
                                        "closeParenToken": {
                                            "kind": "CloseParenToken",
                                            "fullStart": 945,
                                            "fullEnd": 946,
                                            "start": 945,
                                            "end": 946,
                                            "fullWidth": 1,
                                            "width": 1,
                                            "text": ")",
                                            "value": ")",
                                            "valueText": ")"
                                        }
                                    }
                                }
                            },
                            "semicolonToken": {
                                "kind": "SemicolonToken",
                                "fullStart": 946,
                                "fullEnd": 949,
                                "start": 946,
                                "end": 947,
                                "fullWidth": 3,
                                "width": 1,
                                "text": ";",
                                "value": ";",
                                "valueText": ";",
                                "hasTrailingTrivia": true,
                                "hasTrailingNewLine": true,
                                "trailingTrivia": [
                                    {
                                        "kind": "NewLineTrivia",
                                        "text": "\r\n"
                                    }
                                ]
                            }
                        }
                    ],
                    "closeBraceToken": {
                        "kind": "CloseBraceToken",
                        "fullStart": 949,
                        "fullEnd": 956,
                        "start": 953,
                        "end": 954,
                        "fullWidth": 7,
                        "width": 1,
                        "text": "}",
                        "value": "}",
                        "valueText": "}",
                        "hasLeadingTrivia": true,
                        "hasTrailingTrivia": true,
                        "hasTrailingNewLine": true,
                        "leadingTrivia": [
                            {
                                "kind": "WhitespaceTrivia",
                                "text": "    "
                            }
                        ],
                        "trailingTrivia": [
                            {
                                "kind": "NewLineTrivia",
                                "text": "\r\n"
                            }
                        ]
                    }
                }
            },
            {
                "kind": "ExpressionStatement",
                "fullStart": 956,
                "fullEnd": 980,
                "start": 956,
                "end": 978,
                "fullWidth": 24,
                "width": 22,
                "expression": {
                    "kind": "InvocationExpression",
                    "fullStart": 956,
                    "fullEnd": 977,
                    "start": 956,
                    "end": 977,
                    "fullWidth": 21,
                    "width": 21,
                    "expression": {
                        "kind": "IdentifierName",
                        "fullStart": 956,
                        "fullEnd": 967,
                        "start": 956,
                        "end": 967,
                        "fullWidth": 11,
                        "width": 11,
                        "text": "runTestCase",
                        "value": "runTestCase",
                        "valueText": "runTestCase"
                    },
                    "argumentList": {
                        "kind": "ArgumentList",
                        "fullStart": 967,
                        "fullEnd": 977,
                        "start": 967,
                        "end": 977,
                        "fullWidth": 10,
                        "width": 10,
                        "openParenToken": {
                            "kind": "OpenParenToken",
                            "fullStart": 967,
                            "fullEnd": 968,
                            "start": 967,
                            "end": 968,
                            "fullWidth": 1,
                            "width": 1,
                            "text": "(",
                            "value": "(",
                            "valueText": "("
                        },
                        "arguments": [
                            {
                                "kind": "IdentifierName",
                                "fullStart": 968,
                                "fullEnd": 976,
                                "start": 968,
                                "end": 976,
                                "fullWidth": 8,
                                "width": 8,
                                "text": "testcase",
                                "value": "testcase",
                                "valueText": "testcase"
                            }
                        ],
                        "closeParenToken": {
                            "kind": "CloseParenToken",
                            "fullStart": 976,
                            "fullEnd": 977,
                            "start": 976,
                            "end": 977,
                            "fullWidth": 1,
                            "width": 1,
                            "text": ")",
                            "value": ")",
                            "valueText": ")"
                        }
                    }
                },
                "semicolonToken": {
                    "kind": "SemicolonToken",
                    "fullStart": 977,
                    "fullEnd": 980,
                    "start": 977,
                    "end": 978,
                    "fullWidth": 3,
                    "width": 1,
                    "text": ";",
                    "value": ";",
                    "valueText": ";",
                    "hasTrailingTrivia": true,
                    "hasTrailingNewLine": true,
                    "trailingTrivia": [
                        {
                            "kind": "NewLineTrivia",
                            "text": "\r\n"
                        }
                    ]
                }
            }
        ],
        "endOfFileToken": {
            "kind": "EndOfFileToken",
            "fullStart": 980,
            "fullEnd": 980,
            "start": 980,
            "end": 980,
            "fullWidth": 0,
            "width": 0,
            "text": ""
        }
    },
    "lineMap": {
        "lineStarts": [
            0,
            67,
            152,
            232,
            308,
            380,
            385,
            438,
            551,
            556,
            558,
            560,
            583,
            592,
            623,
            625,
            667,
            688,
            721,
            736,
            749,
            789,
            829,
            863,
            878,
            889,
            949,
            956,
            980
        ],
        "length": 980
    }
}<|MERGE_RESOLUTION|>--- conflicted
+++ resolved
@@ -254,12 +254,8 @@
                                         "start": 604,
                                         "end": 620,
                                         "fullWidth": 16,
-<<<<<<< HEAD
                                         "width": 16,
-                                        "identifier": {
-=======
                                         "propertyName": {
->>>>>>> 85e84683
                                             "kind": "IdentifierName",
                                             "fullStart": 604,
                                             "fullEnd": 613,
@@ -398,12 +394,8 @@
                                         "start": 637,
                                         "end": 746,
                                         "fullWidth": 109,
-<<<<<<< HEAD
                                         "width": 109,
-                                        "identifier": {
-=======
                                         "propertyName": {
->>>>>>> 85e84683
                                             "kind": "IdentifierName",
                                             "fullStart": 637,
                                             "fullEnd": 644,
@@ -919,12 +911,8 @@
                                         "start": 766,
                                         "end": 774,
                                         "fullWidth": 9,
-<<<<<<< HEAD
                                         "width": 8,
-                                        "identifier": {
-=======
                                         "propertyName": {
->>>>>>> 85e84683
                                             "kind": "IdentifierName",
                                             "fullStart": 766,
                                             "fullEnd": 775,
