--- conflicted
+++ resolved
@@ -446,12 +446,8 @@
                                                     "start": 708,
                                                     "end": 780,
                                                     "fullWidth": 72,
-<<<<<<< HEAD
                                                     "width": 72,
-                                                    "identifier": {
-=======
                                                     "propertyName": {
->>>>>>> 85e84683
                                                         "kind": "IdentifierName",
                                                         "fullStart": 708,
                                                         "fullEnd": 715,
@@ -837,12 +833,8 @@
                                                     "start": 801,
                                                     "end": 886,
                                                     "fullWidth": 85,
-<<<<<<< HEAD
                                                     "width": 85,
-                                                    "identifier": {
-=======
                                                     "propertyName": {
->>>>>>> 85e84683
                                                         "kind": "IdentifierName",
                                                         "fullStart": 801,
                                                         "fullEnd": 813,
@@ -1424,12 +1416,8 @@
                                                     "start": 950,
                                                     "end": 993,
                                                     "fullWidth": 43,
-<<<<<<< HEAD
                                                     "width": 43,
-                                                    "identifier": {
-=======
                                                     "propertyName": {
->>>>>>> 85e84683
                                                         "kind": "IdentifierName",
                                                         "fullStart": 950,
                                                         "fullEnd": 961,
