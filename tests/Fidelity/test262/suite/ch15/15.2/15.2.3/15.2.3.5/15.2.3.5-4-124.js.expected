{
    "isDeclaration": false,
    "languageVersion": "EcmaScript5",
    "parseOptions": {
        "allowAutomaticSemicolonInsertion": true
    },
    "sourceUnit": {
        "kind": "SourceUnit",
        "fullStart": 0,
        "fullEnd": 1144,
        "start": 621,
        "end": 1144,
        "fullWidth": 1144,
        "width": 523,
        "isIncrementallyUnusable": true,
        "moduleElements": [
            {
                "kind": "FunctionDeclaration",
                "fullStart": 0,
                "fullEnd": 1120,
                "start": 621,
                "end": 1118,
                "fullWidth": 1120,
                "width": 497,
                "modifiers": [],
                "functionKeyword": {
                    "kind": "FunctionKeyword",
                    "fullStart": 0,
                    "fullEnd": 630,
                    "start": 621,
                    "end": 629,
                    "fullWidth": 630,
                    "width": 8,
                    "text": "function",
                    "value": "function",
                    "valueText": "function",
                    "hasLeadingTrivia": true,
                    "hasLeadingComment": true,
                    "hasLeadingNewLine": true,
                    "hasTrailingTrivia": true,
                    "leadingTrivia": [
                        {
                            "kind": "SingleLineCommentTrivia",
                            "text": "/// Copyright (c) 2012 Ecma International.  All rights reserved. "
                        },
                        {
                            "kind": "NewLineTrivia",
                            "text": "\r\n"
                        },
                        {
                            "kind": "SingleLineCommentTrivia",
                            "text": "/// Ecma International makes this code available under the terms and conditions set"
                        },
                        {
                            "kind": "NewLineTrivia",
                            "text": "\r\n"
                        },
                        {
                            "kind": "SingleLineCommentTrivia",
                            "text": "/// forth on http://hg.ecmascript.org/tests/test262/raw-file/tip/LICENSE (the "
                        },
                        {
                            "kind": "NewLineTrivia",
                            "text": "\r\n"
                        },
                        {
                            "kind": "SingleLineCommentTrivia",
                            "text": "/// \"Use Terms\").   Any redistribution of this code must retain the above "
                        },
                        {
                            "kind": "NewLineTrivia",
                            "text": "\r\n"
                        },
                        {
                            "kind": "SingleLineCommentTrivia",
                            "text": "/// copyright and this notice and otherwise comply with the Use Terms."
                        },
                        {
                            "kind": "NewLineTrivia",
                            "text": "\r\n"
                        },
                        {
                            "kind": "MultiLineCommentTrivia",
                            "text": "/**\r\n * @path ch15/15.2/15.2.3/15.2.3.5/15.2.3.5-4-124.js\r\n * @description Object.create - one property in 'Properties' is the global object that uses Object's [[Get]] method to access the 'configurable' property (8.10.5 step 4.a)\r\n */"
                        },
                        {
                            "kind": "NewLineTrivia",
                            "text": "\r\n"
                        },
                        {
                            "kind": "NewLineTrivia",
                            "text": "\r\n"
                        },
                        {
                            "kind": "NewLineTrivia",
                            "text": "\r\n"
                        }
                    ],
                    "trailingTrivia": [
                        {
                            "kind": "WhitespaceTrivia",
                            "text": " "
                        }
                    ]
                },
                "identifier": {
                    "kind": "IdentifierName",
                    "fullStart": 630,
                    "fullEnd": 638,
                    "start": 630,
                    "end": 638,
                    "fullWidth": 8,
                    "width": 8,
                    "text": "testcase",
                    "value": "testcase",
                    "valueText": "testcase"
                },
                "callSignature": {
                    "kind": "CallSignature",
                    "fullStart": 638,
                    "fullEnd": 641,
                    "start": 638,
                    "end": 640,
                    "fullWidth": 3,
                    "width": 2,
                    "parameterList": {
                        "kind": "ParameterList",
                        "fullStart": 638,
                        "fullEnd": 641,
                        "start": 638,
                        "end": 640,
                        "fullWidth": 3,
                        "width": 2,
                        "openParenToken": {
                            "kind": "OpenParenToken",
                            "fullStart": 638,
                            "fullEnd": 639,
                            "start": 638,
                            "end": 639,
                            "fullWidth": 1,
                            "width": 1,
                            "text": "(",
                            "value": "(",
                            "valueText": "("
                        },
                        "parameters": [],
                        "closeParenToken": {
                            "kind": "CloseParenToken",
                            "fullStart": 639,
                            "fullEnd": 641,
                            "start": 639,
                            "end": 640,
                            "fullWidth": 2,
                            "width": 1,
                            "text": ")",
                            "value": ")",
                            "valueText": ")",
                            "hasTrailingTrivia": true,
                            "trailingTrivia": [
                                {
                                    "kind": "WhitespaceTrivia",
                                    "text": " "
                                }
                            ]
                        }
                    }
                },
                "block": {
                    "kind": "Block",
                    "fullStart": 641,
                    "fullEnd": 1120,
                    "start": 641,
                    "end": 1118,
                    "fullWidth": 479,
                    "width": 477,
                    "openBraceToken": {
                        "kind": "OpenBraceToken",
                        "fullStart": 641,
                        "fullEnd": 644,
                        "start": 641,
                        "end": 642,
                        "fullWidth": 3,
                        "width": 1,
                        "text": "{",
                        "value": "{",
                        "valueText": "{",
                        "hasTrailingTrivia": true,
                        "hasTrailingNewLine": true,
                        "trailingTrivia": [
                            {
                                "kind": "NewLineTrivia",
                                "text": "\r\n"
                            }
                        ]
                    },
                    "statements": [
                        {
                            "kind": "TryStatement",
                            "fullStart": 644,
                            "fullEnd": 1113,
                            "start": 654,
                            "end": 1111,
                            "fullWidth": 469,
                            "width": 457,
                            "tryKeyword": {
                                "kind": "TryKeyword",
                                "fullStart": 644,
                                "fullEnd": 658,
                                "start": 654,
                                "end": 657,
                                "fullWidth": 14,
                                "width": 3,
                                "text": "try",
                                "value": "try",
                                "valueText": "try",
                                "hasLeadingTrivia": true,
                                "hasLeadingNewLine": true,
                                "hasTrailingTrivia": true,
                                "leadingTrivia": [
                                    {
                                        "kind": "NewLineTrivia",
                                        "text": "\r\n"
                                    },
                                    {
                                        "kind": "WhitespaceTrivia",
                                        "text": "        "
                                    }
                                ],
                                "trailingTrivia": [
                                    {
                                        "kind": "WhitespaceTrivia",
                                        "text": " "
                                    }
                                ]
                            },
                            "block": {
                                "kind": "Block",
                                "fullStart": 658,
                                "fullEnd": 1040,
                                "start": 658,
                                "end": 1039,
                                "fullWidth": 382,
                                "width": 381,
                                "openBraceToken": {
                                    "kind": "OpenBraceToken",
                                    "fullStart": 658,
                                    "fullEnd": 661,
                                    "start": 658,
                                    "end": 659,
                                    "fullWidth": 3,
                                    "width": 1,
                                    "text": "{",
                                    "value": "{",
                                    "valueText": "{",
                                    "hasTrailingTrivia": true,
                                    "hasTrailingNewLine": true,
                                    "trailingTrivia": [
                                        {
                                            "kind": "NewLineTrivia",
                                            "text": "\r\n"
                                        }
                                    ]
                                },
                                "statements": [
                                    {
                                        "kind": "ExpressionStatement",
                                        "fullStart": 661,
                                        "fullEnd": 712,
                                        "start": 673,
                                        "end": 710,
                                        "fullWidth": 51,
                                        "width": 37,
                                        "expression": {
                                            "kind": "AssignmentExpression",
                                            "fullStart": 661,
                                            "fullEnd": 709,
                                            "start": 673,
                                            "end": 709,
                                            "fullWidth": 48,
                                            "width": 36,
                                            "left": {
                                                "kind": "MemberAccessExpression",
                                                "fullStart": 661,
                                                "fullEnd": 703,
                                                "start": 673,
                                                "end": 702,
                                                "fullWidth": 42,
                                                "width": 29,
                                                "expression": {
                                                    "kind": "InvocationExpression",
                                                    "fullStart": 661,
                                                    "fullEnd": 689,
                                                    "start": 673,
                                                    "end": 689,
                                                    "fullWidth": 28,
                                                    "width": 16,
                                                    "expression": {
                                                        "kind": "IdentifierName",
                                                        "fullStart": 661,
                                                        "fullEnd": 687,
                                                        "start": 673,
                                                        "end": 687,
                                                        "fullWidth": 26,
                                                        "width": 14,
                                                        "text": "fnGlobalObject",
                                                        "value": "fnGlobalObject",
                                                        "valueText": "fnGlobalObject",
                                                        "hasLeadingTrivia": true,
                                                        "leadingTrivia": [
                                                            {
                                                                "kind": "WhitespaceTrivia",
                                                                "text": "            "
                                                            }
                                                        ]
                                                    },
                                                    "argumentList": {
                                                        "kind": "ArgumentList",
                                                        "fullStart": 687,
                                                        "fullEnd": 689,
                                                        "start": 687,
                                                        "end": 689,
                                                        "fullWidth": 2,
                                                        "width": 2,
                                                        "openParenToken": {
                                                            "kind": "OpenParenToken",
                                                            "fullStart": 687,
                                                            "fullEnd": 688,
                                                            "start": 687,
                                                            "end": 688,
                                                            "fullWidth": 1,
                                                            "width": 1,
                                                            "text": "(",
                                                            "value": "(",
                                                            "valueText": "("
                                                        },
                                                        "arguments": [],
                                                        "closeParenToken": {
                                                            "kind": "CloseParenToken",
                                                            "fullStart": 688,
                                                            "fullEnd": 689,
                                                            "start": 688,
                                                            "end": 689,
                                                            "fullWidth": 1,
                                                            "width": 1,
                                                            "text": ")",
                                                            "value": ")",
                                                            "valueText": ")"
                                                        }
                                                    }
                                                },
                                                "dotToken": {
                                                    "kind": "DotToken",
                                                    "fullStart": 689,
                                                    "fullEnd": 690,
                                                    "start": 689,
                                                    "end": 690,
                                                    "fullWidth": 1,
                                                    "width": 1,
                                                    "text": ".",
                                                    "value": ".",
                                                    "valueText": "."
                                                },
                                                "name": {
                                                    "kind": "IdentifierName",
                                                    "fullStart": 690,
                                                    "fullEnd": 703,
                                                    "start": 690,
                                                    "end": 702,
                                                    "fullWidth": 13,
                                                    "width": 12,
                                                    "text": "configurable",
                                                    "value": "configurable",
                                                    "valueText": "configurable",
                                                    "hasTrailingTrivia": true,
                                                    "trailingTrivia": [
                                                        {
                                                            "kind": "WhitespaceTrivia",
                                                            "text": " "
                                                        }
                                                    ]
                                                }
                                            },
                                            "operatorToken": {
                                                "kind": "EqualsToken",
                                                "fullStart": 703,
                                                "fullEnd": 705,
                                                "start": 703,
                                                "end": 704,
                                                "fullWidth": 2,
                                                "width": 1,
                                                "text": "=",
                                                "value": "=",
                                                "valueText": "=",
                                                "hasTrailingTrivia": true,
                                                "trailingTrivia": [
                                                    {
                                                        "kind": "WhitespaceTrivia",
                                                        "text": " "
                                                    }
                                                ]
                                            },
                                            "right": {
                                                "kind": "TrueKeyword",
                                                "fullStart": 705,
                                                "fullEnd": 709,
                                                "start": 705,
                                                "end": 709,
                                                "fullWidth": 4,
                                                "width": 4,
                                                "text": "true",
                                                "value": true,
                                                "valueText": "true"
                                            }
                                        },
                                        "semicolonToken": {
                                            "kind": "SemicolonToken",
                                            "fullStart": 709,
                                            "fullEnd": 712,
                                            "start": 709,
                                            "end": 710,
                                            "fullWidth": 3,
                                            "width": 1,
                                            "text": ";",
                                            "value": ";",
                                            "valueText": ";",
                                            "hasTrailingTrivia": true,
                                            "hasTrailingNewLine": true,
                                            "trailingTrivia": [
                                                {
                                                    "kind": "NewLineTrivia",
                                                    "text": "\r\n"
                                                }
                                            ]
                                        }
                                    },
                                    {
                                        "kind": "VariableStatement",
                                        "fullStart": 712,
                                        "fullEnd": 818,
                                        "start": 726,
                                        "end": 816,
                                        "fullWidth": 106,
                                        "width": 90,
                                        "modifiers": [],
                                        "variableDeclaration": {
                                            "kind": "VariableDeclaration",
                                            "fullStart": 712,
                                            "fullEnd": 815,
                                            "start": 726,
                                            "end": 815,
                                            "fullWidth": 103,
                                            "width": 89,
                                            "varKeyword": {
                                                "kind": "VarKeyword",
                                                "fullStart": 712,
                                                "fullEnd": 730,
                                                "start": 726,
                                                "end": 729,
                                                "fullWidth": 18,
                                                "width": 3,
                                                "text": "var",
                                                "value": "var",
                                                "valueText": "var",
                                                "hasLeadingTrivia": true,
                                                "hasLeadingNewLine": true,
                                                "hasTrailingTrivia": true,
                                                "leadingTrivia": [
                                                    {
                                                        "kind": "NewLineTrivia",
                                                        "text": "\r\n"
                                                    },
                                                    {
                                                        "kind": "WhitespaceTrivia",
                                                        "text": "            "
                                                    }
                                                ],
                                                "trailingTrivia": [
                                                    {
                                                        "kind": "WhitespaceTrivia",
                                                        "text": " "
                                                    }
                                                ]
                                            },
                                            "variableDeclarators": [
                                                {
                                                    "kind": "VariableDeclarator",
                                                    "fullStart": 730,
                                                    "fullEnd": 815,
                                                    "start": 730,
                                                    "end": 815,
                                                    "fullWidth": 85,
<<<<<<< HEAD
                                                    "width": 85,
                                                    "identifier": {
=======
                                                    "propertyName": {
>>>>>>> 85e84683
                                                        "kind": "IdentifierName",
                                                        "fullStart": 730,
                                                        "fullEnd": 737,
                                                        "start": 730,
                                                        "end": 736,
                                                        "fullWidth": 7,
                                                        "width": 6,
                                                        "text": "newObj",
                                                        "value": "newObj",
                                                        "valueText": "newObj",
                                                        "hasTrailingTrivia": true,
                                                        "trailingTrivia": [
                                                            {
                                                                "kind": "WhitespaceTrivia",
                                                                "text": " "
                                                            }
                                                        ]
                                                    },
                                                    "equalsValueClause": {
                                                        "kind": "EqualsValueClause",
                                                        "fullStart": 737,
                                                        "fullEnd": 815,
                                                        "start": 737,
                                                        "end": 815,
                                                        "fullWidth": 78,
                                                        "width": 78,
                                                        "equalsToken": {
                                                            "kind": "EqualsToken",
                                                            "fullStart": 737,
                                                            "fullEnd": 739,
                                                            "start": 737,
                                                            "end": 738,
                                                            "fullWidth": 2,
                                                            "width": 1,
                                                            "text": "=",
                                                            "value": "=",
                                                            "valueText": "=",
                                                            "hasTrailingTrivia": true,
                                                            "trailingTrivia": [
                                                                {
                                                                    "kind": "WhitespaceTrivia",
                                                                    "text": " "
                                                                }
                                                            ]
                                                        },
                                                        "value": {
                                                            "kind": "InvocationExpression",
                                                            "fullStart": 739,
                                                            "fullEnd": 815,
                                                            "start": 739,
                                                            "end": 815,
                                                            "fullWidth": 76,
                                                            "width": 76,
                                                            "expression": {
                                                                "kind": "MemberAccessExpression",
                                                                "fullStart": 739,
                                                                "fullEnd": 752,
                                                                "start": 739,
                                                                "end": 752,
                                                                "fullWidth": 13,
                                                                "width": 13,
                                                                "expression": {
                                                                    "kind": "IdentifierName",
                                                                    "fullStart": 739,
                                                                    "fullEnd": 745,
                                                                    "start": 739,
                                                                    "end": 745,
                                                                    "fullWidth": 6,
                                                                    "width": 6,
                                                                    "text": "Object",
                                                                    "value": "Object",
                                                                    "valueText": "Object"
                                                                },
                                                                "dotToken": {
                                                                    "kind": "DotToken",
                                                                    "fullStart": 745,
                                                                    "fullEnd": 746,
                                                                    "start": 745,
                                                                    "end": 746,
                                                                    "fullWidth": 1,
                                                                    "width": 1,
                                                                    "text": ".",
                                                                    "value": ".",
                                                                    "valueText": "."
                                                                },
                                                                "name": {
                                                                    "kind": "IdentifierName",
                                                                    "fullStart": 746,
                                                                    "fullEnd": 752,
                                                                    "start": 746,
                                                                    "end": 752,
                                                                    "fullWidth": 6,
                                                                    "width": 6,
                                                                    "text": "create",
                                                                    "value": "create",
                                                                    "valueText": "create"
                                                                }
                                                            },
                                                            "argumentList": {
                                                                "kind": "ArgumentList",
                                                                "fullStart": 752,
                                                                "fullEnd": 815,
                                                                "start": 752,
                                                                "end": 815,
                                                                "fullWidth": 63,
                                                                "width": 63,
                                                                "openParenToken": {
                                                                    "kind": "OpenParenToken",
                                                                    "fullStart": 752,
                                                                    "fullEnd": 753,
                                                                    "start": 752,
                                                                    "end": 753,
                                                                    "fullWidth": 1,
                                                                    "width": 1,
                                                                    "text": "(",
                                                                    "value": "(",
                                                                    "valueText": "("
                                                                },
                                                                "arguments": [
                                                                    {
                                                                        "kind": "ObjectLiteralExpression",
                                                                        "fullStart": 753,
                                                                        "fullEnd": 755,
                                                                        "start": 753,
                                                                        "end": 755,
                                                                        "fullWidth": 2,
                                                                        "width": 2,
                                                                        "openBraceToken": {
                                                                            "kind": "OpenBraceToken",
                                                                            "fullStart": 753,
                                                                            "fullEnd": 754,
                                                                            "start": 753,
                                                                            "end": 754,
                                                                            "fullWidth": 1,
                                                                            "width": 1,
                                                                            "text": "{",
                                                                            "value": "{",
                                                                            "valueText": "{"
                                                                        },
                                                                        "propertyAssignments": [],
                                                                        "closeBraceToken": {
                                                                            "kind": "CloseBraceToken",
                                                                            "fullStart": 754,
                                                                            "fullEnd": 755,
                                                                            "start": 754,
                                                                            "end": 755,
                                                                            "fullWidth": 1,
                                                                            "width": 1,
                                                                            "text": "}",
                                                                            "value": "}",
                                                                            "valueText": "}"
                                                                        }
                                                                    },
                                                                    {
                                                                        "kind": "CommaToken",
                                                                        "fullStart": 755,
                                                                        "fullEnd": 757,
                                                                        "start": 755,
                                                                        "end": 756,
                                                                        "fullWidth": 2,
                                                                        "width": 1,
                                                                        "text": ",",
                                                                        "value": ",",
                                                                        "valueText": ",",
                                                                        "hasTrailingTrivia": true,
                                                                        "trailingTrivia": [
                                                                            {
                                                                                "kind": "WhitespaceTrivia",
                                                                                "text": " "
                                                                            }
                                                                        ]
                                                                    },
                                                                    {
                                                                        "kind": "ObjectLiteralExpression",
                                                                        "fullStart": 757,
                                                                        "fullEnd": 814,
                                                                        "start": 757,
                                                                        "end": 814,
                                                                        "fullWidth": 57,
                                                                        "width": 57,
                                                                        "openBraceToken": {
                                                                            "kind": "OpenBraceToken",
                                                                            "fullStart": 757,
                                                                            "fullEnd": 760,
                                                                            "start": 757,
                                                                            "end": 758,
                                                                            "fullWidth": 3,
                                                                            "width": 1,
                                                                            "text": "{",
                                                                            "value": "{",
                                                                            "valueText": "{",
                                                                            "hasTrailingTrivia": true,
                                                                            "hasTrailingNewLine": true,
                                                                            "trailingTrivia": [
                                                                                {
                                                                                    "kind": "NewLineTrivia",
                                                                                    "text": "\r\n"
                                                                                }
                                                                            ]
                                                                        },
                                                                        "propertyAssignments": [
                                                                            {
                                                                                "kind": "SimplePropertyAssignment",
                                                                                "fullStart": 760,
                                                                                "fullEnd": 801,
                                                                                "start": 776,
                                                                                "end": 798,
                                                                                "fullWidth": 41,
                                                                                "width": 22,
                                                                                "propertyName": {
                                                                                    "kind": "IdentifierName",
                                                                                    "fullStart": 760,
                                                                                    "fullEnd": 780,
                                                                                    "start": 776,
                                                                                    "end": 780,
                                                                                    "fullWidth": 20,
                                                                                    "width": 4,
                                                                                    "text": "prop",
                                                                                    "value": "prop",
                                                                                    "valueText": "prop",
                                                                                    "hasLeadingTrivia": true,
                                                                                    "leadingTrivia": [
                                                                                        {
                                                                                            "kind": "WhitespaceTrivia",
                                                                                            "text": "                "
                                                                                        }
                                                                                    ]
                                                                                },
                                                                                "colonToken": {
                                                                                    "kind": "ColonToken",
                                                                                    "fullStart": 780,
                                                                                    "fullEnd": 782,
                                                                                    "start": 780,
                                                                                    "end": 781,
                                                                                    "fullWidth": 2,
                                                                                    "width": 1,
                                                                                    "text": ":",
                                                                                    "value": ":",
                                                                                    "valueText": ":",
                                                                                    "hasTrailingTrivia": true,
                                                                                    "trailingTrivia": [
                                                                                        {
                                                                                            "kind": "WhitespaceTrivia",
                                                                                            "text": " "
                                                                                        }
                                                                                    ]
                                                                                },
                                                                                "expression": {
                                                                                    "kind": "InvocationExpression",
                                                                                    "fullStart": 782,
                                                                                    "fullEnd": 801,
                                                                                    "start": 782,
                                                                                    "end": 798,
                                                                                    "fullWidth": 19,
                                                                                    "width": 16,
                                                                                    "expression": {
                                                                                        "kind": "IdentifierName",
                                                                                        "fullStart": 782,
                                                                                        "fullEnd": 796,
                                                                                        "start": 782,
                                                                                        "end": 796,
                                                                                        "fullWidth": 14,
                                                                                        "width": 14,
                                                                                        "text": "fnGlobalObject",
                                                                                        "value": "fnGlobalObject",
                                                                                        "valueText": "fnGlobalObject"
                                                                                    },
                                                                                    "argumentList": {
                                                                                        "kind": "ArgumentList",
                                                                                        "fullStart": 796,
                                                                                        "fullEnd": 801,
                                                                                        "start": 796,
                                                                                        "end": 798,
                                                                                        "fullWidth": 5,
                                                                                        "width": 2,
                                                                                        "openParenToken": {
                                                                                            "kind": "OpenParenToken",
                                                                                            "fullStart": 796,
                                                                                            "fullEnd": 797,
                                                                                            "start": 796,
                                                                                            "end": 797,
                                                                                            "fullWidth": 1,
                                                                                            "width": 1,
                                                                                            "text": "(",
                                                                                            "value": "(",
                                                                                            "valueText": "("
                                                                                        },
                                                                                        "arguments": [],
                                                                                        "closeParenToken": {
                                                                                            "kind": "CloseParenToken",
                                                                                            "fullStart": 797,
                                                                                            "fullEnd": 801,
                                                                                            "start": 797,
                                                                                            "end": 798,
                                                                                            "fullWidth": 4,
                                                                                            "width": 1,
                                                                                            "text": ")",
                                                                                            "value": ")",
                                                                                            "valueText": ")",
                                                                                            "hasTrailingTrivia": true,
                                                                                            "hasTrailingNewLine": true,
                                                                                            "trailingTrivia": [
                                                                                                {
                                                                                                    "kind": "WhitespaceTrivia",
                                                                                                    "text": " "
                                                                                                },
                                                                                                {
                                                                                                    "kind": "NewLineTrivia",
                                                                                                    "text": "\r\n"
                                                                                                }
                                                                                            ]
                                                                                        }
                                                                                    }
                                                                                }
                                                                            }
                                                                        ],
                                                                        "closeBraceToken": {
                                                                            "kind": "CloseBraceToken",
                                                                            "fullStart": 801,
                                                                            "fullEnd": 814,
                                                                            "start": 813,
                                                                            "end": 814,
                                                                            "fullWidth": 13,
                                                                            "width": 1,
                                                                            "text": "}",
                                                                            "value": "}",
                                                                            "valueText": "}",
                                                                            "hasLeadingTrivia": true,
                                                                            "leadingTrivia": [
                                                                                {
                                                                                    "kind": "WhitespaceTrivia",
                                                                                    "text": "            "
                                                                                }
                                                                            ]
                                                                        }
                                                                    }
                                                                ],
                                                                "closeParenToken": {
                                                                    "kind": "CloseParenToken",
                                                                    "fullStart": 814,
                                                                    "fullEnd": 815,
                                                                    "start": 814,
                                                                    "end": 815,
                                                                    "fullWidth": 1,
                                                                    "width": 1,
                                                                    "text": ")",
                                                                    "value": ")",
                                                                    "valueText": ")"
                                                                }
                                                            }
                                                        }
                                                    }
                                                }
                                            ]
                                        },
                                        "semicolonToken": {
                                            "kind": "SemicolonToken",
                                            "fullStart": 815,
                                            "fullEnd": 818,
                                            "start": 815,
                                            "end": 816,
                                            "fullWidth": 3,
                                            "width": 1,
                                            "text": ";",
                                            "value": ";",
                                            "valueText": ";",
                                            "hasTrailingTrivia": true,
                                            "hasTrailingNewLine": true,
                                            "trailingTrivia": [
                                                {
                                                    "kind": "NewLineTrivia",
                                                    "text": "\r\n"
                                                }
                                            ]
                                        }
                                    },
                                    {
                                        "kind": "VariableStatement",
                                        "fullStart": 818,
                                        "fullEnd": 878,
                                        "start": 832,
                                        "end": 876,
                                        "fullWidth": 60,
                                        "width": 44,
                                        "modifiers": [],
                                        "variableDeclaration": {
                                            "kind": "VariableDeclaration",
                                            "fullStart": 818,
                                            "fullEnd": 875,
                                            "start": 832,
                                            "end": 875,
                                            "fullWidth": 57,
                                            "width": 43,
                                            "varKeyword": {
                                                "kind": "VarKeyword",
                                                "fullStart": 818,
                                                "fullEnd": 836,
                                                "start": 832,
                                                "end": 835,
                                                "fullWidth": 18,
                                                "width": 3,
                                                "text": "var",
                                                "value": "var",
                                                "valueText": "var",
                                                "hasLeadingTrivia": true,
                                                "hasLeadingNewLine": true,
                                                "hasTrailingTrivia": true,
                                                "leadingTrivia": [
                                                    {
                                                        "kind": "NewLineTrivia",
                                                        "text": "\r\n"
                                                    },
                                                    {
                                                        "kind": "WhitespaceTrivia",
                                                        "text": "            "
                                                    }
                                                ],
                                                "trailingTrivia": [
                                                    {
                                                        "kind": "WhitespaceTrivia",
                                                        "text": " "
                                                    }
                                                ]
                                            },
                                            "variableDeclarators": [
                                                {
                                                    "kind": "VariableDeclarator",
                                                    "fullStart": 836,
                                                    "fullEnd": 875,
                                                    "start": 836,
                                                    "end": 875,
                                                    "fullWidth": 39,
<<<<<<< HEAD
                                                    "width": 39,
                                                    "identifier": {
=======
                                                    "propertyName": {
>>>>>>> 85e84683
                                                        "kind": "IdentifierName",
                                                        "fullStart": 836,
                                                        "fullEnd": 844,
                                                        "start": 836,
                                                        "end": 843,
                                                        "fullWidth": 8,
                                                        "width": 7,
                                                        "text": "result1",
                                                        "value": "result1",
                                                        "valueText": "result1",
                                                        "hasTrailingTrivia": true,
                                                        "trailingTrivia": [
                                                            {
                                                                "kind": "WhitespaceTrivia",
                                                                "text": " "
                                                            }
                                                        ]
                                                    },
                                                    "equalsValueClause": {
                                                        "kind": "EqualsValueClause",
                                                        "fullStart": 844,
                                                        "fullEnd": 875,
                                                        "start": 844,
                                                        "end": 875,
                                                        "fullWidth": 31,
                                                        "width": 31,
                                                        "equalsToken": {
                                                            "kind": "EqualsToken",
                                                            "fullStart": 844,
                                                            "fullEnd": 846,
                                                            "start": 844,
                                                            "end": 845,
                                                            "fullWidth": 2,
                                                            "width": 1,
                                                            "text": "=",
                                                            "value": "=",
                                                            "valueText": "=",
                                                            "hasTrailingTrivia": true,
                                                            "trailingTrivia": [
                                                                {
                                                                    "kind": "WhitespaceTrivia",
                                                                    "text": " "
                                                                }
                                                            ]
                                                        },
                                                        "value": {
                                                            "kind": "InvocationExpression",
                                                            "fullStart": 846,
                                                            "fullEnd": 875,
                                                            "start": 846,
                                                            "end": 875,
                                                            "fullWidth": 29,
                                                            "width": 29,
                                                            "expression": {
                                                                "kind": "MemberAccessExpression",
                                                                "fullStart": 846,
                                                                "fullEnd": 867,
                                                                "start": 846,
                                                                "end": 867,
                                                                "fullWidth": 21,
                                                                "width": 21,
                                                                "expression": {
                                                                    "kind": "IdentifierName",
                                                                    "fullStart": 846,
                                                                    "fullEnd": 852,
                                                                    "start": 846,
                                                                    "end": 852,
                                                                    "fullWidth": 6,
                                                                    "width": 6,
                                                                    "text": "newObj",
                                                                    "value": "newObj",
                                                                    "valueText": "newObj"
                                                                },
                                                                "dotToken": {
                                                                    "kind": "DotToken",
                                                                    "fullStart": 852,
                                                                    "fullEnd": 853,
                                                                    "start": 852,
                                                                    "end": 853,
                                                                    "fullWidth": 1,
                                                                    "width": 1,
                                                                    "text": ".",
                                                                    "value": ".",
                                                                    "valueText": "."
                                                                },
                                                                "name": {
                                                                    "kind": "IdentifierName",
                                                                    "fullStart": 853,
                                                                    "fullEnd": 867,
                                                                    "start": 853,
                                                                    "end": 867,
                                                                    "fullWidth": 14,
                                                                    "width": 14,
                                                                    "text": "hasOwnProperty",
                                                                    "value": "hasOwnProperty",
                                                                    "valueText": "hasOwnProperty"
                                                                }
                                                            },
                                                            "argumentList": {
                                                                "kind": "ArgumentList",
                                                                "fullStart": 867,
                                                                "fullEnd": 875,
                                                                "start": 867,
                                                                "end": 875,
                                                                "fullWidth": 8,
                                                                "width": 8,
                                                                "openParenToken": {
                                                                    "kind": "OpenParenToken",
                                                                    "fullStart": 867,
                                                                    "fullEnd": 868,
                                                                    "start": 867,
                                                                    "end": 868,
                                                                    "fullWidth": 1,
                                                                    "width": 1,
                                                                    "text": "(",
                                                                    "value": "(",
                                                                    "valueText": "("
                                                                },
                                                                "arguments": [
                                                                    {
                                                                        "kind": "StringLiteral",
                                                                        "fullStart": 868,
                                                                        "fullEnd": 874,
                                                                        "start": 868,
                                                                        "end": 874,
                                                                        "fullWidth": 6,
                                                                        "width": 6,
                                                                        "text": "\"prop\"",
                                                                        "value": "prop",
                                                                        "valueText": "prop"
                                                                    }
                                                                ],
                                                                "closeParenToken": {
                                                                    "kind": "CloseParenToken",
                                                                    "fullStart": 874,
                                                                    "fullEnd": 875,
                                                                    "start": 874,
                                                                    "end": 875,
                                                                    "fullWidth": 1,
                                                                    "width": 1,
                                                                    "text": ")",
                                                                    "value": ")",
                                                                    "valueText": ")"
                                                                }
                                                            }
                                                        }
                                                    }
                                                }
                                            ]
                                        },
                                        "semicolonToken": {
                                            "kind": "SemicolonToken",
                                            "fullStart": 875,
                                            "fullEnd": 878,
                                            "start": 875,
                                            "end": 876,
                                            "fullWidth": 3,
                                            "width": 1,
                                            "text": ";",
                                            "value": ";",
                                            "valueText": ";",
                                            "hasTrailingTrivia": true,
                                            "hasTrailingNewLine": true,
                                            "trailingTrivia": [
                                                {
                                                    "kind": "NewLineTrivia",
                                                    "text": "\r\n"
                                                }
                                            ]
                                        }
                                    },
                                    {
                                        "kind": "ExpressionStatement",
                                        "fullStart": 878,
                                        "fullEnd": 911,
                                        "start": 890,
                                        "end": 909,
                                        "fullWidth": 33,
                                        "width": 19,
                                        "expression": {
                                            "kind": "DeleteExpression",
                                            "fullStart": 878,
                                            "fullEnd": 908,
                                            "start": 890,
                                            "end": 908,
                                            "fullWidth": 30,
                                            "width": 18,
                                            "deleteKeyword": {
                                                "kind": "DeleteKeyword",
                                                "fullStart": 878,
                                                "fullEnd": 897,
                                                "start": 890,
                                                "end": 896,
                                                "fullWidth": 19,
                                                "width": 6,
                                                "text": "delete",
                                                "value": "delete",
                                                "valueText": "delete",
                                                "hasLeadingTrivia": true,
                                                "hasTrailingTrivia": true,
                                                "leadingTrivia": [
                                                    {
                                                        "kind": "WhitespaceTrivia",
                                                        "text": "            "
                                                    }
                                                ],
                                                "trailingTrivia": [
                                                    {
                                                        "kind": "WhitespaceTrivia",
                                                        "text": " "
                                                    }
                                                ]
                                            },
                                            "expression": {
                                                "kind": "MemberAccessExpression",
                                                "fullStart": 897,
                                                "fullEnd": 908,
                                                "start": 897,
                                                "end": 908,
                                                "fullWidth": 11,
                                                "width": 11,
                                                "expression": {
                                                    "kind": "IdentifierName",
                                                    "fullStart": 897,
                                                    "fullEnd": 903,
                                                    "start": 897,
                                                    "end": 903,
                                                    "fullWidth": 6,
                                                    "width": 6,
                                                    "text": "newObj",
                                                    "value": "newObj",
                                                    "valueText": "newObj"
                                                },
                                                "dotToken": {
                                                    "kind": "DotToken",
                                                    "fullStart": 903,
                                                    "fullEnd": 904,
                                                    "start": 903,
                                                    "end": 904,
                                                    "fullWidth": 1,
                                                    "width": 1,
                                                    "text": ".",
                                                    "value": ".",
                                                    "valueText": "."
                                                },
                                                "name": {
                                                    "kind": "IdentifierName",
                                                    "fullStart": 904,
                                                    "fullEnd": 908,
                                                    "start": 904,
                                                    "end": 908,
                                                    "fullWidth": 4,
                                                    "width": 4,
                                                    "text": "prop",
                                                    "value": "prop",
                                                    "valueText": "prop"
                                                }
                                            }
                                        },
                                        "semicolonToken": {
                                            "kind": "SemicolonToken",
                                            "fullStart": 908,
                                            "fullEnd": 911,
                                            "start": 908,
                                            "end": 909,
                                            "fullWidth": 3,
                                            "width": 1,
                                            "text": ";",
                                            "value": ";",
                                            "valueText": ";",
                                            "hasTrailingTrivia": true,
                                            "hasTrailingNewLine": true,
                                            "trailingTrivia": [
                                                {
                                                    "kind": "NewLineTrivia",
                                                    "text": "\r\n"
                                                }
                                            ]
                                        }
                                    },
                                    {
                                        "kind": "VariableStatement",
                                        "fullStart": 911,
                                        "fullEnd": 969,
                                        "start": 923,
                                        "end": 967,
                                        "fullWidth": 58,
                                        "width": 44,
                                        "modifiers": [],
                                        "variableDeclaration": {
                                            "kind": "VariableDeclaration",
                                            "fullStart": 911,
                                            "fullEnd": 966,
                                            "start": 923,
                                            "end": 966,
                                            "fullWidth": 55,
                                            "width": 43,
                                            "varKeyword": {
                                                "kind": "VarKeyword",
                                                "fullStart": 911,
                                                "fullEnd": 927,
                                                "start": 923,
                                                "end": 926,
                                                "fullWidth": 16,
                                                "width": 3,
                                                "text": "var",
                                                "value": "var",
                                                "valueText": "var",
                                                "hasLeadingTrivia": true,
                                                "hasTrailingTrivia": true,
                                                "leadingTrivia": [
                                                    {
                                                        "kind": "WhitespaceTrivia",
                                                        "text": "            "
                                                    }
                                                ],
                                                "trailingTrivia": [
                                                    {
                                                        "kind": "WhitespaceTrivia",
                                                        "text": " "
                                                    }
                                                ]
                                            },
                                            "variableDeclarators": [
                                                {
                                                    "kind": "VariableDeclarator",
                                                    "fullStart": 927,
                                                    "fullEnd": 966,
                                                    "start": 927,
                                                    "end": 966,
                                                    "fullWidth": 39,
<<<<<<< HEAD
                                                    "width": 39,
                                                    "identifier": {
=======
                                                    "propertyName": {
>>>>>>> 85e84683
                                                        "kind": "IdentifierName",
                                                        "fullStart": 927,
                                                        "fullEnd": 935,
                                                        "start": 927,
                                                        "end": 934,
                                                        "fullWidth": 8,
                                                        "width": 7,
                                                        "text": "result2",
                                                        "value": "result2",
                                                        "valueText": "result2",
                                                        "hasTrailingTrivia": true,
                                                        "trailingTrivia": [
                                                            {
                                                                "kind": "WhitespaceTrivia",
                                                                "text": " "
                                                            }
                                                        ]
                                                    },
                                                    "equalsValueClause": {
                                                        "kind": "EqualsValueClause",
                                                        "fullStart": 935,
                                                        "fullEnd": 966,
                                                        "start": 935,
                                                        "end": 966,
                                                        "fullWidth": 31,
                                                        "width": 31,
                                                        "equalsToken": {
                                                            "kind": "EqualsToken",
                                                            "fullStart": 935,
                                                            "fullEnd": 937,
                                                            "start": 935,
                                                            "end": 936,
                                                            "fullWidth": 2,
                                                            "width": 1,
                                                            "text": "=",
                                                            "value": "=",
                                                            "valueText": "=",
                                                            "hasTrailingTrivia": true,
                                                            "trailingTrivia": [
                                                                {
                                                                    "kind": "WhitespaceTrivia",
                                                                    "text": " "
                                                                }
                                                            ]
                                                        },
                                                        "value": {
                                                            "kind": "InvocationExpression",
                                                            "fullStart": 937,
                                                            "fullEnd": 966,
                                                            "start": 937,
                                                            "end": 966,
                                                            "fullWidth": 29,
                                                            "width": 29,
                                                            "expression": {
                                                                "kind": "MemberAccessExpression",
                                                                "fullStart": 937,
                                                                "fullEnd": 958,
                                                                "start": 937,
                                                                "end": 958,
                                                                "fullWidth": 21,
                                                                "width": 21,
                                                                "expression": {
                                                                    "kind": "IdentifierName",
                                                                    "fullStart": 937,
                                                                    "fullEnd": 943,
                                                                    "start": 937,
                                                                    "end": 943,
                                                                    "fullWidth": 6,
                                                                    "width": 6,
                                                                    "text": "newObj",
                                                                    "value": "newObj",
                                                                    "valueText": "newObj"
                                                                },
                                                                "dotToken": {
                                                                    "kind": "DotToken",
                                                                    "fullStart": 943,
                                                                    "fullEnd": 944,
                                                                    "start": 943,
                                                                    "end": 944,
                                                                    "fullWidth": 1,
                                                                    "width": 1,
                                                                    "text": ".",
                                                                    "value": ".",
                                                                    "valueText": "."
                                                                },
                                                                "name": {
                                                                    "kind": "IdentifierName",
                                                                    "fullStart": 944,
                                                                    "fullEnd": 958,
                                                                    "start": 944,
                                                                    "end": 958,
                                                                    "fullWidth": 14,
                                                                    "width": 14,
                                                                    "text": "hasOwnProperty",
                                                                    "value": "hasOwnProperty",
                                                                    "valueText": "hasOwnProperty"
                                                                }
                                                            },
                                                            "argumentList": {
                                                                "kind": "ArgumentList",
                                                                "fullStart": 958,
                                                                "fullEnd": 966,
                                                                "start": 958,
                                                                "end": 966,
                                                                "fullWidth": 8,
                                                                "width": 8,
                                                                "openParenToken": {
                                                                    "kind": "OpenParenToken",
                                                                    "fullStart": 958,
                                                                    "fullEnd": 959,
                                                                    "start": 958,
                                                                    "end": 959,
                                                                    "fullWidth": 1,
                                                                    "width": 1,
                                                                    "text": "(",
                                                                    "value": "(",
                                                                    "valueText": "("
                                                                },
                                                                "arguments": [
                                                                    {
                                                                        "kind": "StringLiteral",
                                                                        "fullStart": 959,
                                                                        "fullEnd": 965,
                                                                        "start": 959,
                                                                        "end": 965,
                                                                        "fullWidth": 6,
                                                                        "width": 6,
                                                                        "text": "\"prop\"",
                                                                        "value": "prop",
                                                                        "valueText": "prop"
                                                                    }
                                                                ],
                                                                "closeParenToken": {
                                                                    "kind": "CloseParenToken",
                                                                    "fullStart": 965,
                                                                    "fullEnd": 966,
                                                                    "start": 965,
                                                                    "end": 966,
                                                                    "fullWidth": 1,
                                                                    "width": 1,
                                                                    "text": ")",
                                                                    "value": ")",
                                                                    "valueText": ")"
                                                                }
                                                            }
                                                        }
                                                    }
                                                }
                                            ]
                                        },
                                        "semicolonToken": {
                                            "kind": "SemicolonToken",
                                            "fullStart": 966,
                                            "fullEnd": 969,
                                            "start": 966,
                                            "end": 967,
                                            "fullWidth": 3,
                                            "width": 1,
                                            "text": ";",
                                            "value": ";",
                                            "valueText": ";",
                                            "hasTrailingTrivia": true,
                                            "hasTrailingNewLine": true,
                                            "trailingTrivia": [
                                                {
                                                    "kind": "NewLineTrivia",
                                                    "text": "\r\n"
                                                }
                                            ]
                                        }
                                    },
                                    {
                                        "kind": "ReturnStatement",
                                        "fullStart": 969,
                                        "fullEnd": 1030,
                                        "start": 983,
                                        "end": 1028,
                                        "fullWidth": 61,
                                        "width": 45,
                                        "returnKeyword": {
                                            "kind": "ReturnKeyword",
                                            "fullStart": 969,
                                            "fullEnd": 990,
                                            "start": 983,
                                            "end": 989,
                                            "fullWidth": 21,
                                            "width": 6,
                                            "text": "return",
                                            "value": "return",
                                            "valueText": "return",
                                            "hasLeadingTrivia": true,
                                            "hasLeadingNewLine": true,
                                            "hasTrailingTrivia": true,
                                            "leadingTrivia": [
                                                {
                                                    "kind": "NewLineTrivia",
                                                    "text": "\r\n"
                                                },
                                                {
                                                    "kind": "WhitespaceTrivia",
                                                    "text": "            "
                                                }
                                            ],
                                            "trailingTrivia": [
                                                {
                                                    "kind": "WhitespaceTrivia",
                                                    "text": " "
                                                }
                                            ]
                                        },
                                        "expression": {
                                            "kind": "LogicalAndExpression",
                                            "fullStart": 990,
                                            "fullEnd": 1027,
                                            "start": 990,
                                            "end": 1027,
                                            "fullWidth": 37,
                                            "width": 37,
                                            "left": {
                                                "kind": "EqualsExpression",
                                                "fullStart": 990,
                                                "fullEnd": 1007,
                                                "start": 990,
                                                "end": 1006,
                                                "fullWidth": 17,
                                                "width": 16,
                                                "left": {
                                                    "kind": "IdentifierName",
                                                    "fullStart": 990,
                                                    "fullEnd": 998,
                                                    "start": 990,
                                                    "end": 997,
                                                    "fullWidth": 8,
                                                    "width": 7,
                                                    "text": "result1",
                                                    "value": "result1",
                                                    "valueText": "result1",
                                                    "hasTrailingTrivia": true,
                                                    "trailingTrivia": [
                                                        {
                                                            "kind": "WhitespaceTrivia",
                                                            "text": " "
                                                        }
                                                    ]
                                                },
                                                "operatorToken": {
                                                    "kind": "EqualsEqualsEqualsToken",
                                                    "fullStart": 998,
                                                    "fullEnd": 1002,
                                                    "start": 998,
                                                    "end": 1001,
                                                    "fullWidth": 4,
                                                    "width": 3,
                                                    "text": "===",
                                                    "value": "===",
                                                    "valueText": "===",
                                                    "hasTrailingTrivia": true,
                                                    "trailingTrivia": [
                                                        {
                                                            "kind": "WhitespaceTrivia",
                                                            "text": " "
                                                        }
                                                    ]
                                                },
                                                "right": {
                                                    "kind": "TrueKeyword",
                                                    "fullStart": 1002,
                                                    "fullEnd": 1007,
                                                    "start": 1002,
                                                    "end": 1006,
                                                    "fullWidth": 5,
                                                    "width": 4,
                                                    "text": "true",
                                                    "value": true,
                                                    "valueText": "true",
                                                    "hasTrailingTrivia": true,
                                                    "trailingTrivia": [
                                                        {
                                                            "kind": "WhitespaceTrivia",
                                                            "text": " "
                                                        }
                                                    ]
                                                }
                                            },
                                            "operatorToken": {
                                                "kind": "AmpersandAmpersandToken",
                                                "fullStart": 1007,
                                                "fullEnd": 1010,
                                                "start": 1007,
                                                "end": 1009,
                                                "fullWidth": 3,
                                                "width": 2,
                                                "text": "&&",
                                                "value": "&&",
                                                "valueText": "&&",
                                                "hasTrailingTrivia": true,
                                                "trailingTrivia": [
                                                    {
                                                        "kind": "WhitespaceTrivia",
                                                        "text": " "
                                                    }
                                                ]
                                            },
                                            "right": {
                                                "kind": "EqualsExpression",
                                                "fullStart": 1010,
                                                "fullEnd": 1027,
                                                "start": 1010,
                                                "end": 1027,
                                                "fullWidth": 17,
                                                "width": 17,
                                                "left": {
                                                    "kind": "IdentifierName",
                                                    "fullStart": 1010,
                                                    "fullEnd": 1018,
                                                    "start": 1010,
                                                    "end": 1017,
                                                    "fullWidth": 8,
                                                    "width": 7,
                                                    "text": "result2",
                                                    "value": "result2",
                                                    "valueText": "result2",
                                                    "hasTrailingTrivia": true,
                                                    "trailingTrivia": [
                                                        {
                                                            "kind": "WhitespaceTrivia",
                                                            "text": " "
                                                        }
                                                    ]
                                                },
                                                "operatorToken": {
                                                    "kind": "EqualsEqualsEqualsToken",
                                                    "fullStart": 1018,
                                                    "fullEnd": 1022,
                                                    "start": 1018,
                                                    "end": 1021,
                                                    "fullWidth": 4,
                                                    "width": 3,
                                                    "text": "===",
                                                    "value": "===",
                                                    "valueText": "===",
                                                    "hasTrailingTrivia": true,
                                                    "trailingTrivia": [
                                                        {
                                                            "kind": "WhitespaceTrivia",
                                                            "text": " "
                                                        }
                                                    ]
                                                },
                                                "right": {
                                                    "kind": "FalseKeyword",
                                                    "fullStart": 1022,
                                                    "fullEnd": 1027,
                                                    "start": 1022,
                                                    "end": 1027,
                                                    "fullWidth": 5,
                                                    "width": 5,
                                                    "text": "false",
                                                    "value": false,
                                                    "valueText": "false"
                                                }
                                            }
                                        },
                                        "semicolonToken": {
                                            "kind": "SemicolonToken",
                                            "fullStart": 1027,
                                            "fullEnd": 1030,
                                            "start": 1027,
                                            "end": 1028,
                                            "fullWidth": 3,
                                            "width": 1,
                                            "text": ";",
                                            "value": ";",
                                            "valueText": ";",
                                            "hasTrailingTrivia": true,
                                            "hasTrailingNewLine": true,
                                            "trailingTrivia": [
                                                {
                                                    "kind": "NewLineTrivia",
                                                    "text": "\r\n"
                                                }
                                            ]
                                        }
                                    }
                                ],
                                "closeBraceToken": {
                                    "kind": "CloseBraceToken",
                                    "fullStart": 1030,
                                    "fullEnd": 1040,
                                    "start": 1038,
                                    "end": 1039,
                                    "fullWidth": 10,
                                    "width": 1,
                                    "text": "}",
                                    "value": "}",
                                    "valueText": "}",
                                    "hasLeadingTrivia": true,
                                    "hasTrailingTrivia": true,
                                    "leadingTrivia": [
                                        {
                                            "kind": "WhitespaceTrivia",
                                            "text": "        "
                                        }
                                    ],
                                    "trailingTrivia": [
                                        {
                                            "kind": "WhitespaceTrivia",
                                            "text": " "
                                        }
                                    ]
                                }
                            },
                            "finallyClause": {
                                "kind": "FinallyClause",
                                "fullStart": 1040,
                                "fullEnd": 1113,
                                "start": 1040,
                                "end": 1111,
                                "fullWidth": 73,
                                "width": 71,
                                "finallyKeyword": {
                                    "kind": "FinallyKeyword",
                                    "fullStart": 1040,
                                    "fullEnd": 1048,
                                    "start": 1040,
                                    "end": 1047,
                                    "fullWidth": 8,
                                    "width": 7,
                                    "text": "finally",
                                    "value": "finally",
                                    "valueText": "finally",
                                    "hasTrailingTrivia": true,
                                    "trailingTrivia": [
                                        {
                                            "kind": "WhitespaceTrivia",
                                            "text": " "
                                        }
                                    ]
                                },
                                "block": {
                                    "kind": "Block",
                                    "fullStart": 1048,
                                    "fullEnd": 1113,
                                    "start": 1048,
                                    "end": 1111,
                                    "fullWidth": 65,
                                    "width": 63,
                                    "openBraceToken": {
                                        "kind": "OpenBraceToken",
                                        "fullStart": 1048,
                                        "fullEnd": 1051,
                                        "start": 1048,
                                        "end": 1049,
                                        "fullWidth": 3,
                                        "width": 1,
                                        "text": "{",
                                        "value": "{",
                                        "valueText": "{",
                                        "hasTrailingTrivia": true,
                                        "hasTrailingNewLine": true,
                                        "trailingTrivia": [
                                            {
                                                "kind": "NewLineTrivia",
                                                "text": "\r\n"
                                            }
                                        ]
                                    },
                                    "statements": [
                                        {
                                            "kind": "ExpressionStatement",
                                            "fullStart": 1051,
                                            "fullEnd": 1102,
                                            "start": 1063,
                                            "end": 1100,
                                            "fullWidth": 51,
                                            "width": 37,
                                            "expression": {
                                                "kind": "DeleteExpression",
                                                "fullStart": 1051,
                                                "fullEnd": 1099,
                                                "start": 1063,
                                                "end": 1099,
                                                "fullWidth": 48,
                                                "width": 36,
                                                "deleteKeyword": {
                                                    "kind": "DeleteKeyword",
                                                    "fullStart": 1051,
                                                    "fullEnd": 1070,
                                                    "start": 1063,
                                                    "end": 1069,
                                                    "fullWidth": 19,
                                                    "width": 6,
                                                    "text": "delete",
                                                    "value": "delete",
                                                    "valueText": "delete",
                                                    "hasLeadingTrivia": true,
                                                    "hasTrailingTrivia": true,
                                                    "leadingTrivia": [
                                                        {
                                                            "kind": "WhitespaceTrivia",
                                                            "text": "            "
                                                        }
                                                    ],
                                                    "trailingTrivia": [
                                                        {
                                                            "kind": "WhitespaceTrivia",
                                                            "text": " "
                                                        }
                                                    ]
                                                },
                                                "expression": {
                                                    "kind": "MemberAccessExpression",
                                                    "fullStart": 1070,
                                                    "fullEnd": 1099,
                                                    "start": 1070,
                                                    "end": 1099,
                                                    "fullWidth": 29,
                                                    "width": 29,
                                                    "expression": {
                                                        "kind": "InvocationExpression",
                                                        "fullStart": 1070,
                                                        "fullEnd": 1086,
                                                        "start": 1070,
                                                        "end": 1086,
                                                        "fullWidth": 16,
                                                        "width": 16,
                                                        "expression": {
                                                            "kind": "IdentifierName",
                                                            "fullStart": 1070,
                                                            "fullEnd": 1084,
                                                            "start": 1070,
                                                            "end": 1084,
                                                            "fullWidth": 14,
                                                            "width": 14,
                                                            "text": "fnGlobalObject",
                                                            "value": "fnGlobalObject",
                                                            "valueText": "fnGlobalObject"
                                                        },
                                                        "argumentList": {
                                                            "kind": "ArgumentList",
                                                            "fullStart": 1084,
                                                            "fullEnd": 1086,
                                                            "start": 1084,
                                                            "end": 1086,
                                                            "fullWidth": 2,
                                                            "width": 2,
                                                            "openParenToken": {
                                                                "kind": "OpenParenToken",
                                                                "fullStart": 1084,
                                                                "fullEnd": 1085,
                                                                "start": 1084,
                                                                "end": 1085,
                                                                "fullWidth": 1,
                                                                "width": 1,
                                                                "text": "(",
                                                                "value": "(",
                                                                "valueText": "("
                                                            },
                                                            "arguments": [],
                                                            "closeParenToken": {
                                                                "kind": "CloseParenToken",
                                                                "fullStart": 1085,
                                                                "fullEnd": 1086,
                                                                "start": 1085,
                                                                "end": 1086,
                                                                "fullWidth": 1,
                                                                "width": 1,
                                                                "text": ")",
                                                                "value": ")",
                                                                "valueText": ")"
                                                            }
                                                        }
                                                    },
                                                    "dotToken": {
                                                        "kind": "DotToken",
                                                        "fullStart": 1086,
                                                        "fullEnd": 1087,
                                                        "start": 1086,
                                                        "end": 1087,
                                                        "fullWidth": 1,
                                                        "width": 1,
                                                        "text": ".",
                                                        "value": ".",
                                                        "valueText": "."
                                                    },
                                                    "name": {
                                                        "kind": "IdentifierName",
                                                        "fullStart": 1087,
                                                        "fullEnd": 1099,
                                                        "start": 1087,
                                                        "end": 1099,
                                                        "fullWidth": 12,
                                                        "width": 12,
                                                        "text": "configurable",
                                                        "value": "configurable",
                                                        "valueText": "configurable"
                                                    }
                                                }
                                            },
                                            "semicolonToken": {
                                                "kind": "SemicolonToken",
                                                "fullStart": 1099,
                                                "fullEnd": 1102,
                                                "start": 1099,
                                                "end": 1100,
                                                "fullWidth": 3,
                                                "width": 1,
                                                "text": ";",
                                                "value": ";",
                                                "valueText": ";",
                                                "hasTrailingTrivia": true,
                                                "hasTrailingNewLine": true,
                                                "trailingTrivia": [
                                                    {
                                                        "kind": "NewLineTrivia",
                                                        "text": "\r\n"
                                                    }
                                                ]
                                            }
                                        }
                                    ],
                                    "closeBraceToken": {
                                        "kind": "CloseBraceToken",
                                        "fullStart": 1102,
                                        "fullEnd": 1113,
                                        "start": 1110,
                                        "end": 1111,
                                        "fullWidth": 11,
                                        "width": 1,
                                        "text": "}",
                                        "value": "}",
                                        "valueText": "}",
                                        "hasLeadingTrivia": true,
                                        "hasTrailingTrivia": true,
                                        "hasTrailingNewLine": true,
                                        "leadingTrivia": [
                                            {
                                                "kind": "WhitespaceTrivia",
                                                "text": "        "
                                            }
                                        ],
                                        "trailingTrivia": [
                                            {
                                                "kind": "NewLineTrivia",
                                                "text": "\r\n"
                                            }
                                        ]
                                    }
                                }
                            }
                        }
                    ],
                    "closeBraceToken": {
                        "kind": "CloseBraceToken",
                        "fullStart": 1113,
                        "fullEnd": 1120,
                        "start": 1117,
                        "end": 1118,
                        "fullWidth": 7,
                        "width": 1,
                        "text": "}",
                        "value": "}",
                        "valueText": "}",
                        "hasLeadingTrivia": true,
                        "hasTrailingTrivia": true,
                        "hasTrailingNewLine": true,
                        "leadingTrivia": [
                            {
                                "kind": "WhitespaceTrivia",
                                "text": "    "
                            }
                        ],
                        "trailingTrivia": [
                            {
                                "kind": "NewLineTrivia",
                                "text": "\r\n"
                            }
                        ]
                    }
                }
            },
            {
                "kind": "ExpressionStatement",
                "fullStart": 1120,
                "fullEnd": 1144,
                "start": 1120,
                "end": 1142,
                "fullWidth": 24,
                "width": 22,
                "expression": {
                    "kind": "InvocationExpression",
                    "fullStart": 1120,
                    "fullEnd": 1141,
                    "start": 1120,
                    "end": 1141,
                    "fullWidth": 21,
                    "width": 21,
                    "expression": {
                        "kind": "IdentifierName",
                        "fullStart": 1120,
                        "fullEnd": 1131,
                        "start": 1120,
                        "end": 1131,
                        "fullWidth": 11,
                        "width": 11,
                        "text": "runTestCase",
                        "value": "runTestCase",
                        "valueText": "runTestCase"
                    },
                    "argumentList": {
                        "kind": "ArgumentList",
                        "fullStart": 1131,
                        "fullEnd": 1141,
                        "start": 1131,
                        "end": 1141,
                        "fullWidth": 10,
                        "width": 10,
                        "openParenToken": {
                            "kind": "OpenParenToken",
                            "fullStart": 1131,
                            "fullEnd": 1132,
                            "start": 1131,
                            "end": 1132,
                            "fullWidth": 1,
                            "width": 1,
                            "text": "(",
                            "value": "(",
                            "valueText": "("
                        },
                        "arguments": [
                            {
                                "kind": "IdentifierName",
                                "fullStart": 1132,
                                "fullEnd": 1140,
                                "start": 1132,
                                "end": 1140,
                                "fullWidth": 8,
                                "width": 8,
                                "text": "testcase",
                                "value": "testcase",
                                "valueText": "testcase"
                            }
                        ],
                        "closeParenToken": {
                            "kind": "CloseParenToken",
                            "fullStart": 1140,
                            "fullEnd": 1141,
                            "start": 1140,
                            "end": 1141,
                            "fullWidth": 1,
                            "width": 1,
                            "text": ")",
                            "value": ")",
                            "valueText": ")"
                        }
                    }
                },
                "semicolonToken": {
                    "kind": "SemicolonToken",
                    "fullStart": 1141,
                    "fullEnd": 1144,
                    "start": 1141,
                    "end": 1142,
                    "fullWidth": 3,
                    "width": 1,
                    "text": ";",
                    "value": ";",
                    "valueText": ";",
                    "hasTrailingTrivia": true,
                    "hasTrailingNewLine": true,
                    "trailingTrivia": [
                        {
                            "kind": "NewLineTrivia",
                            "text": "\r\n"
                        }
                    ]
                }
            }
        ],
        "endOfFileToken": {
            "kind": "EndOfFileToken",
            "fullStart": 1144,
            "fullEnd": 1144,
            "start": 1144,
            "end": 1144,
            "fullWidth": 0,
            "width": 0,
            "text": ""
        }
    },
    "lineMap": {
        "lineStarts": [
            0,
            67,
            152,
            232,
            308,
            380,
            385,
            439,
            612,
            617,
            619,
            621,
            644,
            646,
            661,
            712,
            714,
            760,
            801,
            818,
            820,
            878,
            911,
            969,
            971,
            1030,
            1051,
            1102,
            1113,
            1120,
            1144
        ],
        "length": 1144
    }
}<|MERGE_RESOLUTION|>--- conflicted
+++ resolved
@@ -489,12 +489,8 @@
                                                     "start": 730,
                                                     "end": 815,
                                                     "fullWidth": 85,
-<<<<<<< HEAD
                                                     "width": 85,
-                                                    "identifier": {
-=======
                                                     "propertyName": {
->>>>>>> 85e84683
                                                         "kind": "IdentifierName",
                                                         "fullStart": 730,
                                                         "fullEnd": 737,
@@ -927,12 +923,8 @@
                                                     "start": 836,
                                                     "end": 875,
                                                     "fullWidth": 39,
-<<<<<<< HEAD
                                                     "width": 39,
-                                                    "identifier": {
-=======
                                                     "propertyName": {
->>>>>>> 85e84683
                                                         "kind": "IdentifierName",
                                                         "fullStart": 836,
                                                         "fullEnd": 844,
@@ -1264,12 +1256,8 @@
                                                     "start": 927,
                                                     "end": 966,
                                                     "fullWidth": 39,
-<<<<<<< HEAD
                                                     "width": 39,
-                                                    "identifier": {
-=======
                                                     "propertyName": {
->>>>>>> 85e84683
                                                         "kind": "IdentifierName",
                                                         "fullStart": 927,
                                                         "fullEnd": 935,
