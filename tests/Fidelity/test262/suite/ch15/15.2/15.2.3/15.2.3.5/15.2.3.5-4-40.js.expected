--- conflicted
+++ resolved
@@ -252,12 +252,8 @@
                                         "start": 652,
                                         "end": 663,
                                         "fullWidth": 11,
-<<<<<<< HEAD
                                         "width": 11,
-                                        "identifier": {
-=======
                                         "propertyName": {
->>>>>>> 85e84683
                                             "kind": "IdentifierName",
                                             "fullStart": 652,
                                             "fullEnd": 659,
@@ -413,12 +409,8 @@
                                         "start": 678,
                                         "end": 688,
                                         "fullWidth": 10,
-<<<<<<< HEAD
                                         "width": 10,
-                                        "identifier": {
-=======
                                         "propertyName": {
->>>>>>> 85e84683
                                             "kind": "IdentifierName",
                                             "fullStart": 678,
                                             "fullEnd": 684,
@@ -574,12 +566,8 @@
                                         "start": 703,
                                         "end": 708,
                                         "fullWidth": 5,
-<<<<<<< HEAD
                                         "width": 5,
-                                        "identifier": {
-=======
                                         "propertyName": {
->>>>>>> 85e84683
                                             "kind": "IdentifierName",
                                             "fullStart": 703,
                                             "fullEnd": 705,
