{
    "isDeclaration": false,
    "languageVersion": "EcmaScript5",
    "parseOptions": {
        "allowAutomaticSemicolonInsertion": true
    },
    "sourceUnit": {
        "kind": "SourceUnit",
        "fullStart": 0,
        "fullEnd": 1457,
        "start": 647,
        "end": 1457,
        "fullWidth": 1457,
        "width": 810,
        "isIncrementallyUnusable": true,
        "moduleElements": [
            {
                "kind": "FunctionDeclaration",
                "fullStart": 0,
                "fullEnd": 1433,
                "start": 647,
                "end": 1431,
                "fullWidth": 1433,
                "width": 784,
                "isIncrementallyUnusable": true,
                "modifiers": [],
                "functionKeyword": {
                    "kind": "FunctionKeyword",
                    "fullStart": 0,
                    "fullEnd": 656,
                    "start": 647,
                    "end": 655,
                    "fullWidth": 656,
                    "width": 8,
                    "text": "function",
                    "value": "function",
                    "valueText": "function",
                    "hasLeadingTrivia": true,
                    "hasLeadingComment": true,
                    "hasLeadingNewLine": true,
                    "hasTrailingTrivia": true,
                    "leadingTrivia": [
                        {
                            "kind": "SingleLineCommentTrivia",
                            "text": "/// Copyright (c) 2012 Ecma International.  All rights reserved. "
                        },
                        {
                            "kind": "NewLineTrivia",
                            "text": "\r\n"
                        },
                        {
                            "kind": "SingleLineCommentTrivia",
                            "text": "/// Ecma International makes this code available under the terms and conditions set"
                        },
                        {
                            "kind": "NewLineTrivia",
                            "text": "\r\n"
                        },
                        {
                            "kind": "SingleLineCommentTrivia",
                            "text": "/// forth on http://hg.ecmascript.org/tests/test262/raw-file/tip/LICENSE (the "
                        },
                        {
                            "kind": "NewLineTrivia",
                            "text": "\r\n"
                        },
                        {
                            "kind": "SingleLineCommentTrivia",
                            "text": "/// \"Use Terms\").   Any redistribution of this code must retain the above "
                        },
                        {
                            "kind": "NewLineTrivia",
                            "text": "\r\n"
                        },
                        {
                            "kind": "SingleLineCommentTrivia",
                            "text": "/// copyright and this notice and otherwise comply with the Use Terms."
                        },
                        {
                            "kind": "NewLineTrivia",
                            "text": "\r\n"
                        },
                        {
                            "kind": "MultiLineCommentTrivia",
                            "text": "/**\r\n * @path ch15/15.2/15.2.3/15.2.3.5/15.2.3.5-4-189.js\r\n * @description Object.create - 'writable' property of one property in 'Properties' is own accessor property without a get function, which overrides an inherited accessor property (8.10.5 step 6.a)\r\n */"
                        },
                        {
                            "kind": "NewLineTrivia",
                            "text": "\r\n"
                        },
                        {
                            "kind": "NewLineTrivia",
                            "text": "\r\n"
                        },
                        {
                            "kind": "NewLineTrivia",
                            "text": "\r\n"
                        }
                    ],
                    "trailingTrivia": [
                        {
                            "kind": "WhitespaceTrivia",
                            "text": " "
                        }
                    ]
                },
                "identifier": {
                    "kind": "IdentifierName",
                    "fullStart": 656,
                    "fullEnd": 664,
                    "start": 656,
                    "end": 664,
                    "fullWidth": 8,
                    "width": 8,
                    "text": "testcase",
                    "value": "testcase",
                    "valueText": "testcase"
                },
                "callSignature": {
                    "kind": "CallSignature",
                    "fullStart": 664,
                    "fullEnd": 667,
                    "start": 664,
                    "end": 666,
                    "fullWidth": 3,
                    "width": 2,
                    "parameterList": {
                        "kind": "ParameterList",
                        "fullStart": 664,
                        "fullEnd": 667,
                        "start": 664,
                        "end": 666,
                        "fullWidth": 3,
                        "width": 2,
                        "openParenToken": {
                            "kind": "OpenParenToken",
                            "fullStart": 664,
                            "fullEnd": 665,
                            "start": 664,
                            "end": 665,
                            "fullWidth": 1,
                            "width": 1,
                            "text": "(",
                            "value": "(",
                            "valueText": "("
                        },
                        "parameters": [],
                        "closeParenToken": {
                            "kind": "CloseParenToken",
                            "fullStart": 665,
                            "fullEnd": 667,
                            "start": 665,
                            "end": 666,
                            "fullWidth": 2,
                            "width": 1,
                            "text": ")",
                            "value": ")",
                            "valueText": ")",
                            "hasTrailingTrivia": true,
                            "trailingTrivia": [
                                {
                                    "kind": "WhitespaceTrivia",
                                    "text": " "
                                }
                            ]
                        }
                    }
                },
                "block": {
                    "kind": "Block",
                    "fullStart": 667,
                    "fullEnd": 1433,
                    "start": 667,
                    "end": 1431,
                    "fullWidth": 766,
                    "width": 764,
                    "isIncrementallyUnusable": true,
                    "openBraceToken": {
                        "kind": "OpenBraceToken",
                        "fullStart": 667,
                        "fullEnd": 670,
                        "start": 667,
                        "end": 668,
                        "fullWidth": 3,
                        "width": 1,
                        "text": "{",
                        "value": "{",
                        "valueText": "{",
                        "hasTrailingTrivia": true,
                        "hasTrailingNewLine": true,
                        "trailingTrivia": [
                            {
                                "kind": "NewLineTrivia",
                                "text": "\r\n"
                            }
                        ]
                    },
                    "statements": [
                        {
                            "kind": "VariableStatement",
                            "fullStart": 670,
                            "fullEnd": 697,
                            "start": 680,
                            "end": 695,
                            "fullWidth": 27,
                            "width": 15,
                            "modifiers": [],
                            "variableDeclaration": {
                                "kind": "VariableDeclaration",
                                "fullStart": 670,
                                "fullEnd": 694,
                                "start": 680,
                                "end": 694,
                                "fullWidth": 24,
                                "width": 14,
                                "varKeyword": {
                                    "kind": "VarKeyword",
                                    "fullStart": 670,
                                    "fullEnd": 684,
                                    "start": 680,
                                    "end": 683,
                                    "fullWidth": 14,
                                    "width": 3,
                                    "text": "var",
                                    "value": "var",
                                    "valueText": "var",
                                    "hasLeadingTrivia": true,
                                    "hasLeadingNewLine": true,
                                    "hasTrailingTrivia": true,
                                    "leadingTrivia": [
                                        {
                                            "kind": "NewLineTrivia",
                                            "text": "\r\n"
                                        },
                                        {
                                            "kind": "WhitespaceTrivia",
                                            "text": "        "
                                        }
                                    ],
                                    "trailingTrivia": [
                                        {
                                            "kind": "WhitespaceTrivia",
                                            "text": " "
                                        }
                                    ]
                                },
                                "variableDeclarators": [
                                    {
                                        "kind": "VariableDeclarator",
                                        "fullStart": 684,
                                        "fullEnd": 694,
                                        "start": 684,
                                        "end": 694,
                                        "fullWidth": 10,
<<<<<<< HEAD
                                        "width": 10,
                                        "identifier": {
=======
                                        "propertyName": {
>>>>>>> 85e84683
                                            "kind": "IdentifierName",
                                            "fullStart": 684,
                                            "fullEnd": 690,
                                            "start": 684,
                                            "end": 689,
                                            "fullWidth": 6,
                                            "width": 5,
                                            "text": "proto",
                                            "value": "proto",
                                            "valueText": "proto",
                                            "hasTrailingTrivia": true,
                                            "trailingTrivia": [
                                                {
                                                    "kind": "WhitespaceTrivia",
                                                    "text": " "
                                                }
                                            ]
                                        },
                                        "equalsValueClause": {
                                            "kind": "EqualsValueClause",
                                            "fullStart": 690,
                                            "fullEnd": 694,
                                            "start": 690,
                                            "end": 694,
                                            "fullWidth": 4,
                                            "width": 4,
                                            "equalsToken": {
                                                "kind": "EqualsToken",
                                                "fullStart": 690,
                                                "fullEnd": 692,
                                                "start": 690,
                                                "end": 691,
                                                "fullWidth": 2,
                                                "width": 1,
                                                "text": "=",
                                                "value": "=",
                                                "valueText": "=",
                                                "hasTrailingTrivia": true,
                                                "trailingTrivia": [
                                                    {
                                                        "kind": "WhitespaceTrivia",
                                                        "text": " "
                                                    }
                                                ]
                                            },
                                            "value": {
                                                "kind": "ObjectLiteralExpression",
                                                "fullStart": 692,
                                                "fullEnd": 694,
                                                "start": 692,
                                                "end": 694,
                                                "fullWidth": 2,
                                                "width": 2,
                                                "openBraceToken": {
                                                    "kind": "OpenBraceToken",
                                                    "fullStart": 692,
                                                    "fullEnd": 693,
                                                    "start": 692,
                                                    "end": 693,
                                                    "fullWidth": 1,
                                                    "width": 1,
                                                    "text": "{",
                                                    "value": "{",
                                                    "valueText": "{"
                                                },
                                                "propertyAssignments": [],
                                                "closeBraceToken": {
                                                    "kind": "CloseBraceToken",
                                                    "fullStart": 693,
                                                    "fullEnd": 694,
                                                    "start": 693,
                                                    "end": 694,
                                                    "fullWidth": 1,
                                                    "width": 1,
                                                    "text": "}",
                                                    "value": "}",
                                                    "valueText": "}"
                                                }
                                            }
                                        }
                                    }
                                ]
                            },
                            "semicolonToken": {
                                "kind": "SemicolonToken",
                                "fullStart": 694,
                                "fullEnd": 697,
                                "start": 694,
                                "end": 695,
                                "fullWidth": 3,
                                "width": 1,
                                "text": ";",
                                "value": ";",
                                "valueText": ";",
                                "hasTrailingTrivia": true,
                                "hasTrailingNewLine": true,
                                "trailingTrivia": [
                                    {
                                        "kind": "NewLineTrivia",
                                        "text": "\r\n"
                                    }
                                ]
                            }
                        },
                        {
                            "kind": "ExpressionStatement",
                            "fullStart": 697,
                            "fullEnd": 841,
                            "start": 707,
                            "end": 839,
                            "fullWidth": 144,
                            "width": 132,
                            "isIncrementallyUnusable": true,
                            "expression": {
                                "kind": "InvocationExpression",
                                "fullStart": 697,
                                "fullEnd": 838,
                                "start": 707,
                                "end": 838,
                                "fullWidth": 141,
                                "width": 131,
                                "isIncrementallyUnusable": true,
                                "expression": {
                                    "kind": "MemberAccessExpression",
                                    "fullStart": 697,
                                    "fullEnd": 728,
                                    "start": 707,
                                    "end": 728,
                                    "fullWidth": 31,
                                    "width": 21,
                                    "expression": {
                                        "kind": "IdentifierName",
                                        "fullStart": 697,
                                        "fullEnd": 713,
                                        "start": 707,
                                        "end": 713,
                                        "fullWidth": 16,
                                        "width": 6,
                                        "text": "Object",
                                        "value": "Object",
                                        "valueText": "Object",
                                        "hasLeadingTrivia": true,
                                        "hasLeadingNewLine": true,
                                        "leadingTrivia": [
                                            {
                                                "kind": "NewLineTrivia",
                                                "text": "\r\n"
                                            },
                                            {
                                                "kind": "WhitespaceTrivia",
                                                "text": "        "
                                            }
                                        ]
                                    },
                                    "dotToken": {
                                        "kind": "DotToken",
                                        "fullStart": 713,
                                        "fullEnd": 714,
                                        "start": 713,
                                        "end": 714,
                                        "fullWidth": 1,
                                        "width": 1,
                                        "text": ".",
                                        "value": ".",
                                        "valueText": "."
                                    },
                                    "name": {
                                        "kind": "IdentifierName",
                                        "fullStart": 714,
                                        "fullEnd": 728,
                                        "start": 714,
                                        "end": 728,
                                        "fullWidth": 14,
                                        "width": 14,
                                        "text": "defineProperty",
                                        "value": "defineProperty",
                                        "valueText": "defineProperty"
                                    }
                                },
                                "argumentList": {
                                    "kind": "ArgumentList",
                                    "fullStart": 728,
                                    "fullEnd": 838,
                                    "start": 728,
                                    "end": 838,
                                    "fullWidth": 110,
                                    "width": 110,
                                    "isIncrementallyUnusable": true,
                                    "openParenToken": {
                                        "kind": "OpenParenToken",
                                        "fullStart": 728,
                                        "fullEnd": 729,
                                        "start": 728,
                                        "end": 729,
                                        "fullWidth": 1,
                                        "width": 1,
                                        "text": "(",
                                        "value": "(",
                                        "valueText": "("
                                    },
                                    "arguments": [
                                        {
                                            "kind": "IdentifierName",
                                            "fullStart": 729,
                                            "fullEnd": 734,
                                            "start": 729,
                                            "end": 734,
                                            "fullWidth": 5,
                                            "width": 5,
                                            "text": "proto",
                                            "value": "proto",
                                            "valueText": "proto"
                                        },
                                        {
                                            "kind": "CommaToken",
                                            "fullStart": 734,
                                            "fullEnd": 736,
                                            "start": 734,
                                            "end": 735,
                                            "fullWidth": 2,
                                            "width": 1,
                                            "text": ",",
                                            "value": ",",
                                            "valueText": ",",
                                            "hasTrailingTrivia": true,
                                            "trailingTrivia": [
                                                {
                                                    "kind": "WhitespaceTrivia",
                                                    "text": " "
                                                }
                                            ]
                                        },
                                        {
                                            "kind": "StringLiteral",
                                            "fullStart": 736,
                                            "fullEnd": 746,
                                            "start": 736,
                                            "end": 746,
                                            "fullWidth": 10,
                                            "width": 10,
                                            "text": "\"writable\"",
                                            "value": "writable",
                                            "valueText": "writable"
                                        },
                                        {
                                            "kind": "CommaToken",
                                            "fullStart": 746,
                                            "fullEnd": 748,
                                            "start": 746,
                                            "end": 747,
                                            "fullWidth": 2,
                                            "width": 1,
                                            "text": ",",
                                            "value": ",",
                                            "valueText": ",",
                                            "hasTrailingTrivia": true,
                                            "trailingTrivia": [
                                                {
                                                    "kind": "WhitespaceTrivia",
                                                    "text": " "
                                                }
                                            ]
                                        },
                                        {
                                            "kind": "ObjectLiteralExpression",
                                            "fullStart": 748,
                                            "fullEnd": 837,
                                            "start": 748,
                                            "end": 837,
                                            "fullWidth": 89,
                                            "width": 89,
                                            "isIncrementallyUnusable": true,
                                            "openBraceToken": {
                                                "kind": "OpenBraceToken",
                                                "fullStart": 748,
                                                "fullEnd": 751,
                                                "start": 748,
                                                "end": 749,
                                                "fullWidth": 3,
                                                "width": 1,
                                                "text": "{",
                                                "value": "{",
                                                "valueText": "{",
                                                "hasTrailingTrivia": true,
                                                "hasTrailingNewLine": true,
                                                "trailingTrivia": [
                                                    {
                                                        "kind": "NewLineTrivia",
                                                        "text": "\r\n"
                                                    }
                                                ]
                                            },
                                            "propertyAssignments": [
                                                {
                                                    "kind": "SimplePropertyAssignment",
                                                    "fullStart": 751,
                                                    "fullEnd": 828,
                                                    "start": 763,
                                                    "end": 826,
                                                    "fullWidth": 77,
                                                    "width": 63,
                                                    "isIncrementallyUnusable": true,
                                                    "propertyName": {
                                                        "kind": "IdentifierName",
                                                        "fullStart": 751,
                                                        "fullEnd": 766,
                                                        "start": 763,
                                                        "end": 766,
                                                        "fullWidth": 15,
                                                        "width": 3,
                                                        "text": "get",
                                                        "value": "get",
                                                        "valueText": "get",
                                                        "hasLeadingTrivia": true,
                                                        "leadingTrivia": [
                                                            {
                                                                "kind": "WhitespaceTrivia",
                                                                "text": "            "
                                                            }
                                                        ]
                                                    },
                                                    "colonToken": {
                                                        "kind": "ColonToken",
                                                        "fullStart": 766,
                                                        "fullEnd": 768,
                                                        "start": 766,
                                                        "end": 767,
                                                        "fullWidth": 2,
                                                        "width": 1,
                                                        "text": ":",
                                                        "value": ":",
                                                        "valueText": ":",
                                                        "hasTrailingTrivia": true,
                                                        "trailingTrivia": [
                                                            {
                                                                "kind": "WhitespaceTrivia",
                                                                "text": " "
                                                            }
                                                        ]
                                                    },
                                                    "expression": {
                                                        "kind": "FunctionExpression",
                                                        "fullStart": 768,
                                                        "fullEnd": 828,
                                                        "start": 768,
                                                        "end": 826,
                                                        "fullWidth": 60,
                                                        "width": 58,
                                                        "functionKeyword": {
                                                            "kind": "FunctionKeyword",
                                                            "fullStart": 768,
                                                            "fullEnd": 777,
                                                            "start": 768,
                                                            "end": 776,
                                                            "fullWidth": 9,
                                                            "width": 8,
                                                            "text": "function",
                                                            "value": "function",
                                                            "valueText": "function",
                                                            "hasTrailingTrivia": true,
                                                            "trailingTrivia": [
                                                                {
                                                                    "kind": "WhitespaceTrivia",
                                                                    "text": " "
                                                                }
                                                            ]
                                                        },
                                                        "callSignature": {
                                                            "kind": "CallSignature",
                                                            "fullStart": 777,
                                                            "fullEnd": 780,
                                                            "start": 777,
                                                            "end": 779,
                                                            "fullWidth": 3,
                                                            "width": 2,
                                                            "parameterList": {
                                                                "kind": "ParameterList",
                                                                "fullStart": 777,
                                                                "fullEnd": 780,
                                                                "start": 777,
                                                                "end": 779,
                                                                "fullWidth": 3,
                                                                "width": 2,
                                                                "openParenToken": {
                                                                    "kind": "OpenParenToken",
                                                                    "fullStart": 777,
                                                                    "fullEnd": 778,
                                                                    "start": 777,
                                                                    "end": 778,
                                                                    "fullWidth": 1,
                                                                    "width": 1,
                                                                    "text": "(",
                                                                    "value": "(",
                                                                    "valueText": "("
                                                                },
                                                                "parameters": [],
                                                                "closeParenToken": {
                                                                    "kind": "CloseParenToken",
                                                                    "fullStart": 778,
                                                                    "fullEnd": 780,
                                                                    "start": 778,
                                                                    "end": 779,
                                                                    "fullWidth": 2,
                                                                    "width": 1,
                                                                    "text": ")",
                                                                    "value": ")",
                                                                    "valueText": ")",
                                                                    "hasTrailingTrivia": true,
                                                                    "trailingTrivia": [
                                                                        {
                                                                            "kind": "WhitespaceTrivia",
                                                                            "text": " "
                                                                        }
                                                                    ]
                                                                }
                                                            }
                                                        },
                                                        "block": {
                                                            "kind": "Block",
                                                            "fullStart": 780,
                                                            "fullEnd": 828,
                                                            "start": 780,
                                                            "end": 826,
                                                            "fullWidth": 48,
                                                            "width": 46,
                                                            "openBraceToken": {
                                                                "kind": "OpenBraceToken",
                                                                "fullStart": 780,
                                                                "fullEnd": 783,
                                                                "start": 780,
                                                                "end": 781,
                                                                "fullWidth": 3,
                                                                "width": 1,
                                                                "text": "{",
                                                                "value": "{",
                                                                "valueText": "{",
                                                                "hasTrailingTrivia": true,
                                                                "hasTrailingNewLine": true,
                                                                "trailingTrivia": [
                                                                    {
                                                                        "kind": "NewLineTrivia",
                                                                        "text": "\r\n"
                                                                    }
                                                                ]
                                                            },
                                                            "statements": [
                                                                {
                                                                    "kind": "ReturnStatement",
                                                                    "fullStart": 783,
                                                                    "fullEnd": 813,
                                                                    "start": 799,
                                                                    "end": 811,
                                                                    "fullWidth": 30,
                                                                    "width": 12,
                                                                    "returnKeyword": {
                                                                        "kind": "ReturnKeyword",
                                                                        "fullStart": 783,
                                                                        "fullEnd": 806,
                                                                        "start": 799,
                                                                        "end": 805,
                                                                        "fullWidth": 23,
                                                                        "width": 6,
                                                                        "text": "return",
                                                                        "value": "return",
                                                                        "valueText": "return",
                                                                        "hasLeadingTrivia": true,
                                                                        "hasTrailingTrivia": true,
                                                                        "leadingTrivia": [
                                                                            {
                                                                                "kind": "WhitespaceTrivia",
                                                                                "text": "                "
                                                                            }
                                                                        ],
                                                                        "trailingTrivia": [
                                                                            {
                                                                                "kind": "WhitespaceTrivia",
                                                                                "text": " "
                                                                            }
                                                                        ]
                                                                    },
                                                                    "expression": {
                                                                        "kind": "TrueKeyword",
                                                                        "fullStart": 806,
                                                                        "fullEnd": 810,
                                                                        "start": 806,
                                                                        "end": 810,
                                                                        "fullWidth": 4,
                                                                        "width": 4,
                                                                        "text": "true",
                                                                        "value": true,
                                                                        "valueText": "true"
                                                                    },
                                                                    "semicolonToken": {
                                                                        "kind": "SemicolonToken",
                                                                        "fullStart": 810,
                                                                        "fullEnd": 813,
                                                                        "start": 810,
                                                                        "end": 811,
                                                                        "fullWidth": 3,
                                                                        "width": 1,
                                                                        "text": ";",
                                                                        "value": ";",
                                                                        "valueText": ";",
                                                                        "hasTrailingTrivia": true,
                                                                        "hasTrailingNewLine": true,
                                                                        "trailingTrivia": [
                                                                            {
                                                                                "kind": "NewLineTrivia",
                                                                                "text": "\r\n"
                                                                            }
                                                                        ]
                                                                    }
                                                                }
                                                            ],
                                                            "closeBraceToken": {
                                                                "kind": "CloseBraceToken",
                                                                "fullStart": 813,
                                                                "fullEnd": 828,
                                                                "start": 825,
                                                                "end": 826,
                                                                "fullWidth": 15,
                                                                "width": 1,
                                                                "text": "}",
                                                                "value": "}",
                                                                "valueText": "}",
                                                                "hasLeadingTrivia": true,
                                                                "hasTrailingTrivia": true,
                                                                "hasTrailingNewLine": true,
                                                                "leadingTrivia": [
                                                                    {
                                                                        "kind": "WhitespaceTrivia",
                                                                        "text": "            "
                                                                    }
                                                                ],
                                                                "trailingTrivia": [
                                                                    {
                                                                        "kind": "NewLineTrivia",
                                                                        "text": "\r\n"
                                                                    }
                                                                ]
                                                            }
                                                        }
                                                    }
                                                }
                                            ],
                                            "closeBraceToken": {
                                                "kind": "CloseBraceToken",
                                                "fullStart": 828,
                                                "fullEnd": 837,
                                                "start": 836,
                                                "end": 837,
                                                "fullWidth": 9,
                                                "width": 1,
                                                "text": "}",
                                                "value": "}",
                                                "valueText": "}",
                                                "hasLeadingTrivia": true,
                                                "leadingTrivia": [
                                                    {
                                                        "kind": "WhitespaceTrivia",
                                                        "text": "        "
                                                    }
                                                ]
                                            }
                                        }
                                    ],
                                    "closeParenToken": {
                                        "kind": "CloseParenToken",
                                        "fullStart": 837,
                                        "fullEnd": 838,
                                        "start": 837,
                                        "end": 838,
                                        "fullWidth": 1,
                                        "width": 1,
                                        "text": ")",
                                        "value": ")",
                                        "valueText": ")"
                                    }
                                }
                            },
                            "semicolonToken": {
                                "kind": "SemicolonToken",
                                "fullStart": 838,
                                "fullEnd": 841,
                                "start": 838,
                                "end": 839,
                                "fullWidth": 3,
                                "width": 1,
                                "text": ";",
                                "value": ";",
                                "valueText": ";",
                                "hasTrailingTrivia": true,
                                "hasTrailingNewLine": true,
                                "trailingTrivia": [
                                    {
                                        "kind": "NewLineTrivia",
                                        "text": "\r\n"
                                    }
                                ]
                            }
                        },
                        {
                            "kind": "VariableStatement",
                            "fullStart": 841,
                            "fullEnd": 888,
                            "start": 851,
                            "end": 886,
                            "fullWidth": 47,
                            "width": 35,
                            "modifiers": [],
                            "variableDeclaration": {
                                "kind": "VariableDeclaration",
                                "fullStart": 841,
                                "fullEnd": 885,
                                "start": 851,
                                "end": 885,
                                "fullWidth": 44,
                                "width": 34,
                                "varKeyword": {
                                    "kind": "VarKeyword",
                                    "fullStart": 841,
                                    "fullEnd": 855,
                                    "start": 851,
                                    "end": 854,
                                    "fullWidth": 14,
                                    "width": 3,
                                    "text": "var",
                                    "value": "var",
                                    "valueText": "var",
                                    "hasLeadingTrivia": true,
                                    "hasLeadingNewLine": true,
                                    "hasTrailingTrivia": true,
                                    "leadingTrivia": [
                                        {
                                            "kind": "NewLineTrivia",
                                            "text": "\r\n"
                                        },
                                        {
                                            "kind": "WhitespaceTrivia",
                                            "text": "        "
                                        }
                                    ],
                                    "trailingTrivia": [
                                        {
                                            "kind": "WhitespaceTrivia",
                                            "text": " "
                                        }
                                    ]
                                },
                                "variableDeclarators": [
                                    {
                                        "kind": "VariableDeclarator",
                                        "fullStart": 855,
                                        "fullEnd": 885,
                                        "start": 855,
                                        "end": 885,
                                        "fullWidth": 30,
<<<<<<< HEAD
                                        "width": 30,
                                        "identifier": {
=======
                                        "propertyName": {
>>>>>>> 85e84683
                                            "kind": "IdentifierName",
                                            "fullStart": 855,
                                            "fullEnd": 868,
                                            "start": 855,
                                            "end": 867,
                                            "fullWidth": 13,
                                            "width": 12,
                                            "text": "ConstructFun",
                                            "value": "ConstructFun",
                                            "valueText": "ConstructFun",
                                            "hasTrailingTrivia": true,
                                            "trailingTrivia": [
                                                {
                                                    "kind": "WhitespaceTrivia",
                                                    "text": " "
                                                }
                                            ]
                                        },
                                        "equalsValueClause": {
                                            "kind": "EqualsValueClause",
                                            "fullStart": 868,
                                            "fullEnd": 885,
                                            "start": 868,
                                            "end": 885,
                                            "fullWidth": 17,
                                            "width": 17,
                                            "equalsToken": {
                                                "kind": "EqualsToken",
                                                "fullStart": 868,
                                                "fullEnd": 870,
                                                "start": 868,
                                                "end": 869,
                                                "fullWidth": 2,
                                                "width": 1,
                                                "text": "=",
                                                "value": "=",
                                                "valueText": "=",
                                                "hasTrailingTrivia": true,
                                                "trailingTrivia": [
                                                    {
                                                        "kind": "WhitespaceTrivia",
                                                        "text": " "
                                                    }
                                                ]
                                            },
                                            "value": {
                                                "kind": "FunctionExpression",
                                                "fullStart": 870,
                                                "fullEnd": 885,
                                                "start": 870,
                                                "end": 885,
                                                "fullWidth": 15,
                                                "width": 15,
                                                "functionKeyword": {
                                                    "kind": "FunctionKeyword",
                                                    "fullStart": 870,
                                                    "fullEnd": 879,
                                                    "start": 870,
                                                    "end": 878,
                                                    "fullWidth": 9,
                                                    "width": 8,
                                                    "text": "function",
                                                    "value": "function",
                                                    "valueText": "function",
                                                    "hasTrailingTrivia": true,
                                                    "trailingTrivia": [
                                                        {
                                                            "kind": "WhitespaceTrivia",
                                                            "text": " "
                                                        }
                                                    ]
                                                },
                                                "callSignature": {
                                                    "kind": "CallSignature",
                                                    "fullStart": 879,
                                                    "fullEnd": 882,
                                                    "start": 879,
                                                    "end": 881,
                                                    "fullWidth": 3,
                                                    "width": 2,
                                                    "parameterList": {
                                                        "kind": "ParameterList",
                                                        "fullStart": 879,
                                                        "fullEnd": 882,
                                                        "start": 879,
                                                        "end": 881,
                                                        "fullWidth": 3,
                                                        "width": 2,
                                                        "openParenToken": {
                                                            "kind": "OpenParenToken",
                                                            "fullStart": 879,
                                                            "fullEnd": 880,
                                                            "start": 879,
                                                            "end": 880,
                                                            "fullWidth": 1,
                                                            "width": 1,
                                                            "text": "(",
                                                            "value": "(",
                                                            "valueText": "("
                                                        },
                                                        "parameters": [],
                                                        "closeParenToken": {
                                                            "kind": "CloseParenToken",
                                                            "fullStart": 880,
                                                            "fullEnd": 882,
                                                            "start": 880,
                                                            "end": 881,
                                                            "fullWidth": 2,
                                                            "width": 1,
                                                            "text": ")",
                                                            "value": ")",
                                                            "valueText": ")",
                                                            "hasTrailingTrivia": true,
                                                            "trailingTrivia": [
                                                                {
                                                                    "kind": "WhitespaceTrivia",
                                                                    "text": " "
                                                                }
                                                            ]
                                                        }
                                                    }
                                                },
                                                "block": {
                                                    "kind": "Block",
                                                    "fullStart": 882,
                                                    "fullEnd": 885,
                                                    "start": 882,
                                                    "end": 885,
                                                    "fullWidth": 3,
                                                    "width": 3,
                                                    "openBraceToken": {
                                                        "kind": "OpenBraceToken",
                                                        "fullStart": 882,
                                                        "fullEnd": 884,
                                                        "start": 882,
                                                        "end": 883,
                                                        "fullWidth": 2,
                                                        "width": 1,
                                                        "text": "{",
                                                        "value": "{",
                                                        "valueText": "{",
                                                        "hasTrailingTrivia": true,
                                                        "trailingTrivia": [
                                                            {
                                                                "kind": "WhitespaceTrivia",
                                                                "text": " "
                                                            }
                                                        ]
                                                    },
                                                    "statements": [],
                                                    "closeBraceToken": {
                                                        "kind": "CloseBraceToken",
                                                        "fullStart": 884,
                                                        "fullEnd": 885,
                                                        "start": 884,
                                                        "end": 885,
                                                        "fullWidth": 1,
                                                        "width": 1,
                                                        "text": "}",
                                                        "value": "}",
                                                        "valueText": "}"
                                                    }
                                                }
                                            }
                                        }
                                    }
                                ]
                            },
                            "semicolonToken": {
                                "kind": "SemicolonToken",
                                "fullStart": 885,
                                "fullEnd": 888,
                                "start": 885,
                                "end": 886,
                                "fullWidth": 3,
                                "width": 1,
                                "text": ";",
                                "value": ";",
                                "valueText": ";",
                                "hasTrailingTrivia": true,
                                "hasTrailingNewLine": true,
                                "trailingTrivia": [
                                    {
                                        "kind": "NewLineTrivia",
                                        "text": "\r\n"
                                    }
                                ]
                            }
                        },
                        {
                            "kind": "ExpressionStatement",
                            "fullStart": 888,
                            "fullEnd": 929,
                            "start": 896,
                            "end": 927,
                            "fullWidth": 41,
                            "width": 31,
                            "expression": {
                                "kind": "AssignmentExpression",
                                "fullStart": 888,
                                "fullEnd": 926,
                                "start": 896,
                                "end": 926,
                                "fullWidth": 38,
                                "width": 30,
                                "left": {
                                    "kind": "MemberAccessExpression",
                                    "fullStart": 888,
                                    "fullEnd": 919,
                                    "start": 896,
                                    "end": 918,
                                    "fullWidth": 31,
                                    "width": 22,
                                    "expression": {
                                        "kind": "IdentifierName",
                                        "fullStart": 888,
                                        "fullEnd": 908,
                                        "start": 896,
                                        "end": 908,
                                        "fullWidth": 20,
                                        "width": 12,
                                        "text": "ConstructFun",
                                        "value": "ConstructFun",
                                        "valueText": "ConstructFun",
                                        "hasLeadingTrivia": true,
                                        "leadingTrivia": [
                                            {
                                                "kind": "WhitespaceTrivia",
                                                "text": "        "
                                            }
                                        ]
                                    },
                                    "dotToken": {
                                        "kind": "DotToken",
                                        "fullStart": 908,
                                        "fullEnd": 909,
                                        "start": 908,
                                        "end": 909,
                                        "fullWidth": 1,
                                        "width": 1,
                                        "text": ".",
                                        "value": ".",
                                        "valueText": "."
                                    },
                                    "name": {
                                        "kind": "IdentifierName",
                                        "fullStart": 909,
                                        "fullEnd": 919,
                                        "start": 909,
                                        "end": 918,
                                        "fullWidth": 10,
                                        "width": 9,
                                        "text": "prototype",
                                        "value": "prototype",
                                        "valueText": "prototype",
                                        "hasTrailingTrivia": true,
                                        "trailingTrivia": [
                                            {
                                                "kind": "WhitespaceTrivia",
                                                "text": " "
                                            }
                                        ]
                                    }
                                },
                                "operatorToken": {
                                    "kind": "EqualsToken",
                                    "fullStart": 919,
                                    "fullEnd": 921,
                                    "start": 919,
                                    "end": 920,
                                    "fullWidth": 2,
                                    "width": 1,
                                    "text": "=",
                                    "value": "=",
                                    "valueText": "=",
                                    "hasTrailingTrivia": true,
                                    "trailingTrivia": [
                                        {
                                            "kind": "WhitespaceTrivia",
                                            "text": " "
                                        }
                                    ]
                                },
                                "right": {
                                    "kind": "IdentifierName",
                                    "fullStart": 921,
                                    "fullEnd": 926,
                                    "start": 921,
                                    "end": 926,
                                    "fullWidth": 5,
                                    "width": 5,
                                    "text": "proto",
                                    "value": "proto",
                                    "valueText": "proto"
                                }
                            },
                            "semicolonToken": {
                                "kind": "SemicolonToken",
                                "fullStart": 926,
                                "fullEnd": 929,
                                "start": 926,
                                "end": 927,
                                "fullWidth": 3,
                                "width": 1,
                                "text": ";",
                                "value": ";",
                                "valueText": ";",
                                "hasTrailingTrivia": true,
                                "hasTrailingNewLine": true,
                                "trailingTrivia": [
                                    {
                                        "kind": "NewLineTrivia",
                                        "text": "\r\n"
                                    }
                                ]
                            }
                        },
                        {
                            "kind": "VariableStatement",
                            "fullStart": 929,
                            "fullEnd": 974,
                            "start": 939,
                            "end": 972,
                            "fullWidth": 45,
                            "width": 33,
                            "modifiers": [],
                            "variableDeclaration": {
                                "kind": "VariableDeclaration",
                                "fullStart": 929,
                                "fullEnd": 971,
                                "start": 939,
                                "end": 971,
                                "fullWidth": 42,
                                "width": 32,
                                "varKeyword": {
                                    "kind": "VarKeyword",
                                    "fullStart": 929,
                                    "fullEnd": 943,
                                    "start": 939,
                                    "end": 942,
                                    "fullWidth": 14,
                                    "width": 3,
                                    "text": "var",
                                    "value": "var",
                                    "valueText": "var",
                                    "hasLeadingTrivia": true,
                                    "hasLeadingNewLine": true,
                                    "hasTrailingTrivia": true,
                                    "leadingTrivia": [
                                        {
                                            "kind": "NewLineTrivia",
                                            "text": "\r\n"
                                        },
                                        {
                                            "kind": "WhitespaceTrivia",
                                            "text": "        "
                                        }
                                    ],
                                    "trailingTrivia": [
                                        {
                                            "kind": "WhitespaceTrivia",
                                            "text": " "
                                        }
                                    ]
                                },
                                "variableDeclarators": [
                                    {
                                        "kind": "VariableDeclarator",
                                        "fullStart": 943,
                                        "fullEnd": 971,
                                        "start": 943,
                                        "end": 971,
                                        "fullWidth": 28,
<<<<<<< HEAD
                                        "width": 28,
                                        "identifier": {
=======
                                        "propertyName": {
>>>>>>> 85e84683
                                            "kind": "IdentifierName",
                                            "fullStart": 943,
                                            "fullEnd": 951,
                                            "start": 943,
                                            "end": 950,
                                            "fullWidth": 8,
                                            "width": 7,
                                            "text": "descObj",
                                            "value": "descObj",
                                            "valueText": "descObj",
                                            "hasTrailingTrivia": true,
                                            "trailingTrivia": [
                                                {
                                                    "kind": "WhitespaceTrivia",
                                                    "text": " "
                                                }
                                            ]
                                        },
                                        "equalsValueClause": {
                                            "kind": "EqualsValueClause",
                                            "fullStart": 951,
                                            "fullEnd": 971,
                                            "start": 951,
                                            "end": 971,
                                            "fullWidth": 20,
                                            "width": 20,
                                            "equalsToken": {
                                                "kind": "EqualsToken",
                                                "fullStart": 951,
                                                "fullEnd": 953,
                                                "start": 951,
                                                "end": 952,
                                                "fullWidth": 2,
                                                "width": 1,
                                                "text": "=",
                                                "value": "=",
                                                "valueText": "=",
                                                "hasTrailingTrivia": true,
                                                "trailingTrivia": [
                                                    {
                                                        "kind": "WhitespaceTrivia",
                                                        "text": " "
                                                    }
                                                ]
                                            },
                                            "value": {
                                                "kind": "ObjectCreationExpression",
                                                "fullStart": 953,
                                                "fullEnd": 971,
                                                "start": 953,
                                                "end": 971,
                                                "fullWidth": 18,
                                                "width": 18,
                                                "newKeyword": {
                                                    "kind": "NewKeyword",
                                                    "fullStart": 953,
                                                    "fullEnd": 957,
                                                    "start": 953,
                                                    "end": 956,
                                                    "fullWidth": 4,
                                                    "width": 3,
                                                    "text": "new",
                                                    "value": "new",
                                                    "valueText": "new",
                                                    "hasTrailingTrivia": true,
                                                    "trailingTrivia": [
                                                        {
                                                            "kind": "WhitespaceTrivia",
                                                            "text": " "
                                                        }
                                                    ]
                                                },
                                                "expression": {
                                                    "kind": "IdentifierName",
                                                    "fullStart": 957,
                                                    "fullEnd": 969,
                                                    "start": 957,
                                                    "end": 969,
                                                    "fullWidth": 12,
                                                    "width": 12,
                                                    "text": "ConstructFun",
                                                    "value": "ConstructFun",
                                                    "valueText": "ConstructFun"
                                                },
                                                "argumentList": {
                                                    "kind": "ArgumentList",
                                                    "fullStart": 969,
                                                    "fullEnd": 971,
                                                    "start": 969,
                                                    "end": 971,
                                                    "fullWidth": 2,
                                                    "width": 2,
                                                    "openParenToken": {
                                                        "kind": "OpenParenToken",
                                                        "fullStart": 969,
                                                        "fullEnd": 970,
                                                        "start": 969,
                                                        "end": 970,
                                                        "fullWidth": 1,
                                                        "width": 1,
                                                        "text": "(",
                                                        "value": "(",
                                                        "valueText": "("
                                                    },
                                                    "arguments": [],
                                                    "closeParenToken": {
                                                        "kind": "CloseParenToken",
                                                        "fullStart": 970,
                                                        "fullEnd": 971,
                                                        "start": 970,
                                                        "end": 971,
                                                        "fullWidth": 1,
                                                        "width": 1,
                                                        "text": ")",
                                                        "value": ")",
                                                        "valueText": ")"
                                                    }
                                                }
                                            }
                                        }
                                    }
                                ]
                            },
                            "semicolonToken": {
                                "kind": "SemicolonToken",
                                "fullStart": 971,
                                "fullEnd": 974,
                                "start": 971,
                                "end": 972,
                                "fullWidth": 3,
                                "width": 1,
                                "text": ";",
                                "value": ";",
                                "valueText": ";",
                                "hasTrailingTrivia": true,
                                "hasTrailingNewLine": true,
                                "trailingTrivia": [
                                    {
                                        "kind": "NewLineTrivia",
                                        "text": "\r\n"
                                    }
                                ]
                            }
                        },
                        {
                            "kind": "ExpressionStatement",
                            "fullStart": 974,
                            "fullEnd": 1077,
                            "start": 984,
                            "end": 1075,
                            "fullWidth": 103,
                            "width": 91,
                            "isIncrementallyUnusable": true,
                            "expression": {
                                "kind": "InvocationExpression",
                                "fullStart": 974,
                                "fullEnd": 1074,
                                "start": 984,
                                "end": 1074,
                                "fullWidth": 100,
                                "width": 90,
                                "isIncrementallyUnusable": true,
                                "expression": {
                                    "kind": "MemberAccessExpression",
                                    "fullStart": 974,
                                    "fullEnd": 1005,
                                    "start": 984,
                                    "end": 1005,
                                    "fullWidth": 31,
                                    "width": 21,
                                    "expression": {
                                        "kind": "IdentifierName",
                                        "fullStart": 974,
                                        "fullEnd": 990,
                                        "start": 984,
                                        "end": 990,
                                        "fullWidth": 16,
                                        "width": 6,
                                        "text": "Object",
                                        "value": "Object",
                                        "valueText": "Object",
                                        "hasLeadingTrivia": true,
                                        "hasLeadingNewLine": true,
                                        "leadingTrivia": [
                                            {
                                                "kind": "NewLineTrivia",
                                                "text": "\r\n"
                                            },
                                            {
                                                "kind": "WhitespaceTrivia",
                                                "text": "        "
                                            }
                                        ]
                                    },
                                    "dotToken": {
                                        "kind": "DotToken",
                                        "fullStart": 990,
                                        "fullEnd": 991,
                                        "start": 990,
                                        "end": 991,
                                        "fullWidth": 1,
                                        "width": 1,
                                        "text": ".",
                                        "value": ".",
                                        "valueText": "."
                                    },
                                    "name": {
                                        "kind": "IdentifierName",
                                        "fullStart": 991,
                                        "fullEnd": 1005,
                                        "start": 991,
                                        "end": 1005,
                                        "fullWidth": 14,
                                        "width": 14,
                                        "text": "defineProperty",
                                        "value": "defineProperty",
                                        "valueText": "defineProperty"
                                    }
                                },
                                "argumentList": {
                                    "kind": "ArgumentList",
                                    "fullStart": 1005,
                                    "fullEnd": 1074,
                                    "start": 1005,
                                    "end": 1074,
                                    "fullWidth": 69,
                                    "width": 69,
                                    "isIncrementallyUnusable": true,
                                    "openParenToken": {
                                        "kind": "OpenParenToken",
                                        "fullStart": 1005,
                                        "fullEnd": 1006,
                                        "start": 1005,
                                        "end": 1006,
                                        "fullWidth": 1,
                                        "width": 1,
                                        "text": "(",
                                        "value": "(",
                                        "valueText": "("
                                    },
                                    "arguments": [
                                        {
                                            "kind": "IdentifierName",
                                            "fullStart": 1006,
                                            "fullEnd": 1013,
                                            "start": 1006,
                                            "end": 1013,
                                            "fullWidth": 7,
                                            "width": 7,
                                            "text": "descObj",
                                            "value": "descObj",
                                            "valueText": "descObj"
                                        },
                                        {
                                            "kind": "CommaToken",
                                            "fullStart": 1013,
                                            "fullEnd": 1015,
                                            "start": 1013,
                                            "end": 1014,
                                            "fullWidth": 2,
                                            "width": 1,
                                            "text": ",",
                                            "value": ",",
                                            "valueText": ",",
                                            "hasTrailingTrivia": true,
                                            "trailingTrivia": [
                                                {
                                                    "kind": "WhitespaceTrivia",
                                                    "text": " "
                                                }
                                            ]
                                        },
                                        {
                                            "kind": "StringLiteral",
                                            "fullStart": 1015,
                                            "fullEnd": 1025,
                                            "start": 1015,
                                            "end": 1025,
                                            "fullWidth": 10,
                                            "width": 10,
                                            "text": "\"writable\"",
                                            "value": "writable",
                                            "valueText": "writable"
                                        },
                                        {
                                            "kind": "CommaToken",
                                            "fullStart": 1025,
                                            "fullEnd": 1027,
                                            "start": 1025,
                                            "end": 1026,
                                            "fullWidth": 2,
                                            "width": 1,
                                            "text": ",",
                                            "value": ",",
                                            "valueText": ",",
                                            "hasTrailingTrivia": true,
                                            "trailingTrivia": [
                                                {
                                                    "kind": "WhitespaceTrivia",
                                                    "text": " "
                                                }
                                            ]
                                        },
                                        {
                                            "kind": "ObjectLiteralExpression",
                                            "fullStart": 1027,
                                            "fullEnd": 1073,
                                            "start": 1027,
                                            "end": 1073,
                                            "fullWidth": 46,
                                            "width": 46,
                                            "isIncrementallyUnusable": true,
                                            "openBraceToken": {
                                                "kind": "OpenBraceToken",
                                                "fullStart": 1027,
                                                "fullEnd": 1030,
                                                "start": 1027,
                                                "end": 1028,
                                                "fullWidth": 3,
                                                "width": 1,
                                                "text": "{",
                                                "value": "{",
                                                "valueText": "{",
                                                "hasTrailingTrivia": true,
                                                "hasTrailingNewLine": true,
                                                "trailingTrivia": [
                                                    {
                                                        "kind": "NewLineTrivia",
                                                        "text": "\r\n"
                                                    }
                                                ]
                                            },
                                            "propertyAssignments": [
                                                {
                                                    "kind": "SimplePropertyAssignment",
                                                    "fullStart": 1030,
                                                    "fullEnd": 1064,
                                                    "start": 1042,
                                                    "end": 1062,
                                                    "fullWidth": 34,
                                                    "width": 20,
                                                    "isIncrementallyUnusable": true,
                                                    "propertyName": {
                                                        "kind": "IdentifierName",
                                                        "fullStart": 1030,
                                                        "fullEnd": 1045,
                                                        "start": 1042,
                                                        "end": 1045,
                                                        "fullWidth": 15,
                                                        "width": 3,
                                                        "text": "set",
                                                        "value": "set",
                                                        "valueText": "set",
                                                        "hasLeadingTrivia": true,
                                                        "leadingTrivia": [
                                                            {
                                                                "kind": "WhitespaceTrivia",
                                                                "text": "            "
                                                            }
                                                        ]
                                                    },
                                                    "colonToken": {
                                                        "kind": "ColonToken",
                                                        "fullStart": 1045,
                                                        "fullEnd": 1047,
                                                        "start": 1045,
                                                        "end": 1046,
                                                        "fullWidth": 2,
                                                        "width": 1,
                                                        "text": ":",
                                                        "value": ":",
                                                        "valueText": ":",
                                                        "hasTrailingTrivia": true,
                                                        "trailingTrivia": [
                                                            {
                                                                "kind": "WhitespaceTrivia",
                                                                "text": " "
                                                            }
                                                        ]
                                                    },
                                                    "expression": {
                                                        "kind": "FunctionExpression",
                                                        "fullStart": 1047,
                                                        "fullEnd": 1064,
                                                        "start": 1047,
                                                        "end": 1062,
                                                        "fullWidth": 17,
                                                        "width": 15,
                                                        "functionKeyword": {
                                                            "kind": "FunctionKeyword",
                                                            "fullStart": 1047,
                                                            "fullEnd": 1056,
                                                            "start": 1047,
                                                            "end": 1055,
                                                            "fullWidth": 9,
                                                            "width": 8,
                                                            "text": "function",
                                                            "value": "function",
                                                            "valueText": "function",
                                                            "hasTrailingTrivia": true,
                                                            "trailingTrivia": [
                                                                {
                                                                    "kind": "WhitespaceTrivia",
                                                                    "text": " "
                                                                }
                                                            ]
                                                        },
                                                        "callSignature": {
                                                            "kind": "CallSignature",
                                                            "fullStart": 1056,
                                                            "fullEnd": 1059,
                                                            "start": 1056,
                                                            "end": 1058,
                                                            "fullWidth": 3,
                                                            "width": 2,
                                                            "parameterList": {
                                                                "kind": "ParameterList",
                                                                "fullStart": 1056,
                                                                "fullEnd": 1059,
                                                                "start": 1056,
                                                                "end": 1058,
                                                                "fullWidth": 3,
                                                                "width": 2,
                                                                "openParenToken": {
                                                                    "kind": "OpenParenToken",
                                                                    "fullStart": 1056,
                                                                    "fullEnd": 1057,
                                                                    "start": 1056,
                                                                    "end": 1057,
                                                                    "fullWidth": 1,
                                                                    "width": 1,
                                                                    "text": "(",
                                                                    "value": "(",
                                                                    "valueText": "("
                                                                },
                                                                "parameters": [],
                                                                "closeParenToken": {
                                                                    "kind": "CloseParenToken",
                                                                    "fullStart": 1057,
                                                                    "fullEnd": 1059,
                                                                    "start": 1057,
                                                                    "end": 1058,
                                                                    "fullWidth": 2,
                                                                    "width": 1,
                                                                    "text": ")",
                                                                    "value": ")",
                                                                    "valueText": ")",
                                                                    "hasTrailingTrivia": true,
                                                                    "trailingTrivia": [
                                                                        {
                                                                            "kind": "WhitespaceTrivia",
                                                                            "text": " "
                                                                        }
                                                                    ]
                                                                }
                                                            }
                                                        },
                                                        "block": {
                                                            "kind": "Block",
                                                            "fullStart": 1059,
                                                            "fullEnd": 1064,
                                                            "start": 1059,
                                                            "end": 1062,
                                                            "fullWidth": 5,
                                                            "width": 3,
                                                            "openBraceToken": {
                                                                "kind": "OpenBraceToken",
                                                                "fullStart": 1059,
                                                                "fullEnd": 1061,
                                                                "start": 1059,
                                                                "end": 1060,
                                                                "fullWidth": 2,
                                                                "width": 1,
                                                                "text": "{",
                                                                "value": "{",
                                                                "valueText": "{",
                                                                "hasTrailingTrivia": true,
                                                                "trailingTrivia": [
                                                                    {
                                                                        "kind": "WhitespaceTrivia",
                                                                        "text": " "
                                                                    }
                                                                ]
                                                            },
                                                            "statements": [],
                                                            "closeBraceToken": {
                                                                "kind": "CloseBraceToken",
                                                                "fullStart": 1061,
                                                                "fullEnd": 1064,
                                                                "start": 1061,
                                                                "end": 1062,
                                                                "fullWidth": 3,
                                                                "width": 1,
                                                                "text": "}",
                                                                "value": "}",
                                                                "valueText": "}",
                                                                "hasTrailingTrivia": true,
                                                                "hasTrailingNewLine": true,
                                                                "trailingTrivia": [
                                                                    {
                                                                        "kind": "NewLineTrivia",
                                                                        "text": "\r\n"
                                                                    }
                                                                ]
                                                            }
                                                        }
                                                    }
                                                }
                                            ],
                                            "closeBraceToken": {
                                                "kind": "CloseBraceToken",
                                                "fullStart": 1064,
                                                "fullEnd": 1073,
                                                "start": 1072,
                                                "end": 1073,
                                                "fullWidth": 9,
                                                "width": 1,
                                                "text": "}",
                                                "value": "}",
                                                "valueText": "}",
                                                "hasLeadingTrivia": true,
                                                "leadingTrivia": [
                                                    {
                                                        "kind": "WhitespaceTrivia",
                                                        "text": "        "
                                                    }
                                                ]
                                            }
                                        }
                                    ],
                                    "closeParenToken": {
                                        "kind": "CloseParenToken",
                                        "fullStart": 1073,
                                        "fullEnd": 1074,
                                        "start": 1073,
                                        "end": 1074,
                                        "fullWidth": 1,
                                        "width": 1,
                                        "text": ")",
                                        "value": ")",
                                        "valueText": ")"
                                    }
                                }
                            },
                            "semicolonToken": {
                                "kind": "SemicolonToken",
                                "fullStart": 1074,
                                "fullEnd": 1077,
                                "start": 1074,
                                "end": 1075,
                                "fullWidth": 3,
                                "width": 1,
                                "text": ";",
                                "value": ";",
                                "valueText": ";",
                                "hasTrailingTrivia": true,
                                "hasTrailingNewLine": true,
                                "trailingTrivia": [
                                    {
                                        "kind": "NewLineTrivia",
                                        "text": "\r\n"
                                    }
                                ]
                            }
                        },
                        {
                            "kind": "VariableStatement",
                            "fullStart": 1077,
                            "fullEnd": 1161,
                            "start": 1087,
                            "end": 1159,
                            "fullWidth": 84,
                            "width": 72,
                            "modifiers": [],
                            "variableDeclaration": {
                                "kind": "VariableDeclaration",
                                "fullStart": 1077,
                                "fullEnd": 1158,
                                "start": 1087,
                                "end": 1158,
                                "fullWidth": 81,
                                "width": 71,
                                "varKeyword": {
                                    "kind": "VarKeyword",
                                    "fullStart": 1077,
                                    "fullEnd": 1091,
                                    "start": 1087,
                                    "end": 1090,
                                    "fullWidth": 14,
                                    "width": 3,
                                    "text": "var",
                                    "value": "var",
                                    "valueText": "var",
                                    "hasLeadingTrivia": true,
                                    "hasLeadingNewLine": true,
                                    "hasTrailingTrivia": true,
                                    "leadingTrivia": [
                                        {
                                            "kind": "NewLineTrivia",
                                            "text": "\r\n"
                                        },
                                        {
                                            "kind": "WhitespaceTrivia",
                                            "text": "        "
                                        }
                                    ],
                                    "trailingTrivia": [
                                        {
                                            "kind": "WhitespaceTrivia",
                                            "text": " "
                                        }
                                    ]
                                },
                                "variableDeclarators": [
                                    {
                                        "kind": "VariableDeclarator",
                                        "fullStart": 1091,
                                        "fullEnd": 1158,
                                        "start": 1091,
                                        "end": 1158,
                                        "fullWidth": 67,
<<<<<<< HEAD
                                        "width": 67,
                                        "identifier": {
=======
                                        "propertyName": {
>>>>>>> 85e84683
                                            "kind": "IdentifierName",
                                            "fullStart": 1091,
                                            "fullEnd": 1098,
                                            "start": 1091,
                                            "end": 1097,
                                            "fullWidth": 7,
                                            "width": 6,
                                            "text": "newObj",
                                            "value": "newObj",
                                            "valueText": "newObj",
                                            "hasTrailingTrivia": true,
                                            "trailingTrivia": [
                                                {
                                                    "kind": "WhitespaceTrivia",
                                                    "text": " "
                                                }
                                            ]
                                        },
                                        "equalsValueClause": {
                                            "kind": "EqualsValueClause",
                                            "fullStart": 1098,
                                            "fullEnd": 1158,
                                            "start": 1098,
                                            "end": 1158,
                                            "fullWidth": 60,
                                            "width": 60,
                                            "equalsToken": {
                                                "kind": "EqualsToken",
                                                "fullStart": 1098,
                                                "fullEnd": 1100,
                                                "start": 1098,
                                                "end": 1099,
                                                "fullWidth": 2,
                                                "width": 1,
                                                "text": "=",
                                                "value": "=",
                                                "valueText": "=",
                                                "hasTrailingTrivia": true,
                                                "trailingTrivia": [
                                                    {
                                                        "kind": "WhitespaceTrivia",
                                                        "text": " "
                                                    }
                                                ]
                                            },
                                            "value": {
                                                "kind": "InvocationExpression",
                                                "fullStart": 1100,
                                                "fullEnd": 1158,
                                                "start": 1100,
                                                "end": 1158,
                                                "fullWidth": 58,
                                                "width": 58,
                                                "expression": {
                                                    "kind": "MemberAccessExpression",
                                                    "fullStart": 1100,
                                                    "fullEnd": 1113,
                                                    "start": 1100,
                                                    "end": 1113,
                                                    "fullWidth": 13,
                                                    "width": 13,
                                                    "expression": {
                                                        "kind": "IdentifierName",
                                                        "fullStart": 1100,
                                                        "fullEnd": 1106,
                                                        "start": 1100,
                                                        "end": 1106,
                                                        "fullWidth": 6,
                                                        "width": 6,
                                                        "text": "Object",
                                                        "value": "Object",
                                                        "valueText": "Object"
                                                    },
                                                    "dotToken": {
                                                        "kind": "DotToken",
                                                        "fullStart": 1106,
                                                        "fullEnd": 1107,
                                                        "start": 1106,
                                                        "end": 1107,
                                                        "fullWidth": 1,
                                                        "width": 1,
                                                        "text": ".",
                                                        "value": ".",
                                                        "valueText": "."
                                                    },
                                                    "name": {
                                                        "kind": "IdentifierName",
                                                        "fullStart": 1107,
                                                        "fullEnd": 1113,
                                                        "start": 1107,
                                                        "end": 1113,
                                                        "fullWidth": 6,
                                                        "width": 6,
                                                        "text": "create",
                                                        "value": "create",
                                                        "valueText": "create"
                                                    }
                                                },
                                                "argumentList": {
                                                    "kind": "ArgumentList",
                                                    "fullStart": 1113,
                                                    "fullEnd": 1158,
                                                    "start": 1113,
                                                    "end": 1158,
                                                    "fullWidth": 45,
                                                    "width": 45,
                                                    "openParenToken": {
                                                        "kind": "OpenParenToken",
                                                        "fullStart": 1113,
                                                        "fullEnd": 1114,
                                                        "start": 1113,
                                                        "end": 1114,
                                                        "fullWidth": 1,
                                                        "width": 1,
                                                        "text": "(",
                                                        "value": "(",
                                                        "valueText": "("
                                                    },
                                                    "arguments": [
                                                        {
                                                            "kind": "ObjectLiteralExpression",
                                                            "fullStart": 1114,
                                                            "fullEnd": 1116,
                                                            "start": 1114,
                                                            "end": 1116,
                                                            "fullWidth": 2,
                                                            "width": 2,
                                                            "openBraceToken": {
                                                                "kind": "OpenBraceToken",
                                                                "fullStart": 1114,
                                                                "fullEnd": 1115,
                                                                "start": 1114,
                                                                "end": 1115,
                                                                "fullWidth": 1,
                                                                "width": 1,
                                                                "text": "{",
                                                                "value": "{",
                                                                "valueText": "{"
                                                            },
                                                            "propertyAssignments": [],
                                                            "closeBraceToken": {
                                                                "kind": "CloseBraceToken",
                                                                "fullStart": 1115,
                                                                "fullEnd": 1116,
                                                                "start": 1115,
                                                                "end": 1116,
                                                                "fullWidth": 1,
                                                                "width": 1,
                                                                "text": "}",
                                                                "value": "}",
                                                                "valueText": "}"
                                                            }
                                                        },
                                                        {
                                                            "kind": "CommaToken",
                                                            "fullStart": 1116,
                                                            "fullEnd": 1118,
                                                            "start": 1116,
                                                            "end": 1117,
                                                            "fullWidth": 2,
                                                            "width": 1,
                                                            "text": ",",
                                                            "value": ",",
                                                            "valueText": ",",
                                                            "hasTrailingTrivia": true,
                                                            "trailingTrivia": [
                                                                {
                                                                    "kind": "WhitespaceTrivia",
                                                                    "text": " "
                                                                }
                                                            ]
                                                        },
                                                        {
                                                            "kind": "ObjectLiteralExpression",
                                                            "fullStart": 1118,
                                                            "fullEnd": 1157,
                                                            "start": 1118,
                                                            "end": 1157,
                                                            "fullWidth": 39,
                                                            "width": 39,
                                                            "openBraceToken": {
                                                                "kind": "OpenBraceToken",
                                                                "fullStart": 1118,
                                                                "fullEnd": 1121,
                                                                "start": 1118,
                                                                "end": 1119,
                                                                "fullWidth": 3,
                                                                "width": 1,
                                                                "text": "{",
                                                                "value": "{",
                                                                "valueText": "{",
                                                                "hasTrailingTrivia": true,
                                                                "hasTrailingNewLine": true,
                                                                "trailingTrivia": [
                                                                    {
                                                                        "kind": "NewLineTrivia",
                                                                        "text": "\r\n"
                                                                    }
                                                                ]
                                                            },
                                                            "propertyAssignments": [
                                                                {
                                                                    "kind": "SimplePropertyAssignment",
                                                                    "fullStart": 1121,
                                                                    "fullEnd": 1148,
                                                                    "start": 1133,
                                                                    "end": 1146,
                                                                    "fullWidth": 27,
                                                                    "width": 13,
                                                                    "propertyName": {
                                                                        "kind": "IdentifierName",
                                                                        "fullStart": 1121,
                                                                        "fullEnd": 1137,
                                                                        "start": 1133,
                                                                        "end": 1137,
                                                                        "fullWidth": 16,
                                                                        "width": 4,
                                                                        "text": "prop",
                                                                        "value": "prop",
                                                                        "valueText": "prop",
                                                                        "hasLeadingTrivia": true,
                                                                        "leadingTrivia": [
                                                                            {
                                                                                "kind": "WhitespaceTrivia",
                                                                                "text": "            "
                                                                            }
                                                                        ]
                                                                    },
                                                                    "colonToken": {
                                                                        "kind": "ColonToken",
                                                                        "fullStart": 1137,
                                                                        "fullEnd": 1139,
                                                                        "start": 1137,
                                                                        "end": 1138,
                                                                        "fullWidth": 2,
                                                                        "width": 1,
                                                                        "text": ":",
                                                                        "value": ":",
                                                                        "valueText": ":",
                                                                        "hasTrailingTrivia": true,
                                                                        "trailingTrivia": [
                                                                            {
                                                                                "kind": "WhitespaceTrivia",
                                                                                "text": " "
                                                                            }
                                                                        ]
                                                                    },
                                                                    "expression": {
                                                                        "kind": "IdentifierName",
                                                                        "fullStart": 1139,
                                                                        "fullEnd": 1148,
                                                                        "start": 1139,
                                                                        "end": 1146,
                                                                        "fullWidth": 9,
                                                                        "width": 7,
                                                                        "text": "descObj",
                                                                        "value": "descObj",
                                                                        "valueText": "descObj",
                                                                        "hasTrailingTrivia": true,
                                                                        "hasTrailingNewLine": true,
                                                                        "trailingTrivia": [
                                                                            {
                                                                                "kind": "NewLineTrivia",
                                                                                "text": "\r\n"
                                                                            }
                                                                        ]
                                                                    }
                                                                }
                                                            ],
                                                            "closeBraceToken": {
                                                                "kind": "CloseBraceToken",
                                                                "fullStart": 1148,
                                                                "fullEnd": 1157,
                                                                "start": 1156,
                                                                "end": 1157,
                                                                "fullWidth": 9,
                                                                "width": 1,
                                                                "text": "}",
                                                                "value": "}",
                                                                "valueText": "}",
                                                                "hasLeadingTrivia": true,
                                                                "leadingTrivia": [
                                                                    {
                                                                        "kind": "WhitespaceTrivia",
                                                                        "text": "        "
                                                                    }
                                                                ]
                                                            }
                                                        }
                                                    ],
                                                    "closeParenToken": {
                                                        "kind": "CloseParenToken",
                                                        "fullStart": 1157,
                                                        "fullEnd": 1158,
                                                        "start": 1157,
                                                        "end": 1158,
                                                        "fullWidth": 1,
                                                        "width": 1,
                                                        "text": ")",
                                                        "value": ")",
                                                        "valueText": ")"
                                                    }
                                                }
                                            }
                                        }
                                    }
                                ]
                            },
                            "semicolonToken": {
                                "kind": "SemicolonToken",
                                "fullStart": 1158,
                                "fullEnd": 1161,
                                "start": 1158,
                                "end": 1159,
                                "fullWidth": 3,
                                "width": 1,
                                "text": ";",
                                "value": ";",
                                "valueText": ";",
                                "hasTrailingTrivia": true,
                                "hasTrailingNewLine": true,
                                "trailingTrivia": [
                                    {
                                        "kind": "NewLineTrivia",
                                        "text": "\r\n"
                                    }
                                ]
                            }
                        },
                        {
                            "kind": "VariableStatement",
                            "fullStart": 1161,
                            "fullEnd": 1263,
                            "start": 1171,
                            "end": 1261,
                            "fullWidth": 102,
                            "width": 90,
                            "modifiers": [],
                            "variableDeclaration": {
                                "kind": "VariableDeclaration",
                                "fullStart": 1161,
                                "fullEnd": 1260,
                                "start": 1171,
                                "end": 1260,
                                "fullWidth": 99,
                                "width": 89,
                                "varKeyword": {
                                    "kind": "VarKeyword",
                                    "fullStart": 1161,
                                    "fullEnd": 1175,
                                    "start": 1171,
                                    "end": 1174,
                                    "fullWidth": 14,
                                    "width": 3,
                                    "text": "var",
                                    "value": "var",
                                    "valueText": "var",
                                    "hasLeadingTrivia": true,
                                    "hasLeadingNewLine": true,
                                    "hasTrailingTrivia": true,
                                    "leadingTrivia": [
                                        {
                                            "kind": "NewLineTrivia",
                                            "text": "\r\n"
                                        },
                                        {
                                            "kind": "WhitespaceTrivia",
                                            "text": "        "
                                        }
                                    ],
                                    "trailingTrivia": [
                                        {
                                            "kind": "WhitespaceTrivia",
                                            "text": " "
                                        }
                                    ]
                                },
                                "variableDeclarators": [
                                    {
                                        "kind": "VariableDeclarator",
                                        "fullStart": 1175,
                                        "fullEnd": 1260,
                                        "start": 1175,
                                        "end": 1260,
                                        "fullWidth": 85,
<<<<<<< HEAD
                                        "width": 85,
                                        "identifier": {
=======
                                        "propertyName": {
>>>>>>> 85e84683
                                            "kind": "IdentifierName",
                                            "fullStart": 1175,
                                            "fullEnd": 1187,
                                            "start": 1175,
                                            "end": 1186,
                                            "fullWidth": 12,
                                            "width": 11,
                                            "text": "beforeWrite",
                                            "value": "beforeWrite",
                                            "valueText": "beforeWrite",
                                            "hasTrailingTrivia": true,
                                            "trailingTrivia": [
                                                {
                                                    "kind": "WhitespaceTrivia",
                                                    "text": " "
                                                }
                                            ]
                                        },
                                        "equalsValueClause": {
                                            "kind": "EqualsValueClause",
                                            "fullStart": 1187,
                                            "fullEnd": 1260,
                                            "start": 1187,
                                            "end": 1260,
                                            "fullWidth": 73,
                                            "width": 73,
                                            "equalsToken": {
                                                "kind": "EqualsToken",
                                                "fullStart": 1187,
                                                "fullEnd": 1189,
                                                "start": 1187,
                                                "end": 1188,
                                                "fullWidth": 2,
                                                "width": 1,
                                                "text": "=",
                                                "value": "=",
                                                "valueText": "=",
                                                "hasTrailingTrivia": true,
                                                "trailingTrivia": [
                                                    {
                                                        "kind": "WhitespaceTrivia",
                                                        "text": " "
                                                    }
                                                ]
                                            },
                                            "value": {
                                                "kind": "ParenthesizedExpression",
                                                "fullStart": 1189,
                                                "fullEnd": 1260,
                                                "start": 1189,
                                                "end": 1260,
                                                "fullWidth": 71,
                                                "width": 71,
                                                "openParenToken": {
                                                    "kind": "OpenParenToken",
                                                    "fullStart": 1189,
                                                    "fullEnd": 1190,
                                                    "start": 1189,
                                                    "end": 1190,
                                                    "fullWidth": 1,
                                                    "width": 1,
                                                    "text": "(",
                                                    "value": "(",
                                                    "valueText": "("
                                                },
                                                "expression": {
                                                    "kind": "LogicalAndExpression",
                                                    "fullStart": 1190,
                                                    "fullEnd": 1259,
                                                    "start": 1190,
                                                    "end": 1259,
                                                    "fullWidth": 69,
                                                    "width": 69,
                                                    "left": {
                                                        "kind": "InvocationExpression",
                                                        "fullStart": 1190,
                                                        "fullEnd": 1220,
                                                        "start": 1190,
                                                        "end": 1219,
                                                        "fullWidth": 30,
                                                        "width": 29,
                                                        "expression": {
                                                            "kind": "MemberAccessExpression",
                                                            "fullStart": 1190,
                                                            "fullEnd": 1211,
                                                            "start": 1190,
                                                            "end": 1211,
                                                            "fullWidth": 21,
                                                            "width": 21,
                                                            "expression": {
                                                                "kind": "IdentifierName",
                                                                "fullStart": 1190,
                                                                "fullEnd": 1196,
                                                                "start": 1190,
                                                                "end": 1196,
                                                                "fullWidth": 6,
                                                                "width": 6,
                                                                "text": "newObj",
                                                                "value": "newObj",
                                                                "valueText": "newObj"
                                                            },
                                                            "dotToken": {
                                                                "kind": "DotToken",
                                                                "fullStart": 1196,
                                                                "fullEnd": 1197,
                                                                "start": 1196,
                                                                "end": 1197,
                                                                "fullWidth": 1,
                                                                "width": 1,
                                                                "text": ".",
                                                                "value": ".",
                                                                "valueText": "."
                                                            },
                                                            "name": {
                                                                "kind": "IdentifierName",
                                                                "fullStart": 1197,
                                                                "fullEnd": 1211,
                                                                "start": 1197,
                                                                "end": 1211,
                                                                "fullWidth": 14,
                                                                "width": 14,
                                                                "text": "hasOwnProperty",
                                                                "value": "hasOwnProperty",
                                                                "valueText": "hasOwnProperty"
                                                            }
                                                        },
                                                        "argumentList": {
                                                            "kind": "ArgumentList",
                                                            "fullStart": 1211,
                                                            "fullEnd": 1220,
                                                            "start": 1211,
                                                            "end": 1219,
                                                            "fullWidth": 9,
                                                            "width": 8,
                                                            "openParenToken": {
                                                                "kind": "OpenParenToken",
                                                                "fullStart": 1211,
                                                                "fullEnd": 1212,
                                                                "start": 1211,
                                                                "end": 1212,
                                                                "fullWidth": 1,
                                                                "width": 1,
                                                                "text": "(",
                                                                "value": "(",
                                                                "valueText": "("
                                                            },
                                                            "arguments": [
                                                                {
                                                                    "kind": "StringLiteral",
                                                                    "fullStart": 1212,
                                                                    "fullEnd": 1218,
                                                                    "start": 1212,
                                                                    "end": 1218,
                                                                    "fullWidth": 6,
                                                                    "width": 6,
                                                                    "text": "\"prop\"",
                                                                    "value": "prop",
                                                                    "valueText": "prop"
                                                                }
                                                            ],
                                                            "closeParenToken": {
                                                                "kind": "CloseParenToken",
                                                                "fullStart": 1218,
                                                                "fullEnd": 1220,
                                                                "start": 1218,
                                                                "end": 1219,
                                                                "fullWidth": 2,
                                                                "width": 1,
                                                                "text": ")",
                                                                "value": ")",
                                                                "valueText": ")",
                                                                "hasTrailingTrivia": true,
                                                                "trailingTrivia": [
                                                                    {
                                                                        "kind": "WhitespaceTrivia",
                                                                        "text": " "
                                                                    }
                                                                ]
                                                            }
                                                        }
                                                    },
                                                    "operatorToken": {
                                                        "kind": "AmpersandAmpersandToken",
                                                        "fullStart": 1220,
                                                        "fullEnd": 1223,
                                                        "start": 1220,
                                                        "end": 1222,
                                                        "fullWidth": 3,
                                                        "width": 2,
                                                        "text": "&&",
                                                        "value": "&&",
                                                        "valueText": "&&",
                                                        "hasTrailingTrivia": true,
                                                        "trailingTrivia": [
                                                            {
                                                                "kind": "WhitespaceTrivia",
                                                                "text": " "
                                                            }
                                                        ]
                                                    },
                                                    "right": {
                                                        "kind": "EqualsExpression",
                                                        "fullStart": 1223,
                                                        "fullEnd": 1259,
                                                        "start": 1223,
                                                        "end": 1259,
                                                        "fullWidth": 36,
                                                        "width": 36,
                                                        "left": {
                                                            "kind": "TypeOfExpression",
                                                            "fullStart": 1223,
                                                            "fullEnd": 1244,
                                                            "start": 1223,
                                                            "end": 1243,
                                                            "fullWidth": 21,
                                                            "width": 20,
                                                            "typeOfKeyword": {
                                                                "kind": "TypeOfKeyword",
                                                                "fullStart": 1223,
                                                                "fullEnd": 1230,
                                                                "start": 1223,
                                                                "end": 1229,
                                                                "fullWidth": 7,
                                                                "width": 6,
                                                                "text": "typeof",
                                                                "value": "typeof",
                                                                "valueText": "typeof",
                                                                "hasTrailingTrivia": true,
                                                                "trailingTrivia": [
                                                                    {
                                                                        "kind": "WhitespaceTrivia",
                                                                        "text": " "
                                                                    }
                                                                ]
                                                            },
                                                            "expression": {
                                                                "kind": "ParenthesizedExpression",
                                                                "fullStart": 1230,
                                                                "fullEnd": 1244,
                                                                "start": 1230,
                                                                "end": 1243,
                                                                "fullWidth": 14,
                                                                "width": 13,
                                                                "openParenToken": {
                                                                    "kind": "OpenParenToken",
                                                                    "fullStart": 1230,
                                                                    "fullEnd": 1231,
                                                                    "start": 1230,
                                                                    "end": 1231,
                                                                    "fullWidth": 1,
                                                                    "width": 1,
                                                                    "text": "(",
                                                                    "value": "(",
                                                                    "valueText": "("
                                                                },
                                                                "expression": {
                                                                    "kind": "MemberAccessExpression",
                                                                    "fullStart": 1231,
                                                                    "fullEnd": 1242,
                                                                    "start": 1231,
                                                                    "end": 1242,
                                                                    "fullWidth": 11,
                                                                    "width": 11,
                                                                    "expression": {
                                                                        "kind": "IdentifierName",
                                                                        "fullStart": 1231,
                                                                        "fullEnd": 1237,
                                                                        "start": 1231,
                                                                        "end": 1237,
                                                                        "fullWidth": 6,
                                                                        "width": 6,
                                                                        "text": "newObj",
                                                                        "value": "newObj",
                                                                        "valueText": "newObj"
                                                                    },
                                                                    "dotToken": {
                                                                        "kind": "DotToken",
                                                                        "fullStart": 1237,
                                                                        "fullEnd": 1238,
                                                                        "start": 1237,
                                                                        "end": 1238,
                                                                        "fullWidth": 1,
                                                                        "width": 1,
                                                                        "text": ".",
                                                                        "value": ".",
                                                                        "valueText": "."
                                                                    },
                                                                    "name": {
                                                                        "kind": "IdentifierName",
                                                                        "fullStart": 1238,
                                                                        "fullEnd": 1242,
                                                                        "start": 1238,
                                                                        "end": 1242,
                                                                        "fullWidth": 4,
                                                                        "width": 4,
                                                                        "text": "prop",
                                                                        "value": "prop",
                                                                        "valueText": "prop"
                                                                    }
                                                                },
                                                                "closeParenToken": {
                                                                    "kind": "CloseParenToken",
                                                                    "fullStart": 1242,
                                                                    "fullEnd": 1244,
                                                                    "start": 1242,
                                                                    "end": 1243,
                                                                    "fullWidth": 2,
                                                                    "width": 1,
                                                                    "text": ")",
                                                                    "value": ")",
                                                                    "valueText": ")",
                                                                    "hasTrailingTrivia": true,
                                                                    "trailingTrivia": [
                                                                        {
                                                                            "kind": "WhitespaceTrivia",
                                                                            "text": " "
                                                                        }
                                                                    ]
                                                                }
                                                            }
                                                        },
                                                        "operatorToken": {
                                                            "kind": "EqualsEqualsEqualsToken",
                                                            "fullStart": 1244,
                                                            "fullEnd": 1248,
                                                            "start": 1244,
                                                            "end": 1247,
                                                            "fullWidth": 4,
                                                            "width": 3,
                                                            "text": "===",
                                                            "value": "===",
                                                            "valueText": "===",
                                                            "hasTrailingTrivia": true,
                                                            "trailingTrivia": [
                                                                {
                                                                    "kind": "WhitespaceTrivia",
                                                                    "text": " "
                                                                }
                                                            ]
                                                        },
                                                        "right": {
                                                            "kind": "StringLiteral",
                                                            "fullStart": 1248,
                                                            "fullEnd": 1259,
                                                            "start": 1248,
                                                            "end": 1259,
                                                            "fullWidth": 11,
                                                            "width": 11,
                                                            "text": "\"undefined\"",
                                                            "value": "undefined",
                                                            "valueText": "undefined"
                                                        }
                                                    }
                                                },
                                                "closeParenToken": {
                                                    "kind": "CloseParenToken",
                                                    "fullStart": 1259,
                                                    "fullEnd": 1260,
                                                    "start": 1259,
                                                    "end": 1260,
                                                    "fullWidth": 1,
                                                    "width": 1,
                                                    "text": ")",
                                                    "value": ")",
                                                    "valueText": ")"
                                                }
                                            }
                                        }
                                    }
                                ]
                            },
                            "semicolonToken": {
                                "kind": "SemicolonToken",
                                "fullStart": 1260,
                                "fullEnd": 1263,
                                "start": 1260,
                                "end": 1261,
                                "fullWidth": 3,
                                "width": 1,
                                "text": ";",
                                "value": ";",
                                "valueText": ";",
                                "hasTrailingTrivia": true,
                                "hasTrailingNewLine": true,
                                "trailingTrivia": [
                                    {
                                        "kind": "NewLineTrivia",
                                        "text": "\r\n"
                                    }
                                ]
                            }
                        },
                        {
                            "kind": "ExpressionStatement",
                            "fullStart": 1263,
                            "fullEnd": 1302,
                            "start": 1273,
                            "end": 1300,
                            "fullWidth": 39,
                            "width": 27,
                            "expression": {
                                "kind": "AssignmentExpression",
                                "fullStart": 1263,
                                "fullEnd": 1299,
                                "start": 1273,
                                "end": 1299,
                                "fullWidth": 36,
                                "width": 26,
                                "left": {
                                    "kind": "MemberAccessExpression",
                                    "fullStart": 1263,
                                    "fullEnd": 1285,
                                    "start": 1273,
                                    "end": 1284,
                                    "fullWidth": 22,
                                    "width": 11,
                                    "expression": {
                                        "kind": "IdentifierName",
                                        "fullStart": 1263,
                                        "fullEnd": 1279,
                                        "start": 1273,
                                        "end": 1279,
                                        "fullWidth": 16,
                                        "width": 6,
                                        "text": "newObj",
                                        "value": "newObj",
                                        "valueText": "newObj",
                                        "hasLeadingTrivia": true,
                                        "hasLeadingNewLine": true,
                                        "leadingTrivia": [
                                            {
                                                "kind": "NewLineTrivia",
                                                "text": "\r\n"
                                            },
                                            {
                                                "kind": "WhitespaceTrivia",
                                                "text": "        "
                                            }
                                        ]
                                    },
                                    "dotToken": {
                                        "kind": "DotToken",
                                        "fullStart": 1279,
                                        "fullEnd": 1280,
                                        "start": 1279,
                                        "end": 1280,
                                        "fullWidth": 1,
                                        "width": 1,
                                        "text": ".",
                                        "value": ".",
                                        "valueText": "."
                                    },
                                    "name": {
                                        "kind": "IdentifierName",
                                        "fullStart": 1280,
                                        "fullEnd": 1285,
                                        "start": 1280,
                                        "end": 1284,
                                        "fullWidth": 5,
                                        "width": 4,
                                        "text": "prop",
                                        "value": "prop",
                                        "valueText": "prop",
                                        "hasTrailingTrivia": true,
                                        "trailingTrivia": [
                                            {
                                                "kind": "WhitespaceTrivia",
                                                "text": " "
                                            }
                                        ]
                                    }
                                },
                                "operatorToken": {
                                    "kind": "EqualsToken",
                                    "fullStart": 1285,
                                    "fullEnd": 1287,
                                    "start": 1285,
                                    "end": 1286,
                                    "fullWidth": 2,
                                    "width": 1,
                                    "text": "=",
                                    "value": "=",
                                    "valueText": "=",
                                    "hasTrailingTrivia": true,
                                    "trailingTrivia": [
                                        {
                                            "kind": "WhitespaceTrivia",
                                            "text": " "
                                        }
                                    ]
                                },
                                "right": {
                                    "kind": "StringLiteral",
                                    "fullStart": 1287,
                                    "fullEnd": 1299,
                                    "start": 1287,
                                    "end": 1299,
                                    "fullWidth": 12,
                                    "width": 12,
                                    "text": "\"isWritable\"",
                                    "value": "isWritable",
                                    "valueText": "isWritable"
                                }
                            },
                            "semicolonToken": {
                                "kind": "SemicolonToken",
                                "fullStart": 1299,
                                "fullEnd": 1302,
                                "start": 1299,
                                "end": 1300,
                                "fullWidth": 3,
                                "width": 1,
                                "text": ";",
                                "value": ";",
                                "valueText": ";",
                                "hasTrailingTrivia": true,
                                "hasTrailingNewLine": true,
                                "trailingTrivia": [
                                    {
                                        "kind": "NewLineTrivia",
                                        "text": "\r\n"
                                    }
                                ]
                            }
                        },
                        {
                            "kind": "VariableStatement",
                            "fullStart": 1302,
                            "fullEnd": 1362,
                            "start": 1312,
                            "end": 1360,
                            "fullWidth": 60,
                            "width": 48,
                            "modifiers": [],
                            "variableDeclaration": {
                                "kind": "VariableDeclaration",
                                "fullStart": 1302,
                                "fullEnd": 1359,
                                "start": 1312,
                                "end": 1359,
                                "fullWidth": 57,
                                "width": 47,
                                "varKeyword": {
                                    "kind": "VarKeyword",
                                    "fullStart": 1302,
                                    "fullEnd": 1316,
                                    "start": 1312,
                                    "end": 1315,
                                    "fullWidth": 14,
                                    "width": 3,
                                    "text": "var",
                                    "value": "var",
                                    "valueText": "var",
                                    "hasLeadingTrivia": true,
                                    "hasLeadingNewLine": true,
                                    "hasTrailingTrivia": true,
                                    "leadingTrivia": [
                                        {
                                            "kind": "NewLineTrivia",
                                            "text": "\r\n"
                                        },
                                        {
                                            "kind": "WhitespaceTrivia",
                                            "text": "        "
                                        }
                                    ],
                                    "trailingTrivia": [
                                        {
                                            "kind": "WhitespaceTrivia",
                                            "text": " "
                                        }
                                    ]
                                },
                                "variableDeclarators": [
                                    {
                                        "kind": "VariableDeclarator",
                                        "fullStart": 1316,
                                        "fullEnd": 1359,
                                        "start": 1316,
                                        "end": 1359,
                                        "fullWidth": 43,
<<<<<<< HEAD
                                        "width": 43,
                                        "identifier": {
=======
                                        "propertyName": {
>>>>>>> 85e84683
                                            "kind": "IdentifierName",
                                            "fullStart": 1316,
                                            "fullEnd": 1327,
                                            "start": 1316,
                                            "end": 1326,
                                            "fullWidth": 11,
                                            "width": 10,
                                            "text": "afterWrite",
                                            "value": "afterWrite",
                                            "valueText": "afterWrite",
                                            "hasTrailingTrivia": true,
                                            "trailingTrivia": [
                                                {
                                                    "kind": "WhitespaceTrivia",
                                                    "text": " "
                                                }
                                            ]
                                        },
                                        "equalsValueClause": {
                                            "kind": "EqualsValueClause",
                                            "fullStart": 1327,
                                            "fullEnd": 1359,
                                            "start": 1327,
                                            "end": 1359,
                                            "fullWidth": 32,
                                            "width": 32,
                                            "equalsToken": {
                                                "kind": "EqualsToken",
                                                "fullStart": 1327,
                                                "fullEnd": 1329,
                                                "start": 1327,
                                                "end": 1328,
                                                "fullWidth": 2,
                                                "width": 1,
                                                "text": "=",
                                                "value": "=",
                                                "valueText": "=",
                                                "hasTrailingTrivia": true,
                                                "trailingTrivia": [
                                                    {
                                                        "kind": "WhitespaceTrivia",
                                                        "text": " "
                                                    }
                                                ]
                                            },
                                            "value": {
                                                "kind": "ParenthesizedExpression",
                                                "fullStart": 1329,
                                                "fullEnd": 1359,
                                                "start": 1329,
                                                "end": 1359,
                                                "fullWidth": 30,
                                                "width": 30,
                                                "openParenToken": {
                                                    "kind": "OpenParenToken",
                                                    "fullStart": 1329,
                                                    "fullEnd": 1330,
                                                    "start": 1329,
                                                    "end": 1330,
                                                    "fullWidth": 1,
                                                    "width": 1,
                                                    "text": "(",
                                                    "value": "(",
                                                    "valueText": "("
                                                },
                                                "expression": {
                                                    "kind": "EqualsExpression",
                                                    "fullStart": 1330,
                                                    "fullEnd": 1358,
                                                    "start": 1330,
                                                    "end": 1358,
                                                    "fullWidth": 28,
                                                    "width": 28,
                                                    "left": {
                                                        "kind": "MemberAccessExpression",
                                                        "fullStart": 1330,
                                                        "fullEnd": 1342,
                                                        "start": 1330,
                                                        "end": 1341,
                                                        "fullWidth": 12,
                                                        "width": 11,
                                                        "expression": {
                                                            "kind": "IdentifierName",
                                                            "fullStart": 1330,
                                                            "fullEnd": 1336,
                                                            "start": 1330,
                                                            "end": 1336,
                                                            "fullWidth": 6,
                                                            "width": 6,
                                                            "text": "newObj",
                                                            "value": "newObj",
                                                            "valueText": "newObj"
                                                        },
                                                        "dotToken": {
                                                            "kind": "DotToken",
                                                            "fullStart": 1336,
                                                            "fullEnd": 1337,
                                                            "start": 1336,
                                                            "end": 1337,
                                                            "fullWidth": 1,
                                                            "width": 1,
                                                            "text": ".",
                                                            "value": ".",
                                                            "valueText": "."
                                                        },
                                                        "name": {
                                                            "kind": "IdentifierName",
                                                            "fullStart": 1337,
                                                            "fullEnd": 1342,
                                                            "start": 1337,
                                                            "end": 1341,
                                                            "fullWidth": 5,
                                                            "width": 4,
                                                            "text": "prop",
                                                            "value": "prop",
                                                            "valueText": "prop",
                                                            "hasTrailingTrivia": true,
                                                            "trailingTrivia": [
                                                                {
                                                                    "kind": "WhitespaceTrivia",
                                                                    "text": " "
                                                                }
                                                            ]
                                                        }
                                                    },
                                                    "operatorToken": {
                                                        "kind": "EqualsEqualsEqualsToken",
                                                        "fullStart": 1342,
                                                        "fullEnd": 1346,
                                                        "start": 1342,
                                                        "end": 1345,
                                                        "fullWidth": 4,
                                                        "width": 3,
                                                        "text": "===",
                                                        "value": "===",
                                                        "valueText": "===",
                                                        "hasTrailingTrivia": true,
                                                        "trailingTrivia": [
                                                            {
                                                                "kind": "WhitespaceTrivia",
                                                                "text": " "
                                                            }
                                                        ]
                                                    },
                                                    "right": {
                                                        "kind": "StringLiteral",
                                                        "fullStart": 1346,
                                                        "fullEnd": 1358,
                                                        "start": 1346,
                                                        "end": 1358,
                                                        "fullWidth": 12,
                                                        "width": 12,
                                                        "text": "\"isWritable\"",
                                                        "value": "isWritable",
                                                        "valueText": "isWritable"
                                                    }
                                                },
                                                "closeParenToken": {
                                                    "kind": "CloseParenToken",
                                                    "fullStart": 1358,
                                                    "fullEnd": 1359,
                                                    "start": 1358,
                                                    "end": 1359,
                                                    "fullWidth": 1,
                                                    "width": 1,
                                                    "text": ")",
                                                    "value": ")",
                                                    "valueText": ")"
                                                }
                                            }
                                        }
                                    }
                                ]
                            },
                            "semicolonToken": {
                                "kind": "SemicolonToken",
                                "fullStart": 1359,
                                "fullEnd": 1362,
                                "start": 1359,
                                "end": 1360,
                                "fullWidth": 3,
                                "width": 1,
                                "text": ";",
                                "value": ";",
                                "valueText": ";",
                                "hasTrailingTrivia": true,
                                "hasTrailingNewLine": true,
                                "trailingTrivia": [
                                    {
                                        "kind": "NewLineTrivia",
                                        "text": "\r\n"
                                    }
                                ]
                            }
                        },
                        {
                            "kind": "ReturnStatement",
                            "fullStart": 1362,
                            "fullEnd": 1426,
                            "start": 1372,
                            "end": 1424,
                            "fullWidth": 64,
                            "width": 52,
                            "returnKeyword": {
                                "kind": "ReturnKeyword",
                                "fullStart": 1362,
                                "fullEnd": 1379,
                                "start": 1372,
                                "end": 1378,
                                "fullWidth": 17,
                                "width": 6,
                                "text": "return",
                                "value": "return",
                                "valueText": "return",
                                "hasLeadingTrivia": true,
                                "hasLeadingNewLine": true,
                                "hasTrailingTrivia": true,
                                "leadingTrivia": [
                                    {
                                        "kind": "NewLineTrivia",
                                        "text": "\r\n"
                                    },
                                    {
                                        "kind": "WhitespaceTrivia",
                                        "text": "        "
                                    }
                                ],
                                "trailingTrivia": [
                                    {
                                        "kind": "WhitespaceTrivia",
                                        "text": " "
                                    }
                                ]
                            },
                            "expression": {
                                "kind": "LogicalAndExpression",
                                "fullStart": 1379,
                                "fullEnd": 1423,
                                "start": 1379,
                                "end": 1423,
                                "fullWidth": 44,
                                "width": 44,
                                "left": {
                                    "kind": "EqualsExpression",
                                    "fullStart": 1379,
                                    "fullEnd": 1400,
                                    "start": 1379,
                                    "end": 1399,
                                    "fullWidth": 21,
                                    "width": 20,
                                    "left": {
                                        "kind": "IdentifierName",
                                        "fullStart": 1379,
                                        "fullEnd": 1391,
                                        "start": 1379,
                                        "end": 1390,
                                        "fullWidth": 12,
                                        "width": 11,
                                        "text": "beforeWrite",
                                        "value": "beforeWrite",
                                        "valueText": "beforeWrite",
                                        "hasTrailingTrivia": true,
                                        "trailingTrivia": [
                                            {
                                                "kind": "WhitespaceTrivia",
                                                "text": " "
                                            }
                                        ]
                                    },
                                    "operatorToken": {
                                        "kind": "EqualsEqualsEqualsToken",
                                        "fullStart": 1391,
                                        "fullEnd": 1395,
                                        "start": 1391,
                                        "end": 1394,
                                        "fullWidth": 4,
                                        "width": 3,
                                        "text": "===",
                                        "value": "===",
                                        "valueText": "===",
                                        "hasTrailingTrivia": true,
                                        "trailingTrivia": [
                                            {
                                                "kind": "WhitespaceTrivia",
                                                "text": " "
                                            }
                                        ]
                                    },
                                    "right": {
                                        "kind": "TrueKeyword",
                                        "fullStart": 1395,
                                        "fullEnd": 1400,
                                        "start": 1395,
                                        "end": 1399,
                                        "fullWidth": 5,
                                        "width": 4,
                                        "text": "true",
                                        "value": true,
                                        "valueText": "true",
                                        "hasTrailingTrivia": true,
                                        "trailingTrivia": [
                                            {
                                                "kind": "WhitespaceTrivia",
                                                "text": " "
                                            }
                                        ]
                                    }
                                },
                                "operatorToken": {
                                    "kind": "AmpersandAmpersandToken",
                                    "fullStart": 1400,
                                    "fullEnd": 1403,
                                    "start": 1400,
                                    "end": 1402,
                                    "fullWidth": 3,
                                    "width": 2,
                                    "text": "&&",
                                    "value": "&&",
                                    "valueText": "&&",
                                    "hasTrailingTrivia": true,
                                    "trailingTrivia": [
                                        {
                                            "kind": "WhitespaceTrivia",
                                            "text": " "
                                        }
                                    ]
                                },
                                "right": {
                                    "kind": "EqualsExpression",
                                    "fullStart": 1403,
                                    "fullEnd": 1423,
                                    "start": 1403,
                                    "end": 1423,
                                    "fullWidth": 20,
                                    "width": 20,
                                    "left": {
                                        "kind": "IdentifierName",
                                        "fullStart": 1403,
                                        "fullEnd": 1414,
                                        "start": 1403,
                                        "end": 1413,
                                        "fullWidth": 11,
                                        "width": 10,
                                        "text": "afterWrite",
                                        "value": "afterWrite",
                                        "valueText": "afterWrite",
                                        "hasTrailingTrivia": true,
                                        "trailingTrivia": [
                                            {
                                                "kind": "WhitespaceTrivia",
                                                "text": " "
                                            }
                                        ]
                                    },
                                    "operatorToken": {
                                        "kind": "EqualsEqualsEqualsToken",
                                        "fullStart": 1414,
                                        "fullEnd": 1418,
                                        "start": 1414,
                                        "end": 1417,
                                        "fullWidth": 4,
                                        "width": 3,
                                        "text": "===",
                                        "value": "===",
                                        "valueText": "===",
                                        "hasTrailingTrivia": true,
                                        "trailingTrivia": [
                                            {
                                                "kind": "WhitespaceTrivia",
                                                "text": " "
                                            }
                                        ]
                                    },
                                    "right": {
                                        "kind": "FalseKeyword",
                                        "fullStart": 1418,
                                        "fullEnd": 1423,
                                        "start": 1418,
                                        "end": 1423,
                                        "fullWidth": 5,
                                        "width": 5,
                                        "text": "false",
                                        "value": false,
                                        "valueText": "false"
                                    }
                                }
                            },
                            "semicolonToken": {
                                "kind": "SemicolonToken",
                                "fullStart": 1423,
                                "fullEnd": 1426,
                                "start": 1423,
                                "end": 1424,
                                "fullWidth": 3,
                                "width": 1,
                                "text": ";",
                                "value": ";",
                                "valueText": ";",
                                "hasTrailingTrivia": true,
                                "hasTrailingNewLine": true,
                                "trailingTrivia": [
                                    {
                                        "kind": "NewLineTrivia",
                                        "text": "\r\n"
                                    }
                                ]
                            }
                        }
                    ],
                    "closeBraceToken": {
                        "kind": "CloseBraceToken",
                        "fullStart": 1426,
                        "fullEnd": 1433,
                        "start": 1430,
                        "end": 1431,
                        "fullWidth": 7,
                        "width": 1,
                        "text": "}",
                        "value": "}",
                        "valueText": "}",
                        "hasLeadingTrivia": true,
                        "hasTrailingTrivia": true,
                        "hasTrailingNewLine": true,
                        "leadingTrivia": [
                            {
                                "kind": "WhitespaceTrivia",
                                "text": "    "
                            }
                        ],
                        "trailingTrivia": [
                            {
                                "kind": "NewLineTrivia",
                                "text": "\r\n"
                            }
                        ]
                    }
                }
            },
            {
                "kind": "ExpressionStatement",
                "fullStart": 1433,
                "fullEnd": 1457,
                "start": 1433,
                "end": 1455,
                "fullWidth": 24,
                "width": 22,
                "expression": {
                    "kind": "InvocationExpression",
                    "fullStart": 1433,
                    "fullEnd": 1454,
                    "start": 1433,
                    "end": 1454,
                    "fullWidth": 21,
                    "width": 21,
                    "expression": {
                        "kind": "IdentifierName",
                        "fullStart": 1433,
                        "fullEnd": 1444,
                        "start": 1433,
                        "end": 1444,
                        "fullWidth": 11,
                        "width": 11,
                        "text": "runTestCase",
                        "value": "runTestCase",
                        "valueText": "runTestCase"
                    },
                    "argumentList": {
                        "kind": "ArgumentList",
                        "fullStart": 1444,
                        "fullEnd": 1454,
                        "start": 1444,
                        "end": 1454,
                        "fullWidth": 10,
                        "width": 10,
                        "openParenToken": {
                            "kind": "OpenParenToken",
                            "fullStart": 1444,
                            "fullEnd": 1445,
                            "start": 1444,
                            "end": 1445,
                            "fullWidth": 1,
                            "width": 1,
                            "text": "(",
                            "value": "(",
                            "valueText": "("
                        },
                        "arguments": [
                            {
                                "kind": "IdentifierName",
                                "fullStart": 1445,
                                "fullEnd": 1453,
                                "start": 1445,
                                "end": 1453,
                                "fullWidth": 8,
                                "width": 8,
                                "text": "testcase",
                                "value": "testcase",
                                "valueText": "testcase"
                            }
                        ],
                        "closeParenToken": {
                            "kind": "CloseParenToken",
                            "fullStart": 1453,
                            "fullEnd": 1454,
                            "start": 1453,
                            "end": 1454,
                            "fullWidth": 1,
                            "width": 1,
                            "text": ")",
                            "value": ")",
                            "valueText": ")"
                        }
                    }
                },
                "semicolonToken": {
                    "kind": "SemicolonToken",
                    "fullStart": 1454,
                    "fullEnd": 1457,
                    "start": 1454,
                    "end": 1455,
                    "fullWidth": 3,
                    "width": 1,
                    "text": ";",
                    "value": ";",
                    "valueText": ";",
                    "hasTrailingTrivia": true,
                    "hasTrailingNewLine": true,
                    "trailingTrivia": [
                        {
                            "kind": "NewLineTrivia",
                            "text": "\r\n"
                        }
                    ]
                }
            }
        ],
        "endOfFileToken": {
            "kind": "EndOfFileToken",
            "fullStart": 1457,
            "fullEnd": 1457,
            "start": 1457,
            "end": 1457,
            "fullWidth": 0,
            "width": 0,
            "text": ""
        }
    },
    "lineMap": {
        "lineStarts": [
            0,
            67,
            152,
            232,
            308,
            380,
            385,
            439,
            638,
            643,
            645,
            647,
            670,
            672,
            697,
            699,
            751,
            783,
            813,
            828,
            841,
            843,
            888,
            929,
            931,
            974,
            976,
            1030,
            1064,
            1077,
            1079,
            1121,
            1148,
            1161,
            1163,
            1263,
            1265,
            1302,
            1304,
            1362,
            1364,
            1426,
            1433,
            1457
        ],
        "length": 1457
    }
}<|MERGE_RESOLUTION|>--- conflicted
+++ resolved
@@ -252,12 +252,8 @@
                                         "start": 684,
                                         "end": 694,
                                         "fullWidth": 10,
-<<<<<<< HEAD
                                         "width": 10,
-                                        "identifier": {
-=======
                                         "propertyName": {
->>>>>>> 85e84683
                                             "kind": "IdentifierName",
                                             "fullStart": 684,
                                             "fullEnd": 690,
@@ -915,12 +911,8 @@
                                         "start": 855,
                                         "end": 885,
                                         "fullWidth": 30,
-<<<<<<< HEAD
                                         "width": 30,
-                                        "identifier": {
-=======
                                         "propertyName": {
->>>>>>> 85e84683
                                             "kind": "IdentifierName",
                                             "fullStart": 855,
                                             "fullEnd": 868,
@@ -1294,12 +1286,8 @@
                                         "start": 943,
                                         "end": 971,
                                         "fullWidth": 28,
-<<<<<<< HEAD
                                         "width": 28,
-                                        "identifier": {
-=======
                                         "propertyName": {
->>>>>>> 85e84683
                                             "kind": "IdentifierName",
                                             "fullStart": 943,
                                             "fullEnd": 951,
@@ -1921,12 +1909,8 @@
                                         "start": 1091,
                                         "end": 1158,
                                         "fullWidth": 67,
-<<<<<<< HEAD
                                         "width": 67,
-                                        "identifier": {
-=======
                                         "propertyName": {
->>>>>>> 85e84683
                                             "kind": "IdentifierName",
                                             "fullStart": 1091,
                                             "fullEnd": 1098,
@@ -2312,12 +2296,8 @@
                                         "start": 1175,
                                         "end": 1260,
                                         "fullWidth": 85,
-<<<<<<< HEAD
                                         "width": 85,
-                                        "identifier": {
-=======
                                         "propertyName": {
->>>>>>> 85e84683
                                             "kind": "IdentifierName",
                                             "fullStart": 1175,
                                             "fullEnd": 1187,
@@ -2899,12 +2879,8 @@
                                         "start": 1316,
                                         "end": 1359,
                                         "fullWidth": 43,
-<<<<<<< HEAD
                                         "width": 43,
-                                        "identifier": {
-=======
                                         "propertyName": {
->>>>>>> 85e84683
                                             "kind": "IdentifierName",
                                             "fullStart": 1316,
                                             "fullEnd": 1327,
