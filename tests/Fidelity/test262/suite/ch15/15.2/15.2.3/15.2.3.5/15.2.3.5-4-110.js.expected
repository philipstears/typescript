{
    "isDeclaration": false,
    "languageVersion": "EcmaScript5",
    "parseOptions": {
        "allowAutomaticSemicolonInsertion": true
    },
    "sourceUnit": {
        "kind": "SourceUnit",
        "fullStart": 0,
        "fullEnd": 1394,
        "start": 651,
        "end": 1394,
        "fullWidth": 1394,
        "width": 743,
        "isIncrementallyUnusable": true,
        "moduleElements": [
            {
                "kind": "FunctionDeclaration",
                "fullStart": 0,
                "fullEnd": 1370,
                "start": 651,
                "end": 1368,
                "fullWidth": 1370,
                "width": 717,
                "isIncrementallyUnusable": true,
                "modifiers": [],
                "functionKeyword": {
                    "kind": "FunctionKeyword",
                    "fullStart": 0,
                    "fullEnd": 660,
                    "start": 651,
                    "end": 659,
                    "fullWidth": 660,
                    "width": 8,
                    "text": "function",
                    "value": "function",
                    "valueText": "function",
                    "hasLeadingTrivia": true,
                    "hasLeadingComment": true,
                    "hasLeadingNewLine": true,
                    "hasTrailingTrivia": true,
                    "leadingTrivia": [
                        {
                            "kind": "SingleLineCommentTrivia",
                            "text": "/// Copyright (c) 2012 Ecma International.  All rights reserved. "
                        },
                        {
                            "kind": "NewLineTrivia",
                            "text": "\r\n"
                        },
                        {
                            "kind": "SingleLineCommentTrivia",
                            "text": "/// Ecma International makes this code available under the terms and conditions set"
                        },
                        {
                            "kind": "NewLineTrivia",
                            "text": "\r\n"
                        },
                        {
                            "kind": "SingleLineCommentTrivia",
                            "text": "/// forth on http://hg.ecmascript.org/tests/test262/raw-file/tip/LICENSE (the "
                        },
                        {
                            "kind": "NewLineTrivia",
                            "text": "\r\n"
                        },
                        {
                            "kind": "SingleLineCommentTrivia",
                            "text": "/// \"Use Terms\").   Any redistribution of this code must retain the above "
                        },
                        {
                            "kind": "NewLineTrivia",
                            "text": "\r\n"
                        },
                        {
                            "kind": "SingleLineCommentTrivia",
                            "text": "/// copyright and this notice and otherwise comply with the Use Terms."
                        },
                        {
                            "kind": "NewLineTrivia",
                            "text": "\r\n"
                        },
                        {
                            "kind": "MultiLineCommentTrivia",
                            "text": "/**\r\n * @path ch15/15.2/15.2.3/15.2.3.5/15.2.3.5-4-110.js\r\n * @description Object.create - 'configurable' property of one property in 'Properties' is own accessor property without a get function, which overrides an inherited accessor property (8.10.5 step 4.a)\r\n */"
                        },
                        {
                            "kind": "NewLineTrivia",
                            "text": "\r\n"
                        },
                        {
                            "kind": "NewLineTrivia",
                            "text": "\r\n"
                        },
                        {
                            "kind": "NewLineTrivia",
                            "text": "\r\n"
                        }
                    ],
                    "trailingTrivia": [
                        {
                            "kind": "WhitespaceTrivia",
                            "text": " "
                        }
                    ]
                },
                "identifier": {
                    "kind": "IdentifierName",
                    "fullStart": 660,
                    "fullEnd": 668,
                    "start": 660,
                    "end": 668,
                    "fullWidth": 8,
                    "width": 8,
                    "text": "testcase",
                    "value": "testcase",
                    "valueText": "testcase"
                },
                "callSignature": {
                    "kind": "CallSignature",
                    "fullStart": 668,
                    "fullEnd": 671,
                    "start": 668,
                    "end": 670,
                    "fullWidth": 3,
                    "width": 2,
                    "parameterList": {
                        "kind": "ParameterList",
                        "fullStart": 668,
                        "fullEnd": 671,
                        "start": 668,
                        "end": 670,
                        "fullWidth": 3,
                        "width": 2,
                        "openParenToken": {
                            "kind": "OpenParenToken",
                            "fullStart": 668,
                            "fullEnd": 669,
                            "start": 668,
                            "end": 669,
                            "fullWidth": 1,
                            "width": 1,
                            "text": "(",
                            "value": "(",
                            "valueText": "("
                        },
                        "parameters": [],
                        "closeParenToken": {
                            "kind": "CloseParenToken",
                            "fullStart": 669,
                            "fullEnd": 671,
                            "start": 669,
                            "end": 670,
                            "fullWidth": 2,
                            "width": 1,
                            "text": ")",
                            "value": ")",
                            "valueText": ")",
                            "hasTrailingTrivia": true,
                            "trailingTrivia": [
                                {
                                    "kind": "WhitespaceTrivia",
                                    "text": " "
                                }
                            ]
                        }
                    }
                },
                "block": {
                    "kind": "Block",
                    "fullStart": 671,
                    "fullEnd": 1370,
                    "start": 671,
                    "end": 1368,
                    "fullWidth": 699,
                    "width": 697,
                    "isIncrementallyUnusable": true,
                    "openBraceToken": {
                        "kind": "OpenBraceToken",
                        "fullStart": 671,
                        "fullEnd": 674,
                        "start": 671,
                        "end": 672,
                        "fullWidth": 3,
                        "width": 1,
                        "text": "{",
                        "value": "{",
                        "valueText": "{",
                        "hasTrailingTrivia": true,
                        "hasTrailingNewLine": true,
                        "trailingTrivia": [
                            {
                                "kind": "NewLineTrivia",
                                "text": "\r\n"
                            }
                        ]
                    },
                    "statements": [
                        {
                            "kind": "VariableStatement",
                            "fullStart": 674,
                            "fullEnd": 701,
                            "start": 684,
                            "end": 699,
                            "fullWidth": 27,
                            "width": 15,
                            "modifiers": [],
                            "variableDeclaration": {
                                "kind": "VariableDeclaration",
                                "fullStart": 674,
                                "fullEnd": 698,
                                "start": 684,
                                "end": 698,
                                "fullWidth": 24,
                                "width": 14,
                                "varKeyword": {
                                    "kind": "VarKeyword",
                                    "fullStart": 674,
                                    "fullEnd": 688,
                                    "start": 684,
                                    "end": 687,
                                    "fullWidth": 14,
                                    "width": 3,
                                    "text": "var",
                                    "value": "var",
                                    "valueText": "var",
                                    "hasLeadingTrivia": true,
                                    "hasLeadingNewLine": true,
                                    "hasTrailingTrivia": true,
                                    "leadingTrivia": [
                                        {
                                            "kind": "NewLineTrivia",
                                            "text": "\r\n"
                                        },
                                        {
                                            "kind": "WhitespaceTrivia",
                                            "text": "        "
                                        }
                                    ],
                                    "trailingTrivia": [
                                        {
                                            "kind": "WhitespaceTrivia",
                                            "text": " "
                                        }
                                    ]
                                },
                                "variableDeclarators": [
                                    {
                                        "kind": "VariableDeclarator",
                                        "fullStart": 688,
                                        "fullEnd": 698,
                                        "start": 688,
                                        "end": 698,
                                        "fullWidth": 10,
<<<<<<< HEAD
                                        "width": 10,
                                        "identifier": {
=======
                                        "propertyName": {
>>>>>>> 85e84683
                                            "kind": "IdentifierName",
                                            "fullStart": 688,
                                            "fullEnd": 694,
                                            "start": 688,
                                            "end": 693,
                                            "fullWidth": 6,
                                            "width": 5,
                                            "text": "proto",
                                            "value": "proto",
                                            "valueText": "proto",
                                            "hasTrailingTrivia": true,
                                            "trailingTrivia": [
                                                {
                                                    "kind": "WhitespaceTrivia",
                                                    "text": " "
                                                }
                                            ]
                                        },
                                        "equalsValueClause": {
                                            "kind": "EqualsValueClause",
                                            "fullStart": 694,
                                            "fullEnd": 698,
                                            "start": 694,
                                            "end": 698,
                                            "fullWidth": 4,
                                            "width": 4,
                                            "equalsToken": {
                                                "kind": "EqualsToken",
                                                "fullStart": 694,
                                                "fullEnd": 696,
                                                "start": 694,
                                                "end": 695,
                                                "fullWidth": 2,
                                                "width": 1,
                                                "text": "=",
                                                "value": "=",
                                                "valueText": "=",
                                                "hasTrailingTrivia": true,
                                                "trailingTrivia": [
                                                    {
                                                        "kind": "WhitespaceTrivia",
                                                        "text": " "
                                                    }
                                                ]
                                            },
                                            "value": {
                                                "kind": "ObjectLiteralExpression",
                                                "fullStart": 696,
                                                "fullEnd": 698,
                                                "start": 696,
                                                "end": 698,
                                                "fullWidth": 2,
                                                "width": 2,
                                                "openBraceToken": {
                                                    "kind": "OpenBraceToken",
                                                    "fullStart": 696,
                                                    "fullEnd": 697,
                                                    "start": 696,
                                                    "end": 697,
                                                    "fullWidth": 1,
                                                    "width": 1,
                                                    "text": "{",
                                                    "value": "{",
                                                    "valueText": "{"
                                                },
                                                "propertyAssignments": [],
                                                "closeBraceToken": {
                                                    "kind": "CloseBraceToken",
                                                    "fullStart": 697,
                                                    "fullEnd": 698,
                                                    "start": 697,
                                                    "end": 698,
                                                    "fullWidth": 1,
                                                    "width": 1,
                                                    "text": "}",
                                                    "value": "}",
                                                    "valueText": "}"
                                                }
                                            }
                                        }
                                    }
                                ]
                            },
                            "semicolonToken": {
                                "kind": "SemicolonToken",
                                "fullStart": 698,
                                "fullEnd": 701,
                                "start": 698,
                                "end": 699,
                                "fullWidth": 3,
                                "width": 1,
                                "text": ";",
                                "value": ";",
                                "valueText": ";",
                                "hasTrailingTrivia": true,
                                "hasTrailingNewLine": true,
                                "trailingTrivia": [
                                    {
                                        "kind": "NewLineTrivia",
                                        "text": "\r\n"
                                    }
                                ]
                            }
                        },
                        {
                            "kind": "ExpressionStatement",
                            "fullStart": 701,
                            "fullEnd": 847,
                            "start": 709,
                            "end": 845,
                            "fullWidth": 146,
                            "width": 136,
                            "isIncrementallyUnusable": true,
                            "expression": {
                                "kind": "InvocationExpression",
                                "fullStart": 701,
                                "fullEnd": 844,
                                "start": 709,
                                "end": 844,
                                "fullWidth": 143,
                                "width": 135,
                                "isIncrementallyUnusable": true,
                                "expression": {
                                    "kind": "MemberAccessExpression",
                                    "fullStart": 701,
                                    "fullEnd": 730,
                                    "start": 709,
                                    "end": 730,
                                    "fullWidth": 29,
                                    "width": 21,
                                    "expression": {
                                        "kind": "IdentifierName",
                                        "fullStart": 701,
                                        "fullEnd": 715,
                                        "start": 709,
                                        "end": 715,
                                        "fullWidth": 14,
                                        "width": 6,
                                        "text": "Object",
                                        "value": "Object",
                                        "valueText": "Object",
                                        "hasLeadingTrivia": true,
                                        "leadingTrivia": [
                                            {
                                                "kind": "WhitespaceTrivia",
                                                "text": "        "
                                            }
                                        ]
                                    },
                                    "dotToken": {
                                        "kind": "DotToken",
                                        "fullStart": 715,
                                        "fullEnd": 716,
                                        "start": 715,
                                        "end": 716,
                                        "fullWidth": 1,
                                        "width": 1,
                                        "text": ".",
                                        "value": ".",
                                        "valueText": "."
                                    },
                                    "name": {
                                        "kind": "IdentifierName",
                                        "fullStart": 716,
                                        "fullEnd": 730,
                                        "start": 716,
                                        "end": 730,
                                        "fullWidth": 14,
                                        "width": 14,
                                        "text": "defineProperty",
                                        "value": "defineProperty",
                                        "valueText": "defineProperty"
                                    }
                                },
                                "argumentList": {
                                    "kind": "ArgumentList",
                                    "fullStart": 730,
                                    "fullEnd": 844,
                                    "start": 730,
                                    "end": 844,
                                    "fullWidth": 114,
                                    "width": 114,
                                    "isIncrementallyUnusable": true,
                                    "openParenToken": {
                                        "kind": "OpenParenToken",
                                        "fullStart": 730,
                                        "fullEnd": 731,
                                        "start": 730,
                                        "end": 731,
                                        "fullWidth": 1,
                                        "width": 1,
                                        "text": "(",
                                        "value": "(",
                                        "valueText": "("
                                    },
                                    "arguments": [
                                        {
                                            "kind": "IdentifierName",
                                            "fullStart": 731,
                                            "fullEnd": 736,
                                            "start": 731,
                                            "end": 736,
                                            "fullWidth": 5,
                                            "width": 5,
                                            "text": "proto",
                                            "value": "proto",
                                            "valueText": "proto"
                                        },
                                        {
                                            "kind": "CommaToken",
                                            "fullStart": 736,
                                            "fullEnd": 738,
                                            "start": 736,
                                            "end": 737,
                                            "fullWidth": 2,
                                            "width": 1,
                                            "text": ",",
                                            "value": ",",
                                            "valueText": ",",
                                            "hasTrailingTrivia": true,
                                            "trailingTrivia": [
                                                {
                                                    "kind": "WhitespaceTrivia",
                                                    "text": " "
                                                }
                                            ]
                                        },
                                        {
                                            "kind": "StringLiteral",
                                            "fullStart": 738,
                                            "fullEnd": 752,
                                            "start": 738,
                                            "end": 752,
                                            "fullWidth": 14,
                                            "width": 14,
                                            "text": "\"configurable\"",
                                            "value": "configurable",
                                            "valueText": "configurable"
                                        },
                                        {
                                            "kind": "CommaToken",
                                            "fullStart": 752,
                                            "fullEnd": 754,
                                            "start": 752,
                                            "end": 753,
                                            "fullWidth": 2,
                                            "width": 1,
                                            "text": ",",
                                            "value": ",",
                                            "valueText": ",",
                                            "hasTrailingTrivia": true,
                                            "trailingTrivia": [
                                                {
                                                    "kind": "WhitespaceTrivia",
                                                    "text": " "
                                                }
                                            ]
                                        },
                                        {
                                            "kind": "ObjectLiteralExpression",
                                            "fullStart": 754,
                                            "fullEnd": 843,
                                            "start": 754,
                                            "end": 843,
                                            "fullWidth": 89,
                                            "width": 89,
                                            "isIncrementallyUnusable": true,
                                            "openBraceToken": {
                                                "kind": "OpenBraceToken",
                                                "fullStart": 754,
                                                "fullEnd": 757,
                                                "start": 754,
                                                "end": 755,
                                                "fullWidth": 3,
                                                "width": 1,
                                                "text": "{",
                                                "value": "{",
                                                "valueText": "{",
                                                "hasTrailingTrivia": true,
                                                "hasTrailingNewLine": true,
                                                "trailingTrivia": [
                                                    {
                                                        "kind": "NewLineTrivia",
                                                        "text": "\r\n"
                                                    }
                                                ]
                                            },
                                            "propertyAssignments": [
                                                {
                                                    "kind": "SimplePropertyAssignment",
                                                    "fullStart": 757,
                                                    "fullEnd": 834,
                                                    "start": 769,
                                                    "end": 832,
                                                    "fullWidth": 77,
                                                    "width": 63,
                                                    "isIncrementallyUnusable": true,
                                                    "propertyName": {
                                                        "kind": "IdentifierName",
                                                        "fullStart": 757,
                                                        "fullEnd": 772,
                                                        "start": 769,
                                                        "end": 772,
                                                        "fullWidth": 15,
                                                        "width": 3,
                                                        "text": "get",
                                                        "value": "get",
                                                        "valueText": "get",
                                                        "hasLeadingTrivia": true,
                                                        "leadingTrivia": [
                                                            {
                                                                "kind": "WhitespaceTrivia",
                                                                "text": "            "
                                                            }
                                                        ]
                                                    },
                                                    "colonToken": {
                                                        "kind": "ColonToken",
                                                        "fullStart": 772,
                                                        "fullEnd": 774,
                                                        "start": 772,
                                                        "end": 773,
                                                        "fullWidth": 2,
                                                        "width": 1,
                                                        "text": ":",
                                                        "value": ":",
                                                        "valueText": ":",
                                                        "hasTrailingTrivia": true,
                                                        "trailingTrivia": [
                                                            {
                                                                "kind": "WhitespaceTrivia",
                                                                "text": " "
                                                            }
                                                        ]
                                                    },
                                                    "expression": {
                                                        "kind": "FunctionExpression",
                                                        "fullStart": 774,
                                                        "fullEnd": 834,
                                                        "start": 774,
                                                        "end": 832,
                                                        "fullWidth": 60,
                                                        "width": 58,
                                                        "functionKeyword": {
                                                            "kind": "FunctionKeyword",
                                                            "fullStart": 774,
                                                            "fullEnd": 783,
                                                            "start": 774,
                                                            "end": 782,
                                                            "fullWidth": 9,
                                                            "width": 8,
                                                            "text": "function",
                                                            "value": "function",
                                                            "valueText": "function",
                                                            "hasTrailingTrivia": true,
                                                            "trailingTrivia": [
                                                                {
                                                                    "kind": "WhitespaceTrivia",
                                                                    "text": " "
                                                                }
                                                            ]
                                                        },
                                                        "callSignature": {
                                                            "kind": "CallSignature",
                                                            "fullStart": 783,
                                                            "fullEnd": 786,
                                                            "start": 783,
                                                            "end": 785,
                                                            "fullWidth": 3,
                                                            "width": 2,
                                                            "parameterList": {
                                                                "kind": "ParameterList",
                                                                "fullStart": 783,
                                                                "fullEnd": 786,
                                                                "start": 783,
                                                                "end": 785,
                                                                "fullWidth": 3,
                                                                "width": 2,
                                                                "openParenToken": {
                                                                    "kind": "OpenParenToken",
                                                                    "fullStart": 783,
                                                                    "fullEnd": 784,
                                                                    "start": 783,
                                                                    "end": 784,
                                                                    "fullWidth": 1,
                                                                    "width": 1,
                                                                    "text": "(",
                                                                    "value": "(",
                                                                    "valueText": "("
                                                                },
                                                                "parameters": [],
                                                                "closeParenToken": {
                                                                    "kind": "CloseParenToken",
                                                                    "fullStart": 784,
                                                                    "fullEnd": 786,
                                                                    "start": 784,
                                                                    "end": 785,
                                                                    "fullWidth": 2,
                                                                    "width": 1,
                                                                    "text": ")",
                                                                    "value": ")",
                                                                    "valueText": ")",
                                                                    "hasTrailingTrivia": true,
                                                                    "trailingTrivia": [
                                                                        {
                                                                            "kind": "WhitespaceTrivia",
                                                                            "text": " "
                                                                        }
                                                                    ]
                                                                }
                                                            }
                                                        },
                                                        "block": {
                                                            "kind": "Block",
                                                            "fullStart": 786,
                                                            "fullEnd": 834,
                                                            "start": 786,
                                                            "end": 832,
                                                            "fullWidth": 48,
                                                            "width": 46,
                                                            "openBraceToken": {
                                                                "kind": "OpenBraceToken",
                                                                "fullStart": 786,
                                                                "fullEnd": 789,
                                                                "start": 786,
                                                                "end": 787,
                                                                "fullWidth": 3,
                                                                "width": 1,
                                                                "text": "{",
                                                                "value": "{",
                                                                "valueText": "{",
                                                                "hasTrailingTrivia": true,
                                                                "hasTrailingNewLine": true,
                                                                "trailingTrivia": [
                                                                    {
                                                                        "kind": "NewLineTrivia",
                                                                        "text": "\r\n"
                                                                    }
                                                                ]
                                                            },
                                                            "statements": [
                                                                {
                                                                    "kind": "ReturnStatement",
                                                                    "fullStart": 789,
                                                                    "fullEnd": 819,
                                                                    "start": 805,
                                                                    "end": 817,
                                                                    "fullWidth": 30,
                                                                    "width": 12,
                                                                    "returnKeyword": {
                                                                        "kind": "ReturnKeyword",
                                                                        "fullStart": 789,
                                                                        "fullEnd": 812,
                                                                        "start": 805,
                                                                        "end": 811,
                                                                        "fullWidth": 23,
                                                                        "width": 6,
                                                                        "text": "return",
                                                                        "value": "return",
                                                                        "valueText": "return",
                                                                        "hasLeadingTrivia": true,
                                                                        "hasTrailingTrivia": true,
                                                                        "leadingTrivia": [
                                                                            {
                                                                                "kind": "WhitespaceTrivia",
                                                                                "text": "                "
                                                                            }
                                                                        ],
                                                                        "trailingTrivia": [
                                                                            {
                                                                                "kind": "WhitespaceTrivia",
                                                                                "text": " "
                                                                            }
                                                                        ]
                                                                    },
                                                                    "expression": {
                                                                        "kind": "TrueKeyword",
                                                                        "fullStart": 812,
                                                                        "fullEnd": 816,
                                                                        "start": 812,
                                                                        "end": 816,
                                                                        "fullWidth": 4,
                                                                        "width": 4,
                                                                        "text": "true",
                                                                        "value": true,
                                                                        "valueText": "true"
                                                                    },
                                                                    "semicolonToken": {
                                                                        "kind": "SemicolonToken",
                                                                        "fullStart": 816,
                                                                        "fullEnd": 819,
                                                                        "start": 816,
                                                                        "end": 817,
                                                                        "fullWidth": 3,
                                                                        "width": 1,
                                                                        "text": ";",
                                                                        "value": ";",
                                                                        "valueText": ";",
                                                                        "hasTrailingTrivia": true,
                                                                        "hasTrailingNewLine": true,
                                                                        "trailingTrivia": [
                                                                            {
                                                                                "kind": "NewLineTrivia",
                                                                                "text": "\r\n"
                                                                            }
                                                                        ]
                                                                    }
                                                                }
                                                            ],
                                                            "closeBraceToken": {
                                                                "kind": "CloseBraceToken",
                                                                "fullStart": 819,
                                                                "fullEnd": 834,
                                                                "start": 831,
                                                                "end": 832,
                                                                "fullWidth": 15,
                                                                "width": 1,
                                                                "text": "}",
                                                                "value": "}",
                                                                "valueText": "}",
                                                                "hasLeadingTrivia": true,
                                                                "hasTrailingTrivia": true,
                                                                "hasTrailingNewLine": true,
                                                                "leadingTrivia": [
                                                                    {
                                                                        "kind": "WhitespaceTrivia",
                                                                        "text": "            "
                                                                    }
                                                                ],
                                                                "trailingTrivia": [
                                                                    {
                                                                        "kind": "NewLineTrivia",
                                                                        "text": "\r\n"
                                                                    }
                                                                ]
                                                            }
                                                        }
                                                    }
                                                }
                                            ],
                                            "closeBraceToken": {
                                                "kind": "CloseBraceToken",
                                                "fullStart": 834,
                                                "fullEnd": 843,
                                                "start": 842,
                                                "end": 843,
                                                "fullWidth": 9,
                                                "width": 1,
                                                "text": "}",
                                                "value": "}",
                                                "valueText": "}",
                                                "hasLeadingTrivia": true,
                                                "leadingTrivia": [
                                                    {
                                                        "kind": "WhitespaceTrivia",
                                                        "text": "        "
                                                    }
                                                ]
                                            }
                                        }
                                    ],
                                    "closeParenToken": {
                                        "kind": "CloseParenToken",
                                        "fullStart": 843,
                                        "fullEnd": 844,
                                        "start": 843,
                                        "end": 844,
                                        "fullWidth": 1,
                                        "width": 1,
                                        "text": ")",
                                        "value": ")",
                                        "valueText": ")"
                                    }
                                }
                            },
                            "semicolonToken": {
                                "kind": "SemicolonToken",
                                "fullStart": 844,
                                "fullEnd": 847,
                                "start": 844,
                                "end": 845,
                                "fullWidth": 3,
                                "width": 1,
                                "text": ";",
                                "value": ";",
                                "valueText": ";",
                                "hasTrailingTrivia": true,
                                "hasTrailingNewLine": true,
                                "trailingTrivia": [
                                    {
                                        "kind": "NewLineTrivia",
                                        "text": "\r\n"
                                    }
                                ]
                            }
                        },
                        {
                            "kind": "VariableStatement",
                            "fullStart": 847,
                            "fullEnd": 894,
                            "start": 857,
                            "end": 892,
                            "fullWidth": 47,
                            "width": 35,
                            "modifiers": [],
                            "variableDeclaration": {
                                "kind": "VariableDeclaration",
                                "fullStart": 847,
                                "fullEnd": 891,
                                "start": 857,
                                "end": 891,
                                "fullWidth": 44,
                                "width": 34,
                                "varKeyword": {
                                    "kind": "VarKeyword",
                                    "fullStart": 847,
                                    "fullEnd": 861,
                                    "start": 857,
                                    "end": 860,
                                    "fullWidth": 14,
                                    "width": 3,
                                    "text": "var",
                                    "value": "var",
                                    "valueText": "var",
                                    "hasLeadingTrivia": true,
                                    "hasLeadingNewLine": true,
                                    "hasTrailingTrivia": true,
                                    "leadingTrivia": [
                                        {
                                            "kind": "NewLineTrivia",
                                            "text": "\r\n"
                                        },
                                        {
                                            "kind": "WhitespaceTrivia",
                                            "text": "        "
                                        }
                                    ],
                                    "trailingTrivia": [
                                        {
                                            "kind": "WhitespaceTrivia",
                                            "text": " "
                                        }
                                    ]
                                },
                                "variableDeclarators": [
                                    {
                                        "kind": "VariableDeclarator",
                                        "fullStart": 861,
                                        "fullEnd": 891,
                                        "start": 861,
                                        "end": 891,
                                        "fullWidth": 30,
<<<<<<< HEAD
                                        "width": 30,
                                        "identifier": {
=======
                                        "propertyName": {
>>>>>>> 85e84683
                                            "kind": "IdentifierName",
                                            "fullStart": 861,
                                            "fullEnd": 874,
                                            "start": 861,
                                            "end": 873,
                                            "fullWidth": 13,
                                            "width": 12,
                                            "text": "ConstructFun",
                                            "value": "ConstructFun",
                                            "valueText": "ConstructFun",
                                            "hasTrailingTrivia": true,
                                            "trailingTrivia": [
                                                {
                                                    "kind": "WhitespaceTrivia",
                                                    "text": " "
                                                }
                                            ]
                                        },
                                        "equalsValueClause": {
                                            "kind": "EqualsValueClause",
                                            "fullStart": 874,
                                            "fullEnd": 891,
                                            "start": 874,
                                            "end": 891,
                                            "fullWidth": 17,
                                            "width": 17,
                                            "equalsToken": {
                                                "kind": "EqualsToken",
                                                "fullStart": 874,
                                                "fullEnd": 876,
                                                "start": 874,
                                                "end": 875,
                                                "fullWidth": 2,
                                                "width": 1,
                                                "text": "=",
                                                "value": "=",
                                                "valueText": "=",
                                                "hasTrailingTrivia": true,
                                                "trailingTrivia": [
                                                    {
                                                        "kind": "WhitespaceTrivia",
                                                        "text": " "
                                                    }
                                                ]
                                            },
                                            "value": {
                                                "kind": "FunctionExpression",
                                                "fullStart": 876,
                                                "fullEnd": 891,
                                                "start": 876,
                                                "end": 891,
                                                "fullWidth": 15,
                                                "width": 15,
                                                "functionKeyword": {
                                                    "kind": "FunctionKeyword",
                                                    "fullStart": 876,
                                                    "fullEnd": 885,
                                                    "start": 876,
                                                    "end": 884,
                                                    "fullWidth": 9,
                                                    "width": 8,
                                                    "text": "function",
                                                    "value": "function",
                                                    "valueText": "function",
                                                    "hasTrailingTrivia": true,
                                                    "trailingTrivia": [
                                                        {
                                                            "kind": "WhitespaceTrivia",
                                                            "text": " "
                                                        }
                                                    ]
                                                },
                                                "callSignature": {
                                                    "kind": "CallSignature",
                                                    "fullStart": 885,
                                                    "fullEnd": 888,
                                                    "start": 885,
                                                    "end": 887,
                                                    "fullWidth": 3,
                                                    "width": 2,
                                                    "parameterList": {
                                                        "kind": "ParameterList",
                                                        "fullStart": 885,
                                                        "fullEnd": 888,
                                                        "start": 885,
                                                        "end": 887,
                                                        "fullWidth": 3,
                                                        "width": 2,
                                                        "openParenToken": {
                                                            "kind": "OpenParenToken",
                                                            "fullStart": 885,
                                                            "fullEnd": 886,
                                                            "start": 885,
                                                            "end": 886,
                                                            "fullWidth": 1,
                                                            "width": 1,
                                                            "text": "(",
                                                            "value": "(",
                                                            "valueText": "("
                                                        },
                                                        "parameters": [],
                                                        "closeParenToken": {
                                                            "kind": "CloseParenToken",
                                                            "fullStart": 886,
                                                            "fullEnd": 888,
                                                            "start": 886,
                                                            "end": 887,
                                                            "fullWidth": 2,
                                                            "width": 1,
                                                            "text": ")",
                                                            "value": ")",
                                                            "valueText": ")",
                                                            "hasTrailingTrivia": true,
                                                            "trailingTrivia": [
                                                                {
                                                                    "kind": "WhitespaceTrivia",
                                                                    "text": " "
                                                                }
                                                            ]
                                                        }
                                                    }
                                                },
                                                "block": {
                                                    "kind": "Block",
                                                    "fullStart": 888,
                                                    "fullEnd": 891,
                                                    "start": 888,
                                                    "end": 891,
                                                    "fullWidth": 3,
                                                    "width": 3,
                                                    "openBraceToken": {
                                                        "kind": "OpenBraceToken",
                                                        "fullStart": 888,
                                                        "fullEnd": 890,
                                                        "start": 888,
                                                        "end": 889,
                                                        "fullWidth": 2,
                                                        "width": 1,
                                                        "text": "{",
                                                        "value": "{",
                                                        "valueText": "{",
                                                        "hasTrailingTrivia": true,
                                                        "trailingTrivia": [
                                                            {
                                                                "kind": "WhitespaceTrivia",
                                                                "text": " "
                                                            }
                                                        ]
                                                    },
                                                    "statements": [],
                                                    "closeBraceToken": {
                                                        "kind": "CloseBraceToken",
                                                        "fullStart": 890,
                                                        "fullEnd": 891,
                                                        "start": 890,
                                                        "end": 891,
                                                        "fullWidth": 1,
                                                        "width": 1,
                                                        "text": "}",
                                                        "value": "}",
                                                        "valueText": "}"
                                                    }
                                                }
                                            }
                                        }
                                    }
                                ]
                            },
                            "semicolonToken": {
                                "kind": "SemicolonToken",
                                "fullStart": 891,
                                "fullEnd": 894,
                                "start": 891,
                                "end": 892,
                                "fullWidth": 3,
                                "width": 1,
                                "text": ";",
                                "value": ";",
                                "valueText": ";",
                                "hasTrailingTrivia": true,
                                "hasTrailingNewLine": true,
                                "trailingTrivia": [
                                    {
                                        "kind": "NewLineTrivia",
                                        "text": "\r\n"
                                    }
                                ]
                            }
                        },
                        {
                            "kind": "ExpressionStatement",
                            "fullStart": 894,
                            "fullEnd": 935,
                            "start": 902,
                            "end": 933,
                            "fullWidth": 41,
                            "width": 31,
                            "expression": {
                                "kind": "AssignmentExpression",
                                "fullStart": 894,
                                "fullEnd": 932,
                                "start": 902,
                                "end": 932,
                                "fullWidth": 38,
                                "width": 30,
                                "left": {
                                    "kind": "MemberAccessExpression",
                                    "fullStart": 894,
                                    "fullEnd": 925,
                                    "start": 902,
                                    "end": 924,
                                    "fullWidth": 31,
                                    "width": 22,
                                    "expression": {
                                        "kind": "IdentifierName",
                                        "fullStart": 894,
                                        "fullEnd": 914,
                                        "start": 902,
                                        "end": 914,
                                        "fullWidth": 20,
                                        "width": 12,
                                        "text": "ConstructFun",
                                        "value": "ConstructFun",
                                        "valueText": "ConstructFun",
                                        "hasLeadingTrivia": true,
                                        "leadingTrivia": [
                                            {
                                                "kind": "WhitespaceTrivia",
                                                "text": "        "
                                            }
                                        ]
                                    },
                                    "dotToken": {
                                        "kind": "DotToken",
                                        "fullStart": 914,
                                        "fullEnd": 915,
                                        "start": 914,
                                        "end": 915,
                                        "fullWidth": 1,
                                        "width": 1,
                                        "text": ".",
                                        "value": ".",
                                        "valueText": "."
                                    },
                                    "name": {
                                        "kind": "IdentifierName",
                                        "fullStart": 915,
                                        "fullEnd": 925,
                                        "start": 915,
                                        "end": 924,
                                        "fullWidth": 10,
                                        "width": 9,
                                        "text": "prototype",
                                        "value": "prototype",
                                        "valueText": "prototype",
                                        "hasTrailingTrivia": true,
                                        "trailingTrivia": [
                                            {
                                                "kind": "WhitespaceTrivia",
                                                "text": " "
                                            }
                                        ]
                                    }
                                },
                                "operatorToken": {
                                    "kind": "EqualsToken",
                                    "fullStart": 925,
                                    "fullEnd": 927,
                                    "start": 925,
                                    "end": 926,
                                    "fullWidth": 2,
                                    "width": 1,
                                    "text": "=",
                                    "value": "=",
                                    "valueText": "=",
                                    "hasTrailingTrivia": true,
                                    "trailingTrivia": [
                                        {
                                            "kind": "WhitespaceTrivia",
                                            "text": " "
                                        }
                                    ]
                                },
                                "right": {
                                    "kind": "IdentifierName",
                                    "fullStart": 927,
                                    "fullEnd": 932,
                                    "start": 927,
                                    "end": 932,
                                    "fullWidth": 5,
                                    "width": 5,
                                    "text": "proto",
                                    "value": "proto",
                                    "valueText": "proto"
                                }
                            },
                            "semicolonToken": {
                                "kind": "SemicolonToken",
                                "fullStart": 932,
                                "fullEnd": 935,
                                "start": 932,
                                "end": 933,
                                "fullWidth": 3,
                                "width": 1,
                                "text": ";",
                                "value": ";",
                                "valueText": ";",
                                "hasTrailingTrivia": true,
                                "hasTrailingNewLine": true,
                                "trailingTrivia": [
                                    {
                                        "kind": "NewLineTrivia",
                                        "text": "\r\n"
                                    }
                                ]
                            }
                        },
                        {
                            "kind": "VariableStatement",
                            "fullStart": 935,
                            "fullEnd": 978,
                            "start": 943,
                            "end": 976,
                            "fullWidth": 43,
                            "width": 33,
                            "modifiers": [],
                            "variableDeclaration": {
                                "kind": "VariableDeclaration",
                                "fullStart": 935,
                                "fullEnd": 975,
                                "start": 943,
                                "end": 975,
                                "fullWidth": 40,
                                "width": 32,
                                "varKeyword": {
                                    "kind": "VarKeyword",
                                    "fullStart": 935,
                                    "fullEnd": 947,
                                    "start": 943,
                                    "end": 946,
                                    "fullWidth": 12,
                                    "width": 3,
                                    "text": "var",
                                    "value": "var",
                                    "valueText": "var",
                                    "hasLeadingTrivia": true,
                                    "hasTrailingTrivia": true,
                                    "leadingTrivia": [
                                        {
                                            "kind": "WhitespaceTrivia",
                                            "text": "        "
                                        }
                                    ],
                                    "trailingTrivia": [
                                        {
                                            "kind": "WhitespaceTrivia",
                                            "text": " "
                                        }
                                    ]
                                },
                                "variableDeclarators": [
                                    {
                                        "kind": "VariableDeclarator",
                                        "fullStart": 947,
                                        "fullEnd": 975,
                                        "start": 947,
                                        "end": 975,
                                        "fullWidth": 28,
<<<<<<< HEAD
                                        "width": 28,
                                        "identifier": {
=======
                                        "propertyName": {
>>>>>>> 85e84683
                                            "kind": "IdentifierName",
                                            "fullStart": 947,
                                            "fullEnd": 955,
                                            "start": 947,
                                            "end": 954,
                                            "fullWidth": 8,
                                            "width": 7,
                                            "text": "descObj",
                                            "value": "descObj",
                                            "valueText": "descObj",
                                            "hasTrailingTrivia": true,
                                            "trailingTrivia": [
                                                {
                                                    "kind": "WhitespaceTrivia",
                                                    "text": " "
                                                }
                                            ]
                                        },
                                        "equalsValueClause": {
                                            "kind": "EqualsValueClause",
                                            "fullStart": 955,
                                            "fullEnd": 975,
                                            "start": 955,
                                            "end": 975,
                                            "fullWidth": 20,
                                            "width": 20,
                                            "equalsToken": {
                                                "kind": "EqualsToken",
                                                "fullStart": 955,
                                                "fullEnd": 957,
                                                "start": 955,
                                                "end": 956,
                                                "fullWidth": 2,
                                                "width": 1,
                                                "text": "=",
                                                "value": "=",
                                                "valueText": "=",
                                                "hasTrailingTrivia": true,
                                                "trailingTrivia": [
                                                    {
                                                        "kind": "WhitespaceTrivia",
                                                        "text": " "
                                                    }
                                                ]
                                            },
                                            "value": {
                                                "kind": "ObjectCreationExpression",
                                                "fullStart": 957,
                                                "fullEnd": 975,
                                                "start": 957,
                                                "end": 975,
                                                "fullWidth": 18,
                                                "width": 18,
                                                "newKeyword": {
                                                    "kind": "NewKeyword",
                                                    "fullStart": 957,
                                                    "fullEnd": 961,
                                                    "start": 957,
                                                    "end": 960,
                                                    "fullWidth": 4,
                                                    "width": 3,
                                                    "text": "new",
                                                    "value": "new",
                                                    "valueText": "new",
                                                    "hasTrailingTrivia": true,
                                                    "trailingTrivia": [
                                                        {
                                                            "kind": "WhitespaceTrivia",
                                                            "text": " "
                                                        }
                                                    ]
                                                },
                                                "expression": {
                                                    "kind": "IdentifierName",
                                                    "fullStart": 961,
                                                    "fullEnd": 973,
                                                    "start": 961,
                                                    "end": 973,
                                                    "fullWidth": 12,
                                                    "width": 12,
                                                    "text": "ConstructFun",
                                                    "value": "ConstructFun",
                                                    "valueText": "ConstructFun"
                                                },
                                                "argumentList": {
                                                    "kind": "ArgumentList",
                                                    "fullStart": 973,
                                                    "fullEnd": 975,
                                                    "start": 973,
                                                    "end": 975,
                                                    "fullWidth": 2,
                                                    "width": 2,
                                                    "openParenToken": {
                                                        "kind": "OpenParenToken",
                                                        "fullStart": 973,
                                                        "fullEnd": 974,
                                                        "start": 973,
                                                        "end": 974,
                                                        "fullWidth": 1,
                                                        "width": 1,
                                                        "text": "(",
                                                        "value": "(",
                                                        "valueText": "("
                                                    },
                                                    "arguments": [],
                                                    "closeParenToken": {
                                                        "kind": "CloseParenToken",
                                                        "fullStart": 974,
                                                        "fullEnd": 975,
                                                        "start": 974,
                                                        "end": 975,
                                                        "fullWidth": 1,
                                                        "width": 1,
                                                        "text": ")",
                                                        "value": ")",
                                                        "valueText": ")"
                                                    }
                                                }
                                            }
                                        }
                                    }
                                ]
                            },
                            "semicolonToken": {
                                "kind": "SemicolonToken",
                                "fullStart": 975,
                                "fullEnd": 978,
                                "start": 975,
                                "end": 976,
                                "fullWidth": 3,
                                "width": 1,
                                "text": ";",
                                "value": ";",
                                "valueText": ";",
                                "hasTrailingTrivia": true,
                                "hasTrailingNewLine": true,
                                "trailingTrivia": [
                                    {
                                        "kind": "NewLineTrivia",
                                        "text": "\r\n"
                                    }
                                ]
                            }
                        },
                        {
                            "kind": "ExpressionStatement",
                            "fullStart": 978,
                            "fullEnd": 1085,
                            "start": 988,
                            "end": 1083,
                            "fullWidth": 107,
                            "width": 95,
                            "isIncrementallyUnusable": true,
                            "expression": {
                                "kind": "InvocationExpression",
                                "fullStart": 978,
                                "fullEnd": 1082,
                                "start": 988,
                                "end": 1082,
                                "fullWidth": 104,
                                "width": 94,
                                "isIncrementallyUnusable": true,
                                "expression": {
                                    "kind": "MemberAccessExpression",
                                    "fullStart": 978,
                                    "fullEnd": 1009,
                                    "start": 988,
                                    "end": 1009,
                                    "fullWidth": 31,
                                    "width": 21,
                                    "expression": {
                                        "kind": "IdentifierName",
                                        "fullStart": 978,
                                        "fullEnd": 994,
                                        "start": 988,
                                        "end": 994,
                                        "fullWidth": 16,
                                        "width": 6,
                                        "text": "Object",
                                        "value": "Object",
                                        "valueText": "Object",
                                        "hasLeadingTrivia": true,
                                        "hasLeadingNewLine": true,
                                        "leadingTrivia": [
                                            {
                                                "kind": "NewLineTrivia",
                                                "text": "\r\n"
                                            },
                                            {
                                                "kind": "WhitespaceTrivia",
                                                "text": "        "
                                            }
                                        ]
                                    },
                                    "dotToken": {
                                        "kind": "DotToken",
                                        "fullStart": 994,
                                        "fullEnd": 995,
                                        "start": 994,
                                        "end": 995,
                                        "fullWidth": 1,
                                        "width": 1,
                                        "text": ".",
                                        "value": ".",
                                        "valueText": "."
                                    },
                                    "name": {
                                        "kind": "IdentifierName",
                                        "fullStart": 995,
                                        "fullEnd": 1009,
                                        "start": 995,
                                        "end": 1009,
                                        "fullWidth": 14,
                                        "width": 14,
                                        "text": "defineProperty",
                                        "value": "defineProperty",
                                        "valueText": "defineProperty"
                                    }
                                },
                                "argumentList": {
                                    "kind": "ArgumentList",
                                    "fullStart": 1009,
                                    "fullEnd": 1082,
                                    "start": 1009,
                                    "end": 1082,
                                    "fullWidth": 73,
                                    "width": 73,
                                    "isIncrementallyUnusable": true,
                                    "openParenToken": {
                                        "kind": "OpenParenToken",
                                        "fullStart": 1009,
                                        "fullEnd": 1010,
                                        "start": 1009,
                                        "end": 1010,
                                        "fullWidth": 1,
                                        "width": 1,
                                        "text": "(",
                                        "value": "(",
                                        "valueText": "("
                                    },
                                    "arguments": [
                                        {
                                            "kind": "IdentifierName",
                                            "fullStart": 1010,
                                            "fullEnd": 1017,
                                            "start": 1010,
                                            "end": 1017,
                                            "fullWidth": 7,
                                            "width": 7,
                                            "text": "descObj",
                                            "value": "descObj",
                                            "valueText": "descObj"
                                        },
                                        {
                                            "kind": "CommaToken",
                                            "fullStart": 1017,
                                            "fullEnd": 1019,
                                            "start": 1017,
                                            "end": 1018,
                                            "fullWidth": 2,
                                            "width": 1,
                                            "text": ",",
                                            "value": ",",
                                            "valueText": ",",
                                            "hasTrailingTrivia": true,
                                            "trailingTrivia": [
                                                {
                                                    "kind": "WhitespaceTrivia",
                                                    "text": " "
                                                }
                                            ]
                                        },
                                        {
                                            "kind": "StringLiteral",
                                            "fullStart": 1019,
                                            "fullEnd": 1033,
                                            "start": 1019,
                                            "end": 1033,
                                            "fullWidth": 14,
                                            "width": 14,
                                            "text": "\"configurable\"",
                                            "value": "configurable",
                                            "valueText": "configurable"
                                        },
                                        {
                                            "kind": "CommaToken",
                                            "fullStart": 1033,
                                            "fullEnd": 1035,
                                            "start": 1033,
                                            "end": 1034,
                                            "fullWidth": 2,
                                            "width": 1,
                                            "text": ",",
                                            "value": ",",
                                            "valueText": ",",
                                            "hasTrailingTrivia": true,
                                            "trailingTrivia": [
                                                {
                                                    "kind": "WhitespaceTrivia",
                                                    "text": " "
                                                }
                                            ]
                                        },
                                        {
                                            "kind": "ObjectLiteralExpression",
                                            "fullStart": 1035,
                                            "fullEnd": 1081,
                                            "start": 1035,
                                            "end": 1081,
                                            "fullWidth": 46,
                                            "width": 46,
                                            "isIncrementallyUnusable": true,
                                            "openBraceToken": {
                                                "kind": "OpenBraceToken",
                                                "fullStart": 1035,
                                                "fullEnd": 1038,
                                                "start": 1035,
                                                "end": 1036,
                                                "fullWidth": 3,
                                                "width": 1,
                                                "text": "{",
                                                "value": "{",
                                                "valueText": "{",
                                                "hasTrailingTrivia": true,
                                                "hasTrailingNewLine": true,
                                                "trailingTrivia": [
                                                    {
                                                        "kind": "NewLineTrivia",
                                                        "text": "\r\n"
                                                    }
                                                ]
                                            },
                                            "propertyAssignments": [
                                                {
                                                    "kind": "SimplePropertyAssignment",
                                                    "fullStart": 1038,
                                                    "fullEnd": 1072,
                                                    "start": 1050,
                                                    "end": 1070,
                                                    "fullWidth": 34,
                                                    "width": 20,
                                                    "isIncrementallyUnusable": true,
                                                    "propertyName": {
                                                        "kind": "IdentifierName",
                                                        "fullStart": 1038,
                                                        "fullEnd": 1053,
                                                        "start": 1050,
                                                        "end": 1053,
                                                        "fullWidth": 15,
                                                        "width": 3,
                                                        "text": "set",
                                                        "value": "set",
                                                        "valueText": "set",
                                                        "hasLeadingTrivia": true,
                                                        "leadingTrivia": [
                                                            {
                                                                "kind": "WhitespaceTrivia",
                                                                "text": "            "
                                                            }
                                                        ]
                                                    },
                                                    "colonToken": {
                                                        "kind": "ColonToken",
                                                        "fullStart": 1053,
                                                        "fullEnd": 1055,
                                                        "start": 1053,
                                                        "end": 1054,
                                                        "fullWidth": 2,
                                                        "width": 1,
                                                        "text": ":",
                                                        "value": ":",
                                                        "valueText": ":",
                                                        "hasTrailingTrivia": true,
                                                        "trailingTrivia": [
                                                            {
                                                                "kind": "WhitespaceTrivia",
                                                                "text": " "
                                                            }
                                                        ]
                                                    },
                                                    "expression": {
                                                        "kind": "FunctionExpression",
                                                        "fullStart": 1055,
                                                        "fullEnd": 1072,
                                                        "start": 1055,
                                                        "end": 1070,
                                                        "fullWidth": 17,
                                                        "width": 15,
                                                        "functionKeyword": {
                                                            "kind": "FunctionKeyword",
                                                            "fullStart": 1055,
                                                            "fullEnd": 1064,
                                                            "start": 1055,
                                                            "end": 1063,
                                                            "fullWidth": 9,
                                                            "width": 8,
                                                            "text": "function",
                                                            "value": "function",
                                                            "valueText": "function",
                                                            "hasTrailingTrivia": true,
                                                            "trailingTrivia": [
                                                                {
                                                                    "kind": "WhitespaceTrivia",
                                                                    "text": " "
                                                                }
                                                            ]
                                                        },
                                                        "callSignature": {
                                                            "kind": "CallSignature",
                                                            "fullStart": 1064,
                                                            "fullEnd": 1067,
                                                            "start": 1064,
                                                            "end": 1066,
                                                            "fullWidth": 3,
                                                            "width": 2,
                                                            "parameterList": {
                                                                "kind": "ParameterList",
                                                                "fullStart": 1064,
                                                                "fullEnd": 1067,
                                                                "start": 1064,
                                                                "end": 1066,
                                                                "fullWidth": 3,
                                                                "width": 2,
                                                                "openParenToken": {
                                                                    "kind": "OpenParenToken",
                                                                    "fullStart": 1064,
                                                                    "fullEnd": 1065,
                                                                    "start": 1064,
                                                                    "end": 1065,
                                                                    "fullWidth": 1,
                                                                    "width": 1,
                                                                    "text": "(",
                                                                    "value": "(",
                                                                    "valueText": "("
                                                                },
                                                                "parameters": [],
                                                                "closeParenToken": {
                                                                    "kind": "CloseParenToken",
                                                                    "fullStart": 1065,
                                                                    "fullEnd": 1067,
                                                                    "start": 1065,
                                                                    "end": 1066,
                                                                    "fullWidth": 2,
                                                                    "width": 1,
                                                                    "text": ")",
                                                                    "value": ")",
                                                                    "valueText": ")",
                                                                    "hasTrailingTrivia": true,
                                                                    "trailingTrivia": [
                                                                        {
                                                                            "kind": "WhitespaceTrivia",
                                                                            "text": " "
                                                                        }
                                                                    ]
                                                                }
                                                            }
                                                        },
                                                        "block": {
                                                            "kind": "Block",
                                                            "fullStart": 1067,
                                                            "fullEnd": 1072,
                                                            "start": 1067,
                                                            "end": 1070,
                                                            "fullWidth": 5,
                                                            "width": 3,
                                                            "openBraceToken": {
                                                                "kind": "OpenBraceToken",
                                                                "fullStart": 1067,
                                                                "fullEnd": 1069,
                                                                "start": 1067,
                                                                "end": 1068,
                                                                "fullWidth": 2,
                                                                "width": 1,
                                                                "text": "{",
                                                                "value": "{",
                                                                "valueText": "{",
                                                                "hasTrailingTrivia": true,
                                                                "trailingTrivia": [
                                                                    {
                                                                        "kind": "WhitespaceTrivia",
                                                                        "text": " "
                                                                    }
                                                                ]
                                                            },
                                                            "statements": [],
                                                            "closeBraceToken": {
                                                                "kind": "CloseBraceToken",
                                                                "fullStart": 1069,
                                                                "fullEnd": 1072,
                                                                "start": 1069,
                                                                "end": 1070,
                                                                "fullWidth": 3,
                                                                "width": 1,
                                                                "text": "}",
                                                                "value": "}",
                                                                "valueText": "}",
                                                                "hasTrailingTrivia": true,
                                                                "hasTrailingNewLine": true,
                                                                "trailingTrivia": [
                                                                    {
                                                                        "kind": "NewLineTrivia",
                                                                        "text": "\r\n"
                                                                    }
                                                                ]
                                                            }
                                                        }
                                                    }
                                                }
                                            ],
                                            "closeBraceToken": {
                                                "kind": "CloseBraceToken",
                                                "fullStart": 1072,
                                                "fullEnd": 1081,
                                                "start": 1080,
                                                "end": 1081,
                                                "fullWidth": 9,
                                                "width": 1,
                                                "text": "}",
                                                "value": "}",
                                                "valueText": "}",
                                                "hasLeadingTrivia": true,
                                                "leadingTrivia": [
                                                    {
                                                        "kind": "WhitespaceTrivia",
                                                        "text": "        "
                                                    }
                                                ]
                                            }
                                        }
                                    ],
                                    "closeParenToken": {
                                        "kind": "CloseParenToken",
                                        "fullStart": 1081,
                                        "fullEnd": 1082,
                                        "start": 1081,
                                        "end": 1082,
                                        "fullWidth": 1,
                                        "width": 1,
                                        "text": ")",
                                        "value": ")",
                                        "valueText": ")"
                                    }
                                }
                            },
                            "semicolonToken": {
                                "kind": "SemicolonToken",
                                "fullStart": 1082,
                                "fullEnd": 1085,
                                "start": 1082,
                                "end": 1083,
                                "fullWidth": 3,
                                "width": 1,
                                "text": ";",
                                "value": ";",
                                "valueText": ";",
                                "hasTrailingTrivia": true,
                                "hasTrailingNewLine": true,
                                "trailingTrivia": [
                                    {
                                        "kind": "NewLineTrivia",
                                        "text": "\r\n"
                                    }
                                ]
                            }
                        },
                        {
                            "kind": "VariableStatement",
                            "fullStart": 1085,
                            "fullEnd": 1170,
                            "start": 1095,
                            "end": 1168,
                            "fullWidth": 85,
                            "width": 73,
                            "modifiers": [],
                            "variableDeclaration": {
                                "kind": "VariableDeclaration",
                                "fullStart": 1085,
                                "fullEnd": 1167,
                                "start": 1095,
                                "end": 1167,
                                "fullWidth": 82,
                                "width": 72,
                                "varKeyword": {
                                    "kind": "VarKeyword",
                                    "fullStart": 1085,
                                    "fullEnd": 1099,
                                    "start": 1095,
                                    "end": 1098,
                                    "fullWidth": 14,
                                    "width": 3,
                                    "text": "var",
                                    "value": "var",
                                    "valueText": "var",
                                    "hasLeadingTrivia": true,
                                    "hasLeadingNewLine": true,
                                    "hasTrailingTrivia": true,
                                    "leadingTrivia": [
                                        {
                                            "kind": "NewLineTrivia",
                                            "text": "\r\n"
                                        },
                                        {
                                            "kind": "WhitespaceTrivia",
                                            "text": "        "
                                        }
                                    ],
                                    "trailingTrivia": [
                                        {
                                            "kind": "WhitespaceTrivia",
                                            "text": " "
                                        }
                                    ]
                                },
                                "variableDeclarators": [
                                    {
                                        "kind": "VariableDeclarator",
                                        "fullStart": 1099,
                                        "fullEnd": 1167,
                                        "start": 1099,
                                        "end": 1167,
                                        "fullWidth": 68,
<<<<<<< HEAD
                                        "width": 68,
                                        "identifier": {
=======
                                        "propertyName": {
>>>>>>> 85e84683
                                            "kind": "IdentifierName",
                                            "fullStart": 1099,
                                            "fullEnd": 1106,
                                            "start": 1099,
                                            "end": 1105,
                                            "fullWidth": 7,
                                            "width": 6,
                                            "text": "newObj",
                                            "value": "newObj",
                                            "valueText": "newObj",
                                            "hasTrailingTrivia": true,
                                            "trailingTrivia": [
                                                {
                                                    "kind": "WhitespaceTrivia",
                                                    "text": " "
                                                }
                                            ]
                                        },
                                        "equalsValueClause": {
                                            "kind": "EqualsValueClause",
                                            "fullStart": 1106,
                                            "fullEnd": 1167,
                                            "start": 1106,
                                            "end": 1167,
                                            "fullWidth": 61,
                                            "width": 61,
                                            "equalsToken": {
                                                "kind": "EqualsToken",
                                                "fullStart": 1106,
                                                "fullEnd": 1108,
                                                "start": 1106,
                                                "end": 1107,
                                                "fullWidth": 2,
                                                "width": 1,
                                                "text": "=",
                                                "value": "=",
                                                "valueText": "=",
                                                "hasTrailingTrivia": true,
                                                "trailingTrivia": [
                                                    {
                                                        "kind": "WhitespaceTrivia",
                                                        "text": " "
                                                    }
                                                ]
                                            },
                                            "value": {
                                                "kind": "InvocationExpression",
                                                "fullStart": 1108,
                                                "fullEnd": 1167,
                                                "start": 1108,
                                                "end": 1167,
                                                "fullWidth": 59,
                                                "width": 59,
                                                "expression": {
                                                    "kind": "MemberAccessExpression",
                                                    "fullStart": 1108,
                                                    "fullEnd": 1121,
                                                    "start": 1108,
                                                    "end": 1121,
                                                    "fullWidth": 13,
                                                    "width": 13,
                                                    "expression": {
                                                        "kind": "IdentifierName",
                                                        "fullStart": 1108,
                                                        "fullEnd": 1114,
                                                        "start": 1108,
                                                        "end": 1114,
                                                        "fullWidth": 6,
                                                        "width": 6,
                                                        "text": "Object",
                                                        "value": "Object",
                                                        "valueText": "Object"
                                                    },
                                                    "dotToken": {
                                                        "kind": "DotToken",
                                                        "fullStart": 1114,
                                                        "fullEnd": 1115,
                                                        "start": 1114,
                                                        "end": 1115,
                                                        "fullWidth": 1,
                                                        "width": 1,
                                                        "text": ".",
                                                        "value": ".",
                                                        "valueText": "."
                                                    },
                                                    "name": {
                                                        "kind": "IdentifierName",
                                                        "fullStart": 1115,
                                                        "fullEnd": 1121,
                                                        "start": 1115,
                                                        "end": 1121,
                                                        "fullWidth": 6,
                                                        "width": 6,
                                                        "text": "create",
                                                        "value": "create",
                                                        "valueText": "create"
                                                    }
                                                },
                                                "argumentList": {
                                                    "kind": "ArgumentList",
                                                    "fullStart": 1121,
                                                    "fullEnd": 1167,
                                                    "start": 1121,
                                                    "end": 1167,
                                                    "fullWidth": 46,
                                                    "width": 46,
                                                    "openParenToken": {
                                                        "kind": "OpenParenToken",
                                                        "fullStart": 1121,
                                                        "fullEnd": 1122,
                                                        "start": 1121,
                                                        "end": 1122,
                                                        "fullWidth": 1,
                                                        "width": 1,
                                                        "text": "(",
                                                        "value": "(",
                                                        "valueText": "("
                                                    },
                                                    "arguments": [
                                                        {
                                                            "kind": "ObjectLiteralExpression",
                                                            "fullStart": 1122,
                                                            "fullEnd": 1124,
                                                            "start": 1122,
                                                            "end": 1124,
                                                            "fullWidth": 2,
                                                            "width": 2,
                                                            "openBraceToken": {
                                                                "kind": "OpenBraceToken",
                                                                "fullStart": 1122,
                                                                "fullEnd": 1123,
                                                                "start": 1122,
                                                                "end": 1123,
                                                                "fullWidth": 1,
                                                                "width": 1,
                                                                "text": "{",
                                                                "value": "{",
                                                                "valueText": "{"
                                                            },
                                                            "propertyAssignments": [],
                                                            "closeBraceToken": {
                                                                "kind": "CloseBraceToken",
                                                                "fullStart": 1123,
                                                                "fullEnd": 1124,
                                                                "start": 1123,
                                                                "end": 1124,
                                                                "fullWidth": 1,
                                                                "width": 1,
                                                                "text": "}",
                                                                "value": "}",
                                                                "valueText": "}"
                                                            }
                                                        },
                                                        {
                                                            "kind": "CommaToken",
                                                            "fullStart": 1124,
                                                            "fullEnd": 1126,
                                                            "start": 1124,
                                                            "end": 1125,
                                                            "fullWidth": 2,
                                                            "width": 1,
                                                            "text": ",",
                                                            "value": ",",
                                                            "valueText": ",",
                                                            "hasTrailingTrivia": true,
                                                            "trailingTrivia": [
                                                                {
                                                                    "kind": "WhitespaceTrivia",
                                                                    "text": " "
                                                                }
                                                            ]
                                                        },
                                                        {
                                                            "kind": "ObjectLiteralExpression",
                                                            "fullStart": 1126,
                                                            "fullEnd": 1166,
                                                            "start": 1126,
                                                            "end": 1166,
                                                            "fullWidth": 40,
                                                            "width": 40,
                                                            "openBraceToken": {
                                                                "kind": "OpenBraceToken",
                                                                "fullStart": 1126,
                                                                "fullEnd": 1129,
                                                                "start": 1126,
                                                                "end": 1127,
                                                                "fullWidth": 3,
                                                                "width": 1,
                                                                "text": "{",
                                                                "value": "{",
                                                                "valueText": "{",
                                                                "hasTrailingTrivia": true,
                                                                "hasTrailingNewLine": true,
                                                                "trailingTrivia": [
                                                                    {
                                                                        "kind": "NewLineTrivia",
                                                                        "text": "\r\n"
                                                                    }
                                                                ]
                                                            },
                                                            "propertyAssignments": [
                                                                {
                                                                    "kind": "SimplePropertyAssignment",
                                                                    "fullStart": 1129,
                                                                    "fullEnd": 1157,
                                                                    "start": 1141,
                                                                    "end": 1154,
                                                                    "fullWidth": 28,
                                                                    "width": 13,
                                                                    "propertyName": {
                                                                        "kind": "IdentifierName",
                                                                        "fullStart": 1129,
                                                                        "fullEnd": 1145,
                                                                        "start": 1141,
                                                                        "end": 1145,
                                                                        "fullWidth": 16,
                                                                        "width": 4,
                                                                        "text": "prop",
                                                                        "value": "prop",
                                                                        "valueText": "prop",
                                                                        "hasLeadingTrivia": true,
                                                                        "leadingTrivia": [
                                                                            {
                                                                                "kind": "WhitespaceTrivia",
                                                                                "text": "            "
                                                                            }
                                                                        ]
                                                                    },
                                                                    "colonToken": {
                                                                        "kind": "ColonToken",
                                                                        "fullStart": 1145,
                                                                        "fullEnd": 1147,
                                                                        "start": 1145,
                                                                        "end": 1146,
                                                                        "fullWidth": 2,
                                                                        "width": 1,
                                                                        "text": ":",
                                                                        "value": ":",
                                                                        "valueText": ":",
                                                                        "hasTrailingTrivia": true,
                                                                        "trailingTrivia": [
                                                                            {
                                                                                "kind": "WhitespaceTrivia",
                                                                                "text": " "
                                                                            }
                                                                        ]
                                                                    },
                                                                    "expression": {
                                                                        "kind": "IdentifierName",
                                                                        "fullStart": 1147,
                                                                        "fullEnd": 1157,
                                                                        "start": 1147,
                                                                        "end": 1154,
                                                                        "fullWidth": 10,
                                                                        "width": 7,
                                                                        "text": "descObj",
                                                                        "value": "descObj",
                                                                        "valueText": "descObj",
                                                                        "hasTrailingTrivia": true,
                                                                        "hasTrailingNewLine": true,
                                                                        "trailingTrivia": [
                                                                            {
                                                                                "kind": "WhitespaceTrivia",
                                                                                "text": " "
                                                                            },
                                                                            {
                                                                                "kind": "NewLineTrivia",
                                                                                "text": "\r\n"
                                                                            }
                                                                        ]
                                                                    }
                                                                }
                                                            ],
                                                            "closeBraceToken": {
                                                                "kind": "CloseBraceToken",
                                                                "fullStart": 1157,
                                                                "fullEnd": 1166,
                                                                "start": 1165,
                                                                "end": 1166,
                                                                "fullWidth": 9,
                                                                "width": 1,
                                                                "text": "}",
                                                                "value": "}",
                                                                "valueText": "}",
                                                                "hasLeadingTrivia": true,
                                                                "leadingTrivia": [
                                                                    {
                                                                        "kind": "WhitespaceTrivia",
                                                                        "text": "        "
                                                                    }
                                                                ]
                                                            }
                                                        }
                                                    ],
                                                    "closeParenToken": {
                                                        "kind": "CloseParenToken",
                                                        "fullStart": 1166,
                                                        "fullEnd": 1167,
                                                        "start": 1166,
                                                        "end": 1167,
                                                        "fullWidth": 1,
                                                        "width": 1,
                                                        "text": ")",
                                                        "value": ")",
                                                        "valueText": ")"
                                                    }
                                                }
                                            }
                                        }
                                    }
                                ]
                            },
                            "semicolonToken": {
                                "kind": "SemicolonToken",
                                "fullStart": 1167,
                                "fullEnd": 1170,
                                "start": 1167,
                                "end": 1168,
                                "fullWidth": 3,
                                "width": 1,
                                "text": ";",
                                "value": ";",
                                "valueText": ";",
                                "hasTrailingTrivia": true,
                                "hasTrailingNewLine": true,
                                "trailingTrivia": [
                                    {
                                        "kind": "NewLineTrivia",
                                        "text": "\r\n"
                                    }
                                ]
                            }
                        },
                        {
                            "kind": "VariableStatement",
                            "fullStart": 1170,
                            "fullEnd": 1224,
                            "start": 1178,
                            "end": 1222,
                            "fullWidth": 54,
                            "width": 44,
                            "modifiers": [],
                            "variableDeclaration": {
                                "kind": "VariableDeclaration",
                                "fullStart": 1170,
                                "fullEnd": 1221,
                                "start": 1178,
                                "end": 1221,
                                "fullWidth": 51,
                                "width": 43,
                                "varKeyword": {
                                    "kind": "VarKeyword",
                                    "fullStart": 1170,
                                    "fullEnd": 1182,
                                    "start": 1178,
                                    "end": 1181,
                                    "fullWidth": 12,
                                    "width": 3,
                                    "text": "var",
                                    "value": "var",
                                    "valueText": "var",
                                    "hasLeadingTrivia": true,
                                    "hasTrailingTrivia": true,
                                    "leadingTrivia": [
                                        {
                                            "kind": "WhitespaceTrivia",
                                            "text": "        "
                                        }
                                    ],
                                    "trailingTrivia": [
                                        {
                                            "kind": "WhitespaceTrivia",
                                            "text": " "
                                        }
                                    ]
                                },
                                "variableDeclarators": [
                                    {
                                        "kind": "VariableDeclarator",
                                        "fullStart": 1182,
                                        "fullEnd": 1221,
                                        "start": 1182,
                                        "end": 1221,
                                        "fullWidth": 39,
<<<<<<< HEAD
                                        "width": 39,
                                        "identifier": {
=======
                                        "propertyName": {
>>>>>>> 85e84683
                                            "kind": "IdentifierName",
                                            "fullStart": 1182,
                                            "fullEnd": 1190,
                                            "start": 1182,
                                            "end": 1189,
                                            "fullWidth": 8,
                                            "width": 7,
                                            "text": "result1",
                                            "value": "result1",
                                            "valueText": "result1",
                                            "hasTrailingTrivia": true,
                                            "trailingTrivia": [
                                                {
                                                    "kind": "WhitespaceTrivia",
                                                    "text": " "
                                                }
                                            ]
                                        },
                                        "equalsValueClause": {
                                            "kind": "EqualsValueClause",
                                            "fullStart": 1190,
                                            "fullEnd": 1221,
                                            "start": 1190,
                                            "end": 1221,
                                            "fullWidth": 31,
                                            "width": 31,
                                            "equalsToken": {
                                                "kind": "EqualsToken",
                                                "fullStart": 1190,
                                                "fullEnd": 1192,
                                                "start": 1190,
                                                "end": 1191,
                                                "fullWidth": 2,
                                                "width": 1,
                                                "text": "=",
                                                "value": "=",
                                                "valueText": "=",
                                                "hasTrailingTrivia": true,
                                                "trailingTrivia": [
                                                    {
                                                        "kind": "WhitespaceTrivia",
                                                        "text": " "
                                                    }
                                                ]
                                            },
                                            "value": {
                                                "kind": "InvocationExpression",
                                                "fullStart": 1192,
                                                "fullEnd": 1221,
                                                "start": 1192,
                                                "end": 1221,
                                                "fullWidth": 29,
                                                "width": 29,
                                                "expression": {
                                                    "kind": "MemberAccessExpression",
                                                    "fullStart": 1192,
                                                    "fullEnd": 1213,
                                                    "start": 1192,
                                                    "end": 1213,
                                                    "fullWidth": 21,
                                                    "width": 21,
                                                    "expression": {
                                                        "kind": "IdentifierName",
                                                        "fullStart": 1192,
                                                        "fullEnd": 1198,
                                                        "start": 1192,
                                                        "end": 1198,
                                                        "fullWidth": 6,
                                                        "width": 6,
                                                        "text": "newObj",
                                                        "value": "newObj",
                                                        "valueText": "newObj"
                                                    },
                                                    "dotToken": {
                                                        "kind": "DotToken",
                                                        "fullStart": 1198,
                                                        "fullEnd": 1199,
                                                        "start": 1198,
                                                        "end": 1199,
                                                        "fullWidth": 1,
                                                        "width": 1,
                                                        "text": ".",
                                                        "value": ".",
                                                        "valueText": "."
                                                    },
                                                    "name": {
                                                        "kind": "IdentifierName",
                                                        "fullStart": 1199,
                                                        "fullEnd": 1213,
                                                        "start": 1199,
                                                        "end": 1213,
                                                        "fullWidth": 14,
                                                        "width": 14,
                                                        "text": "hasOwnProperty",
                                                        "value": "hasOwnProperty",
                                                        "valueText": "hasOwnProperty"
                                                    }
                                                },
                                                "argumentList": {
                                                    "kind": "ArgumentList",
                                                    "fullStart": 1213,
                                                    "fullEnd": 1221,
                                                    "start": 1213,
                                                    "end": 1221,
                                                    "fullWidth": 8,
                                                    "width": 8,
                                                    "openParenToken": {
                                                        "kind": "OpenParenToken",
                                                        "fullStart": 1213,
                                                        "fullEnd": 1214,
                                                        "start": 1213,
                                                        "end": 1214,
                                                        "fullWidth": 1,
                                                        "width": 1,
                                                        "text": "(",
                                                        "value": "(",
                                                        "valueText": "("
                                                    },
                                                    "arguments": [
                                                        {
                                                            "kind": "StringLiteral",
                                                            "fullStart": 1214,
                                                            "fullEnd": 1220,
                                                            "start": 1214,
                                                            "end": 1220,
                                                            "fullWidth": 6,
                                                            "width": 6,
                                                            "text": "\"prop\"",
                                                            "value": "prop",
                                                            "valueText": "prop"
                                                        }
                                                    ],
                                                    "closeParenToken": {
                                                        "kind": "CloseParenToken",
                                                        "fullStart": 1220,
                                                        "fullEnd": 1221,
                                                        "start": 1220,
                                                        "end": 1221,
                                                        "fullWidth": 1,
                                                        "width": 1,
                                                        "text": ")",
                                                        "value": ")",
                                                        "valueText": ")"
                                                    }
                                                }
                                            }
                                        }
                                    }
                                ]
                            },
                            "semicolonToken": {
                                "kind": "SemicolonToken",
                                "fullStart": 1221,
                                "fullEnd": 1224,
                                "start": 1221,
                                "end": 1222,
                                "fullWidth": 3,
                                "width": 1,
                                "text": ";",
                                "value": ";",
                                "valueText": ";",
                                "hasTrailingTrivia": true,
                                "hasTrailingNewLine": true,
                                "trailingTrivia": [
                                    {
                                        "kind": "NewLineTrivia",
                                        "text": "\r\n"
                                    }
                                ]
                            }
                        },
                        {
                            "kind": "ExpressionStatement",
                            "fullStart": 1224,
                            "fullEnd": 1253,
                            "start": 1232,
                            "end": 1251,
                            "fullWidth": 29,
                            "width": 19,
                            "expression": {
                                "kind": "DeleteExpression",
                                "fullStart": 1224,
                                "fullEnd": 1250,
                                "start": 1232,
                                "end": 1250,
                                "fullWidth": 26,
                                "width": 18,
                                "deleteKeyword": {
                                    "kind": "DeleteKeyword",
                                    "fullStart": 1224,
                                    "fullEnd": 1239,
                                    "start": 1232,
                                    "end": 1238,
                                    "fullWidth": 15,
                                    "width": 6,
                                    "text": "delete",
                                    "value": "delete",
                                    "valueText": "delete",
                                    "hasLeadingTrivia": true,
                                    "hasTrailingTrivia": true,
                                    "leadingTrivia": [
                                        {
                                            "kind": "WhitespaceTrivia",
                                            "text": "        "
                                        }
                                    ],
                                    "trailingTrivia": [
                                        {
                                            "kind": "WhitespaceTrivia",
                                            "text": " "
                                        }
                                    ]
                                },
                                "expression": {
                                    "kind": "MemberAccessExpression",
                                    "fullStart": 1239,
                                    "fullEnd": 1250,
                                    "start": 1239,
                                    "end": 1250,
                                    "fullWidth": 11,
                                    "width": 11,
                                    "expression": {
                                        "kind": "IdentifierName",
                                        "fullStart": 1239,
                                        "fullEnd": 1245,
                                        "start": 1239,
                                        "end": 1245,
                                        "fullWidth": 6,
                                        "width": 6,
                                        "text": "newObj",
                                        "value": "newObj",
                                        "valueText": "newObj"
                                    },
                                    "dotToken": {
                                        "kind": "DotToken",
                                        "fullStart": 1245,
                                        "fullEnd": 1246,
                                        "start": 1245,
                                        "end": 1246,
                                        "fullWidth": 1,
                                        "width": 1,
                                        "text": ".",
                                        "value": ".",
                                        "valueText": "."
                                    },
                                    "name": {
                                        "kind": "IdentifierName",
                                        "fullStart": 1246,
                                        "fullEnd": 1250,
                                        "start": 1246,
                                        "end": 1250,
                                        "fullWidth": 4,
                                        "width": 4,
                                        "text": "prop",
                                        "value": "prop",
                                        "valueText": "prop"
                                    }
                                }
                            },
                            "semicolonToken": {
                                "kind": "SemicolonToken",
                                "fullStart": 1250,
                                "fullEnd": 1253,
                                "start": 1250,
                                "end": 1251,
                                "fullWidth": 3,
                                "width": 1,
                                "text": ";",
                                "value": ";",
                                "valueText": ";",
                                "hasTrailingTrivia": true,
                                "hasTrailingNewLine": true,
                                "trailingTrivia": [
                                    {
                                        "kind": "NewLineTrivia",
                                        "text": "\r\n"
                                    }
                                ]
                            }
                        },
                        {
                            "kind": "VariableStatement",
                            "fullStart": 1253,
                            "fullEnd": 1307,
                            "start": 1261,
                            "end": 1305,
                            "fullWidth": 54,
                            "width": 44,
                            "modifiers": [],
                            "variableDeclaration": {
                                "kind": "VariableDeclaration",
                                "fullStart": 1253,
                                "fullEnd": 1304,
                                "start": 1261,
                                "end": 1304,
                                "fullWidth": 51,
                                "width": 43,
                                "varKeyword": {
                                    "kind": "VarKeyword",
                                    "fullStart": 1253,
                                    "fullEnd": 1265,
                                    "start": 1261,
                                    "end": 1264,
                                    "fullWidth": 12,
                                    "width": 3,
                                    "text": "var",
                                    "value": "var",
                                    "valueText": "var",
                                    "hasLeadingTrivia": true,
                                    "hasTrailingTrivia": true,
                                    "leadingTrivia": [
                                        {
                                            "kind": "WhitespaceTrivia",
                                            "text": "        "
                                        }
                                    ],
                                    "trailingTrivia": [
                                        {
                                            "kind": "WhitespaceTrivia",
                                            "text": " "
                                        }
                                    ]
                                },
                                "variableDeclarators": [
                                    {
                                        "kind": "VariableDeclarator",
                                        "fullStart": 1265,
                                        "fullEnd": 1304,
                                        "start": 1265,
                                        "end": 1304,
                                        "fullWidth": 39,
<<<<<<< HEAD
                                        "width": 39,
                                        "identifier": {
=======
                                        "propertyName": {
>>>>>>> 85e84683
                                            "kind": "IdentifierName",
                                            "fullStart": 1265,
                                            "fullEnd": 1273,
                                            "start": 1265,
                                            "end": 1272,
                                            "fullWidth": 8,
                                            "width": 7,
                                            "text": "result2",
                                            "value": "result2",
                                            "valueText": "result2",
                                            "hasTrailingTrivia": true,
                                            "trailingTrivia": [
                                                {
                                                    "kind": "WhitespaceTrivia",
                                                    "text": " "
                                                }
                                            ]
                                        },
                                        "equalsValueClause": {
                                            "kind": "EqualsValueClause",
                                            "fullStart": 1273,
                                            "fullEnd": 1304,
                                            "start": 1273,
                                            "end": 1304,
                                            "fullWidth": 31,
                                            "width": 31,
                                            "equalsToken": {
                                                "kind": "EqualsToken",
                                                "fullStart": 1273,
                                                "fullEnd": 1275,
                                                "start": 1273,
                                                "end": 1274,
                                                "fullWidth": 2,
                                                "width": 1,
                                                "text": "=",
                                                "value": "=",
                                                "valueText": "=",
                                                "hasTrailingTrivia": true,
                                                "trailingTrivia": [
                                                    {
                                                        "kind": "WhitespaceTrivia",
                                                        "text": " "
                                                    }
                                                ]
                                            },
                                            "value": {
                                                "kind": "InvocationExpression",
                                                "fullStart": 1275,
                                                "fullEnd": 1304,
                                                "start": 1275,
                                                "end": 1304,
                                                "fullWidth": 29,
                                                "width": 29,
                                                "expression": {
                                                    "kind": "MemberAccessExpression",
                                                    "fullStart": 1275,
                                                    "fullEnd": 1296,
                                                    "start": 1275,
                                                    "end": 1296,
                                                    "fullWidth": 21,
                                                    "width": 21,
                                                    "expression": {
                                                        "kind": "IdentifierName",
                                                        "fullStart": 1275,
                                                        "fullEnd": 1281,
                                                        "start": 1275,
                                                        "end": 1281,
                                                        "fullWidth": 6,
                                                        "width": 6,
                                                        "text": "newObj",
                                                        "value": "newObj",
                                                        "valueText": "newObj"
                                                    },
                                                    "dotToken": {
                                                        "kind": "DotToken",
                                                        "fullStart": 1281,
                                                        "fullEnd": 1282,
                                                        "start": 1281,
                                                        "end": 1282,
                                                        "fullWidth": 1,
                                                        "width": 1,
                                                        "text": ".",
                                                        "value": ".",
                                                        "valueText": "."
                                                    },
                                                    "name": {
                                                        "kind": "IdentifierName",
                                                        "fullStart": 1282,
                                                        "fullEnd": 1296,
                                                        "start": 1282,
                                                        "end": 1296,
                                                        "fullWidth": 14,
                                                        "width": 14,
                                                        "text": "hasOwnProperty",
                                                        "value": "hasOwnProperty",
                                                        "valueText": "hasOwnProperty"
                                                    }
                                                },
                                                "argumentList": {
                                                    "kind": "ArgumentList",
                                                    "fullStart": 1296,
                                                    "fullEnd": 1304,
                                                    "start": 1296,
                                                    "end": 1304,
                                                    "fullWidth": 8,
                                                    "width": 8,
                                                    "openParenToken": {
                                                        "kind": "OpenParenToken",
                                                        "fullStart": 1296,
                                                        "fullEnd": 1297,
                                                        "start": 1296,
                                                        "end": 1297,
                                                        "fullWidth": 1,
                                                        "width": 1,
                                                        "text": "(",
                                                        "value": "(",
                                                        "valueText": "("
                                                    },
                                                    "arguments": [
                                                        {
                                                            "kind": "StringLiteral",
                                                            "fullStart": 1297,
                                                            "fullEnd": 1303,
                                                            "start": 1297,
                                                            "end": 1303,
                                                            "fullWidth": 6,
                                                            "width": 6,
                                                            "text": "\"prop\"",
                                                            "value": "prop",
                                                            "valueText": "prop"
                                                        }
                                                    ],
                                                    "closeParenToken": {
                                                        "kind": "CloseParenToken",
                                                        "fullStart": 1303,
                                                        "fullEnd": 1304,
                                                        "start": 1303,
                                                        "end": 1304,
                                                        "fullWidth": 1,
                                                        "width": 1,
                                                        "text": ")",
                                                        "value": ")",
                                                        "valueText": ")"
                                                    }
                                                }
                                            }
                                        }
                                    }
                                ]
                            },
                            "semicolonToken": {
                                "kind": "SemicolonToken",
                                "fullStart": 1304,
                                "fullEnd": 1307,
                                "start": 1304,
                                "end": 1305,
                                "fullWidth": 3,
                                "width": 1,
                                "text": ";",
                                "value": ";",
                                "valueText": ";",
                                "hasTrailingTrivia": true,
                                "hasTrailingNewLine": true,
                                "trailingTrivia": [
                                    {
                                        "kind": "NewLineTrivia",
                                        "text": "\r\n"
                                    }
                                ]
                            }
                        },
                        {
                            "kind": "ReturnStatement",
                            "fullStart": 1307,
                            "fullEnd": 1363,
                            "start": 1317,
                            "end": 1361,
                            "fullWidth": 56,
                            "width": 44,
                            "returnKeyword": {
                                "kind": "ReturnKeyword",
                                "fullStart": 1307,
                                "fullEnd": 1324,
                                "start": 1317,
                                "end": 1323,
                                "fullWidth": 17,
                                "width": 6,
                                "text": "return",
                                "value": "return",
                                "valueText": "return",
                                "hasLeadingTrivia": true,
                                "hasLeadingNewLine": true,
                                "hasTrailingTrivia": true,
                                "leadingTrivia": [
                                    {
                                        "kind": "NewLineTrivia",
                                        "text": "\r\n"
                                    },
                                    {
                                        "kind": "WhitespaceTrivia",
                                        "text": "        "
                                    }
                                ],
                                "trailingTrivia": [
                                    {
                                        "kind": "WhitespaceTrivia",
                                        "text": " "
                                    }
                                ]
                            },
                            "expression": {
                                "kind": "LogicalAndExpression",
                                "fullStart": 1324,
                                "fullEnd": 1360,
                                "start": 1324,
                                "end": 1360,
                                "fullWidth": 36,
                                "width": 36,
                                "left": {
                                    "kind": "EqualsExpression",
                                    "fullStart": 1324,
                                    "fullEnd": 1341,
                                    "start": 1324,
                                    "end": 1340,
                                    "fullWidth": 17,
                                    "width": 16,
                                    "left": {
                                        "kind": "IdentifierName",
                                        "fullStart": 1324,
                                        "fullEnd": 1332,
                                        "start": 1324,
                                        "end": 1331,
                                        "fullWidth": 8,
                                        "width": 7,
                                        "text": "result1",
                                        "value": "result1",
                                        "valueText": "result1",
                                        "hasTrailingTrivia": true,
                                        "trailingTrivia": [
                                            {
                                                "kind": "WhitespaceTrivia",
                                                "text": " "
                                            }
                                        ]
                                    },
                                    "operatorToken": {
                                        "kind": "EqualsEqualsEqualsToken",
                                        "fullStart": 1332,
                                        "fullEnd": 1336,
                                        "start": 1332,
                                        "end": 1335,
                                        "fullWidth": 4,
                                        "width": 3,
                                        "text": "===",
                                        "value": "===",
                                        "valueText": "===",
                                        "hasTrailingTrivia": true,
                                        "trailingTrivia": [
                                            {
                                                "kind": "WhitespaceTrivia",
                                                "text": " "
                                            }
                                        ]
                                    },
                                    "right": {
                                        "kind": "TrueKeyword",
                                        "fullStart": 1336,
                                        "fullEnd": 1341,
                                        "start": 1336,
                                        "end": 1340,
                                        "fullWidth": 5,
                                        "width": 4,
                                        "text": "true",
                                        "value": true,
                                        "valueText": "true",
                                        "hasTrailingTrivia": true,
                                        "trailingTrivia": [
                                            {
                                                "kind": "WhitespaceTrivia",
                                                "text": " "
                                            }
                                        ]
                                    }
                                },
                                "operatorToken": {
                                    "kind": "AmpersandAmpersandToken",
                                    "fullStart": 1341,
                                    "fullEnd": 1344,
                                    "start": 1341,
                                    "end": 1343,
                                    "fullWidth": 3,
                                    "width": 2,
                                    "text": "&&",
                                    "value": "&&",
                                    "valueText": "&&",
                                    "hasTrailingTrivia": true,
                                    "trailingTrivia": [
                                        {
                                            "kind": "WhitespaceTrivia",
                                            "text": " "
                                        }
                                    ]
                                },
                                "right": {
                                    "kind": "EqualsExpression",
                                    "fullStart": 1344,
                                    "fullEnd": 1360,
                                    "start": 1344,
                                    "end": 1360,
                                    "fullWidth": 16,
                                    "width": 16,
                                    "left": {
                                        "kind": "IdentifierName",
                                        "fullStart": 1344,
                                        "fullEnd": 1352,
                                        "start": 1344,
                                        "end": 1351,
                                        "fullWidth": 8,
                                        "width": 7,
                                        "text": "result2",
                                        "value": "result2",
                                        "valueText": "result2",
                                        "hasTrailingTrivia": true,
                                        "trailingTrivia": [
                                            {
                                                "kind": "WhitespaceTrivia",
                                                "text": " "
                                            }
                                        ]
                                    },
                                    "operatorToken": {
                                        "kind": "EqualsEqualsEqualsToken",
                                        "fullStart": 1352,
                                        "fullEnd": 1356,
                                        "start": 1352,
                                        "end": 1355,
                                        "fullWidth": 4,
                                        "width": 3,
                                        "text": "===",
                                        "value": "===",
                                        "valueText": "===",
                                        "hasTrailingTrivia": true,
                                        "trailingTrivia": [
                                            {
                                                "kind": "WhitespaceTrivia",
                                                "text": " "
                                            }
                                        ]
                                    },
                                    "right": {
                                        "kind": "TrueKeyword",
                                        "fullStart": 1356,
                                        "fullEnd": 1360,
                                        "start": 1356,
                                        "end": 1360,
                                        "fullWidth": 4,
                                        "width": 4,
                                        "text": "true",
                                        "value": true,
                                        "valueText": "true"
                                    }
                                }
                            },
                            "semicolonToken": {
                                "kind": "SemicolonToken",
                                "fullStart": 1360,
                                "fullEnd": 1363,
                                "start": 1360,
                                "end": 1361,
                                "fullWidth": 3,
                                "width": 1,
                                "text": ";",
                                "value": ";",
                                "valueText": ";",
                                "hasTrailingTrivia": true,
                                "hasTrailingNewLine": true,
                                "trailingTrivia": [
                                    {
                                        "kind": "NewLineTrivia",
                                        "text": "\r\n"
                                    }
                                ]
                            }
                        }
                    ],
                    "closeBraceToken": {
                        "kind": "CloseBraceToken",
                        "fullStart": 1363,
                        "fullEnd": 1370,
                        "start": 1367,
                        "end": 1368,
                        "fullWidth": 7,
                        "width": 1,
                        "text": "}",
                        "value": "}",
                        "valueText": "}",
                        "hasLeadingTrivia": true,
                        "hasTrailingTrivia": true,
                        "hasTrailingNewLine": true,
                        "leadingTrivia": [
                            {
                                "kind": "WhitespaceTrivia",
                                "text": "    "
                            }
                        ],
                        "trailingTrivia": [
                            {
                                "kind": "NewLineTrivia",
                                "text": "\r\n"
                            }
                        ]
                    }
                }
            },
            {
                "kind": "ExpressionStatement",
                "fullStart": 1370,
                "fullEnd": 1394,
                "start": 1370,
                "end": 1392,
                "fullWidth": 24,
                "width": 22,
                "expression": {
                    "kind": "InvocationExpression",
                    "fullStart": 1370,
                    "fullEnd": 1391,
                    "start": 1370,
                    "end": 1391,
                    "fullWidth": 21,
                    "width": 21,
                    "expression": {
                        "kind": "IdentifierName",
                        "fullStart": 1370,
                        "fullEnd": 1381,
                        "start": 1370,
                        "end": 1381,
                        "fullWidth": 11,
                        "width": 11,
                        "text": "runTestCase",
                        "value": "runTestCase",
                        "valueText": "runTestCase"
                    },
                    "argumentList": {
                        "kind": "ArgumentList",
                        "fullStart": 1381,
                        "fullEnd": 1391,
                        "start": 1381,
                        "end": 1391,
                        "fullWidth": 10,
                        "width": 10,
                        "openParenToken": {
                            "kind": "OpenParenToken",
                            "fullStart": 1381,
                            "fullEnd": 1382,
                            "start": 1381,
                            "end": 1382,
                            "fullWidth": 1,
                            "width": 1,
                            "text": "(",
                            "value": "(",
                            "valueText": "("
                        },
                        "arguments": [
                            {
                                "kind": "IdentifierName",
                                "fullStart": 1382,
                                "fullEnd": 1390,
                                "start": 1382,
                                "end": 1390,
                                "fullWidth": 8,
                                "width": 8,
                                "text": "testcase",
                                "value": "testcase",
                                "valueText": "testcase"
                            }
                        ],
                        "closeParenToken": {
                            "kind": "CloseParenToken",
                            "fullStart": 1390,
                            "fullEnd": 1391,
                            "start": 1390,
                            "end": 1391,
                            "fullWidth": 1,
                            "width": 1,
                            "text": ")",
                            "value": ")",
                            "valueText": ")"
                        }
                    }
                },
                "semicolonToken": {
                    "kind": "SemicolonToken",
                    "fullStart": 1391,
                    "fullEnd": 1394,
                    "start": 1391,
                    "end": 1392,
                    "fullWidth": 3,
                    "width": 1,
                    "text": ";",
                    "value": ";",
                    "valueText": ";",
                    "hasTrailingTrivia": true,
                    "hasTrailingNewLine": true,
                    "trailingTrivia": [
                        {
                            "kind": "NewLineTrivia",
                            "text": "\r\n"
                        }
                    ]
                }
            }
        ],
        "endOfFileToken": {
            "kind": "EndOfFileToken",
            "fullStart": 1394,
            "fullEnd": 1394,
            "start": 1394,
            "end": 1394,
            "fullWidth": 0,
            "width": 0,
            "text": ""
        }
    },
    "lineMap": {
        "lineStarts": [
            0,
            67,
            152,
            232,
            308,
            380,
            385,
            439,
            642,
            647,
            649,
            651,
            674,
            676,
            701,
            757,
            789,
            819,
            834,
            847,
            849,
            894,
            935,
            978,
            980,
            1038,
            1072,
            1085,
            1087,
            1129,
            1157,
            1170,
            1224,
            1253,
            1307,
            1309,
            1363,
            1370,
            1394
        ],
        "length": 1394
    }
}<|MERGE_RESOLUTION|>--- conflicted
+++ resolved
@@ -252,12 +252,8 @@
                                         "start": 688,
                                         "end": 698,
                                         "fullWidth": 10,
-<<<<<<< HEAD
                                         "width": 10,
-                                        "identifier": {
-=======
                                         "propertyName": {
->>>>>>> 85e84683
                                             "kind": "IdentifierName",
                                             "fullStart": 688,
                                             "fullEnd": 694,
@@ -910,12 +906,8 @@
                                         "start": 861,
                                         "end": 891,
                                         "fullWidth": 30,
-<<<<<<< HEAD
                                         "width": 30,
-                                        "identifier": {
-=======
                                         "propertyName": {
->>>>>>> 85e84683
                                             "kind": "IdentifierName",
                                             "fullStart": 861,
                                             "fullEnd": 874,
@@ -1284,12 +1276,8 @@
                                         "start": 947,
                                         "end": 975,
                                         "fullWidth": 28,
-<<<<<<< HEAD
                                         "width": 28,
-                                        "identifier": {
-=======
                                         "propertyName": {
->>>>>>> 85e84683
                                             "kind": "IdentifierName",
                                             "fullStart": 947,
                                             "fullEnd": 955,
@@ -1911,12 +1899,8 @@
                                         "start": 1099,
                                         "end": 1167,
                                         "fullWidth": 68,
-<<<<<<< HEAD
                                         "width": 68,
-                                        "identifier": {
-=======
                                         "propertyName": {
->>>>>>> 85e84683
                                             "kind": "IdentifierName",
                                             "fullStart": 1099,
                                             "fullEnd": 1106,
@@ -2301,12 +2285,8 @@
                                         "start": 1182,
                                         "end": 1221,
                                         "fullWidth": 39,
-<<<<<<< HEAD
                                         "width": 39,
-                                        "identifier": {
-=======
                                         "propertyName": {
->>>>>>> 85e84683
                                             "kind": "IdentifierName",
                                             "fullStart": 1182,
                                             "fullEnd": 1190,
@@ -2638,12 +2618,8 @@
                                         "start": 1265,
                                         "end": 1304,
                                         "fullWidth": 39,
-<<<<<<< HEAD
                                         "width": 39,
-                                        "identifier": {
-=======
                                         "propertyName": {
->>>>>>> 85e84683
                                             "kind": "IdentifierName",
                                             "fullStart": 1265,
                                             "fullEnd": 1273,
