--- conflicted
+++ resolved
@@ -247,12 +247,8 @@
                                         "start": 645,
                                         "end": 672,
                                         "fullWidth": 27,
-<<<<<<< HEAD
                                         "width": 27,
-                                        "identifier": {
-=======
                                         "propertyName": {
->>>>>>> 85e84683
                                             "kind": "IdentifierName",
                                             "fullStart": 645,
                                             "fullEnd": 652,
@@ -785,12 +781,8 @@
                                         "start": 780,
                                         "end": 847,
                                         "fullWidth": 67,
-<<<<<<< HEAD
                                         "width": 67,
-                                        "identifier": {
-=======
                                         "propertyName": {
->>>>>>> 85e84683
                                             "kind": "IdentifierName",
                                             "fullStart": 780,
                                             "fullEnd": 787,
