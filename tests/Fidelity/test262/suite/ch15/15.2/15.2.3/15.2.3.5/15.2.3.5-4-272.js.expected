--- conflicted
+++ resolved
@@ -247,12 +247,8 @@
                                         "start": 606,
                                         "end": 619,
                                         "fullWidth": 13,
-<<<<<<< HEAD
                                         "width": 13,
-                                        "identifier": {
-=======
                                         "propertyName": {
->>>>>>> 85e84683
                                             "kind": "IdentifierName",
                                             "fullStart": 606,
                                             "fullEnd": 611,
@@ -386,12 +382,8 @@
                                         "start": 634,
                                         "end": 646,
                                         "fullWidth": 12,
-<<<<<<< HEAD
                                         "width": 12,
-                                        "identifier": {
-=======
                                         "propertyName": {
->>>>>>> 85e84683
                                             "kind": "IdentifierName",
                                             "fullStart": 634,
                                             "fullEnd": 642,
@@ -1283,12 +1275,8 @@
                                         "start": 872,
                                         "end": 940,
                                         "fullWidth": 68,
-<<<<<<< HEAD
                                         "width": 68,
-                                        "identifier": {
-=======
                                         "propertyName": {
->>>>>>> 85e84683
                                             "kind": "IdentifierName",
                                             "fullStart": 872,
                                             "fullEnd": 879,
@@ -1678,12 +1666,8 @@
                                         "start": 957,
                                         "end": 1000,
                                         "fullWidth": 43,
-<<<<<<< HEAD
                                         "width": 43,
-                                        "identifier": {
-=======
                                         "propertyName": {
->>>>>>> 85e84683
                                             "kind": "IdentifierName",
                                             "fullStart": 957,
                                             "fullEnd": 969,
