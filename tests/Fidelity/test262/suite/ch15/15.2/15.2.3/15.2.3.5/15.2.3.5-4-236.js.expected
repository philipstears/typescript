{
    "isDeclaration": false,
    "languageVersion": "EcmaScript5",
    "parseOptions": {
        "allowAutomaticSemicolonInsertion": true
    },
    "sourceUnit": {
        "kind": "SourceUnit",
        "fullStart": 0,
        "fullEnd": 1342,
        "start": 613,
        "end": 1342,
        "fullWidth": 1342,
        "width": 729,
        "isIncrementallyUnusable": true,
        "moduleElements": [
            {
                "kind": "FunctionDeclaration",
                "fullStart": 0,
                "fullEnd": 1318,
                "start": 613,
                "end": 1316,
                "fullWidth": 1318,
                "width": 703,
                "isIncrementallyUnusable": true,
                "modifiers": [],
                "functionKeyword": {
                    "kind": "FunctionKeyword",
                    "fullStart": 0,
                    "fullEnd": 622,
                    "start": 613,
                    "end": 621,
                    "fullWidth": 622,
                    "width": 8,
                    "text": "function",
                    "value": "function",
                    "valueText": "function",
                    "hasLeadingTrivia": true,
                    "hasLeadingComment": true,
                    "hasLeadingNewLine": true,
                    "hasTrailingTrivia": true,
                    "leadingTrivia": [
                        {
                            "kind": "SingleLineCommentTrivia",
                            "text": "/// Copyright (c) 2012 Ecma International.  All rights reserved. "
                        },
                        {
                            "kind": "NewLineTrivia",
                            "text": "\r\n"
                        },
                        {
                            "kind": "SingleLineCommentTrivia",
                            "text": "/// Ecma International makes this code available under the terms and conditions set"
                        },
                        {
                            "kind": "NewLineTrivia",
                            "text": "\r\n"
                        },
                        {
                            "kind": "SingleLineCommentTrivia",
                            "text": "/// forth on http://hg.ecmascript.org/tests/test262/raw-file/tip/LICENSE (the "
                        },
                        {
                            "kind": "NewLineTrivia",
                            "text": "\r\n"
                        },
                        {
                            "kind": "SingleLineCommentTrivia",
                            "text": "/// \"Use Terms\").   Any redistribution of this code must retain the above "
                        },
                        {
                            "kind": "NewLineTrivia",
                            "text": "\r\n"
                        },
                        {
                            "kind": "SingleLineCommentTrivia",
                            "text": "/// copyright and this notice and otherwise comply with the Use Terms."
                        },
                        {
                            "kind": "NewLineTrivia",
                            "text": "\r\n"
                        },
                        {
                            "kind": "MultiLineCommentTrivia",
                            "text": "/**\r\n * @path ch15/15.2/15.2.3/15.2.3.5/15.2.3.5-4-236.js\r\n * @description Object.create - 'get' property of one property in 'Properties' is own data property that overrides an inherited accessor property (8.10.5 step 7.a)\r\n */"
                        },
                        {
                            "kind": "NewLineTrivia",
                            "text": "\r\n"
                        },
                        {
                            "kind": "NewLineTrivia",
                            "text": "\r\n"
                        },
                        {
                            "kind": "NewLineTrivia",
                            "text": "\r\n"
                        }
                    ],
                    "trailingTrivia": [
                        {
                            "kind": "WhitespaceTrivia",
                            "text": " "
                        }
                    ]
                },
                "identifier": {
                    "kind": "IdentifierName",
                    "fullStart": 622,
                    "fullEnd": 630,
                    "start": 622,
                    "end": 630,
                    "fullWidth": 8,
                    "width": 8,
                    "text": "testcase",
                    "value": "testcase",
                    "valueText": "testcase"
                },
                "callSignature": {
                    "kind": "CallSignature",
                    "fullStart": 630,
                    "fullEnd": 633,
                    "start": 630,
                    "end": 632,
                    "fullWidth": 3,
                    "width": 2,
                    "parameterList": {
                        "kind": "ParameterList",
                        "fullStart": 630,
                        "fullEnd": 633,
                        "start": 630,
                        "end": 632,
                        "fullWidth": 3,
                        "width": 2,
                        "openParenToken": {
                            "kind": "OpenParenToken",
                            "fullStart": 630,
                            "fullEnd": 631,
                            "start": 630,
                            "end": 631,
                            "fullWidth": 1,
                            "width": 1,
                            "text": "(",
                            "value": "(",
                            "valueText": "("
                        },
                        "parameters": [],
                        "closeParenToken": {
                            "kind": "CloseParenToken",
                            "fullStart": 631,
                            "fullEnd": 633,
                            "start": 631,
                            "end": 632,
                            "fullWidth": 2,
                            "width": 1,
                            "text": ")",
                            "value": ")",
                            "valueText": ")",
                            "hasTrailingTrivia": true,
                            "trailingTrivia": [
                                {
                                    "kind": "WhitespaceTrivia",
                                    "text": " "
                                }
                            ]
                        }
                    }
                },
                "block": {
                    "kind": "Block",
                    "fullStart": 633,
                    "fullEnd": 1318,
                    "start": 633,
                    "end": 1316,
                    "fullWidth": 685,
                    "width": 683,
                    "isIncrementallyUnusable": true,
                    "openBraceToken": {
                        "kind": "OpenBraceToken",
                        "fullStart": 633,
                        "fullEnd": 636,
                        "start": 633,
                        "end": 634,
                        "fullWidth": 3,
                        "width": 1,
                        "text": "{",
                        "value": "{",
                        "valueText": "{",
                        "hasTrailingTrivia": true,
                        "hasTrailingNewLine": true,
                        "trailingTrivia": [
                            {
                                "kind": "NewLineTrivia",
                                "text": "\r\n"
                            }
                        ]
                    },
                    "statements": [
                        {
                            "kind": "VariableStatement",
                            "fullStart": 636,
                            "fullEnd": 663,
                            "start": 646,
                            "end": 661,
                            "fullWidth": 27,
                            "width": 15,
                            "modifiers": [],
                            "variableDeclaration": {
                                "kind": "VariableDeclaration",
                                "fullStart": 636,
                                "fullEnd": 660,
                                "start": 646,
                                "end": 660,
                                "fullWidth": 24,
                                "width": 14,
                                "varKeyword": {
                                    "kind": "VarKeyword",
                                    "fullStart": 636,
                                    "fullEnd": 650,
                                    "start": 646,
                                    "end": 649,
                                    "fullWidth": 14,
                                    "width": 3,
                                    "text": "var",
                                    "value": "var",
                                    "valueText": "var",
                                    "hasLeadingTrivia": true,
                                    "hasLeadingNewLine": true,
                                    "hasTrailingTrivia": true,
                                    "leadingTrivia": [
                                        {
                                            "kind": "NewLineTrivia",
                                            "text": "\r\n"
                                        },
                                        {
                                            "kind": "WhitespaceTrivia",
                                            "text": "        "
                                        }
                                    ],
                                    "trailingTrivia": [
                                        {
                                            "kind": "WhitespaceTrivia",
                                            "text": " "
                                        }
                                    ]
                                },
                                "variableDeclarators": [
                                    {
                                        "kind": "VariableDeclarator",
                                        "fullStart": 650,
                                        "fullEnd": 660,
                                        "start": 650,
                                        "end": 660,
                                        "fullWidth": 10,
<<<<<<< HEAD
                                        "width": 10,
                                        "identifier": {
=======
                                        "propertyName": {
>>>>>>> 85e84683
                                            "kind": "IdentifierName",
                                            "fullStart": 650,
                                            "fullEnd": 656,
                                            "start": 650,
                                            "end": 655,
                                            "fullWidth": 6,
                                            "width": 5,
                                            "text": "proto",
                                            "value": "proto",
                                            "valueText": "proto",
                                            "hasTrailingTrivia": true,
                                            "trailingTrivia": [
                                                {
                                                    "kind": "WhitespaceTrivia",
                                                    "text": " "
                                                }
                                            ]
                                        },
                                        "equalsValueClause": {
                                            "kind": "EqualsValueClause",
                                            "fullStart": 656,
                                            "fullEnd": 660,
                                            "start": 656,
                                            "end": 660,
                                            "fullWidth": 4,
                                            "width": 4,
                                            "equalsToken": {
                                                "kind": "EqualsToken",
                                                "fullStart": 656,
                                                "fullEnd": 658,
                                                "start": 656,
                                                "end": 657,
                                                "fullWidth": 2,
                                                "width": 1,
                                                "text": "=",
                                                "value": "=",
                                                "valueText": "=",
                                                "hasTrailingTrivia": true,
                                                "trailingTrivia": [
                                                    {
                                                        "kind": "WhitespaceTrivia",
                                                        "text": " "
                                                    }
                                                ]
                                            },
                                            "value": {
                                                "kind": "ObjectLiteralExpression",
                                                "fullStart": 658,
                                                "fullEnd": 660,
                                                "start": 658,
                                                "end": 660,
                                                "fullWidth": 2,
                                                "width": 2,
                                                "openBraceToken": {
                                                    "kind": "OpenBraceToken",
                                                    "fullStart": 658,
                                                    "fullEnd": 659,
                                                    "start": 658,
                                                    "end": 659,
                                                    "fullWidth": 1,
                                                    "width": 1,
                                                    "text": "{",
                                                    "value": "{",
                                                    "valueText": "{"
                                                },
                                                "propertyAssignments": [],
                                                "closeBraceToken": {
                                                    "kind": "CloseBraceToken",
                                                    "fullStart": 659,
                                                    "fullEnd": 660,
                                                    "start": 659,
                                                    "end": 660,
                                                    "fullWidth": 1,
                                                    "width": 1,
                                                    "text": "}",
                                                    "value": "}",
                                                    "valueText": "}"
                                                }
                                            }
                                        }
                                    }
                                ]
                            },
                            "semicolonToken": {
                                "kind": "SemicolonToken",
                                "fullStart": 660,
                                "fullEnd": 663,
                                "start": 660,
                                "end": 661,
                                "fullWidth": 3,
                                "width": 1,
                                "text": ";",
                                "value": ";",
                                "valueText": ";",
                                "hasTrailingTrivia": true,
                                "hasTrailingNewLine": true,
                                "trailingTrivia": [
                                    {
                                        "kind": "NewLineTrivia",
                                        "text": "\r\n"
                                    }
                                ]
                            }
                        },
                        {
                            "kind": "ExpressionStatement",
                            "fullStart": 663,
                            "fullEnd": 887,
                            "start": 673,
                            "end": 885,
                            "fullWidth": 224,
                            "width": 212,
                            "isIncrementallyUnusable": true,
                            "expression": {
                                "kind": "InvocationExpression",
                                "fullStart": 663,
                                "fullEnd": 884,
                                "start": 673,
                                "end": 884,
                                "fullWidth": 221,
                                "width": 211,
                                "isIncrementallyUnusable": true,
                                "expression": {
                                    "kind": "MemberAccessExpression",
                                    "fullStart": 663,
                                    "fullEnd": 694,
                                    "start": 673,
                                    "end": 694,
                                    "fullWidth": 31,
                                    "width": 21,
                                    "expression": {
                                        "kind": "IdentifierName",
                                        "fullStart": 663,
                                        "fullEnd": 679,
                                        "start": 673,
                                        "end": 679,
                                        "fullWidth": 16,
                                        "width": 6,
                                        "text": "Object",
                                        "value": "Object",
                                        "valueText": "Object",
                                        "hasLeadingTrivia": true,
                                        "hasLeadingNewLine": true,
                                        "leadingTrivia": [
                                            {
                                                "kind": "NewLineTrivia",
                                                "text": "\r\n"
                                            },
                                            {
                                                "kind": "WhitespaceTrivia",
                                                "text": "        "
                                            }
                                        ]
                                    },
                                    "dotToken": {
                                        "kind": "DotToken",
                                        "fullStart": 679,
                                        "fullEnd": 680,
                                        "start": 679,
                                        "end": 680,
                                        "fullWidth": 1,
                                        "width": 1,
                                        "text": ".",
                                        "value": ".",
                                        "valueText": "."
                                    },
                                    "name": {
                                        "kind": "IdentifierName",
                                        "fullStart": 680,
                                        "fullEnd": 694,
                                        "start": 680,
                                        "end": 694,
                                        "fullWidth": 14,
                                        "width": 14,
                                        "text": "defineProperty",
                                        "value": "defineProperty",
                                        "valueText": "defineProperty"
                                    }
                                },
                                "argumentList": {
                                    "kind": "ArgumentList",
                                    "fullStart": 694,
                                    "fullEnd": 884,
                                    "start": 694,
                                    "end": 884,
                                    "fullWidth": 190,
                                    "width": 190,
                                    "isIncrementallyUnusable": true,
                                    "openParenToken": {
                                        "kind": "OpenParenToken",
                                        "fullStart": 694,
                                        "fullEnd": 695,
                                        "start": 694,
                                        "end": 695,
                                        "fullWidth": 1,
                                        "width": 1,
                                        "text": "(",
                                        "value": "(",
                                        "valueText": "("
                                    },
                                    "arguments": [
                                        {
                                            "kind": "IdentifierName",
                                            "fullStart": 695,
                                            "fullEnd": 700,
                                            "start": 695,
                                            "end": 700,
                                            "fullWidth": 5,
                                            "width": 5,
                                            "text": "proto",
                                            "value": "proto",
                                            "valueText": "proto"
                                        },
                                        {
                                            "kind": "CommaToken",
                                            "fullStart": 700,
                                            "fullEnd": 702,
                                            "start": 700,
                                            "end": 701,
                                            "fullWidth": 2,
                                            "width": 1,
                                            "text": ",",
                                            "value": ",",
                                            "valueText": ",",
                                            "hasTrailingTrivia": true,
                                            "trailingTrivia": [
                                                {
                                                    "kind": "WhitespaceTrivia",
                                                    "text": " "
                                                }
                                            ]
                                        },
                                        {
                                            "kind": "StringLiteral",
                                            "fullStart": 702,
                                            "fullEnd": 707,
                                            "start": 702,
                                            "end": 707,
                                            "fullWidth": 5,
                                            "width": 5,
                                            "text": "\"get\"",
                                            "value": "get",
                                            "valueText": "get"
                                        },
                                        {
                                            "kind": "CommaToken",
                                            "fullStart": 707,
                                            "fullEnd": 709,
                                            "start": 707,
                                            "end": 708,
                                            "fullWidth": 2,
                                            "width": 1,
                                            "text": ",",
                                            "value": ",",
                                            "valueText": ",",
                                            "hasTrailingTrivia": true,
                                            "trailingTrivia": [
                                                {
                                                    "kind": "WhitespaceTrivia",
                                                    "text": " "
                                                }
                                            ]
                                        },
                                        {
                                            "kind": "ObjectLiteralExpression",
                                            "fullStart": 709,
                                            "fullEnd": 883,
                                            "start": 709,
                                            "end": 883,
                                            "fullWidth": 174,
                                            "width": 174,
                                            "isIncrementallyUnusable": true,
                                            "openBraceToken": {
                                                "kind": "OpenBraceToken",
                                                "fullStart": 709,
                                                "fullEnd": 712,
                                                "start": 709,
                                                "end": 710,
                                                "fullWidth": 3,
                                                "width": 1,
                                                "text": "{",
                                                "value": "{",
                                                "valueText": "{",
                                                "hasTrailingTrivia": true,
                                                "hasTrailingNewLine": true,
                                                "trailingTrivia": [
                                                    {
                                                        "kind": "NewLineTrivia",
                                                        "text": "\r\n"
                                                    }
                                                ]
                                            },
                                            "propertyAssignments": [
                                                {
                                                    "kind": "SimplePropertyAssignment",
                                                    "fullStart": 712,
                                                    "fullEnd": 874,
                                                    "start": 724,
                                                    "end": 872,
                                                    "fullWidth": 162,
                                                    "width": 148,
                                                    "isIncrementallyUnusable": true,
                                                    "propertyName": {
                                                        "kind": "IdentifierName",
                                                        "fullStart": 712,
                                                        "fullEnd": 727,
                                                        "start": 724,
                                                        "end": 727,
                                                        "fullWidth": 15,
                                                        "width": 3,
                                                        "text": "get",
                                                        "value": "get",
                                                        "valueText": "get",
                                                        "hasLeadingTrivia": true,
                                                        "leadingTrivia": [
                                                            {
                                                                "kind": "WhitespaceTrivia",
                                                                "text": "            "
                                                            }
                                                        ]
                                                    },
                                                    "colonToken": {
                                                        "kind": "ColonToken",
                                                        "fullStart": 727,
                                                        "fullEnd": 729,
                                                        "start": 727,
                                                        "end": 728,
                                                        "fullWidth": 2,
                                                        "width": 1,
                                                        "text": ":",
                                                        "value": ":",
                                                        "valueText": ":",
                                                        "hasTrailingTrivia": true,
                                                        "trailingTrivia": [
                                                            {
                                                                "kind": "WhitespaceTrivia",
                                                                "text": " "
                                                            }
                                                        ]
                                                    },
                                                    "expression": {
                                                        "kind": "FunctionExpression",
                                                        "fullStart": 729,
                                                        "fullEnd": 874,
                                                        "start": 729,
                                                        "end": 872,
                                                        "fullWidth": 145,
                                                        "width": 143,
                                                        "functionKeyword": {
                                                            "kind": "FunctionKeyword",
                                                            "fullStart": 729,
                                                            "fullEnd": 738,
                                                            "start": 729,
                                                            "end": 737,
                                                            "fullWidth": 9,
                                                            "width": 8,
                                                            "text": "function",
                                                            "value": "function",
                                                            "valueText": "function",
                                                            "hasTrailingTrivia": true,
                                                            "trailingTrivia": [
                                                                {
                                                                    "kind": "WhitespaceTrivia",
                                                                    "text": " "
                                                                }
                                                            ]
                                                        },
                                                        "callSignature": {
                                                            "kind": "CallSignature",
                                                            "fullStart": 738,
                                                            "fullEnd": 741,
                                                            "start": 738,
                                                            "end": 740,
                                                            "fullWidth": 3,
                                                            "width": 2,
                                                            "parameterList": {
                                                                "kind": "ParameterList",
                                                                "fullStart": 738,
                                                                "fullEnd": 741,
                                                                "start": 738,
                                                                "end": 740,
                                                                "fullWidth": 3,
                                                                "width": 2,
                                                                "openParenToken": {
                                                                    "kind": "OpenParenToken",
                                                                    "fullStart": 738,
                                                                    "fullEnd": 739,
                                                                    "start": 738,
                                                                    "end": 739,
                                                                    "fullWidth": 1,
                                                                    "width": 1,
                                                                    "text": "(",
                                                                    "value": "(",
                                                                    "valueText": "("
                                                                },
                                                                "parameters": [],
                                                                "closeParenToken": {
                                                                    "kind": "CloseParenToken",
                                                                    "fullStart": 739,
                                                                    "fullEnd": 741,
                                                                    "start": 739,
                                                                    "end": 740,
                                                                    "fullWidth": 2,
                                                                    "width": 1,
                                                                    "text": ")",
                                                                    "value": ")",
                                                                    "valueText": ")",
                                                                    "hasTrailingTrivia": true,
                                                                    "trailingTrivia": [
                                                                        {
                                                                            "kind": "WhitespaceTrivia",
                                                                            "text": " "
                                                                        }
                                                                    ]
                                                                }
                                                            }
                                                        },
                                                        "block": {
                                                            "kind": "Block",
                                                            "fullStart": 741,
                                                            "fullEnd": 874,
                                                            "start": 741,
                                                            "end": 872,
                                                            "fullWidth": 133,
                                                            "width": 131,
                                                            "openBraceToken": {
                                                                "kind": "OpenBraceToken",
                                                                "fullStart": 741,
                                                                "fullEnd": 744,
                                                                "start": 741,
                                                                "end": 742,
                                                                "fullWidth": 3,
                                                                "width": 1,
                                                                "text": "{",
                                                                "value": "{",
                                                                "valueText": "{",
                                                                "hasTrailingTrivia": true,
                                                                "hasTrailingNewLine": true,
                                                                "trailingTrivia": [
                                                                    {
                                                                        "kind": "NewLineTrivia",
                                                                        "text": "\r\n"
                                                                    }
                                                                ]
                                                            },
                                                            "statements": [
                                                                {
                                                                    "kind": "ReturnStatement",
                                                                    "fullStart": 744,
                                                                    "fullEnd": 859,
                                                                    "start": 760,
                                                                    "end": 857,
                                                                    "fullWidth": 115,
                                                                    "width": 97,
                                                                    "returnKeyword": {
                                                                        "kind": "ReturnKeyword",
                                                                        "fullStart": 744,
                                                                        "fullEnd": 767,
                                                                        "start": 760,
                                                                        "end": 766,
                                                                        "fullWidth": 23,
                                                                        "width": 6,
                                                                        "text": "return",
                                                                        "value": "return",
                                                                        "valueText": "return",
                                                                        "hasLeadingTrivia": true,
                                                                        "hasTrailingTrivia": true,
                                                                        "leadingTrivia": [
                                                                            {
                                                                                "kind": "WhitespaceTrivia",
                                                                                "text": "                "
                                                                            }
                                                                        ],
                                                                        "trailingTrivia": [
                                                                            {
                                                                                "kind": "WhitespaceTrivia",
                                                                                "text": " "
                                                                            }
                                                                        ]
                                                                    },
                                                                    "expression": {
                                                                        "kind": "FunctionExpression",
                                                                        "fullStart": 767,
                                                                        "fullEnd": 856,
                                                                        "start": 767,
                                                                        "end": 856,
                                                                        "fullWidth": 89,
                                                                        "width": 89,
                                                                        "functionKeyword": {
                                                                            "kind": "FunctionKeyword",
                                                                            "fullStart": 767,
                                                                            "fullEnd": 776,
                                                                            "start": 767,
                                                                            "end": 775,
                                                                            "fullWidth": 9,
                                                                            "width": 8,
                                                                            "text": "function",
                                                                            "value": "function",
                                                                            "valueText": "function",
                                                                            "hasTrailingTrivia": true,
                                                                            "trailingTrivia": [
                                                                                {
                                                                                    "kind": "WhitespaceTrivia",
                                                                                    "text": " "
                                                                                }
                                                                            ]
                                                                        },
                                                                        "callSignature": {
                                                                            "kind": "CallSignature",
                                                                            "fullStart": 776,
                                                                            "fullEnd": 779,
                                                                            "start": 776,
                                                                            "end": 778,
                                                                            "fullWidth": 3,
                                                                            "width": 2,
                                                                            "parameterList": {
                                                                                "kind": "ParameterList",
                                                                                "fullStart": 776,
                                                                                "fullEnd": 779,
                                                                                "start": 776,
                                                                                "end": 778,
                                                                                "fullWidth": 3,
                                                                                "width": 2,
                                                                                "openParenToken": {
                                                                                    "kind": "OpenParenToken",
                                                                                    "fullStart": 776,
                                                                                    "fullEnd": 777,
                                                                                    "start": 776,
                                                                                    "end": 777,
                                                                                    "fullWidth": 1,
                                                                                    "width": 1,
                                                                                    "text": "(",
                                                                                    "value": "(",
                                                                                    "valueText": "("
                                                                                },
                                                                                "parameters": [],
                                                                                "closeParenToken": {
                                                                                    "kind": "CloseParenToken",
                                                                                    "fullStart": 777,
                                                                                    "fullEnd": 779,
                                                                                    "start": 777,
                                                                                    "end": 778,
                                                                                    "fullWidth": 2,
                                                                                    "width": 1,
                                                                                    "text": ")",
                                                                                    "value": ")",
                                                                                    "valueText": ")",
                                                                                    "hasTrailingTrivia": true,
                                                                                    "trailingTrivia": [
                                                                                        {
                                                                                            "kind": "WhitespaceTrivia",
                                                                                            "text": " "
                                                                                        }
                                                                                    ]
                                                                                }
                                                                            }
                                                                        },
                                                                        "block": {
                                                                            "kind": "Block",
                                                                            "fullStart": 779,
                                                                            "fullEnd": 856,
                                                                            "start": 779,
                                                                            "end": 856,
                                                                            "fullWidth": 77,
                                                                            "width": 77,
                                                                            "openBraceToken": {
                                                                                "kind": "OpenBraceToken",
                                                                                "fullStart": 779,
                                                                                "fullEnd": 782,
                                                                                "start": 779,
                                                                                "end": 780,
                                                                                "fullWidth": 3,
                                                                                "width": 1,
                                                                                "text": "{",
                                                                                "value": "{",
                                                                                "valueText": "{",
                                                                                "hasTrailingTrivia": true,
                                                                                "hasTrailingNewLine": true,
                                                                                "trailingTrivia": [
                                                                                    {
                                                                                        "kind": "NewLineTrivia",
                                                                                        "text": "\r\n"
                                                                                    }
                                                                                ]
                                                                            },
                                                                            "statements": [
                                                                                {
                                                                                    "kind": "ReturnStatement",
                                                                                    "fullStart": 782,
                                                                                    "fullEnd": 839,
                                                                                    "start": 802,
                                                                                    "end": 837,
                                                                                    "fullWidth": 57,
                                                                                    "width": 35,
                                                                                    "returnKeyword": {
                                                                                        "kind": "ReturnKeyword",
                                                                                        "fullStart": 782,
                                                                                        "fullEnd": 809,
                                                                                        "start": 802,
                                                                                        "end": 808,
                                                                                        "fullWidth": 27,
                                                                                        "width": 6,
                                                                                        "text": "return",
                                                                                        "value": "return",
                                                                                        "valueText": "return",
                                                                                        "hasLeadingTrivia": true,
                                                                                        "hasTrailingTrivia": true,
                                                                                        "leadingTrivia": [
                                                                                            {
                                                                                                "kind": "WhitespaceTrivia",
                                                                                                "text": "                    "
                                                                                            }
                                                                                        ],
                                                                                        "trailingTrivia": [
                                                                                            {
                                                                                                "kind": "WhitespaceTrivia",
                                                                                                "text": " "
                                                                                            }
                                                                                        ]
                                                                                    },
                                                                                    "expression": {
                                                                                        "kind": "StringLiteral",
                                                                                        "fullStart": 809,
                                                                                        "fullEnd": 836,
                                                                                        "start": 809,
                                                                                        "end": 836,
                                                                                        "fullWidth": 27,
                                                                                        "width": 27,
                                                                                        "text": "\"inheritedAccessorProperty\"",
                                                                                        "value": "inheritedAccessorProperty",
                                                                                        "valueText": "inheritedAccessorProperty"
                                                                                    },
                                                                                    "semicolonToken": {
                                                                                        "kind": "SemicolonToken",
                                                                                        "fullStart": 836,
                                                                                        "fullEnd": 839,
                                                                                        "start": 836,
                                                                                        "end": 837,
                                                                                        "fullWidth": 3,
                                                                                        "width": 1,
                                                                                        "text": ";",
                                                                                        "value": ";",
                                                                                        "valueText": ";",
                                                                                        "hasTrailingTrivia": true,
                                                                                        "hasTrailingNewLine": true,
                                                                                        "trailingTrivia": [
                                                                                            {
                                                                                                "kind": "NewLineTrivia",
                                                                                                "text": "\r\n"
                                                                                            }
                                                                                        ]
                                                                                    }
                                                                                }
                                                                            ],
                                                                            "closeBraceToken": {
                                                                                "kind": "CloseBraceToken",
                                                                                "fullStart": 839,
                                                                                "fullEnd": 856,
                                                                                "start": 855,
                                                                                "end": 856,
                                                                                "fullWidth": 17,
                                                                                "width": 1,
                                                                                "text": "}",
                                                                                "value": "}",
                                                                                "valueText": "}",
                                                                                "hasLeadingTrivia": true,
                                                                                "leadingTrivia": [
                                                                                    {
                                                                                        "kind": "WhitespaceTrivia",
                                                                                        "text": "                "
                                                                                    }
                                                                                ]
                                                                            }
                                                                        }
                                                                    },
                                                                    "semicolonToken": {
                                                                        "kind": "SemicolonToken",
                                                                        "fullStart": 856,
                                                                        "fullEnd": 859,
                                                                        "start": 856,
                                                                        "end": 857,
                                                                        "fullWidth": 3,
                                                                        "width": 1,
                                                                        "text": ";",
                                                                        "value": ";",
                                                                        "valueText": ";",
                                                                        "hasTrailingTrivia": true,
                                                                        "hasTrailingNewLine": true,
                                                                        "trailingTrivia": [
                                                                            {
                                                                                "kind": "NewLineTrivia",
                                                                                "text": "\r\n"
                                                                            }
                                                                        ]
                                                                    }
                                                                }
                                                            ],
                                                            "closeBraceToken": {
                                                                "kind": "CloseBraceToken",
                                                                "fullStart": 859,
                                                                "fullEnd": 874,
                                                                "start": 871,
                                                                "end": 872,
                                                                "fullWidth": 15,
                                                                "width": 1,
                                                                "text": "}",
                                                                "value": "}",
                                                                "valueText": "}",
                                                                "hasLeadingTrivia": true,
                                                                "hasTrailingTrivia": true,
                                                                "hasTrailingNewLine": true,
                                                                "leadingTrivia": [
                                                                    {
                                                                        "kind": "WhitespaceTrivia",
                                                                        "text": "            "
                                                                    }
                                                                ],
                                                                "trailingTrivia": [
                                                                    {
                                                                        "kind": "NewLineTrivia",
                                                                        "text": "\r\n"
                                                                    }
                                                                ]
                                                            }
                                                        }
                                                    }
                                                }
                                            ],
                                            "closeBraceToken": {
                                                "kind": "CloseBraceToken",
                                                "fullStart": 874,
                                                "fullEnd": 883,
                                                "start": 882,
                                                "end": 883,
                                                "fullWidth": 9,
                                                "width": 1,
                                                "text": "}",
                                                "value": "}",
                                                "valueText": "}",
                                                "hasLeadingTrivia": true,
                                                "leadingTrivia": [
                                                    {
                                                        "kind": "WhitespaceTrivia",
                                                        "text": "        "
                                                    }
                                                ]
                                            }
                                        }
                                    ],
                                    "closeParenToken": {
                                        "kind": "CloseParenToken",
                                        "fullStart": 883,
                                        "fullEnd": 884,
                                        "start": 883,
                                        "end": 884,
                                        "fullWidth": 1,
                                        "width": 1,
                                        "text": ")",
                                        "value": ")",
                                        "valueText": ")"
                                    }
                                }
                            },
                            "semicolonToken": {
                                "kind": "SemicolonToken",
                                "fullStart": 884,
                                "fullEnd": 887,
                                "start": 884,
                                "end": 885,
                                "fullWidth": 3,
                                "width": 1,
                                "text": ";",
                                "value": ";",
                                "valueText": ";",
                                "hasTrailingTrivia": true,
                                "hasTrailingNewLine": true,
                                "trailingTrivia": [
                                    {
                                        "kind": "NewLineTrivia",
                                        "text": "\r\n"
                                    }
                                ]
                            }
                        },
                        {
                            "kind": "VariableStatement",
                            "fullStart": 887,
                            "fullEnd": 934,
                            "start": 897,
                            "end": 932,
                            "fullWidth": 47,
                            "width": 35,
                            "modifiers": [],
                            "variableDeclaration": {
                                "kind": "VariableDeclaration",
                                "fullStart": 887,
                                "fullEnd": 931,
                                "start": 897,
                                "end": 931,
                                "fullWidth": 44,
                                "width": 34,
                                "varKeyword": {
                                    "kind": "VarKeyword",
                                    "fullStart": 887,
                                    "fullEnd": 901,
                                    "start": 897,
                                    "end": 900,
                                    "fullWidth": 14,
                                    "width": 3,
                                    "text": "var",
                                    "value": "var",
                                    "valueText": "var",
                                    "hasLeadingTrivia": true,
                                    "hasLeadingNewLine": true,
                                    "hasTrailingTrivia": true,
                                    "leadingTrivia": [
                                        {
                                            "kind": "NewLineTrivia",
                                            "text": "\r\n"
                                        },
                                        {
                                            "kind": "WhitespaceTrivia",
                                            "text": "        "
                                        }
                                    ],
                                    "trailingTrivia": [
                                        {
                                            "kind": "WhitespaceTrivia",
                                            "text": " "
                                        }
                                    ]
                                },
                                "variableDeclarators": [
                                    {
                                        "kind": "VariableDeclarator",
                                        "fullStart": 901,
                                        "fullEnd": 931,
                                        "start": 901,
                                        "end": 931,
                                        "fullWidth": 30,
<<<<<<< HEAD
                                        "width": 30,
                                        "identifier": {
=======
                                        "propertyName": {
>>>>>>> 85e84683
                                            "kind": "IdentifierName",
                                            "fullStart": 901,
                                            "fullEnd": 914,
                                            "start": 901,
                                            "end": 913,
                                            "fullWidth": 13,
                                            "width": 12,
                                            "text": "ConstructFun",
                                            "value": "ConstructFun",
                                            "valueText": "ConstructFun",
                                            "hasTrailingTrivia": true,
                                            "trailingTrivia": [
                                                {
                                                    "kind": "WhitespaceTrivia",
                                                    "text": " "
                                                }
                                            ]
                                        },
                                        "equalsValueClause": {
                                            "kind": "EqualsValueClause",
                                            "fullStart": 914,
                                            "fullEnd": 931,
                                            "start": 914,
                                            "end": 931,
                                            "fullWidth": 17,
                                            "width": 17,
                                            "equalsToken": {
                                                "kind": "EqualsToken",
                                                "fullStart": 914,
                                                "fullEnd": 916,
                                                "start": 914,
                                                "end": 915,
                                                "fullWidth": 2,
                                                "width": 1,
                                                "text": "=",
                                                "value": "=",
                                                "valueText": "=",
                                                "hasTrailingTrivia": true,
                                                "trailingTrivia": [
                                                    {
                                                        "kind": "WhitespaceTrivia",
                                                        "text": " "
                                                    }
                                                ]
                                            },
                                            "value": {
                                                "kind": "FunctionExpression",
                                                "fullStart": 916,
                                                "fullEnd": 931,
                                                "start": 916,
                                                "end": 931,
                                                "fullWidth": 15,
                                                "width": 15,
                                                "functionKeyword": {
                                                    "kind": "FunctionKeyword",
                                                    "fullStart": 916,
                                                    "fullEnd": 925,
                                                    "start": 916,
                                                    "end": 924,
                                                    "fullWidth": 9,
                                                    "width": 8,
                                                    "text": "function",
                                                    "value": "function",
                                                    "valueText": "function",
                                                    "hasTrailingTrivia": true,
                                                    "trailingTrivia": [
                                                        {
                                                            "kind": "WhitespaceTrivia",
                                                            "text": " "
                                                        }
                                                    ]
                                                },
                                                "callSignature": {
                                                    "kind": "CallSignature",
                                                    "fullStart": 925,
                                                    "fullEnd": 928,
                                                    "start": 925,
                                                    "end": 927,
                                                    "fullWidth": 3,
                                                    "width": 2,
                                                    "parameterList": {
                                                        "kind": "ParameterList",
                                                        "fullStart": 925,
                                                        "fullEnd": 928,
                                                        "start": 925,
                                                        "end": 927,
                                                        "fullWidth": 3,
                                                        "width": 2,
                                                        "openParenToken": {
                                                            "kind": "OpenParenToken",
                                                            "fullStart": 925,
                                                            "fullEnd": 926,
                                                            "start": 925,
                                                            "end": 926,
                                                            "fullWidth": 1,
                                                            "width": 1,
                                                            "text": "(",
                                                            "value": "(",
                                                            "valueText": "("
                                                        },
                                                        "parameters": [],
                                                        "closeParenToken": {
                                                            "kind": "CloseParenToken",
                                                            "fullStart": 926,
                                                            "fullEnd": 928,
                                                            "start": 926,
                                                            "end": 927,
                                                            "fullWidth": 2,
                                                            "width": 1,
                                                            "text": ")",
                                                            "value": ")",
                                                            "valueText": ")",
                                                            "hasTrailingTrivia": true,
                                                            "trailingTrivia": [
                                                                {
                                                                    "kind": "WhitespaceTrivia",
                                                                    "text": " "
                                                                }
                                                            ]
                                                        }
                                                    }
                                                },
                                                "block": {
                                                    "kind": "Block",
                                                    "fullStart": 928,
                                                    "fullEnd": 931,
                                                    "start": 928,
                                                    "end": 931,
                                                    "fullWidth": 3,
                                                    "width": 3,
                                                    "openBraceToken": {
                                                        "kind": "OpenBraceToken",
                                                        "fullStart": 928,
                                                        "fullEnd": 930,
                                                        "start": 928,
                                                        "end": 929,
                                                        "fullWidth": 2,
                                                        "width": 1,
                                                        "text": "{",
                                                        "value": "{",
                                                        "valueText": "{",
                                                        "hasTrailingTrivia": true,
                                                        "trailingTrivia": [
                                                            {
                                                                "kind": "WhitespaceTrivia",
                                                                "text": " "
                                                            }
                                                        ]
                                                    },
                                                    "statements": [],
                                                    "closeBraceToken": {
                                                        "kind": "CloseBraceToken",
                                                        "fullStart": 930,
                                                        "fullEnd": 931,
                                                        "start": 930,
                                                        "end": 931,
                                                        "fullWidth": 1,
                                                        "width": 1,
                                                        "text": "}",
                                                        "value": "}",
                                                        "valueText": "}"
                                                    }
                                                }
                                            }
                                        }
                                    }
                                ]
                            },
                            "semicolonToken": {
                                "kind": "SemicolonToken",
                                "fullStart": 931,
                                "fullEnd": 934,
                                "start": 931,
                                "end": 932,
                                "fullWidth": 3,
                                "width": 1,
                                "text": ";",
                                "value": ";",
                                "valueText": ";",
                                "hasTrailingTrivia": true,
                                "hasTrailingNewLine": true,
                                "trailingTrivia": [
                                    {
                                        "kind": "NewLineTrivia",
                                        "text": "\r\n"
                                    }
                                ]
                            }
                        },
                        {
                            "kind": "ExpressionStatement",
                            "fullStart": 934,
                            "fullEnd": 975,
                            "start": 942,
                            "end": 973,
                            "fullWidth": 41,
                            "width": 31,
                            "expression": {
                                "kind": "AssignmentExpression",
                                "fullStart": 934,
                                "fullEnd": 972,
                                "start": 942,
                                "end": 972,
                                "fullWidth": 38,
                                "width": 30,
                                "left": {
                                    "kind": "MemberAccessExpression",
                                    "fullStart": 934,
                                    "fullEnd": 965,
                                    "start": 942,
                                    "end": 964,
                                    "fullWidth": 31,
                                    "width": 22,
                                    "expression": {
                                        "kind": "IdentifierName",
                                        "fullStart": 934,
                                        "fullEnd": 954,
                                        "start": 942,
                                        "end": 954,
                                        "fullWidth": 20,
                                        "width": 12,
                                        "text": "ConstructFun",
                                        "value": "ConstructFun",
                                        "valueText": "ConstructFun",
                                        "hasLeadingTrivia": true,
                                        "leadingTrivia": [
                                            {
                                                "kind": "WhitespaceTrivia",
                                                "text": "        "
                                            }
                                        ]
                                    },
                                    "dotToken": {
                                        "kind": "DotToken",
                                        "fullStart": 954,
                                        "fullEnd": 955,
                                        "start": 954,
                                        "end": 955,
                                        "fullWidth": 1,
                                        "width": 1,
                                        "text": ".",
                                        "value": ".",
                                        "valueText": "."
                                    },
                                    "name": {
                                        "kind": "IdentifierName",
                                        "fullStart": 955,
                                        "fullEnd": 965,
                                        "start": 955,
                                        "end": 964,
                                        "fullWidth": 10,
                                        "width": 9,
                                        "text": "prototype",
                                        "value": "prototype",
                                        "valueText": "prototype",
                                        "hasTrailingTrivia": true,
                                        "trailingTrivia": [
                                            {
                                                "kind": "WhitespaceTrivia",
                                                "text": " "
                                            }
                                        ]
                                    }
                                },
                                "operatorToken": {
                                    "kind": "EqualsToken",
                                    "fullStart": 965,
                                    "fullEnd": 967,
                                    "start": 965,
                                    "end": 966,
                                    "fullWidth": 2,
                                    "width": 1,
                                    "text": "=",
                                    "value": "=",
                                    "valueText": "=",
                                    "hasTrailingTrivia": true,
                                    "trailingTrivia": [
                                        {
                                            "kind": "WhitespaceTrivia",
                                            "text": " "
                                        }
                                    ]
                                },
                                "right": {
                                    "kind": "IdentifierName",
                                    "fullStart": 967,
                                    "fullEnd": 972,
                                    "start": 967,
                                    "end": 972,
                                    "fullWidth": 5,
                                    "width": 5,
                                    "text": "proto",
                                    "value": "proto",
                                    "valueText": "proto"
                                }
                            },
                            "semicolonToken": {
                                "kind": "SemicolonToken",
                                "fullStart": 972,
                                "fullEnd": 975,
                                "start": 972,
                                "end": 973,
                                "fullWidth": 3,
                                "width": 1,
                                "text": ";",
                                "value": ";",
                                "valueText": ";",
                                "hasTrailingTrivia": true,
                                "hasTrailingNewLine": true,
                                "trailingTrivia": [
                                    {
                                        "kind": "NewLineTrivia",
                                        "text": "\r\n"
                                    }
                                ]
                            }
                        },
                        {
                            "kind": "VariableStatement",
                            "fullStart": 975,
                            "fullEnd": 1018,
                            "start": 983,
                            "end": 1016,
                            "fullWidth": 43,
                            "width": 33,
                            "modifiers": [],
                            "variableDeclaration": {
                                "kind": "VariableDeclaration",
                                "fullStart": 975,
                                "fullEnd": 1015,
                                "start": 983,
                                "end": 1015,
                                "fullWidth": 40,
                                "width": 32,
                                "varKeyword": {
                                    "kind": "VarKeyword",
                                    "fullStart": 975,
                                    "fullEnd": 987,
                                    "start": 983,
                                    "end": 986,
                                    "fullWidth": 12,
                                    "width": 3,
                                    "text": "var",
                                    "value": "var",
                                    "valueText": "var",
                                    "hasLeadingTrivia": true,
                                    "hasTrailingTrivia": true,
                                    "leadingTrivia": [
                                        {
                                            "kind": "WhitespaceTrivia",
                                            "text": "        "
                                        }
                                    ],
                                    "trailingTrivia": [
                                        {
                                            "kind": "WhitespaceTrivia",
                                            "text": " "
                                        }
                                    ]
                                },
                                "variableDeclarators": [
                                    {
                                        "kind": "VariableDeclarator",
                                        "fullStart": 987,
                                        "fullEnd": 1015,
                                        "start": 987,
                                        "end": 1015,
                                        "fullWidth": 28,
<<<<<<< HEAD
                                        "width": 28,
                                        "identifier": {
=======
                                        "propertyName": {
>>>>>>> 85e84683
                                            "kind": "IdentifierName",
                                            "fullStart": 987,
                                            "fullEnd": 995,
                                            "start": 987,
                                            "end": 994,
                                            "fullWidth": 8,
                                            "width": 7,
                                            "text": "descObj",
                                            "value": "descObj",
                                            "valueText": "descObj",
                                            "hasTrailingTrivia": true,
                                            "trailingTrivia": [
                                                {
                                                    "kind": "WhitespaceTrivia",
                                                    "text": " "
                                                }
                                            ]
                                        },
                                        "equalsValueClause": {
                                            "kind": "EqualsValueClause",
                                            "fullStart": 995,
                                            "fullEnd": 1015,
                                            "start": 995,
                                            "end": 1015,
                                            "fullWidth": 20,
                                            "width": 20,
                                            "equalsToken": {
                                                "kind": "EqualsToken",
                                                "fullStart": 995,
                                                "fullEnd": 997,
                                                "start": 995,
                                                "end": 996,
                                                "fullWidth": 2,
                                                "width": 1,
                                                "text": "=",
                                                "value": "=",
                                                "valueText": "=",
                                                "hasTrailingTrivia": true,
                                                "trailingTrivia": [
                                                    {
                                                        "kind": "WhitespaceTrivia",
                                                        "text": " "
                                                    }
                                                ]
                                            },
                                            "value": {
                                                "kind": "ObjectCreationExpression",
                                                "fullStart": 997,
                                                "fullEnd": 1015,
                                                "start": 997,
                                                "end": 1015,
                                                "fullWidth": 18,
                                                "width": 18,
                                                "newKeyword": {
                                                    "kind": "NewKeyword",
                                                    "fullStart": 997,
                                                    "fullEnd": 1001,
                                                    "start": 997,
                                                    "end": 1000,
                                                    "fullWidth": 4,
                                                    "width": 3,
                                                    "text": "new",
                                                    "value": "new",
                                                    "valueText": "new",
                                                    "hasTrailingTrivia": true,
                                                    "trailingTrivia": [
                                                        {
                                                            "kind": "WhitespaceTrivia",
                                                            "text": " "
                                                        }
                                                    ]
                                                },
                                                "expression": {
                                                    "kind": "IdentifierName",
                                                    "fullStart": 1001,
                                                    "fullEnd": 1013,
                                                    "start": 1001,
                                                    "end": 1013,
                                                    "fullWidth": 12,
                                                    "width": 12,
                                                    "text": "ConstructFun",
                                                    "value": "ConstructFun",
                                                    "valueText": "ConstructFun"
                                                },
                                                "argumentList": {
                                                    "kind": "ArgumentList",
                                                    "fullStart": 1013,
                                                    "fullEnd": 1015,
                                                    "start": 1013,
                                                    "end": 1015,
                                                    "fullWidth": 2,
                                                    "width": 2,
                                                    "openParenToken": {
                                                        "kind": "OpenParenToken",
                                                        "fullStart": 1013,
                                                        "fullEnd": 1014,
                                                        "start": 1013,
                                                        "end": 1014,
                                                        "fullWidth": 1,
                                                        "width": 1,
                                                        "text": "(",
                                                        "value": "(",
                                                        "valueText": "("
                                                    },
                                                    "arguments": [],
                                                    "closeParenToken": {
                                                        "kind": "CloseParenToken",
                                                        "fullStart": 1014,
                                                        "fullEnd": 1015,
                                                        "start": 1014,
                                                        "end": 1015,
                                                        "fullWidth": 1,
                                                        "width": 1,
                                                        "text": ")",
                                                        "value": ")",
                                                        "valueText": ")"
                                                    }
                                                }
                                            }
                                        }
                                    }
                                ]
                            },
                            "semicolonToken": {
                                "kind": "SemicolonToken",
                                "fullStart": 1015,
                                "fullEnd": 1018,
                                "start": 1015,
                                "end": 1016,
                                "fullWidth": 3,
                                "width": 1,
                                "text": ";",
                                "value": ";",
                                "valueText": ";",
                                "hasTrailingTrivia": true,
                                "hasTrailingNewLine": true,
                                "trailingTrivia": [
                                    {
                                        "kind": "NewLineTrivia",
                                        "text": "\r\n"
                                    }
                                ]
                            }
                        },
                        {
                            "kind": "ExpressionStatement",
                            "fullStart": 1018,
                            "fullEnd": 1174,
                            "start": 1028,
                            "end": 1172,
                            "fullWidth": 156,
                            "width": 144,
                            "expression": {
                                "kind": "InvocationExpression",
                                "fullStart": 1018,
                                "fullEnd": 1171,
                                "start": 1028,
                                "end": 1171,
                                "fullWidth": 153,
                                "width": 143,
                                "expression": {
                                    "kind": "MemberAccessExpression",
                                    "fullStart": 1018,
                                    "fullEnd": 1049,
                                    "start": 1028,
                                    "end": 1049,
                                    "fullWidth": 31,
                                    "width": 21,
                                    "expression": {
                                        "kind": "IdentifierName",
                                        "fullStart": 1018,
                                        "fullEnd": 1034,
                                        "start": 1028,
                                        "end": 1034,
                                        "fullWidth": 16,
                                        "width": 6,
                                        "text": "Object",
                                        "value": "Object",
                                        "valueText": "Object",
                                        "hasLeadingTrivia": true,
                                        "hasLeadingNewLine": true,
                                        "leadingTrivia": [
                                            {
                                                "kind": "NewLineTrivia",
                                                "text": "\r\n"
                                            },
                                            {
                                                "kind": "WhitespaceTrivia",
                                                "text": "        "
                                            }
                                        ]
                                    },
                                    "dotToken": {
                                        "kind": "DotToken",
                                        "fullStart": 1034,
                                        "fullEnd": 1035,
                                        "start": 1034,
                                        "end": 1035,
                                        "fullWidth": 1,
                                        "width": 1,
                                        "text": ".",
                                        "value": ".",
                                        "valueText": "."
                                    },
                                    "name": {
                                        "kind": "IdentifierName",
                                        "fullStart": 1035,
                                        "fullEnd": 1049,
                                        "start": 1035,
                                        "end": 1049,
                                        "fullWidth": 14,
                                        "width": 14,
                                        "text": "defineProperty",
                                        "value": "defineProperty",
                                        "valueText": "defineProperty"
                                    }
                                },
                                "argumentList": {
                                    "kind": "ArgumentList",
                                    "fullStart": 1049,
                                    "fullEnd": 1171,
                                    "start": 1049,
                                    "end": 1171,
                                    "fullWidth": 122,
                                    "width": 122,
                                    "openParenToken": {
                                        "kind": "OpenParenToken",
                                        "fullStart": 1049,
                                        "fullEnd": 1050,
                                        "start": 1049,
                                        "end": 1050,
                                        "fullWidth": 1,
                                        "width": 1,
                                        "text": "(",
                                        "value": "(",
                                        "valueText": "("
                                    },
                                    "arguments": [
                                        {
                                            "kind": "IdentifierName",
                                            "fullStart": 1050,
                                            "fullEnd": 1057,
                                            "start": 1050,
                                            "end": 1057,
                                            "fullWidth": 7,
                                            "width": 7,
                                            "text": "descObj",
                                            "value": "descObj",
                                            "valueText": "descObj"
                                        },
                                        {
                                            "kind": "CommaToken",
                                            "fullStart": 1057,
                                            "fullEnd": 1059,
                                            "start": 1057,
                                            "end": 1058,
                                            "fullWidth": 2,
                                            "width": 1,
                                            "text": ",",
                                            "value": ",",
                                            "valueText": ",",
                                            "hasTrailingTrivia": true,
                                            "trailingTrivia": [
                                                {
                                                    "kind": "WhitespaceTrivia",
                                                    "text": " "
                                                }
                                            ]
                                        },
                                        {
                                            "kind": "StringLiteral",
                                            "fullStart": 1059,
                                            "fullEnd": 1064,
                                            "start": 1059,
                                            "end": 1064,
                                            "fullWidth": 5,
                                            "width": 5,
                                            "text": "\"get\"",
                                            "value": "get",
                                            "valueText": "get"
                                        },
                                        {
                                            "kind": "CommaToken",
                                            "fullStart": 1064,
                                            "fullEnd": 1066,
                                            "start": 1064,
                                            "end": 1065,
                                            "fullWidth": 2,
                                            "width": 1,
                                            "text": ",",
                                            "value": ",",
                                            "valueText": ",",
                                            "hasTrailingTrivia": true,
                                            "trailingTrivia": [
                                                {
                                                    "kind": "WhitespaceTrivia",
                                                    "text": " "
                                                }
                                            ]
                                        },
                                        {
                                            "kind": "ObjectLiteralExpression",
                                            "fullStart": 1066,
                                            "fullEnd": 1170,
                                            "start": 1066,
                                            "end": 1170,
                                            "fullWidth": 104,
                                            "width": 104,
                                            "openBraceToken": {
                                                "kind": "OpenBraceToken",
                                                "fullStart": 1066,
                                                "fullEnd": 1069,
                                                "start": 1066,
                                                "end": 1067,
                                                "fullWidth": 3,
                                                "width": 1,
                                                "text": "{",
                                                "value": "{",
                                                "valueText": "{",
                                                "hasTrailingTrivia": true,
                                                "hasTrailingNewLine": true,
                                                "trailingTrivia": [
                                                    {
                                                        "kind": "NewLineTrivia",
                                                        "text": "\r\n"
                                                    }
                                                ]
                                            },
                                            "propertyAssignments": [
                                                {
                                                    "kind": "SimplePropertyAssignment",
                                                    "fullStart": 1069,
                                                    "fullEnd": 1161,
                                                    "start": 1081,
                                                    "end": 1159,
                                                    "fullWidth": 92,
                                                    "width": 78,
                                                    "propertyName": {
                                                        "kind": "IdentifierName",
                                                        "fullStart": 1069,
                                                        "fullEnd": 1086,
                                                        "start": 1081,
                                                        "end": 1086,
                                                        "fullWidth": 17,
                                                        "width": 5,
                                                        "text": "value",
                                                        "value": "value",
                                                        "valueText": "value",
                                                        "hasLeadingTrivia": true,
                                                        "leadingTrivia": [
                                                            {
                                                                "kind": "WhitespaceTrivia",
                                                                "text": "            "
                                                            }
                                                        ]
                                                    },
                                                    "colonToken": {
                                                        "kind": "ColonToken",
                                                        "fullStart": 1086,
                                                        "fullEnd": 1088,
                                                        "start": 1086,
                                                        "end": 1087,
                                                        "fullWidth": 2,
                                                        "width": 1,
                                                        "text": ":",
                                                        "value": ":",
                                                        "valueText": ":",
                                                        "hasTrailingTrivia": true,
                                                        "trailingTrivia": [
                                                            {
                                                                "kind": "WhitespaceTrivia",
                                                                "text": " "
                                                            }
                                                        ]
                                                    },
                                                    "expression": {
                                                        "kind": "FunctionExpression",
                                                        "fullStart": 1088,
                                                        "fullEnd": 1161,
                                                        "start": 1088,
                                                        "end": 1159,
                                                        "fullWidth": 73,
                                                        "width": 71,
                                                        "functionKeyword": {
                                                            "kind": "FunctionKeyword",
                                                            "fullStart": 1088,
                                                            "fullEnd": 1097,
                                                            "start": 1088,
                                                            "end": 1096,
                                                            "fullWidth": 9,
                                                            "width": 8,
                                                            "text": "function",
                                                            "value": "function",
                                                            "valueText": "function",
                                                            "hasTrailingTrivia": true,
                                                            "trailingTrivia": [
                                                                {
                                                                    "kind": "WhitespaceTrivia",
                                                                    "text": " "
                                                                }
                                                            ]
                                                        },
                                                        "callSignature": {
                                                            "kind": "CallSignature",
                                                            "fullStart": 1097,
                                                            "fullEnd": 1100,
                                                            "start": 1097,
                                                            "end": 1099,
                                                            "fullWidth": 3,
                                                            "width": 2,
                                                            "parameterList": {
                                                                "kind": "ParameterList",
                                                                "fullStart": 1097,
                                                                "fullEnd": 1100,
                                                                "start": 1097,
                                                                "end": 1099,
                                                                "fullWidth": 3,
                                                                "width": 2,
                                                                "openParenToken": {
                                                                    "kind": "OpenParenToken",
                                                                    "fullStart": 1097,
                                                                    "fullEnd": 1098,
                                                                    "start": 1097,
                                                                    "end": 1098,
                                                                    "fullWidth": 1,
                                                                    "width": 1,
                                                                    "text": "(",
                                                                    "value": "(",
                                                                    "valueText": "("
                                                                },
                                                                "parameters": [],
                                                                "closeParenToken": {
                                                                    "kind": "CloseParenToken",
                                                                    "fullStart": 1098,
                                                                    "fullEnd": 1100,
                                                                    "start": 1098,
                                                                    "end": 1099,
                                                                    "fullWidth": 2,
                                                                    "width": 1,
                                                                    "text": ")",
                                                                    "value": ")",
                                                                    "valueText": ")",
                                                                    "hasTrailingTrivia": true,
                                                                    "trailingTrivia": [
                                                                        {
                                                                            "kind": "WhitespaceTrivia",
                                                                            "text": " "
                                                                        }
                                                                    ]
                                                                }
                                                            }
                                                        },
                                                        "block": {
                                                            "kind": "Block",
                                                            "fullStart": 1100,
                                                            "fullEnd": 1161,
                                                            "start": 1100,
                                                            "end": 1159,
                                                            "fullWidth": 61,
                                                            "width": 59,
                                                            "openBraceToken": {
                                                                "kind": "OpenBraceToken",
                                                                "fullStart": 1100,
                                                                "fullEnd": 1103,
                                                                "start": 1100,
                                                                "end": 1101,
                                                                "fullWidth": 3,
                                                                "width": 1,
                                                                "text": "{",
                                                                "value": "{",
                                                                "valueText": "{",
                                                                "hasTrailingTrivia": true,
                                                                "hasTrailingNewLine": true,
                                                                "trailingTrivia": [
                                                                    {
                                                                        "kind": "NewLineTrivia",
                                                                        "text": "\r\n"
                                                                    }
                                                                ]
                                                            },
                                                            "statements": [
                                                                {
                                                                    "kind": "ReturnStatement",
                                                                    "fullStart": 1103,
                                                                    "fullEnd": 1146,
                                                                    "start": 1119,
                                                                    "end": 1144,
                                                                    "fullWidth": 43,
                                                                    "width": 25,
                                                                    "returnKeyword": {
                                                                        "kind": "ReturnKeyword",
                                                                        "fullStart": 1103,
                                                                        "fullEnd": 1126,
                                                                        "start": 1119,
                                                                        "end": 1125,
                                                                        "fullWidth": 23,
                                                                        "width": 6,
                                                                        "text": "return",
                                                                        "value": "return",
                                                                        "valueText": "return",
                                                                        "hasLeadingTrivia": true,
                                                                        "hasTrailingTrivia": true,
                                                                        "leadingTrivia": [
                                                                            {
                                                                                "kind": "WhitespaceTrivia",
                                                                                "text": "                "
                                                                            }
                                                                        ],
                                                                        "trailingTrivia": [
                                                                            {
                                                                                "kind": "WhitespaceTrivia",
                                                                                "text": " "
                                                                            }
                                                                        ]
                                                                    },
                                                                    "expression": {
                                                                        "kind": "StringLiteral",
                                                                        "fullStart": 1126,
                                                                        "fullEnd": 1143,
                                                                        "start": 1126,
                                                                        "end": 1143,
                                                                        "fullWidth": 17,
                                                                        "width": 17,
                                                                        "text": "\"ownDataProperty\"",
                                                                        "value": "ownDataProperty",
                                                                        "valueText": "ownDataProperty"
                                                                    },
                                                                    "semicolonToken": {
                                                                        "kind": "SemicolonToken",
                                                                        "fullStart": 1143,
                                                                        "fullEnd": 1146,
                                                                        "start": 1143,
                                                                        "end": 1144,
                                                                        "fullWidth": 3,
                                                                        "width": 1,
                                                                        "text": ";",
                                                                        "value": ";",
                                                                        "valueText": ";",
                                                                        "hasTrailingTrivia": true,
                                                                        "hasTrailingNewLine": true,
                                                                        "trailingTrivia": [
                                                                            {
                                                                                "kind": "NewLineTrivia",
                                                                                "text": "\r\n"
                                                                            }
                                                                        ]
                                                                    }
                                                                }
                                                            ],
                                                            "closeBraceToken": {
                                                                "kind": "CloseBraceToken",
                                                                "fullStart": 1146,
                                                                "fullEnd": 1161,
                                                                "start": 1158,
                                                                "end": 1159,
                                                                "fullWidth": 15,
                                                                "width": 1,
                                                                "text": "}",
                                                                "value": "}",
                                                                "valueText": "}",
                                                                "hasLeadingTrivia": true,
                                                                "hasTrailingTrivia": true,
                                                                "hasTrailingNewLine": true,
                                                                "leadingTrivia": [
                                                                    {
                                                                        "kind": "WhitespaceTrivia",
                                                                        "text": "            "
                                                                    }
                                                                ],
                                                                "trailingTrivia": [
                                                                    {
                                                                        "kind": "NewLineTrivia",
                                                                        "text": "\r\n"
                                                                    }
                                                                ]
                                                            }
                                                        }
                                                    }
                                                }
                                            ],
                                            "closeBraceToken": {
                                                "kind": "CloseBraceToken",
                                                "fullStart": 1161,
                                                "fullEnd": 1170,
                                                "start": 1169,
                                                "end": 1170,
                                                "fullWidth": 9,
                                                "width": 1,
                                                "text": "}",
                                                "value": "}",
                                                "valueText": "}",
                                                "hasLeadingTrivia": true,
                                                "leadingTrivia": [
                                                    {
                                                        "kind": "WhitespaceTrivia",
                                                        "text": "        "
                                                    }
                                                ]
                                            }
                                        }
                                    ],
                                    "closeParenToken": {
                                        "kind": "CloseParenToken",
                                        "fullStart": 1170,
                                        "fullEnd": 1171,
                                        "start": 1170,
                                        "end": 1171,
                                        "fullWidth": 1,
                                        "width": 1,
                                        "text": ")",
                                        "value": ")",
                                        "valueText": ")"
                                    }
                                }
                            },
                            "semicolonToken": {
                                "kind": "SemicolonToken",
                                "fullStart": 1171,
                                "fullEnd": 1174,
                                "start": 1171,
                                "end": 1172,
                                "fullWidth": 3,
                                "width": 1,
                                "text": ";",
                                "value": ";",
                                "valueText": ";",
                                "hasTrailingTrivia": true,
                                "hasTrailingNewLine": true,
                                "trailingTrivia": [
                                    {
                                        "kind": "NewLineTrivia",
                                        "text": "\r\n"
                                    }
                                ]
                            }
                        },
                        {
                            "kind": "VariableStatement",
                            "fullStart": 1174,
                            "fullEnd": 1258,
                            "start": 1184,
                            "end": 1256,
                            "fullWidth": 84,
                            "width": 72,
                            "modifiers": [],
                            "variableDeclaration": {
                                "kind": "VariableDeclaration",
                                "fullStart": 1174,
                                "fullEnd": 1255,
                                "start": 1184,
                                "end": 1255,
                                "fullWidth": 81,
                                "width": 71,
                                "varKeyword": {
                                    "kind": "VarKeyword",
                                    "fullStart": 1174,
                                    "fullEnd": 1188,
                                    "start": 1184,
                                    "end": 1187,
                                    "fullWidth": 14,
                                    "width": 3,
                                    "text": "var",
                                    "value": "var",
                                    "valueText": "var",
                                    "hasLeadingTrivia": true,
                                    "hasLeadingNewLine": true,
                                    "hasTrailingTrivia": true,
                                    "leadingTrivia": [
                                        {
                                            "kind": "NewLineTrivia",
                                            "text": "\r\n"
                                        },
                                        {
                                            "kind": "WhitespaceTrivia",
                                            "text": "        "
                                        }
                                    ],
                                    "trailingTrivia": [
                                        {
                                            "kind": "WhitespaceTrivia",
                                            "text": " "
                                        }
                                    ]
                                },
                                "variableDeclarators": [
                                    {
                                        "kind": "VariableDeclarator",
                                        "fullStart": 1188,
                                        "fullEnd": 1255,
                                        "start": 1188,
                                        "end": 1255,
                                        "fullWidth": 67,
<<<<<<< HEAD
                                        "width": 67,
                                        "identifier": {
=======
                                        "propertyName": {
>>>>>>> 85e84683
                                            "kind": "IdentifierName",
                                            "fullStart": 1188,
                                            "fullEnd": 1195,
                                            "start": 1188,
                                            "end": 1194,
                                            "fullWidth": 7,
                                            "width": 6,
                                            "text": "newObj",
                                            "value": "newObj",
                                            "valueText": "newObj",
                                            "hasTrailingTrivia": true,
                                            "trailingTrivia": [
                                                {
                                                    "kind": "WhitespaceTrivia",
                                                    "text": " "
                                                }
                                            ]
                                        },
                                        "equalsValueClause": {
                                            "kind": "EqualsValueClause",
                                            "fullStart": 1195,
                                            "fullEnd": 1255,
                                            "start": 1195,
                                            "end": 1255,
                                            "fullWidth": 60,
                                            "width": 60,
                                            "equalsToken": {
                                                "kind": "EqualsToken",
                                                "fullStart": 1195,
                                                "fullEnd": 1197,
                                                "start": 1195,
                                                "end": 1196,
                                                "fullWidth": 2,
                                                "width": 1,
                                                "text": "=",
                                                "value": "=",
                                                "valueText": "=",
                                                "hasTrailingTrivia": true,
                                                "trailingTrivia": [
                                                    {
                                                        "kind": "WhitespaceTrivia",
                                                        "text": " "
                                                    }
                                                ]
                                            },
                                            "value": {
                                                "kind": "InvocationExpression",
                                                "fullStart": 1197,
                                                "fullEnd": 1255,
                                                "start": 1197,
                                                "end": 1255,
                                                "fullWidth": 58,
                                                "width": 58,
                                                "expression": {
                                                    "kind": "MemberAccessExpression",
                                                    "fullStart": 1197,
                                                    "fullEnd": 1210,
                                                    "start": 1197,
                                                    "end": 1210,
                                                    "fullWidth": 13,
                                                    "width": 13,
                                                    "expression": {
                                                        "kind": "IdentifierName",
                                                        "fullStart": 1197,
                                                        "fullEnd": 1203,
                                                        "start": 1197,
                                                        "end": 1203,
                                                        "fullWidth": 6,
                                                        "width": 6,
                                                        "text": "Object",
                                                        "value": "Object",
                                                        "valueText": "Object"
                                                    },
                                                    "dotToken": {
                                                        "kind": "DotToken",
                                                        "fullStart": 1203,
                                                        "fullEnd": 1204,
                                                        "start": 1203,
                                                        "end": 1204,
                                                        "fullWidth": 1,
                                                        "width": 1,
                                                        "text": ".",
                                                        "value": ".",
                                                        "valueText": "."
                                                    },
                                                    "name": {
                                                        "kind": "IdentifierName",
                                                        "fullStart": 1204,
                                                        "fullEnd": 1210,
                                                        "start": 1204,
                                                        "end": 1210,
                                                        "fullWidth": 6,
                                                        "width": 6,
                                                        "text": "create",
                                                        "value": "create",
                                                        "valueText": "create"
                                                    }
                                                },
                                                "argumentList": {
                                                    "kind": "ArgumentList",
                                                    "fullStart": 1210,
                                                    "fullEnd": 1255,
                                                    "start": 1210,
                                                    "end": 1255,
                                                    "fullWidth": 45,
                                                    "width": 45,
                                                    "openParenToken": {
                                                        "kind": "OpenParenToken",
                                                        "fullStart": 1210,
                                                        "fullEnd": 1211,
                                                        "start": 1210,
                                                        "end": 1211,
                                                        "fullWidth": 1,
                                                        "width": 1,
                                                        "text": "(",
                                                        "value": "(",
                                                        "valueText": "("
                                                    },
                                                    "arguments": [
                                                        {
                                                            "kind": "ObjectLiteralExpression",
                                                            "fullStart": 1211,
                                                            "fullEnd": 1213,
                                                            "start": 1211,
                                                            "end": 1213,
                                                            "fullWidth": 2,
                                                            "width": 2,
                                                            "openBraceToken": {
                                                                "kind": "OpenBraceToken",
                                                                "fullStart": 1211,
                                                                "fullEnd": 1212,
                                                                "start": 1211,
                                                                "end": 1212,
                                                                "fullWidth": 1,
                                                                "width": 1,
                                                                "text": "{",
                                                                "value": "{",
                                                                "valueText": "{"
                                                            },
                                                            "propertyAssignments": [],
                                                            "closeBraceToken": {
                                                                "kind": "CloseBraceToken",
                                                                "fullStart": 1212,
                                                                "fullEnd": 1213,
                                                                "start": 1212,
                                                                "end": 1213,
                                                                "fullWidth": 1,
                                                                "width": 1,
                                                                "text": "}",
                                                                "value": "}",
                                                                "valueText": "}"
                                                            }
                                                        },
                                                        {
                                                            "kind": "CommaToken",
                                                            "fullStart": 1213,
                                                            "fullEnd": 1215,
                                                            "start": 1213,
                                                            "end": 1214,
                                                            "fullWidth": 2,
                                                            "width": 1,
                                                            "text": ",",
                                                            "value": ",",
                                                            "valueText": ",",
                                                            "hasTrailingTrivia": true,
                                                            "trailingTrivia": [
                                                                {
                                                                    "kind": "WhitespaceTrivia",
                                                                    "text": " "
                                                                }
                                                            ]
                                                        },
                                                        {
                                                            "kind": "ObjectLiteralExpression",
                                                            "fullStart": 1215,
                                                            "fullEnd": 1254,
                                                            "start": 1215,
                                                            "end": 1254,
                                                            "fullWidth": 39,
                                                            "width": 39,
                                                            "openBraceToken": {
                                                                "kind": "OpenBraceToken",
                                                                "fullStart": 1215,
                                                                "fullEnd": 1218,
                                                                "start": 1215,
                                                                "end": 1216,
                                                                "fullWidth": 3,
                                                                "width": 1,
                                                                "text": "{",
                                                                "value": "{",
                                                                "valueText": "{",
                                                                "hasTrailingTrivia": true,
                                                                "hasTrailingNewLine": true,
                                                                "trailingTrivia": [
                                                                    {
                                                                        "kind": "NewLineTrivia",
                                                                        "text": "\r\n"
                                                                    }
                                                                ]
                                                            },
                                                            "propertyAssignments": [
                                                                {
                                                                    "kind": "SimplePropertyAssignment",
                                                                    "fullStart": 1218,
                                                                    "fullEnd": 1245,
                                                                    "start": 1230,
                                                                    "end": 1243,
                                                                    "fullWidth": 27,
                                                                    "width": 13,
                                                                    "propertyName": {
                                                                        "kind": "IdentifierName",
                                                                        "fullStart": 1218,
                                                                        "fullEnd": 1234,
                                                                        "start": 1230,
                                                                        "end": 1234,
                                                                        "fullWidth": 16,
                                                                        "width": 4,
                                                                        "text": "prop",
                                                                        "value": "prop",
                                                                        "valueText": "prop",
                                                                        "hasLeadingTrivia": true,
                                                                        "leadingTrivia": [
                                                                            {
                                                                                "kind": "WhitespaceTrivia",
                                                                                "text": "            "
                                                                            }
                                                                        ]
                                                                    },
                                                                    "colonToken": {
                                                                        "kind": "ColonToken",
                                                                        "fullStart": 1234,
                                                                        "fullEnd": 1236,
                                                                        "start": 1234,
                                                                        "end": 1235,
                                                                        "fullWidth": 2,
                                                                        "width": 1,
                                                                        "text": ":",
                                                                        "value": ":",
                                                                        "valueText": ":",
                                                                        "hasTrailingTrivia": true,
                                                                        "trailingTrivia": [
                                                                            {
                                                                                "kind": "WhitespaceTrivia",
                                                                                "text": " "
                                                                            }
                                                                        ]
                                                                    },
                                                                    "expression": {
                                                                        "kind": "IdentifierName",
                                                                        "fullStart": 1236,
                                                                        "fullEnd": 1245,
                                                                        "start": 1236,
                                                                        "end": 1243,
                                                                        "fullWidth": 9,
                                                                        "width": 7,
                                                                        "text": "descObj",
                                                                        "value": "descObj",
                                                                        "valueText": "descObj",
                                                                        "hasTrailingTrivia": true,
                                                                        "hasTrailingNewLine": true,
                                                                        "trailingTrivia": [
                                                                            {
                                                                                "kind": "NewLineTrivia",
                                                                                "text": "\r\n"
                                                                            }
                                                                        ]
                                                                    }
                                                                }
                                                            ],
                                                            "closeBraceToken": {
                                                                "kind": "CloseBraceToken",
                                                                "fullStart": 1245,
                                                                "fullEnd": 1254,
                                                                "start": 1253,
                                                                "end": 1254,
                                                                "fullWidth": 9,
                                                                "width": 1,
                                                                "text": "}",
                                                                "value": "}",
                                                                "valueText": "}",
                                                                "hasLeadingTrivia": true,
                                                                "leadingTrivia": [
                                                                    {
                                                                        "kind": "WhitespaceTrivia",
                                                                        "text": "        "
                                                                    }
                                                                ]
                                                            }
                                                        }
                                                    ],
                                                    "closeParenToken": {
                                                        "kind": "CloseParenToken",
                                                        "fullStart": 1254,
                                                        "fullEnd": 1255,
                                                        "start": 1254,
                                                        "end": 1255,
                                                        "fullWidth": 1,
                                                        "width": 1,
                                                        "text": ")",
                                                        "value": ")",
                                                        "valueText": ")"
                                                    }
                                                }
                                            }
                                        }
                                    }
                                ]
                            },
                            "semicolonToken": {
                                "kind": "SemicolonToken",
                                "fullStart": 1255,
                                "fullEnd": 1258,
                                "start": 1255,
                                "end": 1256,
                                "fullWidth": 3,
                                "width": 1,
                                "text": ";",
                                "value": ";",
                                "valueText": ";",
                                "hasTrailingTrivia": true,
                                "hasTrailingNewLine": true,
                                "trailingTrivia": [
                                    {
                                        "kind": "NewLineTrivia",
                                        "text": "\r\n"
                                    }
                                ]
                            }
                        },
                        {
                            "kind": "ReturnStatement",
                            "fullStart": 1258,
                            "fullEnd": 1311,
                            "start": 1268,
                            "end": 1309,
                            "fullWidth": 53,
                            "width": 41,
                            "returnKeyword": {
                                "kind": "ReturnKeyword",
                                "fullStart": 1258,
                                "fullEnd": 1275,
                                "start": 1268,
                                "end": 1274,
                                "fullWidth": 17,
                                "width": 6,
                                "text": "return",
                                "value": "return",
                                "valueText": "return",
                                "hasLeadingTrivia": true,
                                "hasLeadingNewLine": true,
                                "hasTrailingTrivia": true,
                                "leadingTrivia": [
                                    {
                                        "kind": "NewLineTrivia",
                                        "text": "\r\n"
                                    },
                                    {
                                        "kind": "WhitespaceTrivia",
                                        "text": "        "
                                    }
                                ],
                                "trailingTrivia": [
                                    {
                                        "kind": "WhitespaceTrivia",
                                        "text": " "
                                    }
                                ]
                            },
                            "expression": {
                                "kind": "EqualsExpression",
                                "fullStart": 1275,
                                "fullEnd": 1308,
                                "start": 1275,
                                "end": 1308,
                                "fullWidth": 33,
                                "width": 33,
                                "left": {
                                    "kind": "MemberAccessExpression",
                                    "fullStart": 1275,
                                    "fullEnd": 1287,
                                    "start": 1275,
                                    "end": 1286,
                                    "fullWidth": 12,
                                    "width": 11,
                                    "expression": {
                                        "kind": "IdentifierName",
                                        "fullStart": 1275,
                                        "fullEnd": 1281,
                                        "start": 1275,
                                        "end": 1281,
                                        "fullWidth": 6,
                                        "width": 6,
                                        "text": "newObj",
                                        "value": "newObj",
                                        "valueText": "newObj"
                                    },
                                    "dotToken": {
                                        "kind": "DotToken",
                                        "fullStart": 1281,
                                        "fullEnd": 1282,
                                        "start": 1281,
                                        "end": 1282,
                                        "fullWidth": 1,
                                        "width": 1,
                                        "text": ".",
                                        "value": ".",
                                        "valueText": "."
                                    },
                                    "name": {
                                        "kind": "IdentifierName",
                                        "fullStart": 1282,
                                        "fullEnd": 1287,
                                        "start": 1282,
                                        "end": 1286,
                                        "fullWidth": 5,
                                        "width": 4,
                                        "text": "prop",
                                        "value": "prop",
                                        "valueText": "prop",
                                        "hasTrailingTrivia": true,
                                        "trailingTrivia": [
                                            {
                                                "kind": "WhitespaceTrivia",
                                                "text": " "
                                            }
                                        ]
                                    }
                                },
                                "operatorToken": {
                                    "kind": "EqualsEqualsEqualsToken",
                                    "fullStart": 1287,
                                    "fullEnd": 1291,
                                    "start": 1287,
                                    "end": 1290,
                                    "fullWidth": 4,
                                    "width": 3,
                                    "text": "===",
                                    "value": "===",
                                    "valueText": "===",
                                    "hasTrailingTrivia": true,
                                    "trailingTrivia": [
                                        {
                                            "kind": "WhitespaceTrivia",
                                            "text": " "
                                        }
                                    ]
                                },
                                "right": {
                                    "kind": "StringLiteral",
                                    "fullStart": 1291,
                                    "fullEnd": 1308,
                                    "start": 1291,
                                    "end": 1308,
                                    "fullWidth": 17,
                                    "width": 17,
                                    "text": "\"ownDataProperty\"",
                                    "value": "ownDataProperty",
                                    "valueText": "ownDataProperty"
                                }
                            },
                            "semicolonToken": {
                                "kind": "SemicolonToken",
                                "fullStart": 1308,
                                "fullEnd": 1311,
                                "start": 1308,
                                "end": 1309,
                                "fullWidth": 3,
                                "width": 1,
                                "text": ";",
                                "value": ";",
                                "valueText": ";",
                                "hasTrailingTrivia": true,
                                "hasTrailingNewLine": true,
                                "trailingTrivia": [
                                    {
                                        "kind": "NewLineTrivia",
                                        "text": "\r\n"
                                    }
                                ]
                            }
                        }
                    ],
                    "closeBraceToken": {
                        "kind": "CloseBraceToken",
                        "fullStart": 1311,
                        "fullEnd": 1318,
                        "start": 1315,
                        "end": 1316,
                        "fullWidth": 7,
                        "width": 1,
                        "text": "}",
                        "value": "}",
                        "valueText": "}",
                        "hasLeadingTrivia": true,
                        "hasTrailingTrivia": true,
                        "hasTrailingNewLine": true,
                        "leadingTrivia": [
                            {
                                "kind": "WhitespaceTrivia",
                                "text": "    "
                            }
                        ],
                        "trailingTrivia": [
                            {
                                "kind": "NewLineTrivia",
                                "text": "\r\n"
                            }
                        ]
                    }
                }
            },
            {
                "kind": "ExpressionStatement",
                "fullStart": 1318,
                "fullEnd": 1342,
                "start": 1318,
                "end": 1340,
                "fullWidth": 24,
                "width": 22,
                "expression": {
                    "kind": "InvocationExpression",
                    "fullStart": 1318,
                    "fullEnd": 1339,
                    "start": 1318,
                    "end": 1339,
                    "fullWidth": 21,
                    "width": 21,
                    "expression": {
                        "kind": "IdentifierName",
                        "fullStart": 1318,
                        "fullEnd": 1329,
                        "start": 1318,
                        "end": 1329,
                        "fullWidth": 11,
                        "width": 11,
                        "text": "runTestCase",
                        "value": "runTestCase",
                        "valueText": "runTestCase"
                    },
                    "argumentList": {
                        "kind": "ArgumentList",
                        "fullStart": 1329,
                        "fullEnd": 1339,
                        "start": 1329,
                        "end": 1339,
                        "fullWidth": 10,
                        "width": 10,
                        "openParenToken": {
                            "kind": "OpenParenToken",
                            "fullStart": 1329,
                            "fullEnd": 1330,
                            "start": 1329,
                            "end": 1330,
                            "fullWidth": 1,
                            "width": 1,
                            "text": "(",
                            "value": "(",
                            "valueText": "("
                        },
                        "arguments": [
                            {
                                "kind": "IdentifierName",
                                "fullStart": 1330,
                                "fullEnd": 1338,
                                "start": 1330,
                                "end": 1338,
                                "fullWidth": 8,
                                "width": 8,
                                "text": "testcase",
                                "value": "testcase",
                                "valueText": "testcase"
                            }
                        ],
                        "closeParenToken": {
                            "kind": "CloseParenToken",
                            "fullStart": 1338,
                            "fullEnd": 1339,
                            "start": 1338,
                            "end": 1339,
                            "fullWidth": 1,
                            "width": 1,
                            "text": ")",
                            "value": ")",
                            "valueText": ")"
                        }
                    }
                },
                "semicolonToken": {
                    "kind": "SemicolonToken",
                    "fullStart": 1339,
                    "fullEnd": 1342,
                    "start": 1339,
                    "end": 1340,
                    "fullWidth": 3,
                    "width": 1,
                    "text": ";",
                    "value": ";",
                    "valueText": ";",
                    "hasTrailingTrivia": true,
                    "hasTrailingNewLine": true,
                    "trailingTrivia": [
                        {
                            "kind": "NewLineTrivia",
                            "text": "\r\n"
                        }
                    ]
                }
            }
        ],
        "endOfFileToken": {
            "kind": "EndOfFileToken",
            "fullStart": 1342,
            "fullEnd": 1342,
            "start": 1342,
            "end": 1342,
            "fullWidth": 0,
            "width": 0,
            "text": ""
        }
    },
    "lineMap": {
        "lineStarts": [
            0,
            67,
            152,
            232,
            308,
            380,
            385,
            439,
            604,
            609,
            611,
            613,
            636,
            638,
            663,
            665,
            712,
            744,
            782,
            839,
            859,
            874,
            887,
            889,
            934,
            975,
            1018,
            1020,
            1069,
            1103,
            1146,
            1161,
            1174,
            1176,
            1218,
            1245,
            1258,
            1260,
            1311,
            1318,
            1342
        ],
        "length": 1342
    }
}<|MERGE_RESOLUTION|>--- conflicted
+++ resolved
@@ -252,12 +252,8 @@
                                         "start": 650,
                                         "end": 660,
                                         "fullWidth": 10,
-<<<<<<< HEAD
                                         "width": 10,
-                                        "identifier": {
-=======
                                         "propertyName": {
->>>>>>> 85e84683
                                             "kind": "IdentifierName",
                                             "fullStart": 650,
                                             "fullEnd": 656,
@@ -1098,12 +1094,8 @@
                                         "start": 901,
                                         "end": 931,
                                         "fullWidth": 30,
-<<<<<<< HEAD
                                         "width": 30,
-                                        "identifier": {
-=======
                                         "propertyName": {
->>>>>>> 85e84683
                                             "kind": "IdentifierName",
                                             "fullStart": 901,
                                             "fullEnd": 914,
@@ -1472,12 +1464,8 @@
                                         "start": 987,
                                         "end": 1015,
                                         "fullWidth": 28,
-<<<<<<< HEAD
                                         "width": 28,
-                                        "identifier": {
-=======
                                         "propertyName": {
->>>>>>> 85e84683
                                             "kind": "IdentifierName",
                                             "fullStart": 987,
                                             "fullEnd": 995,
@@ -2170,12 +2158,8 @@
                                         "start": 1188,
                                         "end": 1255,
                                         "fullWidth": 67,
-<<<<<<< HEAD
                                         "width": 67,
-                                        "identifier": {
-=======
                                         "propertyName": {
->>>>>>> 85e84683
                                             "kind": "IdentifierName",
                                             "fullStart": 1188,
                                             "fullEnd": 1195,
