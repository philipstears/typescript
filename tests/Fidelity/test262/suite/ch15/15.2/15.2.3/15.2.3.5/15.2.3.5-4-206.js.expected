{
    "isDeclaration": false,
    "languageVersion": "EcmaScript5",
    "parseOptions": {
        "allowAutomaticSemicolonInsertion": true
    },
    "sourceUnit": {
        "kind": "SourceUnit",
        "fullStart": 0,
        "fullEnd": 881,
        "start": 560,
        "end": 881,
        "fullWidth": 881,
        "width": 321,
        "isIncrementallyUnusable": true,
        "moduleElements": [
            {
                "kind": "FunctionDeclaration",
                "fullStart": 0,
                "fullEnd": 857,
                "start": 560,
                "end": 855,
                "fullWidth": 857,
                "width": 295,
                "modifiers": [],
                "functionKeyword": {
                    "kind": "FunctionKeyword",
                    "fullStart": 0,
                    "fullEnd": 569,
                    "start": 560,
                    "end": 568,
                    "fullWidth": 569,
                    "width": 8,
                    "text": "function",
                    "value": "function",
                    "valueText": "function",
                    "hasLeadingTrivia": true,
                    "hasLeadingComment": true,
                    "hasLeadingNewLine": true,
                    "hasTrailingTrivia": true,
                    "leadingTrivia": [
                        {
                            "kind": "SingleLineCommentTrivia",
                            "text": "/// Copyright (c) 2012 Ecma International.  All rights reserved. "
                        },
                        {
                            "kind": "NewLineTrivia",
                            "text": "\r\n"
                        },
                        {
                            "kind": "SingleLineCommentTrivia",
                            "text": "/// Ecma International makes this code available under the terms and conditions set"
                        },
                        {
                            "kind": "NewLineTrivia",
                            "text": "\r\n"
                        },
                        {
                            "kind": "SingleLineCommentTrivia",
                            "text": "/// forth on http://hg.ecmascript.org/tests/test262/raw-file/tip/LICENSE (the "
                        },
                        {
                            "kind": "NewLineTrivia",
                            "text": "\r\n"
                        },
                        {
                            "kind": "SingleLineCommentTrivia",
                            "text": "/// \"Use Terms\").   Any redistribution of this code must retain the above "
                        },
                        {
                            "kind": "NewLineTrivia",
                            "text": "\r\n"
                        },
                        {
                            "kind": "SingleLineCommentTrivia",
                            "text": "/// copyright and this notice and otherwise comply with the Use Terms."
                        },
                        {
                            "kind": "NewLineTrivia",
                            "text": "\r\n"
                        },
                        {
                            "kind": "MultiLineCommentTrivia",
                            "text": "/**\r\n * @path ch15/15.2/15.2.3/15.2.3.5/15.2.3.5-4-206.js\r\n * @description Object.create - 'writable' property of one property in 'Properties'  is true (8.10.5 step 6.b)\r\n */"
                        },
                        {
                            "kind": "NewLineTrivia",
                            "text": "\r\n"
                        },
                        {
                            "kind": "NewLineTrivia",
                            "text": "\r\n"
                        },
                        {
                            "kind": "NewLineTrivia",
                            "text": "\r\n"
                        }
                    ],
                    "trailingTrivia": [
                        {
                            "kind": "WhitespaceTrivia",
                            "text": " "
                        }
                    ]
                },
                "identifier": {
                    "kind": "IdentifierName",
                    "fullStart": 569,
                    "fullEnd": 577,
                    "start": 569,
                    "end": 577,
                    "fullWidth": 8,
                    "width": 8,
                    "text": "testcase",
                    "value": "testcase",
                    "valueText": "testcase"
                },
                "callSignature": {
                    "kind": "CallSignature",
                    "fullStart": 577,
                    "fullEnd": 580,
                    "start": 577,
                    "end": 579,
                    "fullWidth": 3,
                    "width": 2,
                    "parameterList": {
                        "kind": "ParameterList",
                        "fullStart": 577,
                        "fullEnd": 580,
                        "start": 577,
                        "end": 579,
                        "fullWidth": 3,
                        "width": 2,
                        "openParenToken": {
                            "kind": "OpenParenToken",
                            "fullStart": 577,
                            "fullEnd": 578,
                            "start": 577,
                            "end": 578,
                            "fullWidth": 1,
                            "width": 1,
                            "text": "(",
                            "value": "(",
                            "valueText": "("
                        },
                        "parameters": [],
                        "closeParenToken": {
                            "kind": "CloseParenToken",
                            "fullStart": 578,
                            "fullEnd": 580,
                            "start": 578,
                            "end": 579,
                            "fullWidth": 2,
                            "width": 1,
                            "text": ")",
                            "value": ")",
                            "valueText": ")",
                            "hasTrailingTrivia": true,
                            "trailingTrivia": [
                                {
                                    "kind": "WhitespaceTrivia",
                                    "text": " "
                                }
                            ]
                        }
                    }
                },
                "block": {
                    "kind": "Block",
                    "fullStart": 580,
                    "fullEnd": 857,
                    "start": 580,
                    "end": 855,
                    "fullWidth": 277,
                    "width": 275,
                    "openBraceToken": {
                        "kind": "OpenBraceToken",
                        "fullStart": 580,
                        "fullEnd": 583,
                        "start": 580,
                        "end": 581,
                        "fullWidth": 3,
                        "width": 1,
                        "text": "{",
                        "value": "{",
                        "valueText": "{",
                        "hasTrailingTrivia": true,
                        "hasTrailingNewLine": true,
                        "trailingTrivia": [
                            {
                                "kind": "NewLineTrivia",
                                "text": "\r\n"
                            }
                        ]
                    },
                    "statements": [
                        {
                            "kind": "VariableStatement",
                            "fullStart": 583,
                            "fullEnd": 708,
                            "start": 593,
                            "end": 706,
                            "fullWidth": 125,
                            "width": 113,
                            "modifiers": [],
                            "variableDeclaration": {
                                "kind": "VariableDeclaration",
                                "fullStart": 583,
                                "fullEnd": 705,
                                "start": 593,
                                "end": 705,
                                "fullWidth": 122,
                                "width": 112,
                                "varKeyword": {
                                    "kind": "VarKeyword",
                                    "fullStart": 583,
                                    "fullEnd": 597,
                                    "start": 593,
                                    "end": 596,
                                    "fullWidth": 14,
                                    "width": 3,
                                    "text": "var",
                                    "value": "var",
                                    "valueText": "var",
                                    "hasLeadingTrivia": true,
                                    "hasLeadingNewLine": true,
                                    "hasTrailingTrivia": true,
                                    "leadingTrivia": [
                                        {
                                            "kind": "NewLineTrivia",
                                            "text": "\r\n"
                                        },
                                        {
                                            "kind": "WhitespaceTrivia",
                                            "text": "        "
                                        }
                                    ],
                                    "trailingTrivia": [
                                        {
                                            "kind": "WhitespaceTrivia",
                                            "text": " "
                                        }
                                    ]
                                },
                                "variableDeclarators": [
                                    {
                                        "kind": "VariableDeclarator",
                                        "fullStart": 597,
                                        "fullEnd": 705,
                                        "start": 597,
                                        "end": 705,
                                        "fullWidth": 108,
<<<<<<< HEAD
                                        "width": 108,
                                        "identifier": {
=======
                                        "propertyName": {
>>>>>>> 85e84683
                                            "kind": "IdentifierName",
                                            "fullStart": 597,
                                            "fullEnd": 604,
                                            "start": 597,
                                            "end": 603,
                                            "fullWidth": 7,
                                            "width": 6,
                                            "text": "newObj",
                                            "value": "newObj",
                                            "valueText": "newObj",
                                            "hasTrailingTrivia": true,
                                            "trailingTrivia": [
                                                {
                                                    "kind": "WhitespaceTrivia",
                                                    "text": " "
                                                }
                                            ]
                                        },
                                        "equalsValueClause": {
                                            "kind": "EqualsValueClause",
                                            "fullStart": 604,
                                            "fullEnd": 705,
                                            "start": 604,
                                            "end": 705,
                                            "fullWidth": 101,
                                            "width": 101,
                                            "equalsToken": {
                                                "kind": "EqualsToken",
                                                "fullStart": 604,
                                                "fullEnd": 606,
                                                "start": 604,
                                                "end": 605,
                                                "fullWidth": 2,
                                                "width": 1,
                                                "text": "=",
                                                "value": "=",
                                                "valueText": "=",
                                                "hasTrailingTrivia": true,
                                                "trailingTrivia": [
                                                    {
                                                        "kind": "WhitespaceTrivia",
                                                        "text": " "
                                                    }
                                                ]
                                            },
                                            "value": {
                                                "kind": "InvocationExpression",
                                                "fullStart": 606,
                                                "fullEnd": 705,
                                                "start": 606,
                                                "end": 705,
                                                "fullWidth": 99,
                                                "width": 99,
                                                "expression": {
                                                    "kind": "MemberAccessExpression",
                                                    "fullStart": 606,
                                                    "fullEnd": 619,
                                                    "start": 606,
                                                    "end": 619,
                                                    "fullWidth": 13,
                                                    "width": 13,
                                                    "expression": {
                                                        "kind": "IdentifierName",
                                                        "fullStart": 606,
                                                        "fullEnd": 612,
                                                        "start": 606,
                                                        "end": 612,
                                                        "fullWidth": 6,
                                                        "width": 6,
                                                        "text": "Object",
                                                        "value": "Object",
                                                        "valueText": "Object"
                                                    },
                                                    "dotToken": {
                                                        "kind": "DotToken",
                                                        "fullStart": 612,
                                                        "fullEnd": 613,
                                                        "start": 612,
                                                        "end": 613,
                                                        "fullWidth": 1,
                                                        "width": 1,
                                                        "text": ".",
                                                        "value": ".",
                                                        "valueText": "."
                                                    },
                                                    "name": {
                                                        "kind": "IdentifierName",
                                                        "fullStart": 613,
                                                        "fullEnd": 619,
                                                        "start": 613,
                                                        "end": 619,
                                                        "fullWidth": 6,
                                                        "width": 6,
                                                        "text": "create",
                                                        "value": "create",
                                                        "valueText": "create"
                                                    }
                                                },
                                                "argumentList": {
                                                    "kind": "ArgumentList",
                                                    "fullStart": 619,
                                                    "fullEnd": 705,
                                                    "start": 619,
                                                    "end": 705,
                                                    "fullWidth": 86,
                                                    "width": 86,
                                                    "openParenToken": {
                                                        "kind": "OpenParenToken",
                                                        "fullStart": 619,
                                                        "fullEnd": 620,
                                                        "start": 619,
                                                        "end": 620,
                                                        "fullWidth": 1,
                                                        "width": 1,
                                                        "text": "(",
                                                        "value": "(",
                                                        "valueText": "("
                                                    },
                                                    "arguments": [
                                                        {
                                                            "kind": "ObjectLiteralExpression",
                                                            "fullStart": 620,
                                                            "fullEnd": 622,
                                                            "start": 620,
                                                            "end": 622,
                                                            "fullWidth": 2,
                                                            "width": 2,
                                                            "openBraceToken": {
                                                                "kind": "OpenBraceToken",
                                                                "fullStart": 620,
                                                                "fullEnd": 621,
                                                                "start": 620,
                                                                "end": 621,
                                                                "fullWidth": 1,
                                                                "width": 1,
                                                                "text": "{",
                                                                "value": "{",
                                                                "valueText": "{"
                                                            },
                                                            "propertyAssignments": [],
                                                            "closeBraceToken": {
                                                                "kind": "CloseBraceToken",
                                                                "fullStart": 621,
                                                                "fullEnd": 622,
                                                                "start": 621,
                                                                "end": 622,
                                                                "fullWidth": 1,
                                                                "width": 1,
                                                                "text": "}",
                                                                "value": "}",
                                                                "valueText": "}"
                                                            }
                                                        },
                                                        {
                                                            "kind": "CommaToken",
                                                            "fullStart": 622,
                                                            "fullEnd": 624,
                                                            "start": 622,
                                                            "end": 623,
                                                            "fullWidth": 2,
                                                            "width": 1,
                                                            "text": ",",
                                                            "value": ",",
                                                            "valueText": ",",
                                                            "hasTrailingTrivia": true,
                                                            "trailingTrivia": [
                                                                {
                                                                    "kind": "WhitespaceTrivia",
                                                                    "text": " "
                                                                }
                                                            ]
                                                        },
                                                        {
                                                            "kind": "ObjectLiteralExpression",
                                                            "fullStart": 624,
                                                            "fullEnd": 704,
                                                            "start": 624,
                                                            "end": 704,
                                                            "fullWidth": 80,
                                                            "width": 80,
                                                            "openBraceToken": {
                                                                "kind": "OpenBraceToken",
                                                                "fullStart": 624,
                                                                "fullEnd": 627,
                                                                "start": 624,
                                                                "end": 625,
                                                                "fullWidth": 3,
                                                                "width": 1,
                                                                "text": "{",
                                                                "value": "{",
                                                                "valueText": "{",
                                                                "hasTrailingTrivia": true,
                                                                "hasTrailingNewLine": true,
                                                                "trailingTrivia": [
                                                                    {
                                                                        "kind": "NewLineTrivia",
                                                                        "text": "\r\n"
                                                                    }
                                                                ]
                                                            },
                                                            "propertyAssignments": [
                                                                {
                                                                    "kind": "SimplePropertyAssignment",
                                                                    "fullStart": 627,
                                                                    "fullEnd": 695,
                                                                    "start": 639,
                                                                    "end": 693,
                                                                    "fullWidth": 68,
                                                                    "width": 54,
                                                                    "propertyName": {
                                                                        "kind": "IdentifierName",
                                                                        "fullStart": 627,
                                                                        "fullEnd": 643,
                                                                        "start": 639,
                                                                        "end": 643,
                                                                        "fullWidth": 16,
                                                                        "width": 4,
                                                                        "text": "prop",
                                                                        "value": "prop",
                                                                        "valueText": "prop",
                                                                        "hasLeadingTrivia": true,
                                                                        "leadingTrivia": [
                                                                            {
                                                                                "kind": "WhitespaceTrivia",
                                                                                "text": "            "
                                                                            }
                                                                        ]
                                                                    },
                                                                    "colonToken": {
                                                                        "kind": "ColonToken",
                                                                        "fullStart": 643,
                                                                        "fullEnd": 645,
                                                                        "start": 643,
                                                                        "end": 644,
                                                                        "fullWidth": 2,
                                                                        "width": 1,
                                                                        "text": ":",
                                                                        "value": ":",
                                                                        "valueText": ":",
                                                                        "hasTrailingTrivia": true,
                                                                        "trailingTrivia": [
                                                                            {
                                                                                "kind": "WhitespaceTrivia",
                                                                                "text": " "
                                                                            }
                                                                        ]
                                                                    },
                                                                    "expression": {
                                                                        "kind": "ObjectLiteralExpression",
                                                                        "fullStart": 645,
                                                                        "fullEnd": 695,
                                                                        "start": 645,
                                                                        "end": 693,
                                                                        "fullWidth": 50,
                                                                        "width": 48,
                                                                        "openBraceToken": {
                                                                            "kind": "OpenBraceToken",
                                                                            "fullStart": 645,
                                                                            "fullEnd": 648,
                                                                            "start": 645,
                                                                            "end": 646,
                                                                            "fullWidth": 3,
                                                                            "width": 1,
                                                                            "text": "{",
                                                                            "value": "{",
                                                                            "valueText": "{",
                                                                            "hasTrailingTrivia": true,
                                                                            "hasTrailingNewLine": true,
                                                                            "trailingTrivia": [
                                                                                {
                                                                                    "kind": "NewLineTrivia",
                                                                                    "text": "\r\n"
                                                                                }
                                                                            ]
                                                                        },
                                                                        "propertyAssignments": [
                                                                            {
                                                                                "kind": "SimplePropertyAssignment",
                                                                                "fullStart": 648,
                                                                                "fullEnd": 680,
                                                                                "start": 664,
                                                                                "end": 678,
                                                                                "fullWidth": 32,
                                                                                "width": 14,
                                                                                "propertyName": {
                                                                                    "kind": "IdentifierName",
                                                                                    "fullStart": 648,
                                                                                    "fullEnd": 672,
                                                                                    "start": 664,
                                                                                    "end": 672,
                                                                                    "fullWidth": 24,
                                                                                    "width": 8,
                                                                                    "text": "writable",
                                                                                    "value": "writable",
                                                                                    "valueText": "writable",
                                                                                    "hasLeadingTrivia": true,
                                                                                    "leadingTrivia": [
                                                                                        {
                                                                                            "kind": "WhitespaceTrivia",
                                                                                            "text": "                "
                                                                                        }
                                                                                    ]
                                                                                },
                                                                                "colonToken": {
                                                                                    "kind": "ColonToken",
                                                                                    "fullStart": 672,
                                                                                    "fullEnd": 674,
                                                                                    "start": 672,
                                                                                    "end": 673,
                                                                                    "fullWidth": 2,
                                                                                    "width": 1,
                                                                                    "text": ":",
                                                                                    "value": ":",
                                                                                    "valueText": ":",
                                                                                    "hasTrailingTrivia": true,
                                                                                    "trailingTrivia": [
                                                                                        {
                                                                                            "kind": "WhitespaceTrivia",
                                                                                            "text": " "
                                                                                        }
                                                                                    ]
                                                                                },
                                                                                "expression": {
                                                                                    "kind": "TrueKeyword",
                                                                                    "fullStart": 674,
                                                                                    "fullEnd": 680,
                                                                                    "start": 674,
                                                                                    "end": 678,
                                                                                    "fullWidth": 6,
                                                                                    "width": 4,
                                                                                    "text": "true",
                                                                                    "value": true,
                                                                                    "valueText": "true",
                                                                                    "hasTrailingTrivia": true,
                                                                                    "hasTrailingNewLine": true,
                                                                                    "trailingTrivia": [
                                                                                        {
                                                                                            "kind": "NewLineTrivia",
                                                                                            "text": "\r\n"
                                                                                        }
                                                                                    ]
                                                                                }
                                                                            }
                                                                        ],
                                                                        "closeBraceToken": {
                                                                            "kind": "CloseBraceToken",
                                                                            "fullStart": 680,
                                                                            "fullEnd": 695,
                                                                            "start": 692,
                                                                            "end": 693,
                                                                            "fullWidth": 15,
                                                                            "width": 1,
                                                                            "text": "}",
                                                                            "value": "}",
                                                                            "valueText": "}",
                                                                            "hasLeadingTrivia": true,
                                                                            "hasTrailingTrivia": true,
                                                                            "hasTrailingNewLine": true,
                                                                            "leadingTrivia": [
                                                                                {
                                                                                    "kind": "WhitespaceTrivia",
                                                                                    "text": "            "
                                                                                }
                                                                            ],
                                                                            "trailingTrivia": [
                                                                                {
                                                                                    "kind": "NewLineTrivia",
                                                                                    "text": "\r\n"
                                                                                }
                                                                            ]
                                                                        }
                                                                    }
                                                                }
                                                            ],
                                                            "closeBraceToken": {
                                                                "kind": "CloseBraceToken",
                                                                "fullStart": 695,
                                                                "fullEnd": 704,
                                                                "start": 703,
                                                                "end": 704,
                                                                "fullWidth": 9,
                                                                "width": 1,
                                                                "text": "}",
                                                                "value": "}",
                                                                "valueText": "}",
                                                                "hasLeadingTrivia": true,
                                                                "leadingTrivia": [
                                                                    {
                                                                        "kind": "WhitespaceTrivia",
                                                                        "text": "        "
                                                                    }
                                                                ]
                                                            }
                                                        }
                                                    ],
                                                    "closeParenToken": {
                                                        "kind": "CloseParenToken",
                                                        "fullStart": 704,
                                                        "fullEnd": 705,
                                                        "start": 704,
                                                        "end": 705,
                                                        "fullWidth": 1,
                                                        "width": 1,
                                                        "text": ")",
                                                        "value": ")",
                                                        "valueText": ")"
                                                    }
                                                }
                                            }
                                        }
                                    }
                                ]
                            },
                            "semicolonToken": {
                                "kind": "SemicolonToken",
                                "fullStart": 705,
                                "fullEnd": 708,
                                "start": 705,
                                "end": 706,
                                "fullWidth": 3,
                                "width": 1,
                                "text": ";",
                                "value": ";",
                                "valueText": ";",
                                "hasTrailingTrivia": true,
                                "hasTrailingNewLine": true,
                                "trailingTrivia": [
                                    {
                                        "kind": "NewLineTrivia",
                                        "text": "\r\n"
                                    }
                                ]
                            }
                        },
                        {
                            "kind": "VariableStatement",
                            "fullStart": 708,
                            "fullEnd": 766,
                            "start": 716,
                            "end": 764,
                            "fullWidth": 58,
                            "width": 48,
                            "modifiers": [],
                            "variableDeclaration": {
                                "kind": "VariableDeclaration",
                                "fullStart": 708,
                                "fullEnd": 763,
                                "start": 716,
                                "end": 763,
                                "fullWidth": 55,
                                "width": 47,
                                "varKeyword": {
                                    "kind": "VarKeyword",
                                    "fullStart": 708,
                                    "fullEnd": 720,
                                    "start": 716,
                                    "end": 719,
                                    "fullWidth": 12,
                                    "width": 3,
                                    "text": "var",
                                    "value": "var",
                                    "valueText": "var",
                                    "hasLeadingTrivia": true,
                                    "hasTrailingTrivia": true,
                                    "leadingTrivia": [
                                        {
                                            "kind": "WhitespaceTrivia",
                                            "text": "        "
                                        }
                                    ],
                                    "trailingTrivia": [
                                        {
                                            "kind": "WhitespaceTrivia",
                                            "text": " "
                                        }
                                    ]
                                },
                                "variableDeclarators": [
                                    {
                                        "kind": "VariableDeclarator",
                                        "fullStart": 720,
                                        "fullEnd": 763,
                                        "start": 720,
                                        "end": 763,
                                        "fullWidth": 43,
<<<<<<< HEAD
                                        "width": 43,
                                        "identifier": {
=======
                                        "propertyName": {
>>>>>>> 85e84683
                                            "kind": "IdentifierName",
                                            "fullStart": 720,
                                            "fullEnd": 732,
                                            "start": 720,
                                            "end": 731,
                                            "fullWidth": 12,
                                            "width": 11,
                                            "text": "hasProperty",
                                            "value": "hasProperty",
                                            "valueText": "hasProperty",
                                            "hasTrailingTrivia": true,
                                            "trailingTrivia": [
                                                {
                                                    "kind": "WhitespaceTrivia",
                                                    "text": " "
                                                }
                                            ]
                                        },
                                        "equalsValueClause": {
                                            "kind": "EqualsValueClause",
                                            "fullStart": 732,
                                            "fullEnd": 763,
                                            "start": 732,
                                            "end": 763,
                                            "fullWidth": 31,
                                            "width": 31,
                                            "equalsToken": {
                                                "kind": "EqualsToken",
                                                "fullStart": 732,
                                                "fullEnd": 734,
                                                "start": 732,
                                                "end": 733,
                                                "fullWidth": 2,
                                                "width": 1,
                                                "text": "=",
                                                "value": "=",
                                                "valueText": "=",
                                                "hasTrailingTrivia": true,
                                                "trailingTrivia": [
                                                    {
                                                        "kind": "WhitespaceTrivia",
                                                        "text": " "
                                                    }
                                                ]
                                            },
                                            "value": {
                                                "kind": "InvocationExpression",
                                                "fullStart": 734,
                                                "fullEnd": 763,
                                                "start": 734,
                                                "end": 763,
                                                "fullWidth": 29,
                                                "width": 29,
                                                "expression": {
                                                    "kind": "MemberAccessExpression",
                                                    "fullStart": 734,
                                                    "fullEnd": 755,
                                                    "start": 734,
                                                    "end": 755,
                                                    "fullWidth": 21,
                                                    "width": 21,
                                                    "expression": {
                                                        "kind": "IdentifierName",
                                                        "fullStart": 734,
                                                        "fullEnd": 740,
                                                        "start": 734,
                                                        "end": 740,
                                                        "fullWidth": 6,
                                                        "width": 6,
                                                        "text": "newObj",
                                                        "value": "newObj",
                                                        "valueText": "newObj"
                                                    },
                                                    "dotToken": {
                                                        "kind": "DotToken",
                                                        "fullStart": 740,
                                                        "fullEnd": 741,
                                                        "start": 740,
                                                        "end": 741,
                                                        "fullWidth": 1,
                                                        "width": 1,
                                                        "text": ".",
                                                        "value": ".",
                                                        "valueText": "."
                                                    },
                                                    "name": {
                                                        "kind": "IdentifierName",
                                                        "fullStart": 741,
                                                        "fullEnd": 755,
                                                        "start": 741,
                                                        "end": 755,
                                                        "fullWidth": 14,
                                                        "width": 14,
                                                        "text": "hasOwnProperty",
                                                        "value": "hasOwnProperty",
                                                        "valueText": "hasOwnProperty"
                                                    }
                                                },
                                                "argumentList": {
                                                    "kind": "ArgumentList",
                                                    "fullStart": 755,
                                                    "fullEnd": 763,
                                                    "start": 755,
                                                    "end": 763,
                                                    "fullWidth": 8,
                                                    "width": 8,
                                                    "openParenToken": {
                                                        "kind": "OpenParenToken",
                                                        "fullStart": 755,
                                                        "fullEnd": 756,
                                                        "start": 755,
                                                        "end": 756,
                                                        "fullWidth": 1,
                                                        "width": 1,
                                                        "text": "(",
                                                        "value": "(",
                                                        "valueText": "("
                                                    },
                                                    "arguments": [
                                                        {
                                                            "kind": "StringLiteral",
                                                            "fullStart": 756,
                                                            "fullEnd": 762,
                                                            "start": 756,
                                                            "end": 762,
                                                            "fullWidth": 6,
                                                            "width": 6,
                                                            "text": "\"prop\"",
                                                            "value": "prop",
                                                            "valueText": "prop"
                                                        }
                                                    ],
                                                    "closeParenToken": {
                                                        "kind": "CloseParenToken",
                                                        "fullStart": 762,
                                                        "fullEnd": 763,
                                                        "start": 762,
                                                        "end": 763,
                                                        "fullWidth": 1,
                                                        "width": 1,
                                                        "text": ")",
                                                        "value": ")",
                                                        "valueText": ")"
                                                    }
                                                }
                                            }
                                        }
                                    }
                                ]
                            },
                            "semicolonToken": {
                                "kind": "SemicolonToken",
                                "fullStart": 763,
                                "fullEnd": 766,
                                "start": 763,
                                "end": 764,
                                "fullWidth": 3,
                                "width": 1,
                                "text": ";",
                                "value": ";",
                                "valueText": ";",
                                "hasTrailingTrivia": true,
                                "hasTrailingNewLine": true,
                                "trailingTrivia": [
                                    {
                                        "kind": "NewLineTrivia",
                                        "text": "\r\n"
                                    }
                                ]
                            }
                        },
                        {
                            "kind": "ExpressionStatement",
                            "fullStart": 766,
                            "fullEnd": 796,
                            "start": 776,
                            "end": 794,
                            "fullWidth": 30,
                            "width": 18,
                            "expression": {
                                "kind": "AssignmentExpression",
                                "fullStart": 766,
                                "fullEnd": 793,
                                "start": 776,
                                "end": 793,
                                "fullWidth": 27,
                                "width": 17,
                                "left": {
                                    "kind": "MemberAccessExpression",
                                    "fullStart": 766,
                                    "fullEnd": 788,
                                    "start": 776,
                                    "end": 787,
                                    "fullWidth": 22,
                                    "width": 11,
                                    "expression": {
                                        "kind": "IdentifierName",
                                        "fullStart": 766,
                                        "fullEnd": 782,
                                        "start": 776,
                                        "end": 782,
                                        "fullWidth": 16,
                                        "width": 6,
                                        "text": "newObj",
                                        "value": "newObj",
                                        "valueText": "newObj",
                                        "hasLeadingTrivia": true,
                                        "hasLeadingNewLine": true,
                                        "leadingTrivia": [
                                            {
                                                "kind": "NewLineTrivia",
                                                "text": "\r\n"
                                            },
                                            {
                                                "kind": "WhitespaceTrivia",
                                                "text": "        "
                                            }
                                        ]
                                    },
                                    "dotToken": {
                                        "kind": "DotToken",
                                        "fullStart": 782,
                                        "fullEnd": 783,
                                        "start": 782,
                                        "end": 783,
                                        "fullWidth": 1,
                                        "width": 1,
                                        "text": ".",
                                        "value": ".",
                                        "valueText": "."
                                    },
                                    "name": {
                                        "kind": "IdentifierName",
                                        "fullStart": 783,
                                        "fullEnd": 788,
                                        "start": 783,
                                        "end": 787,
                                        "fullWidth": 5,
                                        "width": 4,
                                        "text": "prop",
                                        "value": "prop",
                                        "valueText": "prop",
                                        "hasTrailingTrivia": true,
                                        "trailingTrivia": [
                                            {
                                                "kind": "WhitespaceTrivia",
                                                "text": " "
                                            }
                                        ]
                                    }
                                },
                                "operatorToken": {
                                    "kind": "EqualsToken",
                                    "fullStart": 788,
                                    "fullEnd": 790,
                                    "start": 788,
                                    "end": 789,
                                    "fullWidth": 2,
                                    "width": 1,
                                    "text": "=",
                                    "value": "=",
                                    "valueText": "=",
                                    "hasTrailingTrivia": true,
                                    "trailingTrivia": [
                                        {
                                            "kind": "WhitespaceTrivia",
                                            "text": " "
                                        }
                                    ]
                                },
                                "right": {
                                    "kind": "NumericLiteral",
                                    "fullStart": 790,
                                    "fullEnd": 793,
                                    "start": 790,
                                    "end": 793,
                                    "fullWidth": 3,
                                    "width": 3,
                                    "text": "121",
                                    "value": 121,
                                    "valueText": "121"
                                }
                            },
                            "semicolonToken": {
                                "kind": "SemicolonToken",
                                "fullStart": 793,
                                "fullEnd": 796,
                                "start": 793,
                                "end": 794,
                                "fullWidth": 3,
                                "width": 1,
                                "text": ";",
                                "value": ";",
                                "valueText": ";",
                                "hasTrailingTrivia": true,
                                "hasTrailingNewLine": true,
                                "trailingTrivia": [
                                    {
                                        "kind": "NewLineTrivia",
                                        "text": "\r\n"
                                    }
                                ]
                            }
                        },
                        {
                            "kind": "ReturnStatement",
                            "fullStart": 796,
                            "fullEnd": 850,
                            "start": 806,
                            "end": 848,
                            "fullWidth": 54,
                            "width": 42,
                            "returnKeyword": {
                                "kind": "ReturnKeyword",
                                "fullStart": 796,
                                "fullEnd": 813,
                                "start": 806,
                                "end": 812,
                                "fullWidth": 17,
                                "width": 6,
                                "text": "return",
                                "value": "return",
                                "valueText": "return",
                                "hasLeadingTrivia": true,
                                "hasLeadingNewLine": true,
                                "hasTrailingTrivia": true,
                                "leadingTrivia": [
                                    {
                                        "kind": "NewLineTrivia",
                                        "text": "\r\n"
                                    },
                                    {
                                        "kind": "WhitespaceTrivia",
                                        "text": "        "
                                    }
                                ],
                                "trailingTrivia": [
                                    {
                                        "kind": "WhitespaceTrivia",
                                        "text": " "
                                    }
                                ]
                            },
                            "expression": {
                                "kind": "LogicalAndExpression",
                                "fullStart": 813,
                                "fullEnd": 847,
                                "start": 813,
                                "end": 847,
                                "fullWidth": 34,
                                "width": 34,
                                "left": {
                                    "kind": "IdentifierName",
                                    "fullStart": 813,
                                    "fullEnd": 825,
                                    "start": 813,
                                    "end": 824,
                                    "fullWidth": 12,
                                    "width": 11,
                                    "text": "hasProperty",
                                    "value": "hasProperty",
                                    "valueText": "hasProperty",
                                    "hasTrailingTrivia": true,
                                    "trailingTrivia": [
                                        {
                                            "kind": "WhitespaceTrivia",
                                            "text": " "
                                        }
                                    ]
                                },
                                "operatorToken": {
                                    "kind": "AmpersandAmpersandToken",
                                    "fullStart": 825,
                                    "fullEnd": 828,
                                    "start": 825,
                                    "end": 827,
                                    "fullWidth": 3,
                                    "width": 2,
                                    "text": "&&",
                                    "value": "&&",
                                    "valueText": "&&",
                                    "hasTrailingTrivia": true,
                                    "trailingTrivia": [
                                        {
                                            "kind": "WhitespaceTrivia",
                                            "text": " "
                                        }
                                    ]
                                },
                                "right": {
                                    "kind": "EqualsExpression",
                                    "fullStart": 828,
                                    "fullEnd": 847,
                                    "start": 828,
                                    "end": 847,
                                    "fullWidth": 19,
                                    "width": 19,
                                    "left": {
                                        "kind": "MemberAccessExpression",
                                        "fullStart": 828,
                                        "fullEnd": 840,
                                        "start": 828,
                                        "end": 839,
                                        "fullWidth": 12,
                                        "width": 11,
                                        "expression": {
                                            "kind": "IdentifierName",
                                            "fullStart": 828,
                                            "fullEnd": 834,
                                            "start": 828,
                                            "end": 834,
                                            "fullWidth": 6,
                                            "width": 6,
                                            "text": "newObj",
                                            "value": "newObj",
                                            "valueText": "newObj"
                                        },
                                        "dotToken": {
                                            "kind": "DotToken",
                                            "fullStart": 834,
                                            "fullEnd": 835,
                                            "start": 834,
                                            "end": 835,
                                            "fullWidth": 1,
                                            "width": 1,
                                            "text": ".",
                                            "value": ".",
                                            "valueText": "."
                                        },
                                        "name": {
                                            "kind": "IdentifierName",
                                            "fullStart": 835,
                                            "fullEnd": 840,
                                            "start": 835,
                                            "end": 839,
                                            "fullWidth": 5,
                                            "width": 4,
                                            "text": "prop",
                                            "value": "prop",
                                            "valueText": "prop",
                                            "hasTrailingTrivia": true,
                                            "trailingTrivia": [
                                                {
                                                    "kind": "WhitespaceTrivia",
                                                    "text": " "
                                                }
                                            ]
                                        }
                                    },
                                    "operatorToken": {
                                        "kind": "EqualsEqualsEqualsToken",
                                        "fullStart": 840,
                                        "fullEnd": 844,
                                        "start": 840,
                                        "end": 843,
                                        "fullWidth": 4,
                                        "width": 3,
                                        "text": "===",
                                        "value": "===",
                                        "valueText": "===",
                                        "hasTrailingTrivia": true,
                                        "trailingTrivia": [
                                            {
                                                "kind": "WhitespaceTrivia",
                                                "text": " "
                                            }
                                        ]
                                    },
                                    "right": {
                                        "kind": "NumericLiteral",
                                        "fullStart": 844,
                                        "fullEnd": 847,
                                        "start": 844,
                                        "end": 847,
                                        "fullWidth": 3,
                                        "width": 3,
                                        "text": "121",
                                        "value": 121,
                                        "valueText": "121"
                                    }
                                }
                            },
                            "semicolonToken": {
                                "kind": "SemicolonToken",
                                "fullStart": 847,
                                "fullEnd": 850,
                                "start": 847,
                                "end": 848,
                                "fullWidth": 3,
                                "width": 1,
                                "text": ";",
                                "value": ";",
                                "valueText": ";",
                                "hasTrailingTrivia": true,
                                "hasTrailingNewLine": true,
                                "trailingTrivia": [
                                    {
                                        "kind": "NewLineTrivia",
                                        "text": "\r\n"
                                    }
                                ]
                            }
                        }
                    ],
                    "closeBraceToken": {
                        "kind": "CloseBraceToken",
                        "fullStart": 850,
                        "fullEnd": 857,
                        "start": 854,
                        "end": 855,
                        "fullWidth": 7,
                        "width": 1,
                        "text": "}",
                        "value": "}",
                        "valueText": "}",
                        "hasLeadingTrivia": true,
                        "hasTrailingTrivia": true,
                        "hasTrailingNewLine": true,
                        "leadingTrivia": [
                            {
                                "kind": "WhitespaceTrivia",
                                "text": "    "
                            }
                        ],
                        "trailingTrivia": [
                            {
                                "kind": "NewLineTrivia",
                                "text": "\r\n"
                            }
                        ]
                    }
                }
            },
            {
                "kind": "ExpressionStatement",
                "fullStart": 857,
                "fullEnd": 881,
                "start": 857,
                "end": 879,
                "fullWidth": 24,
                "width": 22,
                "expression": {
                    "kind": "InvocationExpression",
                    "fullStart": 857,
                    "fullEnd": 878,
                    "start": 857,
                    "end": 878,
                    "fullWidth": 21,
                    "width": 21,
                    "expression": {
                        "kind": "IdentifierName",
                        "fullStart": 857,
                        "fullEnd": 868,
                        "start": 857,
                        "end": 868,
                        "fullWidth": 11,
                        "width": 11,
                        "text": "runTestCase",
                        "value": "runTestCase",
                        "valueText": "runTestCase"
                    },
                    "argumentList": {
                        "kind": "ArgumentList",
                        "fullStart": 868,
                        "fullEnd": 878,
                        "start": 868,
                        "end": 878,
                        "fullWidth": 10,
                        "width": 10,
                        "openParenToken": {
                            "kind": "OpenParenToken",
                            "fullStart": 868,
                            "fullEnd": 869,
                            "start": 868,
                            "end": 869,
                            "fullWidth": 1,
                            "width": 1,
                            "text": "(",
                            "value": "(",
                            "valueText": "("
                        },
                        "arguments": [
                            {
                                "kind": "IdentifierName",
                                "fullStart": 869,
                                "fullEnd": 877,
                                "start": 869,
                                "end": 877,
                                "fullWidth": 8,
                                "width": 8,
                                "text": "testcase",
                                "value": "testcase",
                                "valueText": "testcase"
                            }
                        ],
                        "closeParenToken": {
                            "kind": "CloseParenToken",
                            "fullStart": 877,
                            "fullEnd": 878,
                            "start": 877,
                            "end": 878,
                            "fullWidth": 1,
                            "width": 1,
                            "text": ")",
                            "value": ")",
                            "valueText": ")"
                        }
                    }
                },
                "semicolonToken": {
                    "kind": "SemicolonToken",
                    "fullStart": 878,
                    "fullEnd": 881,
                    "start": 878,
                    "end": 879,
                    "fullWidth": 3,
                    "width": 1,
                    "text": ";",
                    "value": ";",
                    "valueText": ";",
                    "hasTrailingTrivia": true,
                    "hasTrailingNewLine": true,
                    "trailingTrivia": [
                        {
                            "kind": "NewLineTrivia",
                            "text": "\r\n"
                        }
                    ]
                }
            }
        ],
        "endOfFileToken": {
            "kind": "EndOfFileToken",
            "fullStart": 881,
            "fullEnd": 881,
            "start": 881,
            "end": 881,
            "fullWidth": 0,
            "width": 0,
            "text": ""
        }
    },
    "lineMap": {
        "lineStarts": [
            0,
            67,
            152,
            232,
            308,
            380,
            385,
            439,
            551,
            556,
            558,
            560,
            583,
            585,
            627,
            648,
            680,
            695,
            708,
            766,
            768,
            796,
            798,
            850,
            857,
            881
        ],
        "length": 881
    }
}<|MERGE_RESOLUTION|>--- conflicted
+++ resolved
@@ -250,12 +250,8 @@
                                         "start": 597,
                                         "end": 705,
                                         "fullWidth": 108,
-<<<<<<< HEAD
                                         "width": 108,
-                                        "identifier": {
-=======
                                         "propertyName": {
->>>>>>> 85e84683
                                             "kind": "IdentifierName",
                                             "fullStart": 597,
                                             "fullEnd": 604,
@@ -741,12 +737,8 @@
                                         "start": 720,
                                         "end": 763,
                                         "fullWidth": 43,
-<<<<<<< HEAD
                                         "width": 43,
-                                        "identifier": {
-=======
                                         "propertyName": {
->>>>>>> 85e84683
                                             "kind": "IdentifierName",
                                             "fullStart": 720,
                                             "fullEnd": 732,
