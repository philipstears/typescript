{
    "isDeclaration": false,
    "languageVersion": "EcmaScript5",
    "parseOptions": {
        "allowAutomaticSemicolonInsertion": true
    },
    "sourceUnit": {
        "kind": "SourceUnit",
        "fullStart": 0,
        "fullEnd": 904,
        "start": 572,
        "end": 904,
        "fullWidth": 904,
        "width": 332,
        "isIncrementallyUnusable": true,
        "moduleElements": [
            {
                "kind": "FunctionDeclaration",
                "fullStart": 0,
                "fullEnd": 880,
                "start": 572,
                "end": 878,
                "fullWidth": 880,
                "width": 306,
                "modifiers": [],
                "functionKeyword": {
                    "kind": "FunctionKeyword",
                    "fullStart": 0,
                    "fullEnd": 581,
                    "start": 572,
                    "end": 580,
                    "fullWidth": 581,
                    "width": 8,
                    "text": "function",
                    "value": "function",
                    "valueText": "function",
                    "hasLeadingTrivia": true,
                    "hasLeadingComment": true,
                    "hasLeadingNewLine": true,
                    "hasTrailingTrivia": true,
                    "leadingTrivia": [
                        {
                            "kind": "SingleLineCommentTrivia",
                            "text": "/// Copyright (c) 2012 Ecma International.  All rights reserved. "
                        },
                        {
                            "kind": "NewLineTrivia",
                            "text": "\r\n"
                        },
                        {
                            "kind": "SingleLineCommentTrivia",
                            "text": "/// Ecma International makes this code available under the terms and conditions set"
                        },
                        {
                            "kind": "NewLineTrivia",
                            "text": "\r\n"
                        },
                        {
                            "kind": "SingleLineCommentTrivia",
                            "text": "/// forth on http://hg.ecmascript.org/tests/test262/raw-file/tip/LICENSE (the "
                        },
                        {
                            "kind": "NewLineTrivia",
                            "text": "\r\n"
                        },
                        {
                            "kind": "SingleLineCommentTrivia",
                            "text": "/// \"Use Terms\").   Any redistribution of this code must retain the above "
                        },
                        {
                            "kind": "NewLineTrivia",
                            "text": "\r\n"
                        },
                        {
                            "kind": "SingleLineCommentTrivia",
                            "text": "/// copyright and this notice and otherwise comply with the Use Terms."
                        },
                        {
                            "kind": "NewLineTrivia",
                            "text": "\r\n"
                        },
                        {
                            "kind": "MultiLineCommentTrivia",
                            "text": "/**\r\n * @path ch15/15.2/15.2.3/15.2.3.5/15.2.3.5-4-216.js\r\n * @description Object.create - 'writable' property of one property in 'Properties' is a Function object (8.10.5 step 6.b)\r\n */"
                        },
                        {
                            "kind": "NewLineTrivia",
                            "text": "\r\n"
                        },
                        {
                            "kind": "NewLineTrivia",
                            "text": "\r\n"
                        },
                        {
                            "kind": "NewLineTrivia",
                            "text": "\r\n"
                        }
                    ],
                    "trailingTrivia": [
                        {
                            "kind": "WhitespaceTrivia",
                            "text": " "
                        }
                    ]
                },
                "identifier": {
                    "kind": "IdentifierName",
                    "fullStart": 581,
                    "fullEnd": 589,
                    "start": 581,
                    "end": 589,
                    "fullWidth": 8,
                    "width": 8,
                    "text": "testcase",
                    "value": "testcase",
                    "valueText": "testcase"
                },
                "callSignature": {
                    "kind": "CallSignature",
                    "fullStart": 589,
                    "fullEnd": 592,
                    "start": 589,
                    "end": 591,
                    "fullWidth": 3,
                    "width": 2,
                    "parameterList": {
                        "kind": "ParameterList",
                        "fullStart": 589,
                        "fullEnd": 592,
                        "start": 589,
                        "end": 591,
                        "fullWidth": 3,
                        "width": 2,
                        "openParenToken": {
                            "kind": "OpenParenToken",
                            "fullStart": 589,
                            "fullEnd": 590,
                            "start": 589,
                            "end": 590,
                            "fullWidth": 1,
                            "width": 1,
                            "text": "(",
                            "value": "(",
                            "valueText": "("
                        },
                        "parameters": [],
                        "closeParenToken": {
                            "kind": "CloseParenToken",
                            "fullStart": 590,
                            "fullEnd": 592,
                            "start": 590,
                            "end": 591,
                            "fullWidth": 2,
                            "width": 1,
                            "text": ")",
                            "value": ")",
                            "valueText": ")",
                            "hasTrailingTrivia": true,
                            "trailingTrivia": [
                                {
                                    "kind": "WhitespaceTrivia",
                                    "text": " "
                                }
                            ]
                        }
                    }
                },
                "block": {
                    "kind": "Block",
                    "fullStart": 592,
                    "fullEnd": 880,
                    "start": 592,
                    "end": 878,
                    "fullWidth": 288,
                    "width": 286,
                    "openBraceToken": {
                        "kind": "OpenBraceToken",
                        "fullStart": 592,
                        "fullEnd": 595,
                        "start": 592,
                        "end": 593,
                        "fullWidth": 3,
                        "width": 1,
                        "text": "{",
                        "value": "{",
                        "valueText": "{",
                        "hasTrailingTrivia": true,
                        "hasTrailingNewLine": true,
                        "trailingTrivia": [
                            {
                                "kind": "NewLineTrivia",
                                "text": "\r\n"
                            }
                        ]
                    },
                    "statements": [
                        {
                            "kind": "VariableStatement",
                            "fullStart": 595,
                            "fullEnd": 731,
                            "start": 605,
                            "end": 729,
                            "fullWidth": 136,
                            "width": 124,
                            "modifiers": [],
                            "variableDeclaration": {
                                "kind": "VariableDeclaration",
                                "fullStart": 595,
                                "fullEnd": 728,
                                "start": 605,
                                "end": 728,
                                "fullWidth": 133,
                                "width": 123,
                                "varKeyword": {
                                    "kind": "VarKeyword",
                                    "fullStart": 595,
                                    "fullEnd": 609,
                                    "start": 605,
                                    "end": 608,
                                    "fullWidth": 14,
                                    "width": 3,
                                    "text": "var",
                                    "value": "var",
                                    "valueText": "var",
                                    "hasLeadingTrivia": true,
                                    "hasLeadingNewLine": true,
                                    "hasTrailingTrivia": true,
                                    "leadingTrivia": [
                                        {
                                            "kind": "NewLineTrivia",
                                            "text": "\r\n"
                                        },
                                        {
                                            "kind": "WhitespaceTrivia",
                                            "text": "        "
                                        }
                                    ],
                                    "trailingTrivia": [
                                        {
                                            "kind": "WhitespaceTrivia",
                                            "text": " "
                                        }
                                    ]
                                },
                                "variableDeclarators": [
                                    {
                                        "kind": "VariableDeclarator",
                                        "fullStart": 609,
                                        "fullEnd": 728,
                                        "start": 609,
                                        "end": 728,
                                        "fullWidth": 119,
<<<<<<< HEAD
                                        "width": 119,
                                        "identifier": {
=======
                                        "propertyName": {
>>>>>>> 85e84683
                                            "kind": "IdentifierName",
                                            "fullStart": 609,
                                            "fullEnd": 616,
                                            "start": 609,
                                            "end": 615,
                                            "fullWidth": 7,
                                            "width": 6,
                                            "text": "newObj",
                                            "value": "newObj",
                                            "valueText": "newObj",
                                            "hasTrailingTrivia": true,
                                            "trailingTrivia": [
                                                {
                                                    "kind": "WhitespaceTrivia",
                                                    "text": " "
                                                }
                                            ]
                                        },
                                        "equalsValueClause": {
                                            "kind": "EqualsValueClause",
                                            "fullStart": 616,
                                            "fullEnd": 728,
                                            "start": 616,
                                            "end": 728,
                                            "fullWidth": 112,
                                            "width": 112,
                                            "equalsToken": {
                                                "kind": "EqualsToken",
                                                "fullStart": 616,
                                                "fullEnd": 618,
                                                "start": 616,
                                                "end": 617,
                                                "fullWidth": 2,
                                                "width": 1,
                                                "text": "=",
                                                "value": "=",
                                                "valueText": "=",
                                                "hasTrailingTrivia": true,
                                                "trailingTrivia": [
                                                    {
                                                        "kind": "WhitespaceTrivia",
                                                        "text": " "
                                                    }
                                                ]
                                            },
                                            "value": {
                                                "kind": "InvocationExpression",
                                                "fullStart": 618,
                                                "fullEnd": 728,
                                                "start": 618,
                                                "end": 728,
                                                "fullWidth": 110,
                                                "width": 110,
                                                "expression": {
                                                    "kind": "MemberAccessExpression",
                                                    "fullStart": 618,
                                                    "fullEnd": 631,
                                                    "start": 618,
                                                    "end": 631,
                                                    "fullWidth": 13,
                                                    "width": 13,
                                                    "expression": {
                                                        "kind": "IdentifierName",
                                                        "fullStart": 618,
                                                        "fullEnd": 624,
                                                        "start": 618,
                                                        "end": 624,
                                                        "fullWidth": 6,
                                                        "width": 6,
                                                        "text": "Object",
                                                        "value": "Object",
                                                        "valueText": "Object"
                                                    },
                                                    "dotToken": {
                                                        "kind": "DotToken",
                                                        "fullStart": 624,
                                                        "fullEnd": 625,
                                                        "start": 624,
                                                        "end": 625,
                                                        "fullWidth": 1,
                                                        "width": 1,
                                                        "text": ".",
                                                        "value": ".",
                                                        "valueText": "."
                                                    },
                                                    "name": {
                                                        "kind": "IdentifierName",
                                                        "fullStart": 625,
                                                        "fullEnd": 631,
                                                        "start": 625,
                                                        "end": 631,
                                                        "fullWidth": 6,
                                                        "width": 6,
                                                        "text": "create",
                                                        "value": "create",
                                                        "valueText": "create"
                                                    }
                                                },
                                                "argumentList": {
                                                    "kind": "ArgumentList",
                                                    "fullStart": 631,
                                                    "fullEnd": 728,
                                                    "start": 631,
                                                    "end": 728,
                                                    "fullWidth": 97,
                                                    "width": 97,
                                                    "openParenToken": {
                                                        "kind": "OpenParenToken",
                                                        "fullStart": 631,
                                                        "fullEnd": 632,
                                                        "start": 631,
                                                        "end": 632,
                                                        "fullWidth": 1,
                                                        "width": 1,
                                                        "text": "(",
                                                        "value": "(",
                                                        "valueText": "("
                                                    },
                                                    "arguments": [
                                                        {
                                                            "kind": "ObjectLiteralExpression",
                                                            "fullStart": 632,
                                                            "fullEnd": 634,
                                                            "start": 632,
                                                            "end": 634,
                                                            "fullWidth": 2,
                                                            "width": 2,
                                                            "openBraceToken": {
                                                                "kind": "OpenBraceToken",
                                                                "fullStart": 632,
                                                                "fullEnd": 633,
                                                                "start": 632,
                                                                "end": 633,
                                                                "fullWidth": 1,
                                                                "width": 1,
                                                                "text": "{",
                                                                "value": "{",
                                                                "valueText": "{"
                                                            },
                                                            "propertyAssignments": [],
                                                            "closeBraceToken": {
                                                                "kind": "CloseBraceToken",
                                                                "fullStart": 633,
                                                                "fullEnd": 634,
                                                                "start": 633,
                                                                "end": 634,
                                                                "fullWidth": 1,
                                                                "width": 1,
                                                                "text": "}",
                                                                "value": "}",
                                                                "valueText": "}"
                                                            }
                                                        },
                                                        {
                                                            "kind": "CommaToken",
                                                            "fullStart": 634,
                                                            "fullEnd": 636,
                                                            "start": 634,
                                                            "end": 635,
                                                            "fullWidth": 2,
                                                            "width": 1,
                                                            "text": ",",
                                                            "value": ",",
                                                            "valueText": ",",
                                                            "hasTrailingTrivia": true,
                                                            "trailingTrivia": [
                                                                {
                                                                    "kind": "WhitespaceTrivia",
                                                                    "text": " "
                                                                }
                                                            ]
                                                        },
                                                        {
                                                            "kind": "ObjectLiteralExpression",
                                                            "fullStart": 636,
                                                            "fullEnd": 727,
                                                            "start": 636,
                                                            "end": 727,
                                                            "fullWidth": 91,
                                                            "width": 91,
                                                            "openBraceToken": {
                                                                "kind": "OpenBraceToken",
                                                                "fullStart": 636,
                                                                "fullEnd": 639,
                                                                "start": 636,
                                                                "end": 637,
                                                                "fullWidth": 3,
                                                                "width": 1,
                                                                "text": "{",
                                                                "value": "{",
                                                                "valueText": "{",
                                                                "hasTrailingTrivia": true,
                                                                "hasTrailingNewLine": true,
                                                                "trailingTrivia": [
                                                                    {
                                                                        "kind": "NewLineTrivia",
                                                                        "text": "\r\n"
                                                                    }
                                                                ]
                                                            },
                                                            "propertyAssignments": [
                                                                {
                                                                    "kind": "SimplePropertyAssignment",
                                                                    "fullStart": 639,
                                                                    "fullEnd": 718,
                                                                    "start": 651,
                                                                    "end": 716,
                                                                    "fullWidth": 79,
                                                                    "width": 65,
                                                                    "propertyName": {
                                                                        "kind": "IdentifierName",
                                                                        "fullStart": 639,
                                                                        "fullEnd": 655,
                                                                        "start": 651,
                                                                        "end": 655,
                                                                        "fullWidth": 16,
                                                                        "width": 4,
                                                                        "text": "prop",
                                                                        "value": "prop",
                                                                        "valueText": "prop",
                                                                        "hasLeadingTrivia": true,
                                                                        "leadingTrivia": [
                                                                            {
                                                                                "kind": "WhitespaceTrivia",
                                                                                "text": "            "
                                                                            }
                                                                        ]
                                                                    },
                                                                    "colonToken": {
                                                                        "kind": "ColonToken",
                                                                        "fullStart": 655,
                                                                        "fullEnd": 657,
                                                                        "start": 655,
                                                                        "end": 656,
                                                                        "fullWidth": 2,
                                                                        "width": 1,
                                                                        "text": ":",
                                                                        "value": ":",
                                                                        "valueText": ":",
                                                                        "hasTrailingTrivia": true,
                                                                        "trailingTrivia": [
                                                                            {
                                                                                "kind": "WhitespaceTrivia",
                                                                                "text": " "
                                                                            }
                                                                        ]
                                                                    },
                                                                    "expression": {
                                                                        "kind": "ObjectLiteralExpression",
                                                                        "fullStart": 657,
                                                                        "fullEnd": 718,
                                                                        "start": 657,
                                                                        "end": 716,
                                                                        "fullWidth": 61,
                                                                        "width": 59,
                                                                        "openBraceToken": {
                                                                            "kind": "OpenBraceToken",
                                                                            "fullStart": 657,
                                                                            "fullEnd": 660,
                                                                            "start": 657,
                                                                            "end": 658,
                                                                            "fullWidth": 3,
                                                                            "width": 1,
                                                                            "text": "{",
                                                                            "value": "{",
                                                                            "valueText": "{",
                                                                            "hasTrailingTrivia": true,
                                                                            "hasTrailingNewLine": true,
                                                                            "trailingTrivia": [
                                                                                {
                                                                                    "kind": "NewLineTrivia",
                                                                                    "text": "\r\n"
                                                                                }
                                                                            ]
                                                                        },
                                                                        "propertyAssignments": [
                                                                            {
                                                                                "kind": "SimplePropertyAssignment",
                                                                                "fullStart": 660,
                                                                                "fullEnd": 703,
                                                                                "start": 676,
                                                                                "end": 701,
                                                                                "fullWidth": 43,
                                                                                "width": 25,
                                                                                "propertyName": {
                                                                                    "kind": "IdentifierName",
                                                                                    "fullStart": 660,
                                                                                    "fullEnd": 684,
                                                                                    "start": 676,
                                                                                    "end": 684,
                                                                                    "fullWidth": 24,
                                                                                    "width": 8,
                                                                                    "text": "writable",
                                                                                    "value": "writable",
                                                                                    "valueText": "writable",
                                                                                    "hasLeadingTrivia": true,
                                                                                    "leadingTrivia": [
                                                                                        {
                                                                                            "kind": "WhitespaceTrivia",
                                                                                            "text": "                "
                                                                                        }
                                                                                    ]
                                                                                },
                                                                                "colonToken": {
                                                                                    "kind": "ColonToken",
                                                                                    "fullStart": 684,
                                                                                    "fullEnd": 686,
                                                                                    "start": 684,
                                                                                    "end": 685,
                                                                                    "fullWidth": 2,
                                                                                    "width": 1,
                                                                                    "text": ":",
                                                                                    "value": ":",
                                                                                    "valueText": ":",
                                                                                    "hasTrailingTrivia": true,
                                                                                    "trailingTrivia": [
                                                                                        {
                                                                                            "kind": "WhitespaceTrivia",
                                                                                            "text": " "
                                                                                        }
                                                                                    ]
                                                                                },
                                                                                "expression": {
                                                                                    "kind": "FunctionExpression",
                                                                                    "fullStart": 686,
                                                                                    "fullEnd": 703,
                                                                                    "start": 686,
                                                                                    "end": 701,
                                                                                    "fullWidth": 17,
                                                                                    "width": 15,
                                                                                    "functionKeyword": {
                                                                                        "kind": "FunctionKeyword",
                                                                                        "fullStart": 686,
                                                                                        "fullEnd": 695,
                                                                                        "start": 686,
                                                                                        "end": 694,
                                                                                        "fullWidth": 9,
                                                                                        "width": 8,
                                                                                        "text": "function",
                                                                                        "value": "function",
                                                                                        "valueText": "function",
                                                                                        "hasTrailingTrivia": true,
                                                                                        "trailingTrivia": [
                                                                                            {
                                                                                                "kind": "WhitespaceTrivia",
                                                                                                "text": " "
                                                                                            }
                                                                                        ]
                                                                                    },
                                                                                    "callSignature": {
                                                                                        "kind": "CallSignature",
                                                                                        "fullStart": 695,
                                                                                        "fullEnd": 698,
                                                                                        "start": 695,
                                                                                        "end": 697,
                                                                                        "fullWidth": 3,
                                                                                        "width": 2,
                                                                                        "parameterList": {
                                                                                            "kind": "ParameterList",
                                                                                            "fullStart": 695,
                                                                                            "fullEnd": 698,
                                                                                            "start": 695,
                                                                                            "end": 697,
                                                                                            "fullWidth": 3,
                                                                                            "width": 2,
                                                                                            "openParenToken": {
                                                                                                "kind": "OpenParenToken",
                                                                                                "fullStart": 695,
                                                                                                "fullEnd": 696,
                                                                                                "start": 695,
                                                                                                "end": 696,
                                                                                                "fullWidth": 1,
                                                                                                "width": 1,
                                                                                                "text": "(",
                                                                                                "value": "(",
                                                                                                "valueText": "("
                                                                                            },
                                                                                            "parameters": [],
                                                                                            "closeParenToken": {
                                                                                                "kind": "CloseParenToken",
                                                                                                "fullStart": 696,
                                                                                                "fullEnd": 698,
                                                                                                "start": 696,
                                                                                                "end": 697,
                                                                                                "fullWidth": 2,
                                                                                                "width": 1,
                                                                                                "text": ")",
                                                                                                "value": ")",
                                                                                                "valueText": ")",
                                                                                                "hasTrailingTrivia": true,
                                                                                                "trailingTrivia": [
                                                                                                    {
                                                                                                        "kind": "WhitespaceTrivia",
                                                                                                        "text": " "
                                                                                                    }
                                                                                                ]
                                                                                            }
                                                                                        }
                                                                                    },
                                                                                    "block": {
                                                                                        "kind": "Block",
                                                                                        "fullStart": 698,
                                                                                        "fullEnd": 703,
                                                                                        "start": 698,
                                                                                        "end": 701,
                                                                                        "fullWidth": 5,
                                                                                        "width": 3,
                                                                                        "openBraceToken": {
                                                                                            "kind": "OpenBraceToken",
                                                                                            "fullStart": 698,
                                                                                            "fullEnd": 700,
                                                                                            "start": 698,
                                                                                            "end": 699,
                                                                                            "fullWidth": 2,
                                                                                            "width": 1,
                                                                                            "text": "{",
                                                                                            "value": "{",
                                                                                            "valueText": "{",
                                                                                            "hasTrailingTrivia": true,
                                                                                            "trailingTrivia": [
                                                                                                {
                                                                                                    "kind": "WhitespaceTrivia",
                                                                                                    "text": " "
                                                                                                }
                                                                                            ]
                                                                                        },
                                                                                        "statements": [],
                                                                                        "closeBraceToken": {
                                                                                            "kind": "CloseBraceToken",
                                                                                            "fullStart": 700,
                                                                                            "fullEnd": 703,
                                                                                            "start": 700,
                                                                                            "end": 701,
                                                                                            "fullWidth": 3,
                                                                                            "width": 1,
                                                                                            "text": "}",
                                                                                            "value": "}",
                                                                                            "valueText": "}",
                                                                                            "hasTrailingTrivia": true,
                                                                                            "hasTrailingNewLine": true,
                                                                                            "trailingTrivia": [
                                                                                                {
                                                                                                    "kind": "NewLineTrivia",
                                                                                                    "text": "\r\n"
                                                                                                }
                                                                                            ]
                                                                                        }
                                                                                    }
                                                                                }
                                                                            }
                                                                        ],
                                                                        "closeBraceToken": {
                                                                            "kind": "CloseBraceToken",
                                                                            "fullStart": 703,
                                                                            "fullEnd": 718,
                                                                            "start": 715,
                                                                            "end": 716,
                                                                            "fullWidth": 15,
                                                                            "width": 1,
                                                                            "text": "}",
                                                                            "value": "}",
                                                                            "valueText": "}",
                                                                            "hasLeadingTrivia": true,
                                                                            "hasTrailingTrivia": true,
                                                                            "hasTrailingNewLine": true,
                                                                            "leadingTrivia": [
                                                                                {
                                                                                    "kind": "WhitespaceTrivia",
                                                                                    "text": "            "
                                                                                }
                                                                            ],
                                                                            "trailingTrivia": [
                                                                                {
                                                                                    "kind": "NewLineTrivia",
                                                                                    "text": "\r\n"
                                                                                }
                                                                            ]
                                                                        }
                                                                    }
                                                                }
                                                            ],
                                                            "closeBraceToken": {
                                                                "kind": "CloseBraceToken",
                                                                "fullStart": 718,
                                                                "fullEnd": 727,
                                                                "start": 726,
                                                                "end": 727,
                                                                "fullWidth": 9,
                                                                "width": 1,
                                                                "text": "}",
                                                                "value": "}",
                                                                "valueText": "}",
                                                                "hasLeadingTrivia": true,
                                                                "leadingTrivia": [
                                                                    {
                                                                        "kind": "WhitespaceTrivia",
                                                                        "text": "        "
                                                                    }
                                                                ]
                                                            }
                                                        }
                                                    ],
                                                    "closeParenToken": {
                                                        "kind": "CloseParenToken",
                                                        "fullStart": 727,
                                                        "fullEnd": 728,
                                                        "start": 727,
                                                        "end": 728,
                                                        "fullWidth": 1,
                                                        "width": 1,
                                                        "text": ")",
                                                        "value": ")",
                                                        "valueText": ")"
                                                    }
                                                }
                                            }
                                        }
                                    }
                                ]
                            },
                            "semicolonToken": {
                                "kind": "SemicolonToken",
                                "fullStart": 728,
                                "fullEnd": 731,
                                "start": 728,
                                "end": 729,
                                "fullWidth": 3,
                                "width": 1,
                                "text": ";",
                                "value": ";",
                                "valueText": ";",
                                "hasTrailingTrivia": true,
                                "hasTrailingNewLine": true,
                                "trailingTrivia": [
                                    {
                                        "kind": "NewLineTrivia",
                                        "text": "\r\n"
                                    }
                                ]
                            }
                        },
                        {
                            "kind": "VariableStatement",
                            "fullStart": 731,
                            "fullEnd": 789,
                            "start": 739,
                            "end": 787,
                            "fullWidth": 58,
                            "width": 48,
                            "modifiers": [],
                            "variableDeclaration": {
                                "kind": "VariableDeclaration",
                                "fullStart": 731,
                                "fullEnd": 786,
                                "start": 739,
                                "end": 786,
                                "fullWidth": 55,
                                "width": 47,
                                "varKeyword": {
                                    "kind": "VarKeyword",
                                    "fullStart": 731,
                                    "fullEnd": 743,
                                    "start": 739,
                                    "end": 742,
                                    "fullWidth": 12,
                                    "width": 3,
                                    "text": "var",
                                    "value": "var",
                                    "valueText": "var",
                                    "hasLeadingTrivia": true,
                                    "hasTrailingTrivia": true,
                                    "leadingTrivia": [
                                        {
                                            "kind": "WhitespaceTrivia",
                                            "text": "        "
                                        }
                                    ],
                                    "trailingTrivia": [
                                        {
                                            "kind": "WhitespaceTrivia",
                                            "text": " "
                                        }
                                    ]
                                },
                                "variableDeclarators": [
                                    {
                                        "kind": "VariableDeclarator",
                                        "fullStart": 743,
                                        "fullEnd": 786,
                                        "start": 743,
                                        "end": 786,
                                        "fullWidth": 43,
<<<<<<< HEAD
                                        "width": 43,
                                        "identifier": {
=======
                                        "propertyName": {
>>>>>>> 85e84683
                                            "kind": "IdentifierName",
                                            "fullStart": 743,
                                            "fullEnd": 755,
                                            "start": 743,
                                            "end": 754,
                                            "fullWidth": 12,
                                            "width": 11,
                                            "text": "hasProperty",
                                            "value": "hasProperty",
                                            "valueText": "hasProperty",
                                            "hasTrailingTrivia": true,
                                            "trailingTrivia": [
                                                {
                                                    "kind": "WhitespaceTrivia",
                                                    "text": " "
                                                }
                                            ]
                                        },
                                        "equalsValueClause": {
                                            "kind": "EqualsValueClause",
                                            "fullStart": 755,
                                            "fullEnd": 786,
                                            "start": 755,
                                            "end": 786,
                                            "fullWidth": 31,
                                            "width": 31,
                                            "equalsToken": {
                                                "kind": "EqualsToken",
                                                "fullStart": 755,
                                                "fullEnd": 757,
                                                "start": 755,
                                                "end": 756,
                                                "fullWidth": 2,
                                                "width": 1,
                                                "text": "=",
                                                "value": "=",
                                                "valueText": "=",
                                                "hasTrailingTrivia": true,
                                                "trailingTrivia": [
                                                    {
                                                        "kind": "WhitespaceTrivia",
                                                        "text": " "
                                                    }
                                                ]
                                            },
                                            "value": {
                                                "kind": "InvocationExpression",
                                                "fullStart": 757,
                                                "fullEnd": 786,
                                                "start": 757,
                                                "end": 786,
                                                "fullWidth": 29,
                                                "width": 29,
                                                "expression": {
                                                    "kind": "MemberAccessExpression",
                                                    "fullStart": 757,
                                                    "fullEnd": 778,
                                                    "start": 757,
                                                    "end": 778,
                                                    "fullWidth": 21,
                                                    "width": 21,
                                                    "expression": {
                                                        "kind": "IdentifierName",
                                                        "fullStart": 757,
                                                        "fullEnd": 763,
                                                        "start": 757,
                                                        "end": 763,
                                                        "fullWidth": 6,
                                                        "width": 6,
                                                        "text": "newObj",
                                                        "value": "newObj",
                                                        "valueText": "newObj"
                                                    },
                                                    "dotToken": {
                                                        "kind": "DotToken",
                                                        "fullStart": 763,
                                                        "fullEnd": 764,
                                                        "start": 763,
                                                        "end": 764,
                                                        "fullWidth": 1,
                                                        "width": 1,
                                                        "text": ".",
                                                        "value": ".",
                                                        "valueText": "."
                                                    },
                                                    "name": {
                                                        "kind": "IdentifierName",
                                                        "fullStart": 764,
                                                        "fullEnd": 778,
                                                        "start": 764,
                                                        "end": 778,
                                                        "fullWidth": 14,
                                                        "width": 14,
                                                        "text": "hasOwnProperty",
                                                        "value": "hasOwnProperty",
                                                        "valueText": "hasOwnProperty"
                                                    }
                                                },
                                                "argumentList": {
                                                    "kind": "ArgumentList",
                                                    "fullStart": 778,
                                                    "fullEnd": 786,
                                                    "start": 778,
                                                    "end": 786,
                                                    "fullWidth": 8,
                                                    "width": 8,
                                                    "openParenToken": {
                                                        "kind": "OpenParenToken",
                                                        "fullStart": 778,
                                                        "fullEnd": 779,
                                                        "start": 778,
                                                        "end": 779,
                                                        "fullWidth": 1,
                                                        "width": 1,
                                                        "text": "(",
                                                        "value": "(",
                                                        "valueText": "("
                                                    },
                                                    "arguments": [
                                                        {
                                                            "kind": "StringLiteral",
                                                            "fullStart": 779,
                                                            "fullEnd": 785,
                                                            "start": 779,
                                                            "end": 785,
                                                            "fullWidth": 6,
                                                            "width": 6,
                                                            "text": "\"prop\"",
                                                            "value": "prop",
                                                            "valueText": "prop"
                                                        }
                                                    ],
                                                    "closeParenToken": {
                                                        "kind": "CloseParenToken",
                                                        "fullStart": 785,
                                                        "fullEnd": 786,
                                                        "start": 785,
                                                        "end": 786,
                                                        "fullWidth": 1,
                                                        "width": 1,
                                                        "text": ")",
                                                        "value": ")",
                                                        "valueText": ")"
                                                    }
                                                }
                                            }
                                        }
                                    }
                                ]
                            },
                            "semicolonToken": {
                                "kind": "SemicolonToken",
                                "fullStart": 786,
                                "fullEnd": 789,
                                "start": 786,
                                "end": 787,
                                "fullWidth": 3,
                                "width": 1,
                                "text": ";",
                                "value": ";",
                                "valueText": ";",
                                "hasTrailingTrivia": true,
                                "hasTrailingNewLine": true,
                                "trailingTrivia": [
                                    {
                                        "kind": "NewLineTrivia",
                                        "text": "\r\n"
                                    }
                                ]
                            }
                        },
                        {
                            "kind": "ExpressionStatement",
                            "fullStart": 789,
                            "fullEnd": 819,
                            "start": 799,
                            "end": 817,
                            "fullWidth": 30,
                            "width": 18,
                            "expression": {
                                "kind": "AssignmentExpression",
                                "fullStart": 789,
                                "fullEnd": 816,
                                "start": 799,
                                "end": 816,
                                "fullWidth": 27,
                                "width": 17,
                                "left": {
                                    "kind": "MemberAccessExpression",
                                    "fullStart": 789,
                                    "fullEnd": 811,
                                    "start": 799,
                                    "end": 810,
                                    "fullWidth": 22,
                                    "width": 11,
                                    "expression": {
                                        "kind": "IdentifierName",
                                        "fullStart": 789,
                                        "fullEnd": 805,
                                        "start": 799,
                                        "end": 805,
                                        "fullWidth": 16,
                                        "width": 6,
                                        "text": "newObj",
                                        "value": "newObj",
                                        "valueText": "newObj",
                                        "hasLeadingTrivia": true,
                                        "hasLeadingNewLine": true,
                                        "leadingTrivia": [
                                            {
                                                "kind": "NewLineTrivia",
                                                "text": "\r\n"
                                            },
                                            {
                                                "kind": "WhitespaceTrivia",
                                                "text": "        "
                                            }
                                        ]
                                    },
                                    "dotToken": {
                                        "kind": "DotToken",
                                        "fullStart": 805,
                                        "fullEnd": 806,
                                        "start": 805,
                                        "end": 806,
                                        "fullWidth": 1,
                                        "width": 1,
                                        "text": ".",
                                        "value": ".",
                                        "valueText": "."
                                    },
                                    "name": {
                                        "kind": "IdentifierName",
                                        "fullStart": 806,
                                        "fullEnd": 811,
                                        "start": 806,
                                        "end": 810,
                                        "fullWidth": 5,
                                        "width": 4,
                                        "text": "prop",
                                        "value": "prop",
                                        "valueText": "prop",
                                        "hasTrailingTrivia": true,
                                        "trailingTrivia": [
                                            {
                                                "kind": "WhitespaceTrivia",
                                                "text": " "
                                            }
                                        ]
                                    }
                                },
                                "operatorToken": {
                                    "kind": "EqualsToken",
                                    "fullStart": 811,
                                    "fullEnd": 813,
                                    "start": 811,
                                    "end": 812,
                                    "fullWidth": 2,
                                    "width": 1,
                                    "text": "=",
                                    "value": "=",
                                    "valueText": "=",
                                    "hasTrailingTrivia": true,
                                    "trailingTrivia": [
                                        {
                                            "kind": "WhitespaceTrivia",
                                            "text": " "
                                        }
                                    ]
                                },
                                "right": {
                                    "kind": "NumericLiteral",
                                    "fullStart": 813,
                                    "fullEnd": 816,
                                    "start": 813,
                                    "end": 816,
                                    "fullWidth": 3,
                                    "width": 3,
                                    "text": "121",
                                    "value": 121,
                                    "valueText": "121"
                                }
                            },
                            "semicolonToken": {
                                "kind": "SemicolonToken",
                                "fullStart": 816,
                                "fullEnd": 819,
                                "start": 816,
                                "end": 817,
                                "fullWidth": 3,
                                "width": 1,
                                "text": ";",
                                "value": ";",
                                "valueText": ";",
                                "hasTrailingTrivia": true,
                                "hasTrailingNewLine": true,
                                "trailingTrivia": [
                                    {
                                        "kind": "NewLineTrivia",
                                        "text": "\r\n"
                                    }
                                ]
                            }
                        },
                        {
                            "kind": "ReturnStatement",
                            "fullStart": 819,
                            "fullEnd": 873,
                            "start": 829,
                            "end": 871,
                            "fullWidth": 54,
                            "width": 42,
                            "returnKeyword": {
                                "kind": "ReturnKeyword",
                                "fullStart": 819,
                                "fullEnd": 836,
                                "start": 829,
                                "end": 835,
                                "fullWidth": 17,
                                "width": 6,
                                "text": "return",
                                "value": "return",
                                "valueText": "return",
                                "hasLeadingTrivia": true,
                                "hasLeadingNewLine": true,
                                "hasTrailingTrivia": true,
                                "leadingTrivia": [
                                    {
                                        "kind": "NewLineTrivia",
                                        "text": "\r\n"
                                    },
                                    {
                                        "kind": "WhitespaceTrivia",
                                        "text": "        "
                                    }
                                ],
                                "trailingTrivia": [
                                    {
                                        "kind": "WhitespaceTrivia",
                                        "text": " "
                                    }
                                ]
                            },
                            "expression": {
                                "kind": "LogicalAndExpression",
                                "fullStart": 836,
                                "fullEnd": 870,
                                "start": 836,
                                "end": 870,
                                "fullWidth": 34,
                                "width": 34,
                                "left": {
                                    "kind": "IdentifierName",
                                    "fullStart": 836,
                                    "fullEnd": 848,
                                    "start": 836,
                                    "end": 847,
                                    "fullWidth": 12,
                                    "width": 11,
                                    "text": "hasProperty",
                                    "value": "hasProperty",
                                    "valueText": "hasProperty",
                                    "hasTrailingTrivia": true,
                                    "trailingTrivia": [
                                        {
                                            "kind": "WhitespaceTrivia",
                                            "text": " "
                                        }
                                    ]
                                },
                                "operatorToken": {
                                    "kind": "AmpersandAmpersandToken",
                                    "fullStart": 848,
                                    "fullEnd": 851,
                                    "start": 848,
                                    "end": 850,
                                    "fullWidth": 3,
                                    "width": 2,
                                    "text": "&&",
                                    "value": "&&",
                                    "valueText": "&&",
                                    "hasTrailingTrivia": true,
                                    "trailingTrivia": [
                                        {
                                            "kind": "WhitespaceTrivia",
                                            "text": " "
                                        }
                                    ]
                                },
                                "right": {
                                    "kind": "EqualsExpression",
                                    "fullStart": 851,
                                    "fullEnd": 870,
                                    "start": 851,
                                    "end": 870,
                                    "fullWidth": 19,
                                    "width": 19,
                                    "left": {
                                        "kind": "MemberAccessExpression",
                                        "fullStart": 851,
                                        "fullEnd": 863,
                                        "start": 851,
                                        "end": 862,
                                        "fullWidth": 12,
                                        "width": 11,
                                        "expression": {
                                            "kind": "IdentifierName",
                                            "fullStart": 851,
                                            "fullEnd": 857,
                                            "start": 851,
                                            "end": 857,
                                            "fullWidth": 6,
                                            "width": 6,
                                            "text": "newObj",
                                            "value": "newObj",
                                            "valueText": "newObj"
                                        },
                                        "dotToken": {
                                            "kind": "DotToken",
                                            "fullStart": 857,
                                            "fullEnd": 858,
                                            "start": 857,
                                            "end": 858,
                                            "fullWidth": 1,
                                            "width": 1,
                                            "text": ".",
                                            "value": ".",
                                            "valueText": "."
                                        },
                                        "name": {
                                            "kind": "IdentifierName",
                                            "fullStart": 858,
                                            "fullEnd": 863,
                                            "start": 858,
                                            "end": 862,
                                            "fullWidth": 5,
                                            "width": 4,
                                            "text": "prop",
                                            "value": "prop",
                                            "valueText": "prop",
                                            "hasTrailingTrivia": true,
                                            "trailingTrivia": [
                                                {
                                                    "kind": "WhitespaceTrivia",
                                                    "text": " "
                                                }
                                            ]
                                        }
                                    },
                                    "operatorToken": {
                                        "kind": "EqualsEqualsEqualsToken",
                                        "fullStart": 863,
                                        "fullEnd": 867,
                                        "start": 863,
                                        "end": 866,
                                        "fullWidth": 4,
                                        "width": 3,
                                        "text": "===",
                                        "value": "===",
                                        "valueText": "===",
                                        "hasTrailingTrivia": true,
                                        "trailingTrivia": [
                                            {
                                                "kind": "WhitespaceTrivia",
                                                "text": " "
                                            }
                                        ]
                                    },
                                    "right": {
                                        "kind": "NumericLiteral",
                                        "fullStart": 867,
                                        "fullEnd": 870,
                                        "start": 867,
                                        "end": 870,
                                        "fullWidth": 3,
                                        "width": 3,
                                        "text": "121",
                                        "value": 121,
                                        "valueText": "121"
                                    }
                                }
                            },
                            "semicolonToken": {
                                "kind": "SemicolonToken",
                                "fullStart": 870,
                                "fullEnd": 873,
                                "start": 870,
                                "end": 871,
                                "fullWidth": 3,
                                "width": 1,
                                "text": ";",
                                "value": ";",
                                "valueText": ";",
                                "hasTrailingTrivia": true,
                                "hasTrailingNewLine": true,
                                "trailingTrivia": [
                                    {
                                        "kind": "NewLineTrivia",
                                        "text": "\r\n"
                                    }
                                ]
                            }
                        }
                    ],
                    "closeBraceToken": {
                        "kind": "CloseBraceToken",
                        "fullStart": 873,
                        "fullEnd": 880,
                        "start": 877,
                        "end": 878,
                        "fullWidth": 7,
                        "width": 1,
                        "text": "}",
                        "value": "}",
                        "valueText": "}",
                        "hasLeadingTrivia": true,
                        "hasTrailingTrivia": true,
                        "hasTrailingNewLine": true,
                        "leadingTrivia": [
                            {
                                "kind": "WhitespaceTrivia",
                                "text": "    "
                            }
                        ],
                        "trailingTrivia": [
                            {
                                "kind": "NewLineTrivia",
                                "text": "\r\n"
                            }
                        ]
                    }
                }
            },
            {
                "kind": "ExpressionStatement",
                "fullStart": 880,
                "fullEnd": 904,
                "start": 880,
                "end": 902,
                "fullWidth": 24,
                "width": 22,
                "expression": {
                    "kind": "InvocationExpression",
                    "fullStart": 880,
                    "fullEnd": 901,
                    "start": 880,
                    "end": 901,
                    "fullWidth": 21,
                    "width": 21,
                    "expression": {
                        "kind": "IdentifierName",
                        "fullStart": 880,
                        "fullEnd": 891,
                        "start": 880,
                        "end": 891,
                        "fullWidth": 11,
                        "width": 11,
                        "text": "runTestCase",
                        "value": "runTestCase",
                        "valueText": "runTestCase"
                    },
                    "argumentList": {
                        "kind": "ArgumentList",
                        "fullStart": 891,
                        "fullEnd": 901,
                        "start": 891,
                        "end": 901,
                        "fullWidth": 10,
                        "width": 10,
                        "openParenToken": {
                            "kind": "OpenParenToken",
                            "fullStart": 891,
                            "fullEnd": 892,
                            "start": 891,
                            "end": 892,
                            "fullWidth": 1,
                            "width": 1,
                            "text": "(",
                            "value": "(",
                            "valueText": "("
                        },
                        "arguments": [
                            {
                                "kind": "IdentifierName",
                                "fullStart": 892,
                                "fullEnd": 900,
                                "start": 892,
                                "end": 900,
                                "fullWidth": 8,
                                "width": 8,
                                "text": "testcase",
                                "value": "testcase",
                                "valueText": "testcase"
                            }
                        ],
                        "closeParenToken": {
                            "kind": "CloseParenToken",
                            "fullStart": 900,
                            "fullEnd": 901,
                            "start": 900,
                            "end": 901,
                            "fullWidth": 1,
                            "width": 1,
                            "text": ")",
                            "value": ")",
                            "valueText": ")"
                        }
                    }
                },
                "semicolonToken": {
                    "kind": "SemicolonToken",
                    "fullStart": 901,
                    "fullEnd": 904,
                    "start": 901,
                    "end": 902,
                    "fullWidth": 3,
                    "width": 1,
                    "text": ";",
                    "value": ";",
                    "valueText": ";",
                    "hasTrailingTrivia": true,
                    "hasTrailingNewLine": true,
                    "trailingTrivia": [
                        {
                            "kind": "NewLineTrivia",
                            "text": "\r\n"
                        }
                    ]
                }
            }
        ],
        "endOfFileToken": {
            "kind": "EndOfFileToken",
            "fullStart": 904,
            "fullEnd": 904,
            "start": 904,
            "end": 904,
            "fullWidth": 0,
            "width": 0,
            "text": ""
        }
    },
    "lineMap": {
        "lineStarts": [
            0,
            67,
            152,
            232,
            308,
            380,
            385,
            439,
            563,
            568,
            570,
            572,
            595,
            597,
            639,
            660,
            703,
            718,
            731,
            789,
            791,
            819,
            821,
            873,
            880,
            904
        ],
        "length": 904
    }
}<|MERGE_RESOLUTION|>--- conflicted
+++ resolved
@@ -250,12 +250,8 @@
                                         "start": 609,
                                         "end": 728,
                                         "fullWidth": 119,
-<<<<<<< HEAD
                                         "width": 119,
-                                        "identifier": {
-=======
                                         "propertyName": {
->>>>>>> 85e84683
                                             "kind": "IdentifierName",
                                             "fullStart": 609,
                                             "fullEnd": 616,
@@ -848,12 +844,8 @@
                                         "start": 743,
                                         "end": 786,
                                         "fullWidth": 43,
-<<<<<<< HEAD
                                         "width": 43,
-                                        "identifier": {
-=======
                                         "propertyName": {
->>>>>>> 85e84683
                                             "kind": "IdentifierName",
                                             "fullStart": 743,
                                             "fullEnd": 755,
