--- conflicted
+++ resolved
@@ -250,12 +250,8 @@
                                         "start": 645,
                                         "end": 668,
                                         "fullWidth": 23,
-<<<<<<< HEAD
                                         "width": 23,
-                                        "identifier": {
-=======
                                         "propertyName": {
->>>>>>> 85e84683
                                             "kind": "IdentifierName",
                                             "fullStart": 645,
                                             "fullEnd": 651,
@@ -808,12 +804,8 @@
                                         "start": 773,
                                         "end": 806,
                                         "fullWidth": 33,
-<<<<<<< HEAD
                                         "width": 33,
-                                        "identifier": {
-=======
                                         "propertyName": {
->>>>>>> 85e84683
                                             "kind": "IdentifierName",
                                             "fullStart": 773,
                                             "fullEnd": 780,
