{
    "isDeclaration": false,
    "languageVersion": "EcmaScript5",
    "parseOptions": {
        "allowAutomaticSemicolonInsertion": true
    },
    "sourceUnit": {
        "kind": "SourceUnit",
        "fullStart": 0,
        "fullEnd": 1359,
        "start": 619,
        "end": 1359,
        "fullWidth": 1359,
        "width": 740,
        "isIncrementallyUnusable": true,
        "moduleElements": [
            {
                "kind": "FunctionDeclaration",
                "fullStart": 0,
                "fullEnd": 1335,
                "start": 619,
                "end": 1333,
                "fullWidth": 1335,
                "width": 714,
                "isIncrementallyUnusable": true,
                "modifiers": [],
                "functionKeyword": {
                    "kind": "FunctionKeyword",
                    "fullStart": 0,
                    "fullEnd": 628,
                    "start": 619,
                    "end": 627,
                    "fullWidth": 628,
                    "width": 8,
                    "text": "function",
                    "value": "function",
                    "valueText": "function",
                    "hasLeadingTrivia": true,
                    "hasLeadingComment": true,
                    "hasLeadingNewLine": true,
                    "hasTrailingTrivia": true,
                    "leadingTrivia": [
                        {
                            "kind": "SingleLineCommentTrivia",
                            "text": "/// Copyright (c) 2012 Ecma International.  All rights reserved. "
                        },
                        {
                            "kind": "NewLineTrivia",
                            "text": "\r\n"
                        },
                        {
                            "kind": "SingleLineCommentTrivia",
                            "text": "/// Ecma International makes this code available under the terms and conditions set"
                        },
                        {
                            "kind": "NewLineTrivia",
                            "text": "\r\n"
                        },
                        {
                            "kind": "SingleLineCommentTrivia",
                            "text": "/// forth on http://hg.ecmascript.org/tests/test262/raw-file/tip/LICENSE (the "
                        },
                        {
                            "kind": "NewLineTrivia",
                            "text": "\r\n"
                        },
                        {
                            "kind": "SingleLineCommentTrivia",
                            "text": "/// \"Use Terms\").   Any redistribution of this code must retain the above "
                        },
                        {
                            "kind": "NewLineTrivia",
                            "text": "\r\n"
                        },
                        {
                            "kind": "SingleLineCommentTrivia",
                            "text": "/// copyright and this notice and otherwise comply with the Use Terms."
                        },
                        {
                            "kind": "NewLineTrivia",
                            "text": "\r\n"
                        },
                        {
                            "kind": "MultiLineCommentTrivia",
                            "text": "/**\r\n * @path ch15/15.2/15.2.3/15.2.3.5/15.2.3.5-4-51.js\r\n * @description Object.create - 'enumerable' property of one property in 'Properties' is own data property that overrides an inherited accessor property (8.10.5 step 3.a)\r\n */"
                        },
                        {
                            "kind": "NewLineTrivia",
                            "text": "\r\n"
                        },
                        {
                            "kind": "NewLineTrivia",
                            "text": "\r\n"
                        },
                        {
                            "kind": "NewLineTrivia",
                            "text": "\r\n"
                        }
                    ],
                    "trailingTrivia": [
                        {
                            "kind": "WhitespaceTrivia",
                            "text": " "
                        }
                    ]
                },
                "identifier": {
                    "kind": "IdentifierName",
                    "fullStart": 628,
                    "fullEnd": 636,
                    "start": 628,
                    "end": 636,
                    "fullWidth": 8,
                    "width": 8,
                    "text": "testcase",
                    "value": "testcase",
                    "valueText": "testcase"
                },
                "callSignature": {
                    "kind": "CallSignature",
                    "fullStart": 636,
                    "fullEnd": 639,
                    "start": 636,
                    "end": 638,
                    "fullWidth": 3,
                    "width": 2,
                    "parameterList": {
                        "kind": "ParameterList",
                        "fullStart": 636,
                        "fullEnd": 639,
                        "start": 636,
                        "end": 638,
                        "fullWidth": 3,
                        "width": 2,
                        "openParenToken": {
                            "kind": "OpenParenToken",
                            "fullStart": 636,
                            "fullEnd": 637,
                            "start": 636,
                            "end": 637,
                            "fullWidth": 1,
                            "width": 1,
                            "text": "(",
                            "value": "(",
                            "valueText": "("
                        },
                        "parameters": [],
                        "closeParenToken": {
                            "kind": "CloseParenToken",
                            "fullStart": 637,
                            "fullEnd": 639,
                            "start": 637,
                            "end": 638,
                            "fullWidth": 2,
                            "width": 1,
                            "text": ")",
                            "value": ")",
                            "valueText": ")",
                            "hasTrailingTrivia": true,
                            "trailingTrivia": [
                                {
                                    "kind": "WhitespaceTrivia",
                                    "text": " "
                                }
                            ]
                        }
                    }
                },
                "block": {
                    "kind": "Block",
                    "fullStart": 639,
                    "fullEnd": 1335,
                    "start": 639,
                    "end": 1333,
                    "fullWidth": 696,
                    "width": 694,
                    "isIncrementallyUnusable": true,
                    "openBraceToken": {
                        "kind": "OpenBraceToken",
                        "fullStart": 639,
                        "fullEnd": 642,
                        "start": 639,
                        "end": 640,
                        "fullWidth": 3,
                        "width": 1,
                        "text": "{",
                        "value": "{",
                        "valueText": "{",
                        "hasTrailingTrivia": true,
                        "hasTrailingNewLine": true,
                        "trailingTrivia": [
                            {
                                "kind": "NewLineTrivia",
                                "text": "\r\n"
                            }
                        ]
                    },
                    "statements": [
                        {
                            "kind": "VariableStatement",
                            "fullStart": 642,
                            "fullEnd": 669,
                            "start": 652,
                            "end": 667,
                            "fullWidth": 27,
                            "width": 15,
                            "modifiers": [],
                            "variableDeclaration": {
                                "kind": "VariableDeclaration",
                                "fullStart": 642,
                                "fullEnd": 666,
                                "start": 652,
                                "end": 666,
                                "fullWidth": 24,
                                "width": 14,
                                "varKeyword": {
                                    "kind": "VarKeyword",
                                    "fullStart": 642,
                                    "fullEnd": 656,
                                    "start": 652,
                                    "end": 655,
                                    "fullWidth": 14,
                                    "width": 3,
                                    "text": "var",
                                    "value": "var",
                                    "valueText": "var",
                                    "hasLeadingTrivia": true,
                                    "hasLeadingNewLine": true,
                                    "hasTrailingTrivia": true,
                                    "leadingTrivia": [
                                        {
                                            "kind": "NewLineTrivia",
                                            "text": "\r\n"
                                        },
                                        {
                                            "kind": "WhitespaceTrivia",
                                            "text": "        "
                                        }
                                    ],
                                    "trailingTrivia": [
                                        {
                                            "kind": "WhitespaceTrivia",
                                            "text": " "
                                        }
                                    ]
                                },
                                "variableDeclarators": [
                                    {
                                        "kind": "VariableDeclarator",
                                        "fullStart": 656,
                                        "fullEnd": 666,
                                        "start": 656,
                                        "end": 666,
                                        "fullWidth": 10,
<<<<<<< HEAD
                                        "width": 10,
                                        "identifier": {
=======
                                        "propertyName": {
>>>>>>> 85e84683
                                            "kind": "IdentifierName",
                                            "fullStart": 656,
                                            "fullEnd": 662,
                                            "start": 656,
                                            "end": 661,
                                            "fullWidth": 6,
                                            "width": 5,
                                            "text": "proto",
                                            "value": "proto",
                                            "valueText": "proto",
                                            "hasTrailingTrivia": true,
                                            "trailingTrivia": [
                                                {
                                                    "kind": "WhitespaceTrivia",
                                                    "text": " "
                                                }
                                            ]
                                        },
                                        "equalsValueClause": {
                                            "kind": "EqualsValueClause",
                                            "fullStart": 662,
                                            "fullEnd": 666,
                                            "start": 662,
                                            "end": 666,
                                            "fullWidth": 4,
                                            "width": 4,
                                            "equalsToken": {
                                                "kind": "EqualsToken",
                                                "fullStart": 662,
                                                "fullEnd": 664,
                                                "start": 662,
                                                "end": 663,
                                                "fullWidth": 2,
                                                "width": 1,
                                                "text": "=",
                                                "value": "=",
                                                "valueText": "=",
                                                "hasTrailingTrivia": true,
                                                "trailingTrivia": [
                                                    {
                                                        "kind": "WhitespaceTrivia",
                                                        "text": " "
                                                    }
                                                ]
                                            },
                                            "value": {
                                                "kind": "ObjectLiteralExpression",
                                                "fullStart": 664,
                                                "fullEnd": 666,
                                                "start": 664,
                                                "end": 666,
                                                "fullWidth": 2,
                                                "width": 2,
                                                "openBraceToken": {
                                                    "kind": "OpenBraceToken",
                                                    "fullStart": 664,
                                                    "fullEnd": 665,
                                                    "start": 664,
                                                    "end": 665,
                                                    "fullWidth": 1,
                                                    "width": 1,
                                                    "text": "{",
                                                    "value": "{",
                                                    "valueText": "{"
                                                },
                                                "propertyAssignments": [],
                                                "closeBraceToken": {
                                                    "kind": "CloseBraceToken",
                                                    "fullStart": 665,
                                                    "fullEnd": 666,
                                                    "start": 665,
                                                    "end": 666,
                                                    "fullWidth": 1,
                                                    "width": 1,
                                                    "text": "}",
                                                    "value": "}",
                                                    "valueText": "}"
                                                }
                                            }
                                        }
                                    }
                                ]
                            },
                            "semicolonToken": {
                                "kind": "SemicolonToken",
                                "fullStart": 666,
                                "fullEnd": 669,
                                "start": 666,
                                "end": 667,
                                "fullWidth": 3,
                                "width": 1,
                                "text": ";",
                                "value": ";",
                                "valueText": ";",
                                "hasTrailingTrivia": true,
                                "hasTrailingNewLine": true,
                                "trailingTrivia": [
                                    {
                                        "kind": "NewLineTrivia",
                                        "text": "\r\n"
                                    }
                                ]
                            }
                        },
                        {
                            "kind": "VariableStatement",
                            "fullStart": 669,
                            "fullEnd": 700,
                            "start": 677,
                            "end": 698,
                            "fullWidth": 31,
                            "width": 21,
                            "modifiers": [],
                            "variableDeclaration": {
                                "kind": "VariableDeclaration",
                                "fullStart": 669,
                                "fullEnd": 697,
                                "start": 677,
                                "end": 697,
                                "fullWidth": 28,
                                "width": 20,
                                "varKeyword": {
                                    "kind": "VarKeyword",
                                    "fullStart": 669,
                                    "fullEnd": 681,
                                    "start": 677,
                                    "end": 680,
                                    "fullWidth": 12,
                                    "width": 3,
                                    "text": "var",
                                    "value": "var",
                                    "valueText": "var",
                                    "hasLeadingTrivia": true,
                                    "hasTrailingTrivia": true,
                                    "leadingTrivia": [
                                        {
                                            "kind": "WhitespaceTrivia",
                                            "text": "        "
                                        }
                                    ],
                                    "trailingTrivia": [
                                        {
                                            "kind": "WhitespaceTrivia",
                                            "text": " "
                                        }
                                    ]
                                },
                                "variableDeclarators": [
                                    {
                                        "kind": "VariableDeclarator",
                                        "fullStart": 681,
                                        "fullEnd": 697,
                                        "start": 681,
                                        "end": 697,
                                        "fullWidth": 16,
<<<<<<< HEAD
                                        "width": 16,
                                        "identifier": {
=======
                                        "propertyName": {
>>>>>>> 85e84683
                                            "kind": "IdentifierName",
                                            "fullStart": 681,
                                            "fullEnd": 690,
                                            "start": 681,
                                            "end": 689,
                                            "fullWidth": 9,
                                            "width": 8,
                                            "text": "accessed",
                                            "value": "accessed",
                                            "valueText": "accessed",
                                            "hasTrailingTrivia": true,
                                            "trailingTrivia": [
                                                {
                                                    "kind": "WhitespaceTrivia",
                                                    "text": " "
                                                }
                                            ]
                                        },
                                        "equalsValueClause": {
                                            "kind": "EqualsValueClause",
                                            "fullStart": 690,
                                            "fullEnd": 697,
                                            "start": 690,
                                            "end": 697,
                                            "fullWidth": 7,
                                            "width": 7,
                                            "equalsToken": {
                                                "kind": "EqualsToken",
                                                "fullStart": 690,
                                                "fullEnd": 692,
                                                "start": 690,
                                                "end": 691,
                                                "fullWidth": 2,
                                                "width": 1,
                                                "text": "=",
                                                "value": "=",
                                                "valueText": "=",
                                                "hasTrailingTrivia": true,
                                                "trailingTrivia": [
                                                    {
                                                        "kind": "WhitespaceTrivia",
                                                        "text": " "
                                                    }
                                                ]
                                            },
                                            "value": {
                                                "kind": "FalseKeyword",
                                                "fullStart": 692,
                                                "fullEnd": 697,
                                                "start": 692,
                                                "end": 697,
                                                "fullWidth": 5,
                                                "width": 5,
                                                "text": "false",
                                                "value": false,
                                                "valueText": "false"
                                            }
                                        }
                                    }
                                ]
                            },
                            "semicolonToken": {
                                "kind": "SemicolonToken",
                                "fullStart": 697,
                                "fullEnd": 700,
                                "start": 697,
                                "end": 698,
                                "fullWidth": 3,
                                "width": 1,
                                "text": ";",
                                "value": ";",
                                "valueText": ";",
                                "hasTrailingTrivia": true,
                                "hasTrailingNewLine": true,
                                "trailingTrivia": [
                                    {
                                        "kind": "NewLineTrivia",
                                        "text": "\r\n"
                                    }
                                ]
                            }
                        },
                        {
                            "kind": "ExpressionStatement",
                            "fullStart": 700,
                            "fullEnd": 846,
                            "start": 710,
                            "end": 844,
                            "fullWidth": 146,
                            "width": 134,
                            "isIncrementallyUnusable": true,
                            "expression": {
                                "kind": "InvocationExpression",
                                "fullStart": 700,
                                "fullEnd": 843,
                                "start": 710,
                                "end": 843,
                                "fullWidth": 143,
                                "width": 133,
                                "isIncrementallyUnusable": true,
                                "expression": {
                                    "kind": "MemberAccessExpression",
                                    "fullStart": 700,
                                    "fullEnd": 731,
                                    "start": 710,
                                    "end": 731,
                                    "fullWidth": 31,
                                    "width": 21,
                                    "expression": {
                                        "kind": "IdentifierName",
                                        "fullStart": 700,
                                        "fullEnd": 716,
                                        "start": 710,
                                        "end": 716,
                                        "fullWidth": 16,
                                        "width": 6,
                                        "text": "Object",
                                        "value": "Object",
                                        "valueText": "Object",
                                        "hasLeadingTrivia": true,
                                        "hasLeadingNewLine": true,
                                        "leadingTrivia": [
                                            {
                                                "kind": "NewLineTrivia",
                                                "text": "\r\n"
                                            },
                                            {
                                                "kind": "WhitespaceTrivia",
                                                "text": "        "
                                            }
                                        ]
                                    },
                                    "dotToken": {
                                        "kind": "DotToken",
                                        "fullStart": 716,
                                        "fullEnd": 717,
                                        "start": 716,
                                        "end": 717,
                                        "fullWidth": 1,
                                        "width": 1,
                                        "text": ".",
                                        "value": ".",
                                        "valueText": "."
                                    },
                                    "name": {
                                        "kind": "IdentifierName",
                                        "fullStart": 717,
                                        "fullEnd": 731,
                                        "start": 717,
                                        "end": 731,
                                        "fullWidth": 14,
                                        "width": 14,
                                        "text": "defineProperty",
                                        "value": "defineProperty",
                                        "valueText": "defineProperty"
                                    }
                                },
                                "argumentList": {
                                    "kind": "ArgumentList",
                                    "fullStart": 731,
                                    "fullEnd": 843,
                                    "start": 731,
                                    "end": 843,
                                    "fullWidth": 112,
                                    "width": 112,
                                    "isIncrementallyUnusable": true,
                                    "openParenToken": {
                                        "kind": "OpenParenToken",
                                        "fullStart": 731,
                                        "fullEnd": 732,
                                        "start": 731,
                                        "end": 732,
                                        "fullWidth": 1,
                                        "width": 1,
                                        "text": "(",
                                        "value": "(",
                                        "valueText": "("
                                    },
                                    "arguments": [
                                        {
                                            "kind": "IdentifierName",
                                            "fullStart": 732,
                                            "fullEnd": 737,
                                            "start": 732,
                                            "end": 737,
                                            "fullWidth": 5,
                                            "width": 5,
                                            "text": "proto",
                                            "value": "proto",
                                            "valueText": "proto"
                                        },
                                        {
                                            "kind": "CommaToken",
                                            "fullStart": 737,
                                            "fullEnd": 739,
                                            "start": 737,
                                            "end": 738,
                                            "fullWidth": 2,
                                            "width": 1,
                                            "text": ",",
                                            "value": ",",
                                            "valueText": ",",
                                            "hasTrailingTrivia": true,
                                            "trailingTrivia": [
                                                {
                                                    "kind": "WhitespaceTrivia",
                                                    "text": " "
                                                }
                                            ]
                                        },
                                        {
                                            "kind": "StringLiteral",
                                            "fullStart": 739,
                                            "fullEnd": 751,
                                            "start": 739,
                                            "end": 751,
                                            "fullWidth": 12,
                                            "width": 12,
                                            "text": "\"enumerable\"",
                                            "value": "enumerable",
                                            "valueText": "enumerable"
                                        },
                                        {
                                            "kind": "CommaToken",
                                            "fullStart": 751,
                                            "fullEnd": 753,
                                            "start": 751,
                                            "end": 752,
                                            "fullWidth": 2,
                                            "width": 1,
                                            "text": ",",
                                            "value": ",",
                                            "valueText": ",",
                                            "hasTrailingTrivia": true,
                                            "trailingTrivia": [
                                                {
                                                    "kind": "WhitespaceTrivia",
                                                    "text": " "
                                                }
                                            ]
                                        },
                                        {
                                            "kind": "ObjectLiteralExpression",
                                            "fullStart": 753,
                                            "fullEnd": 842,
                                            "start": 753,
                                            "end": 842,
                                            "fullWidth": 89,
                                            "width": 89,
                                            "isIncrementallyUnusable": true,
                                            "openBraceToken": {
                                                "kind": "OpenBraceToken",
                                                "fullStart": 753,
                                                "fullEnd": 756,
                                                "start": 753,
                                                "end": 754,
                                                "fullWidth": 3,
                                                "width": 1,
                                                "text": "{",
                                                "value": "{",
                                                "valueText": "{",
                                                "hasTrailingTrivia": true,
                                                "hasTrailingNewLine": true,
                                                "trailingTrivia": [
                                                    {
                                                        "kind": "NewLineTrivia",
                                                        "text": "\r\n"
                                                    }
                                                ]
                                            },
                                            "propertyAssignments": [
                                                {
                                                    "kind": "SimplePropertyAssignment",
                                                    "fullStart": 756,
                                                    "fullEnd": 833,
                                                    "start": 768,
                                                    "end": 831,
                                                    "fullWidth": 77,
                                                    "width": 63,
                                                    "isIncrementallyUnusable": true,
                                                    "propertyName": {
                                                        "kind": "IdentifierName",
                                                        "fullStart": 756,
                                                        "fullEnd": 771,
                                                        "start": 768,
                                                        "end": 771,
                                                        "fullWidth": 15,
                                                        "width": 3,
                                                        "text": "get",
                                                        "value": "get",
                                                        "valueText": "get",
                                                        "hasLeadingTrivia": true,
                                                        "leadingTrivia": [
                                                            {
                                                                "kind": "WhitespaceTrivia",
                                                                "text": "            "
                                                            }
                                                        ]
                                                    },
                                                    "colonToken": {
                                                        "kind": "ColonToken",
                                                        "fullStart": 771,
                                                        "fullEnd": 773,
                                                        "start": 771,
                                                        "end": 772,
                                                        "fullWidth": 2,
                                                        "width": 1,
                                                        "text": ":",
                                                        "value": ":",
                                                        "valueText": ":",
                                                        "hasTrailingTrivia": true,
                                                        "trailingTrivia": [
                                                            {
                                                                "kind": "WhitespaceTrivia",
                                                                "text": " "
                                                            }
                                                        ]
                                                    },
                                                    "expression": {
                                                        "kind": "FunctionExpression",
                                                        "fullStart": 773,
                                                        "fullEnd": 833,
                                                        "start": 773,
                                                        "end": 831,
                                                        "fullWidth": 60,
                                                        "width": 58,
                                                        "functionKeyword": {
                                                            "kind": "FunctionKeyword",
                                                            "fullStart": 773,
                                                            "fullEnd": 782,
                                                            "start": 773,
                                                            "end": 781,
                                                            "fullWidth": 9,
                                                            "width": 8,
                                                            "text": "function",
                                                            "value": "function",
                                                            "valueText": "function",
                                                            "hasTrailingTrivia": true,
                                                            "trailingTrivia": [
                                                                {
                                                                    "kind": "WhitespaceTrivia",
                                                                    "text": " "
                                                                }
                                                            ]
                                                        },
                                                        "callSignature": {
                                                            "kind": "CallSignature",
                                                            "fullStart": 782,
                                                            "fullEnd": 785,
                                                            "start": 782,
                                                            "end": 784,
                                                            "fullWidth": 3,
                                                            "width": 2,
                                                            "parameterList": {
                                                                "kind": "ParameterList",
                                                                "fullStart": 782,
                                                                "fullEnd": 785,
                                                                "start": 782,
                                                                "end": 784,
                                                                "fullWidth": 3,
                                                                "width": 2,
                                                                "openParenToken": {
                                                                    "kind": "OpenParenToken",
                                                                    "fullStart": 782,
                                                                    "fullEnd": 783,
                                                                    "start": 782,
                                                                    "end": 783,
                                                                    "fullWidth": 1,
                                                                    "width": 1,
                                                                    "text": "(",
                                                                    "value": "(",
                                                                    "valueText": "("
                                                                },
                                                                "parameters": [],
                                                                "closeParenToken": {
                                                                    "kind": "CloseParenToken",
                                                                    "fullStart": 783,
                                                                    "fullEnd": 785,
                                                                    "start": 783,
                                                                    "end": 784,
                                                                    "fullWidth": 2,
                                                                    "width": 1,
                                                                    "text": ")",
                                                                    "value": ")",
                                                                    "valueText": ")",
                                                                    "hasTrailingTrivia": true,
                                                                    "trailingTrivia": [
                                                                        {
                                                                            "kind": "WhitespaceTrivia",
                                                                            "text": " "
                                                                        }
                                                                    ]
                                                                }
                                                            }
                                                        },
                                                        "block": {
                                                            "kind": "Block",
                                                            "fullStart": 785,
                                                            "fullEnd": 833,
                                                            "start": 785,
                                                            "end": 831,
                                                            "fullWidth": 48,
                                                            "width": 46,
                                                            "openBraceToken": {
                                                                "kind": "OpenBraceToken",
                                                                "fullStart": 785,
                                                                "fullEnd": 788,
                                                                "start": 785,
                                                                "end": 786,
                                                                "fullWidth": 3,
                                                                "width": 1,
                                                                "text": "{",
                                                                "value": "{",
                                                                "valueText": "{",
                                                                "hasTrailingTrivia": true,
                                                                "hasTrailingNewLine": true,
                                                                "trailingTrivia": [
                                                                    {
                                                                        "kind": "NewLineTrivia",
                                                                        "text": "\r\n"
                                                                    }
                                                                ]
                                                            },
                                                            "statements": [
                                                                {
                                                                    "kind": "ReturnStatement",
                                                                    "fullStart": 788,
                                                                    "fullEnd": 818,
                                                                    "start": 804,
                                                                    "end": 816,
                                                                    "fullWidth": 30,
                                                                    "width": 12,
                                                                    "returnKeyword": {
                                                                        "kind": "ReturnKeyword",
                                                                        "fullStart": 788,
                                                                        "fullEnd": 811,
                                                                        "start": 804,
                                                                        "end": 810,
                                                                        "fullWidth": 23,
                                                                        "width": 6,
                                                                        "text": "return",
                                                                        "value": "return",
                                                                        "valueText": "return",
                                                                        "hasLeadingTrivia": true,
                                                                        "hasTrailingTrivia": true,
                                                                        "leadingTrivia": [
                                                                            {
                                                                                "kind": "WhitespaceTrivia",
                                                                                "text": "                "
                                                                            }
                                                                        ],
                                                                        "trailingTrivia": [
                                                                            {
                                                                                "kind": "WhitespaceTrivia",
                                                                                "text": " "
                                                                            }
                                                                        ]
                                                                    },
                                                                    "expression": {
                                                                        "kind": "TrueKeyword",
                                                                        "fullStart": 811,
                                                                        "fullEnd": 815,
                                                                        "start": 811,
                                                                        "end": 815,
                                                                        "fullWidth": 4,
                                                                        "width": 4,
                                                                        "text": "true",
                                                                        "value": true,
                                                                        "valueText": "true"
                                                                    },
                                                                    "semicolonToken": {
                                                                        "kind": "SemicolonToken",
                                                                        "fullStart": 815,
                                                                        "fullEnd": 818,
                                                                        "start": 815,
                                                                        "end": 816,
                                                                        "fullWidth": 3,
                                                                        "width": 1,
                                                                        "text": ";",
                                                                        "value": ";",
                                                                        "valueText": ";",
                                                                        "hasTrailingTrivia": true,
                                                                        "hasTrailingNewLine": true,
                                                                        "trailingTrivia": [
                                                                            {
                                                                                "kind": "NewLineTrivia",
                                                                                "text": "\r\n"
                                                                            }
                                                                        ]
                                                                    }
                                                                }
                                                            ],
                                                            "closeBraceToken": {
                                                                "kind": "CloseBraceToken",
                                                                "fullStart": 818,
                                                                "fullEnd": 833,
                                                                "start": 830,
                                                                "end": 831,
                                                                "fullWidth": 15,
                                                                "width": 1,
                                                                "text": "}",
                                                                "value": "}",
                                                                "valueText": "}",
                                                                "hasLeadingTrivia": true,
                                                                "hasTrailingTrivia": true,
                                                                "hasTrailingNewLine": true,
                                                                "leadingTrivia": [
                                                                    {
                                                                        "kind": "WhitespaceTrivia",
                                                                        "text": "            "
                                                                    }
                                                                ],
                                                                "trailingTrivia": [
                                                                    {
                                                                        "kind": "NewLineTrivia",
                                                                        "text": "\r\n"
                                                                    }
                                                                ]
                                                            }
                                                        }
                                                    }
                                                }
                                            ],
                                            "closeBraceToken": {
                                                "kind": "CloseBraceToken",
                                                "fullStart": 833,
                                                "fullEnd": 842,
                                                "start": 841,
                                                "end": 842,
                                                "fullWidth": 9,
                                                "width": 1,
                                                "text": "}",
                                                "value": "}",
                                                "valueText": "}",
                                                "hasLeadingTrivia": true,
                                                "leadingTrivia": [
                                                    {
                                                        "kind": "WhitespaceTrivia",
                                                        "text": "        "
                                                    }
                                                ]
                                            }
                                        }
                                    ],
                                    "closeParenToken": {
                                        "kind": "CloseParenToken",
                                        "fullStart": 842,
                                        "fullEnd": 843,
                                        "start": 842,
                                        "end": 843,
                                        "fullWidth": 1,
                                        "width": 1,
                                        "text": ")",
                                        "value": ")",
                                        "valueText": ")"
                                    }
                                }
                            },
                            "semicolonToken": {
                                "kind": "SemicolonToken",
                                "fullStart": 843,
                                "fullEnd": 846,
                                "start": 843,
                                "end": 844,
                                "fullWidth": 3,
                                "width": 1,
                                "text": ";",
                                "value": ";",
                                "valueText": ";",
                                "hasTrailingTrivia": true,
                                "hasTrailingNewLine": true,
                                "trailingTrivia": [
                                    {
                                        "kind": "NewLineTrivia",
                                        "text": "\r\n"
                                    }
                                ]
                            }
                        },
                        {
                            "kind": "VariableStatement",
                            "fullStart": 846,
                            "fullEnd": 893,
                            "start": 856,
                            "end": 891,
                            "fullWidth": 47,
                            "width": 35,
                            "modifiers": [],
                            "variableDeclaration": {
                                "kind": "VariableDeclaration",
                                "fullStart": 846,
                                "fullEnd": 890,
                                "start": 856,
                                "end": 890,
                                "fullWidth": 44,
                                "width": 34,
                                "varKeyword": {
                                    "kind": "VarKeyword",
                                    "fullStart": 846,
                                    "fullEnd": 860,
                                    "start": 856,
                                    "end": 859,
                                    "fullWidth": 14,
                                    "width": 3,
                                    "text": "var",
                                    "value": "var",
                                    "valueText": "var",
                                    "hasLeadingTrivia": true,
                                    "hasLeadingNewLine": true,
                                    "hasTrailingTrivia": true,
                                    "leadingTrivia": [
                                        {
                                            "kind": "NewLineTrivia",
                                            "text": "\r\n"
                                        },
                                        {
                                            "kind": "WhitespaceTrivia",
                                            "text": "        "
                                        }
                                    ],
                                    "trailingTrivia": [
                                        {
                                            "kind": "WhitespaceTrivia",
                                            "text": " "
                                        }
                                    ]
                                },
                                "variableDeclarators": [
                                    {
                                        "kind": "VariableDeclarator",
                                        "fullStart": 860,
                                        "fullEnd": 890,
                                        "start": 860,
                                        "end": 890,
                                        "fullWidth": 30,
<<<<<<< HEAD
                                        "width": 30,
                                        "identifier": {
=======
                                        "propertyName": {
>>>>>>> 85e84683
                                            "kind": "IdentifierName",
                                            "fullStart": 860,
                                            "fullEnd": 873,
                                            "start": 860,
                                            "end": 872,
                                            "fullWidth": 13,
                                            "width": 12,
                                            "text": "ConstructFun",
                                            "value": "ConstructFun",
                                            "valueText": "ConstructFun",
                                            "hasTrailingTrivia": true,
                                            "trailingTrivia": [
                                                {
                                                    "kind": "WhitespaceTrivia",
                                                    "text": " "
                                                }
                                            ]
                                        },
                                        "equalsValueClause": {
                                            "kind": "EqualsValueClause",
                                            "fullStart": 873,
                                            "fullEnd": 890,
                                            "start": 873,
                                            "end": 890,
                                            "fullWidth": 17,
                                            "width": 17,
                                            "equalsToken": {
                                                "kind": "EqualsToken",
                                                "fullStart": 873,
                                                "fullEnd": 875,
                                                "start": 873,
                                                "end": 874,
                                                "fullWidth": 2,
                                                "width": 1,
                                                "text": "=",
                                                "value": "=",
                                                "valueText": "=",
                                                "hasTrailingTrivia": true,
                                                "trailingTrivia": [
                                                    {
                                                        "kind": "WhitespaceTrivia",
                                                        "text": " "
                                                    }
                                                ]
                                            },
                                            "value": {
                                                "kind": "FunctionExpression",
                                                "fullStart": 875,
                                                "fullEnd": 890,
                                                "start": 875,
                                                "end": 890,
                                                "fullWidth": 15,
                                                "width": 15,
                                                "functionKeyword": {
                                                    "kind": "FunctionKeyword",
                                                    "fullStart": 875,
                                                    "fullEnd": 884,
                                                    "start": 875,
                                                    "end": 883,
                                                    "fullWidth": 9,
                                                    "width": 8,
                                                    "text": "function",
                                                    "value": "function",
                                                    "valueText": "function",
                                                    "hasTrailingTrivia": true,
                                                    "trailingTrivia": [
                                                        {
                                                            "kind": "WhitespaceTrivia",
                                                            "text": " "
                                                        }
                                                    ]
                                                },
                                                "callSignature": {
                                                    "kind": "CallSignature",
                                                    "fullStart": 884,
                                                    "fullEnd": 887,
                                                    "start": 884,
                                                    "end": 886,
                                                    "fullWidth": 3,
                                                    "width": 2,
                                                    "parameterList": {
                                                        "kind": "ParameterList",
                                                        "fullStart": 884,
                                                        "fullEnd": 887,
                                                        "start": 884,
                                                        "end": 886,
                                                        "fullWidth": 3,
                                                        "width": 2,
                                                        "openParenToken": {
                                                            "kind": "OpenParenToken",
                                                            "fullStart": 884,
                                                            "fullEnd": 885,
                                                            "start": 884,
                                                            "end": 885,
                                                            "fullWidth": 1,
                                                            "width": 1,
                                                            "text": "(",
                                                            "value": "(",
                                                            "valueText": "("
                                                        },
                                                        "parameters": [],
                                                        "closeParenToken": {
                                                            "kind": "CloseParenToken",
                                                            "fullStart": 885,
                                                            "fullEnd": 887,
                                                            "start": 885,
                                                            "end": 886,
                                                            "fullWidth": 2,
                                                            "width": 1,
                                                            "text": ")",
                                                            "value": ")",
                                                            "valueText": ")",
                                                            "hasTrailingTrivia": true,
                                                            "trailingTrivia": [
                                                                {
                                                                    "kind": "WhitespaceTrivia",
                                                                    "text": " "
                                                                }
                                                            ]
                                                        }
                                                    }
                                                },
                                                "block": {
                                                    "kind": "Block",
                                                    "fullStart": 887,
                                                    "fullEnd": 890,
                                                    "start": 887,
                                                    "end": 890,
                                                    "fullWidth": 3,
                                                    "width": 3,
                                                    "openBraceToken": {
                                                        "kind": "OpenBraceToken",
                                                        "fullStart": 887,
                                                        "fullEnd": 889,
                                                        "start": 887,
                                                        "end": 888,
                                                        "fullWidth": 2,
                                                        "width": 1,
                                                        "text": "{",
                                                        "value": "{",
                                                        "valueText": "{",
                                                        "hasTrailingTrivia": true,
                                                        "trailingTrivia": [
                                                            {
                                                                "kind": "WhitespaceTrivia",
                                                                "text": " "
                                                            }
                                                        ]
                                                    },
                                                    "statements": [],
                                                    "closeBraceToken": {
                                                        "kind": "CloseBraceToken",
                                                        "fullStart": 889,
                                                        "fullEnd": 890,
                                                        "start": 889,
                                                        "end": 890,
                                                        "fullWidth": 1,
                                                        "width": 1,
                                                        "text": "}",
                                                        "value": "}",
                                                        "valueText": "}"
                                                    }
                                                }
                                            }
                                        }
                                    }
                                ]
                            },
                            "semicolonToken": {
                                "kind": "SemicolonToken",
                                "fullStart": 890,
                                "fullEnd": 893,
                                "start": 890,
                                "end": 891,
                                "fullWidth": 3,
                                "width": 1,
                                "text": ";",
                                "value": ";",
                                "valueText": ";",
                                "hasTrailingTrivia": true,
                                "hasTrailingNewLine": true,
                                "trailingTrivia": [
                                    {
                                        "kind": "NewLineTrivia",
                                        "text": "\r\n"
                                    }
                                ]
                            }
                        },
                        {
                            "kind": "ExpressionStatement",
                            "fullStart": 893,
                            "fullEnd": 934,
                            "start": 901,
                            "end": 932,
                            "fullWidth": 41,
                            "width": 31,
                            "expression": {
                                "kind": "AssignmentExpression",
                                "fullStart": 893,
                                "fullEnd": 931,
                                "start": 901,
                                "end": 931,
                                "fullWidth": 38,
                                "width": 30,
                                "left": {
                                    "kind": "MemberAccessExpression",
                                    "fullStart": 893,
                                    "fullEnd": 924,
                                    "start": 901,
                                    "end": 923,
                                    "fullWidth": 31,
                                    "width": 22,
                                    "expression": {
                                        "kind": "IdentifierName",
                                        "fullStart": 893,
                                        "fullEnd": 913,
                                        "start": 901,
                                        "end": 913,
                                        "fullWidth": 20,
                                        "width": 12,
                                        "text": "ConstructFun",
                                        "value": "ConstructFun",
                                        "valueText": "ConstructFun",
                                        "hasLeadingTrivia": true,
                                        "leadingTrivia": [
                                            {
                                                "kind": "WhitespaceTrivia",
                                                "text": "        "
                                            }
                                        ]
                                    },
                                    "dotToken": {
                                        "kind": "DotToken",
                                        "fullStart": 913,
                                        "fullEnd": 914,
                                        "start": 913,
                                        "end": 914,
                                        "fullWidth": 1,
                                        "width": 1,
                                        "text": ".",
                                        "value": ".",
                                        "valueText": "."
                                    },
                                    "name": {
                                        "kind": "IdentifierName",
                                        "fullStart": 914,
                                        "fullEnd": 924,
                                        "start": 914,
                                        "end": 923,
                                        "fullWidth": 10,
                                        "width": 9,
                                        "text": "prototype",
                                        "value": "prototype",
                                        "valueText": "prototype",
                                        "hasTrailingTrivia": true,
                                        "trailingTrivia": [
                                            {
                                                "kind": "WhitespaceTrivia",
                                                "text": " "
                                            }
                                        ]
                                    }
                                },
                                "operatorToken": {
                                    "kind": "EqualsToken",
                                    "fullStart": 924,
                                    "fullEnd": 926,
                                    "start": 924,
                                    "end": 925,
                                    "fullWidth": 2,
                                    "width": 1,
                                    "text": "=",
                                    "value": "=",
                                    "valueText": "=",
                                    "hasTrailingTrivia": true,
                                    "trailingTrivia": [
                                        {
                                            "kind": "WhitespaceTrivia",
                                            "text": " "
                                        }
                                    ]
                                },
                                "right": {
                                    "kind": "IdentifierName",
                                    "fullStart": 926,
                                    "fullEnd": 931,
                                    "start": 926,
                                    "end": 931,
                                    "fullWidth": 5,
                                    "width": 5,
                                    "text": "proto",
                                    "value": "proto",
                                    "valueText": "proto"
                                }
                            },
                            "semicolonToken": {
                                "kind": "SemicolonToken",
                                "fullStart": 931,
                                "fullEnd": 934,
                                "start": 931,
                                "end": 932,
                                "fullWidth": 3,
                                "width": 1,
                                "text": ";",
                                "value": ";",
                                "valueText": ";",
                                "hasTrailingTrivia": true,
                                "hasTrailingNewLine": true,
                                "trailingTrivia": [
                                    {
                                        "kind": "NewLineTrivia",
                                        "text": "\r\n"
                                    }
                                ]
                            }
                        },
                        {
                            "kind": "VariableStatement",
                            "fullStart": 934,
                            "fullEnd": 977,
                            "start": 942,
                            "end": 975,
                            "fullWidth": 43,
                            "width": 33,
                            "modifiers": [],
                            "variableDeclaration": {
                                "kind": "VariableDeclaration",
                                "fullStart": 934,
                                "fullEnd": 974,
                                "start": 942,
                                "end": 974,
                                "fullWidth": 40,
                                "width": 32,
                                "varKeyword": {
                                    "kind": "VarKeyword",
                                    "fullStart": 934,
                                    "fullEnd": 946,
                                    "start": 942,
                                    "end": 945,
                                    "fullWidth": 12,
                                    "width": 3,
                                    "text": "var",
                                    "value": "var",
                                    "valueText": "var",
                                    "hasLeadingTrivia": true,
                                    "hasTrailingTrivia": true,
                                    "leadingTrivia": [
                                        {
                                            "kind": "WhitespaceTrivia",
                                            "text": "        "
                                        }
                                    ],
                                    "trailingTrivia": [
                                        {
                                            "kind": "WhitespaceTrivia",
                                            "text": " "
                                        }
                                    ]
                                },
                                "variableDeclarators": [
                                    {
                                        "kind": "VariableDeclarator",
                                        "fullStart": 946,
                                        "fullEnd": 974,
                                        "start": 946,
                                        "end": 974,
                                        "fullWidth": 28,
<<<<<<< HEAD
                                        "width": 28,
                                        "identifier": {
=======
                                        "propertyName": {
>>>>>>> 85e84683
                                            "kind": "IdentifierName",
                                            "fullStart": 946,
                                            "fullEnd": 954,
                                            "start": 946,
                                            "end": 953,
                                            "fullWidth": 8,
                                            "width": 7,
                                            "text": "descObj",
                                            "value": "descObj",
                                            "valueText": "descObj",
                                            "hasTrailingTrivia": true,
                                            "trailingTrivia": [
                                                {
                                                    "kind": "WhitespaceTrivia",
                                                    "text": " "
                                                }
                                            ]
                                        },
                                        "equalsValueClause": {
                                            "kind": "EqualsValueClause",
                                            "fullStart": 954,
                                            "fullEnd": 974,
                                            "start": 954,
                                            "end": 974,
                                            "fullWidth": 20,
                                            "width": 20,
                                            "equalsToken": {
                                                "kind": "EqualsToken",
                                                "fullStart": 954,
                                                "fullEnd": 956,
                                                "start": 954,
                                                "end": 955,
                                                "fullWidth": 2,
                                                "width": 1,
                                                "text": "=",
                                                "value": "=",
                                                "valueText": "=",
                                                "hasTrailingTrivia": true,
                                                "trailingTrivia": [
                                                    {
                                                        "kind": "WhitespaceTrivia",
                                                        "text": " "
                                                    }
                                                ]
                                            },
                                            "value": {
                                                "kind": "ObjectCreationExpression",
                                                "fullStart": 956,
                                                "fullEnd": 974,
                                                "start": 956,
                                                "end": 974,
                                                "fullWidth": 18,
                                                "width": 18,
                                                "newKeyword": {
                                                    "kind": "NewKeyword",
                                                    "fullStart": 956,
                                                    "fullEnd": 960,
                                                    "start": 956,
                                                    "end": 959,
                                                    "fullWidth": 4,
                                                    "width": 3,
                                                    "text": "new",
                                                    "value": "new",
                                                    "valueText": "new",
                                                    "hasTrailingTrivia": true,
                                                    "trailingTrivia": [
                                                        {
                                                            "kind": "WhitespaceTrivia",
                                                            "text": " "
                                                        }
                                                    ]
                                                },
                                                "expression": {
                                                    "kind": "IdentifierName",
                                                    "fullStart": 960,
                                                    "fullEnd": 972,
                                                    "start": 960,
                                                    "end": 972,
                                                    "fullWidth": 12,
                                                    "width": 12,
                                                    "text": "ConstructFun",
                                                    "value": "ConstructFun",
                                                    "valueText": "ConstructFun"
                                                },
                                                "argumentList": {
                                                    "kind": "ArgumentList",
                                                    "fullStart": 972,
                                                    "fullEnd": 974,
                                                    "start": 972,
                                                    "end": 974,
                                                    "fullWidth": 2,
                                                    "width": 2,
                                                    "openParenToken": {
                                                        "kind": "OpenParenToken",
                                                        "fullStart": 972,
                                                        "fullEnd": 973,
                                                        "start": 972,
                                                        "end": 973,
                                                        "fullWidth": 1,
                                                        "width": 1,
                                                        "text": "(",
                                                        "value": "(",
                                                        "valueText": "("
                                                    },
                                                    "arguments": [],
                                                    "closeParenToken": {
                                                        "kind": "CloseParenToken",
                                                        "fullStart": 973,
                                                        "fullEnd": 974,
                                                        "start": 973,
                                                        "end": 974,
                                                        "fullWidth": 1,
                                                        "width": 1,
                                                        "text": ")",
                                                        "value": ")",
                                                        "valueText": ")"
                                                    }
                                                }
                                            }
                                        }
                                    }
                                ]
                            },
                            "semicolonToken": {
                                "kind": "SemicolonToken",
                                "fullStart": 974,
                                "fullEnd": 977,
                                "start": 974,
                                "end": 975,
                                "fullWidth": 3,
                                "width": 1,
                                "text": ";",
                                "value": ";",
                                "valueText": ";",
                                "hasTrailingTrivia": true,
                                "hasTrailingNewLine": true,
                                "trailingTrivia": [
                                    {
                                        "kind": "NewLineTrivia",
                                        "text": "\r\n"
                                    }
                                ]
                            }
                        },
                        {
                            "kind": "ExpressionStatement",
                            "fullStart": 977,
                            "fullEnd": 1074,
                            "start": 987,
                            "end": 1072,
                            "fullWidth": 97,
                            "width": 85,
                            "expression": {
                                "kind": "InvocationExpression",
                                "fullStart": 977,
                                "fullEnd": 1071,
                                "start": 987,
                                "end": 1071,
                                "fullWidth": 94,
                                "width": 84,
                                "expression": {
                                    "kind": "MemberAccessExpression",
                                    "fullStart": 977,
                                    "fullEnd": 1008,
                                    "start": 987,
                                    "end": 1008,
                                    "fullWidth": 31,
                                    "width": 21,
                                    "expression": {
                                        "kind": "IdentifierName",
                                        "fullStart": 977,
                                        "fullEnd": 993,
                                        "start": 987,
                                        "end": 993,
                                        "fullWidth": 16,
                                        "width": 6,
                                        "text": "Object",
                                        "value": "Object",
                                        "valueText": "Object",
                                        "hasLeadingTrivia": true,
                                        "hasLeadingNewLine": true,
                                        "leadingTrivia": [
                                            {
                                                "kind": "NewLineTrivia",
                                                "text": "\r\n"
                                            },
                                            {
                                                "kind": "WhitespaceTrivia",
                                                "text": "        "
                                            }
                                        ]
                                    },
                                    "dotToken": {
                                        "kind": "DotToken",
                                        "fullStart": 993,
                                        "fullEnd": 994,
                                        "start": 993,
                                        "end": 994,
                                        "fullWidth": 1,
                                        "width": 1,
                                        "text": ".",
                                        "value": ".",
                                        "valueText": "."
                                    },
                                    "name": {
                                        "kind": "IdentifierName",
                                        "fullStart": 994,
                                        "fullEnd": 1008,
                                        "start": 994,
                                        "end": 1008,
                                        "fullWidth": 14,
                                        "width": 14,
                                        "text": "defineProperty",
                                        "value": "defineProperty",
                                        "valueText": "defineProperty"
                                    }
                                },
                                "argumentList": {
                                    "kind": "ArgumentList",
                                    "fullStart": 1008,
                                    "fullEnd": 1071,
                                    "start": 1008,
                                    "end": 1071,
                                    "fullWidth": 63,
                                    "width": 63,
                                    "openParenToken": {
                                        "kind": "OpenParenToken",
                                        "fullStart": 1008,
                                        "fullEnd": 1009,
                                        "start": 1008,
                                        "end": 1009,
                                        "fullWidth": 1,
                                        "width": 1,
                                        "text": "(",
                                        "value": "(",
                                        "valueText": "("
                                    },
                                    "arguments": [
                                        {
                                            "kind": "IdentifierName",
                                            "fullStart": 1009,
                                            "fullEnd": 1016,
                                            "start": 1009,
                                            "end": 1016,
                                            "fullWidth": 7,
                                            "width": 7,
                                            "text": "descObj",
                                            "value": "descObj",
                                            "valueText": "descObj"
                                        },
                                        {
                                            "kind": "CommaToken",
                                            "fullStart": 1016,
                                            "fullEnd": 1018,
                                            "start": 1016,
                                            "end": 1017,
                                            "fullWidth": 2,
                                            "width": 1,
                                            "text": ",",
                                            "value": ",",
                                            "valueText": ",",
                                            "hasTrailingTrivia": true,
                                            "trailingTrivia": [
                                                {
                                                    "kind": "WhitespaceTrivia",
                                                    "text": " "
                                                }
                                            ]
                                        },
                                        {
                                            "kind": "StringLiteral",
                                            "fullStart": 1018,
                                            "fullEnd": 1030,
                                            "start": 1018,
                                            "end": 1030,
                                            "fullWidth": 12,
                                            "width": 12,
                                            "text": "\"enumerable\"",
                                            "value": "enumerable",
                                            "valueText": "enumerable"
                                        },
                                        {
                                            "kind": "CommaToken",
                                            "fullStart": 1030,
                                            "fullEnd": 1032,
                                            "start": 1030,
                                            "end": 1031,
                                            "fullWidth": 2,
                                            "width": 1,
                                            "text": ",",
                                            "value": ",",
                                            "valueText": ",",
                                            "hasTrailingTrivia": true,
                                            "trailingTrivia": [
                                                {
                                                    "kind": "WhitespaceTrivia",
                                                    "text": " "
                                                }
                                            ]
                                        },
                                        {
                                            "kind": "ObjectLiteralExpression",
                                            "fullStart": 1032,
                                            "fullEnd": 1070,
                                            "start": 1032,
                                            "end": 1070,
                                            "fullWidth": 38,
                                            "width": 38,
                                            "openBraceToken": {
                                                "kind": "OpenBraceToken",
                                                "fullStart": 1032,
                                                "fullEnd": 1035,
                                                "start": 1032,
                                                "end": 1033,
                                                "fullWidth": 3,
                                                "width": 1,
                                                "text": "{",
                                                "value": "{",
                                                "valueText": "{",
                                                "hasTrailingTrivia": true,
                                                "hasTrailingNewLine": true,
                                                "trailingTrivia": [
                                                    {
                                                        "kind": "NewLineTrivia",
                                                        "text": "\r\n"
                                                    }
                                                ]
                                            },
                                            "propertyAssignments": [
                                                {
                                                    "kind": "SimplePropertyAssignment",
                                                    "fullStart": 1035,
                                                    "fullEnd": 1061,
                                                    "start": 1047,
                                                    "end": 1059,
                                                    "fullWidth": 26,
                                                    "width": 12,
                                                    "propertyName": {
                                                        "kind": "IdentifierName",
                                                        "fullStart": 1035,
                                                        "fullEnd": 1052,
                                                        "start": 1047,
                                                        "end": 1052,
                                                        "fullWidth": 17,
                                                        "width": 5,
                                                        "text": "value",
                                                        "value": "value",
                                                        "valueText": "value",
                                                        "hasLeadingTrivia": true,
                                                        "leadingTrivia": [
                                                            {
                                                                "kind": "WhitespaceTrivia",
                                                                "text": "            "
                                                            }
                                                        ]
                                                    },
                                                    "colonToken": {
                                                        "kind": "ColonToken",
                                                        "fullStart": 1052,
                                                        "fullEnd": 1054,
                                                        "start": 1052,
                                                        "end": 1053,
                                                        "fullWidth": 2,
                                                        "width": 1,
                                                        "text": ":",
                                                        "value": ":",
                                                        "valueText": ":",
                                                        "hasTrailingTrivia": true,
                                                        "trailingTrivia": [
                                                            {
                                                                "kind": "WhitespaceTrivia",
                                                                "text": " "
                                                            }
                                                        ]
                                                    },
                                                    "expression": {
                                                        "kind": "FalseKeyword",
                                                        "fullStart": 1054,
                                                        "fullEnd": 1061,
                                                        "start": 1054,
                                                        "end": 1059,
                                                        "fullWidth": 7,
                                                        "width": 5,
                                                        "text": "false",
                                                        "value": false,
                                                        "valueText": "false",
                                                        "hasTrailingTrivia": true,
                                                        "hasTrailingNewLine": true,
                                                        "trailingTrivia": [
                                                            {
                                                                "kind": "NewLineTrivia",
                                                                "text": "\r\n"
                                                            }
                                                        ]
                                                    }
                                                }
                                            ],
                                            "closeBraceToken": {
                                                "kind": "CloseBraceToken",
                                                "fullStart": 1061,
                                                "fullEnd": 1070,
                                                "start": 1069,
                                                "end": 1070,
                                                "fullWidth": 9,
                                                "width": 1,
                                                "text": "}",
                                                "value": "}",
                                                "valueText": "}",
                                                "hasLeadingTrivia": true,
                                                "leadingTrivia": [
                                                    {
                                                        "kind": "WhitespaceTrivia",
                                                        "text": "        "
                                                    }
                                                ]
                                            }
                                        }
                                    ],
                                    "closeParenToken": {
                                        "kind": "CloseParenToken",
                                        "fullStart": 1070,
                                        "fullEnd": 1071,
                                        "start": 1070,
                                        "end": 1071,
                                        "fullWidth": 1,
                                        "width": 1,
                                        "text": ")",
                                        "value": ")",
                                        "valueText": ")"
                                    }
                                }
                            },
                            "semicolonToken": {
                                "kind": "SemicolonToken",
                                "fullStart": 1071,
                                "fullEnd": 1074,
                                "start": 1071,
                                "end": 1072,
                                "fullWidth": 3,
                                "width": 1,
                                "text": ";",
                                "value": ";",
                                "valueText": ";",
                                "hasTrailingTrivia": true,
                                "hasTrailingNewLine": true,
                                "trailingTrivia": [
                                    {
                                        "kind": "NewLineTrivia",
                                        "text": "\r\n"
                                    }
                                ]
                            }
                        },
                        {
                            "kind": "VariableStatement",
                            "fullStart": 1074,
                            "fullEnd": 1159,
                            "start": 1084,
                            "end": 1157,
                            "fullWidth": 85,
                            "width": 73,
                            "modifiers": [],
                            "variableDeclaration": {
                                "kind": "VariableDeclaration",
                                "fullStart": 1074,
                                "fullEnd": 1156,
                                "start": 1084,
                                "end": 1156,
                                "fullWidth": 82,
                                "width": 72,
                                "varKeyword": {
                                    "kind": "VarKeyword",
                                    "fullStart": 1074,
                                    "fullEnd": 1088,
                                    "start": 1084,
                                    "end": 1087,
                                    "fullWidth": 14,
                                    "width": 3,
                                    "text": "var",
                                    "value": "var",
                                    "valueText": "var",
                                    "hasLeadingTrivia": true,
                                    "hasLeadingNewLine": true,
                                    "hasTrailingTrivia": true,
                                    "leadingTrivia": [
                                        {
                                            "kind": "NewLineTrivia",
                                            "text": "\r\n"
                                        },
                                        {
                                            "kind": "WhitespaceTrivia",
                                            "text": "        "
                                        }
                                    ],
                                    "trailingTrivia": [
                                        {
                                            "kind": "WhitespaceTrivia",
                                            "text": " "
                                        }
                                    ]
                                },
                                "variableDeclarators": [
                                    {
                                        "kind": "VariableDeclarator",
                                        "fullStart": 1088,
                                        "fullEnd": 1156,
                                        "start": 1088,
                                        "end": 1156,
                                        "fullWidth": 68,
<<<<<<< HEAD
                                        "width": 68,
                                        "identifier": {
=======
                                        "propertyName": {
>>>>>>> 85e84683
                                            "kind": "IdentifierName",
                                            "fullStart": 1088,
                                            "fullEnd": 1095,
                                            "start": 1088,
                                            "end": 1094,
                                            "fullWidth": 7,
                                            "width": 6,
                                            "text": "newObj",
                                            "value": "newObj",
                                            "valueText": "newObj",
                                            "hasTrailingTrivia": true,
                                            "trailingTrivia": [
                                                {
                                                    "kind": "WhitespaceTrivia",
                                                    "text": " "
                                                }
                                            ]
                                        },
                                        "equalsValueClause": {
                                            "kind": "EqualsValueClause",
                                            "fullStart": 1095,
                                            "fullEnd": 1156,
                                            "start": 1095,
                                            "end": 1156,
                                            "fullWidth": 61,
                                            "width": 61,
                                            "equalsToken": {
                                                "kind": "EqualsToken",
                                                "fullStart": 1095,
                                                "fullEnd": 1097,
                                                "start": 1095,
                                                "end": 1096,
                                                "fullWidth": 2,
                                                "width": 1,
                                                "text": "=",
                                                "value": "=",
                                                "valueText": "=",
                                                "hasTrailingTrivia": true,
                                                "trailingTrivia": [
                                                    {
                                                        "kind": "WhitespaceTrivia",
                                                        "text": " "
                                                    }
                                                ]
                                            },
                                            "value": {
                                                "kind": "InvocationExpression",
                                                "fullStart": 1097,
                                                "fullEnd": 1156,
                                                "start": 1097,
                                                "end": 1156,
                                                "fullWidth": 59,
                                                "width": 59,
                                                "expression": {
                                                    "kind": "MemberAccessExpression",
                                                    "fullStart": 1097,
                                                    "fullEnd": 1110,
                                                    "start": 1097,
                                                    "end": 1110,
                                                    "fullWidth": 13,
                                                    "width": 13,
                                                    "expression": {
                                                        "kind": "IdentifierName",
                                                        "fullStart": 1097,
                                                        "fullEnd": 1103,
                                                        "start": 1097,
                                                        "end": 1103,
                                                        "fullWidth": 6,
                                                        "width": 6,
                                                        "text": "Object",
                                                        "value": "Object",
                                                        "valueText": "Object"
                                                    },
                                                    "dotToken": {
                                                        "kind": "DotToken",
                                                        "fullStart": 1103,
                                                        "fullEnd": 1104,
                                                        "start": 1103,
                                                        "end": 1104,
                                                        "fullWidth": 1,
                                                        "width": 1,
                                                        "text": ".",
                                                        "value": ".",
                                                        "valueText": "."
                                                    },
                                                    "name": {
                                                        "kind": "IdentifierName",
                                                        "fullStart": 1104,
                                                        "fullEnd": 1110,
                                                        "start": 1104,
                                                        "end": 1110,
                                                        "fullWidth": 6,
                                                        "width": 6,
                                                        "text": "create",
                                                        "value": "create",
                                                        "valueText": "create"
                                                    }
                                                },
                                                "argumentList": {
                                                    "kind": "ArgumentList",
                                                    "fullStart": 1110,
                                                    "fullEnd": 1156,
                                                    "start": 1110,
                                                    "end": 1156,
                                                    "fullWidth": 46,
                                                    "width": 46,
                                                    "openParenToken": {
                                                        "kind": "OpenParenToken",
                                                        "fullStart": 1110,
                                                        "fullEnd": 1111,
                                                        "start": 1110,
                                                        "end": 1111,
                                                        "fullWidth": 1,
                                                        "width": 1,
                                                        "text": "(",
                                                        "value": "(",
                                                        "valueText": "("
                                                    },
                                                    "arguments": [
                                                        {
                                                            "kind": "ObjectLiteralExpression",
                                                            "fullStart": 1111,
                                                            "fullEnd": 1113,
                                                            "start": 1111,
                                                            "end": 1113,
                                                            "fullWidth": 2,
                                                            "width": 2,
                                                            "openBraceToken": {
                                                                "kind": "OpenBraceToken",
                                                                "fullStart": 1111,
                                                                "fullEnd": 1112,
                                                                "start": 1111,
                                                                "end": 1112,
                                                                "fullWidth": 1,
                                                                "width": 1,
                                                                "text": "{",
                                                                "value": "{",
                                                                "valueText": "{"
                                                            },
                                                            "propertyAssignments": [],
                                                            "closeBraceToken": {
                                                                "kind": "CloseBraceToken",
                                                                "fullStart": 1112,
                                                                "fullEnd": 1113,
                                                                "start": 1112,
                                                                "end": 1113,
                                                                "fullWidth": 1,
                                                                "width": 1,
                                                                "text": "}",
                                                                "value": "}",
                                                                "valueText": "}"
                                                            }
                                                        },
                                                        {
                                                            "kind": "CommaToken",
                                                            "fullStart": 1113,
                                                            "fullEnd": 1115,
                                                            "start": 1113,
                                                            "end": 1114,
                                                            "fullWidth": 2,
                                                            "width": 1,
                                                            "text": ",",
                                                            "value": ",",
                                                            "valueText": ",",
                                                            "hasTrailingTrivia": true,
                                                            "trailingTrivia": [
                                                                {
                                                                    "kind": "WhitespaceTrivia",
                                                                    "text": " "
                                                                }
                                                            ]
                                                        },
                                                        {
                                                            "kind": "ObjectLiteralExpression",
                                                            "fullStart": 1115,
                                                            "fullEnd": 1155,
                                                            "start": 1115,
                                                            "end": 1155,
                                                            "fullWidth": 40,
                                                            "width": 40,
                                                            "openBraceToken": {
                                                                "kind": "OpenBraceToken",
                                                                "fullStart": 1115,
                                                                "fullEnd": 1118,
                                                                "start": 1115,
                                                                "end": 1116,
                                                                "fullWidth": 3,
                                                                "width": 1,
                                                                "text": "{",
                                                                "value": "{",
                                                                "valueText": "{",
                                                                "hasTrailingTrivia": true,
                                                                "hasTrailingNewLine": true,
                                                                "trailingTrivia": [
                                                                    {
                                                                        "kind": "NewLineTrivia",
                                                                        "text": "\r\n"
                                                                    }
                                                                ]
                                                            },
                                                            "propertyAssignments": [
                                                                {
                                                                    "kind": "SimplePropertyAssignment",
                                                                    "fullStart": 1118,
                                                                    "fullEnd": 1146,
                                                                    "start": 1130,
                                                                    "end": 1143,
                                                                    "fullWidth": 28,
                                                                    "width": 13,
                                                                    "propertyName": {
                                                                        "kind": "IdentifierName",
                                                                        "fullStart": 1118,
                                                                        "fullEnd": 1134,
                                                                        "start": 1130,
                                                                        "end": 1134,
                                                                        "fullWidth": 16,
                                                                        "width": 4,
                                                                        "text": "prop",
                                                                        "value": "prop",
                                                                        "valueText": "prop",
                                                                        "hasLeadingTrivia": true,
                                                                        "leadingTrivia": [
                                                                            {
                                                                                "kind": "WhitespaceTrivia",
                                                                                "text": "            "
                                                                            }
                                                                        ]
                                                                    },
                                                                    "colonToken": {
                                                                        "kind": "ColonToken",
                                                                        "fullStart": 1134,
                                                                        "fullEnd": 1136,
                                                                        "start": 1134,
                                                                        "end": 1135,
                                                                        "fullWidth": 2,
                                                                        "width": 1,
                                                                        "text": ":",
                                                                        "value": ":",
                                                                        "valueText": ":",
                                                                        "hasTrailingTrivia": true,
                                                                        "trailingTrivia": [
                                                                            {
                                                                                "kind": "WhitespaceTrivia",
                                                                                "text": " "
                                                                            }
                                                                        ]
                                                                    },
                                                                    "expression": {
                                                                        "kind": "IdentifierName",
                                                                        "fullStart": 1136,
                                                                        "fullEnd": 1146,
                                                                        "start": 1136,
                                                                        "end": 1143,
                                                                        "fullWidth": 10,
                                                                        "width": 7,
                                                                        "text": "descObj",
                                                                        "value": "descObj",
                                                                        "valueText": "descObj",
                                                                        "hasTrailingTrivia": true,
                                                                        "hasTrailingNewLine": true,
                                                                        "trailingTrivia": [
                                                                            {
                                                                                "kind": "WhitespaceTrivia",
                                                                                "text": " "
                                                                            },
                                                                            {
                                                                                "kind": "NewLineTrivia",
                                                                                "text": "\r\n"
                                                                            }
                                                                        ]
                                                                    }
                                                                }
                                                            ],
                                                            "closeBraceToken": {
                                                                "kind": "CloseBraceToken",
                                                                "fullStart": 1146,
                                                                "fullEnd": 1155,
                                                                "start": 1154,
                                                                "end": 1155,
                                                                "fullWidth": 9,
                                                                "width": 1,
                                                                "text": "}",
                                                                "value": "}",
                                                                "valueText": "}",
                                                                "hasLeadingTrivia": true,
                                                                "leadingTrivia": [
                                                                    {
                                                                        "kind": "WhitespaceTrivia",
                                                                        "text": "        "
                                                                    }
                                                                ]
                                                            }
                                                        }
                                                    ],
                                                    "closeParenToken": {
                                                        "kind": "CloseParenToken",
                                                        "fullStart": 1155,
                                                        "fullEnd": 1156,
                                                        "start": 1155,
                                                        "end": 1156,
                                                        "fullWidth": 1,
                                                        "width": 1,
                                                        "text": ")",
                                                        "value": ")",
                                                        "valueText": ")"
                                                    }
                                                }
                                            }
                                        }
                                    }
                                ]
                            },
                            "semicolonToken": {
                                "kind": "SemicolonToken",
                                "fullStart": 1156,
                                "fullEnd": 1159,
                                "start": 1156,
                                "end": 1157,
                                "fullWidth": 3,
                                "width": 1,
                                "text": ";",
                                "value": ";",
                                "valueText": ";",
                                "hasTrailingTrivia": true,
                                "hasTrailingNewLine": true,
                                "trailingTrivia": [
                                    {
                                        "kind": "NewLineTrivia",
                                        "text": "\r\n"
                                    }
                                ]
                            }
                        },
                        {
                            "kind": "ForInStatement",
                            "fullStart": 1159,
                            "fullEnd": 1301,
                            "start": 1169,
                            "end": 1299,
                            "fullWidth": 142,
                            "width": 130,
                            "forKeyword": {
                                "kind": "ForKeyword",
                                "fullStart": 1159,
                                "fullEnd": 1173,
                                "start": 1169,
                                "end": 1172,
                                "fullWidth": 14,
                                "width": 3,
                                "text": "for",
                                "value": "for",
                                "valueText": "for",
                                "hasLeadingTrivia": true,
                                "hasLeadingNewLine": true,
                                "hasTrailingTrivia": true,
                                "leadingTrivia": [
                                    {
                                        "kind": "NewLineTrivia",
                                        "text": "\r\n"
                                    },
                                    {
                                        "kind": "WhitespaceTrivia",
                                        "text": "        "
                                    }
                                ],
                                "trailingTrivia": [
                                    {
                                        "kind": "WhitespaceTrivia",
                                        "text": " "
                                    }
                                ]
                            },
                            "openParenToken": {
                                "kind": "OpenParenToken",
                                "fullStart": 1173,
                                "fullEnd": 1174,
                                "start": 1173,
                                "end": 1174,
                                "fullWidth": 1,
                                "width": 1,
                                "text": "(",
                                "value": "(",
                                "valueText": "("
                            },
                            "variableDeclaration": {
                                "kind": "VariableDeclaration",
                                "fullStart": 1174,
                                "fullEnd": 1187,
                                "start": 1174,
                                "end": 1186,
                                "fullWidth": 13,
                                "width": 12,
                                "varKeyword": {
                                    "kind": "VarKeyword",
                                    "fullStart": 1174,
                                    "fullEnd": 1178,
                                    "start": 1174,
                                    "end": 1177,
                                    "fullWidth": 4,
                                    "width": 3,
                                    "text": "var",
                                    "value": "var",
                                    "valueText": "var",
                                    "hasTrailingTrivia": true,
                                    "trailingTrivia": [
                                        {
                                            "kind": "WhitespaceTrivia",
                                            "text": " "
                                        }
                                    ]
                                },
                                "variableDeclarators": [
                                    {
                                        "kind": "VariableDeclarator",
                                        "fullStart": 1178,
                                        "fullEnd": 1187,
                                        "start": 1178,
                                        "end": 1186,
                                        "fullWidth": 9,
<<<<<<< HEAD
                                        "width": 8,
                                        "identifier": {
=======
                                        "propertyName": {
>>>>>>> 85e84683
                                            "kind": "IdentifierName",
                                            "fullStart": 1178,
                                            "fullEnd": 1187,
                                            "start": 1178,
                                            "end": 1186,
                                            "fullWidth": 9,
                                            "width": 8,
                                            "text": "property",
                                            "value": "property",
                                            "valueText": "property",
                                            "hasTrailingTrivia": true,
                                            "trailingTrivia": [
                                                {
                                                    "kind": "WhitespaceTrivia",
                                                    "text": " "
                                                }
                                            ]
                                        }
                                    }
                                ]
                            },
                            "inKeyword": {
                                "kind": "InKeyword",
                                "fullStart": 1187,
                                "fullEnd": 1190,
                                "start": 1187,
                                "end": 1189,
                                "fullWidth": 3,
                                "width": 2,
                                "text": "in",
                                "value": "in",
                                "valueText": "in",
                                "hasTrailingTrivia": true,
                                "trailingTrivia": [
                                    {
                                        "kind": "WhitespaceTrivia",
                                        "text": " "
                                    }
                                ]
                            },
                            "expression": {
                                "kind": "IdentifierName",
                                "fullStart": 1190,
                                "fullEnd": 1196,
                                "start": 1190,
                                "end": 1196,
                                "fullWidth": 6,
                                "width": 6,
                                "text": "newObj",
                                "value": "newObj",
                                "valueText": "newObj"
                            },
                            "closeParenToken": {
                                "kind": "CloseParenToken",
                                "fullStart": 1196,
                                "fullEnd": 1198,
                                "start": 1196,
                                "end": 1197,
                                "fullWidth": 2,
                                "width": 1,
                                "text": ")",
                                "value": ")",
                                "valueText": ")",
                                "hasTrailingTrivia": true,
                                "trailingTrivia": [
                                    {
                                        "kind": "WhitespaceTrivia",
                                        "text": " "
                                    }
                                ]
                            },
                            "statement": {
                                "kind": "Block",
                                "fullStart": 1198,
                                "fullEnd": 1301,
                                "start": 1198,
                                "end": 1299,
                                "fullWidth": 103,
                                "width": 101,
                                "openBraceToken": {
                                    "kind": "OpenBraceToken",
                                    "fullStart": 1198,
                                    "fullEnd": 1201,
                                    "start": 1198,
                                    "end": 1199,
                                    "fullWidth": 3,
                                    "width": 1,
                                    "text": "{",
                                    "value": "{",
                                    "valueText": "{",
                                    "hasTrailingTrivia": true,
                                    "hasTrailingNewLine": true,
                                    "trailingTrivia": [
                                        {
                                            "kind": "NewLineTrivia",
                                            "text": "\r\n"
                                        }
                                    ]
                                },
                                "statements": [
                                    {
                                        "kind": "IfStatement",
                                        "fullStart": 1201,
                                        "fullEnd": 1290,
                                        "start": 1213,
                                        "end": 1288,
                                        "fullWidth": 89,
                                        "width": 75,
                                        "ifKeyword": {
                                            "kind": "IfKeyword",
                                            "fullStart": 1201,
                                            "fullEnd": 1216,
                                            "start": 1213,
                                            "end": 1215,
                                            "fullWidth": 15,
                                            "width": 2,
                                            "text": "if",
                                            "value": "if",
                                            "valueText": "if",
                                            "hasLeadingTrivia": true,
                                            "hasTrailingTrivia": true,
                                            "leadingTrivia": [
                                                {
                                                    "kind": "WhitespaceTrivia",
                                                    "text": "            "
                                                }
                                            ],
                                            "trailingTrivia": [
                                                {
                                                    "kind": "WhitespaceTrivia",
                                                    "text": " "
                                                }
                                            ]
                                        },
                                        "openParenToken": {
                                            "kind": "OpenParenToken",
                                            "fullStart": 1216,
                                            "fullEnd": 1217,
                                            "start": 1216,
                                            "end": 1217,
                                            "fullWidth": 1,
                                            "width": 1,
                                            "text": "(",
                                            "value": "(",
                                            "valueText": "("
                                        },
                                        "condition": {
                                            "kind": "EqualsExpression",
                                            "fullStart": 1217,
                                            "fullEnd": 1236,
                                            "start": 1217,
                                            "end": 1236,
                                            "fullWidth": 19,
                                            "width": 19,
                                            "left": {
                                                "kind": "IdentifierName",
                                                "fullStart": 1217,
                                                "fullEnd": 1226,
                                                "start": 1217,
                                                "end": 1225,
                                                "fullWidth": 9,
                                                "width": 8,
                                                "text": "property",
                                                "value": "property",
                                                "valueText": "property",
                                                "hasTrailingTrivia": true,
                                                "trailingTrivia": [
                                                    {
                                                        "kind": "WhitespaceTrivia",
                                                        "text": " "
                                                    }
                                                ]
                                            },
                                            "operatorToken": {
                                                "kind": "EqualsEqualsEqualsToken",
                                                "fullStart": 1226,
                                                "fullEnd": 1230,
                                                "start": 1226,
                                                "end": 1229,
                                                "fullWidth": 4,
                                                "width": 3,
                                                "text": "===",
                                                "value": "===",
                                                "valueText": "===",
                                                "hasTrailingTrivia": true,
                                                "trailingTrivia": [
                                                    {
                                                        "kind": "WhitespaceTrivia",
                                                        "text": " "
                                                    }
                                                ]
                                            },
                                            "right": {
                                                "kind": "StringLiteral",
                                                "fullStart": 1230,
                                                "fullEnd": 1236,
                                                "start": 1230,
                                                "end": 1236,
                                                "fullWidth": 6,
                                                "width": 6,
                                                "text": "\"prop\"",
                                                "value": "prop",
                                                "valueText": "prop"
                                            }
                                        },
                                        "closeParenToken": {
                                            "kind": "CloseParenToken",
                                            "fullStart": 1236,
                                            "fullEnd": 1238,
                                            "start": 1236,
                                            "end": 1237,
                                            "fullWidth": 2,
                                            "width": 1,
                                            "text": ")",
                                            "value": ")",
                                            "valueText": ")",
                                            "hasTrailingTrivia": true,
                                            "trailingTrivia": [
                                                {
                                                    "kind": "WhitespaceTrivia",
                                                    "text": " "
                                                }
                                            ]
                                        },
                                        "statement": {
                                            "kind": "Block",
                                            "fullStart": 1238,
                                            "fullEnd": 1290,
                                            "start": 1238,
                                            "end": 1288,
                                            "fullWidth": 52,
                                            "width": 50,
                                            "openBraceToken": {
                                                "kind": "OpenBraceToken",
                                                "fullStart": 1238,
                                                "fullEnd": 1241,
                                                "start": 1238,
                                                "end": 1239,
                                                "fullWidth": 3,
                                                "width": 1,
                                                "text": "{",
                                                "value": "{",
                                                "valueText": "{",
                                                "hasTrailingTrivia": true,
                                                "hasTrailingNewLine": true,
                                                "trailingTrivia": [
                                                    {
                                                        "kind": "NewLineTrivia",
                                                        "text": "\r\n"
                                                    }
                                                ]
                                            },
                                            "statements": [
                                                {
                                                    "kind": "ExpressionStatement",
                                                    "fullStart": 1241,
                                                    "fullEnd": 1275,
                                                    "start": 1257,
                                                    "end": 1273,
                                                    "fullWidth": 34,
                                                    "width": 16,
                                                    "expression": {
                                                        "kind": "AssignmentExpression",
                                                        "fullStart": 1241,
                                                        "fullEnd": 1272,
                                                        "start": 1257,
                                                        "end": 1272,
                                                        "fullWidth": 31,
                                                        "width": 15,
                                                        "left": {
                                                            "kind": "IdentifierName",
                                                            "fullStart": 1241,
                                                            "fullEnd": 1266,
                                                            "start": 1257,
                                                            "end": 1265,
                                                            "fullWidth": 25,
                                                            "width": 8,
                                                            "text": "accessed",
                                                            "value": "accessed",
                                                            "valueText": "accessed",
                                                            "hasLeadingTrivia": true,
                                                            "hasTrailingTrivia": true,
                                                            "leadingTrivia": [
                                                                {
                                                                    "kind": "WhitespaceTrivia",
                                                                    "text": "                "
                                                                }
                                                            ],
                                                            "trailingTrivia": [
                                                                {
                                                                    "kind": "WhitespaceTrivia",
                                                                    "text": " "
                                                                }
                                                            ]
                                                        },
                                                        "operatorToken": {
                                                            "kind": "EqualsToken",
                                                            "fullStart": 1266,
                                                            "fullEnd": 1268,
                                                            "start": 1266,
                                                            "end": 1267,
                                                            "fullWidth": 2,
                                                            "width": 1,
                                                            "text": "=",
                                                            "value": "=",
                                                            "valueText": "=",
                                                            "hasTrailingTrivia": true,
                                                            "trailingTrivia": [
                                                                {
                                                                    "kind": "WhitespaceTrivia",
                                                                    "text": " "
                                                                }
                                                            ]
                                                        },
                                                        "right": {
                                                            "kind": "TrueKeyword",
                                                            "fullStart": 1268,
                                                            "fullEnd": 1272,
                                                            "start": 1268,
                                                            "end": 1272,
                                                            "fullWidth": 4,
                                                            "width": 4,
                                                            "text": "true",
                                                            "value": true,
                                                            "valueText": "true"
                                                        }
                                                    },
                                                    "semicolonToken": {
                                                        "kind": "SemicolonToken",
                                                        "fullStart": 1272,
                                                        "fullEnd": 1275,
                                                        "start": 1272,
                                                        "end": 1273,
                                                        "fullWidth": 3,
                                                        "width": 1,
                                                        "text": ";",
                                                        "value": ";",
                                                        "valueText": ";",
                                                        "hasTrailingTrivia": true,
                                                        "hasTrailingNewLine": true,
                                                        "trailingTrivia": [
                                                            {
                                                                "kind": "NewLineTrivia",
                                                                "text": "\r\n"
                                                            }
                                                        ]
                                                    }
                                                }
                                            ],
                                            "closeBraceToken": {
                                                "kind": "CloseBraceToken",
                                                "fullStart": 1275,
                                                "fullEnd": 1290,
                                                "start": 1287,
                                                "end": 1288,
                                                "fullWidth": 15,
                                                "width": 1,
                                                "text": "}",
                                                "value": "}",
                                                "valueText": "}",
                                                "hasLeadingTrivia": true,
                                                "hasTrailingTrivia": true,
                                                "hasTrailingNewLine": true,
                                                "leadingTrivia": [
                                                    {
                                                        "kind": "WhitespaceTrivia",
                                                        "text": "            "
                                                    }
                                                ],
                                                "trailingTrivia": [
                                                    {
                                                        "kind": "NewLineTrivia",
                                                        "text": "\r\n"
                                                    }
                                                ]
                                            }
                                        }
                                    }
                                ],
                                "closeBraceToken": {
                                    "kind": "CloseBraceToken",
                                    "fullStart": 1290,
                                    "fullEnd": 1301,
                                    "start": 1298,
                                    "end": 1299,
                                    "fullWidth": 11,
                                    "width": 1,
                                    "text": "}",
                                    "value": "}",
                                    "valueText": "}",
                                    "hasLeadingTrivia": true,
                                    "hasTrailingTrivia": true,
                                    "hasTrailingNewLine": true,
                                    "leadingTrivia": [
                                        {
                                            "kind": "WhitespaceTrivia",
                                            "text": "        "
                                        }
                                    ],
                                    "trailingTrivia": [
                                        {
                                            "kind": "NewLineTrivia",
                                            "text": "\r\n"
                                        }
                                    ]
                                }
                            }
                        },
                        {
                            "kind": "ReturnStatement",
                            "fullStart": 1301,
                            "fullEnd": 1328,
                            "start": 1309,
                            "end": 1326,
                            "fullWidth": 27,
                            "width": 17,
                            "returnKeyword": {
                                "kind": "ReturnKeyword",
                                "fullStart": 1301,
                                "fullEnd": 1316,
                                "start": 1309,
                                "end": 1315,
                                "fullWidth": 15,
                                "width": 6,
                                "text": "return",
                                "value": "return",
                                "valueText": "return",
                                "hasLeadingTrivia": true,
                                "hasTrailingTrivia": true,
                                "leadingTrivia": [
                                    {
                                        "kind": "WhitespaceTrivia",
                                        "text": "        "
                                    }
                                ],
                                "trailingTrivia": [
                                    {
                                        "kind": "WhitespaceTrivia",
                                        "text": " "
                                    }
                                ]
                            },
                            "expression": {
                                "kind": "LogicalNotExpression",
                                "fullStart": 1316,
                                "fullEnd": 1325,
                                "start": 1316,
                                "end": 1325,
                                "fullWidth": 9,
                                "width": 9,
                                "operatorToken": {
                                    "kind": "ExclamationToken",
                                    "fullStart": 1316,
                                    "fullEnd": 1317,
                                    "start": 1316,
                                    "end": 1317,
                                    "fullWidth": 1,
                                    "width": 1,
                                    "text": "!",
                                    "value": "!",
                                    "valueText": "!"
                                },
                                "operand": {
                                    "kind": "IdentifierName",
                                    "fullStart": 1317,
                                    "fullEnd": 1325,
                                    "start": 1317,
                                    "end": 1325,
                                    "fullWidth": 8,
                                    "width": 8,
                                    "text": "accessed",
                                    "value": "accessed",
                                    "valueText": "accessed"
                                }
                            },
                            "semicolonToken": {
                                "kind": "SemicolonToken",
                                "fullStart": 1325,
                                "fullEnd": 1328,
                                "start": 1325,
                                "end": 1326,
                                "fullWidth": 3,
                                "width": 1,
                                "text": ";",
                                "value": ";",
                                "valueText": ";",
                                "hasTrailingTrivia": true,
                                "hasTrailingNewLine": true,
                                "trailingTrivia": [
                                    {
                                        "kind": "NewLineTrivia",
                                        "text": "\r\n"
                                    }
                                ]
                            }
                        }
                    ],
                    "closeBraceToken": {
                        "kind": "CloseBraceToken",
                        "fullStart": 1328,
                        "fullEnd": 1335,
                        "start": 1332,
                        "end": 1333,
                        "fullWidth": 7,
                        "width": 1,
                        "text": "}",
                        "value": "}",
                        "valueText": "}",
                        "hasLeadingTrivia": true,
                        "hasTrailingTrivia": true,
                        "hasTrailingNewLine": true,
                        "leadingTrivia": [
                            {
                                "kind": "WhitespaceTrivia",
                                "text": "    "
                            }
                        ],
                        "trailingTrivia": [
                            {
                                "kind": "NewLineTrivia",
                                "text": "\r\n"
                            }
                        ]
                    }
                }
            },
            {
                "kind": "ExpressionStatement",
                "fullStart": 1335,
                "fullEnd": 1359,
                "start": 1335,
                "end": 1357,
                "fullWidth": 24,
                "width": 22,
                "expression": {
                    "kind": "InvocationExpression",
                    "fullStart": 1335,
                    "fullEnd": 1356,
                    "start": 1335,
                    "end": 1356,
                    "fullWidth": 21,
                    "width": 21,
                    "expression": {
                        "kind": "IdentifierName",
                        "fullStart": 1335,
                        "fullEnd": 1346,
                        "start": 1335,
                        "end": 1346,
                        "fullWidth": 11,
                        "width": 11,
                        "text": "runTestCase",
                        "value": "runTestCase",
                        "valueText": "runTestCase"
                    },
                    "argumentList": {
                        "kind": "ArgumentList",
                        "fullStart": 1346,
                        "fullEnd": 1356,
                        "start": 1346,
                        "end": 1356,
                        "fullWidth": 10,
                        "width": 10,
                        "openParenToken": {
                            "kind": "OpenParenToken",
                            "fullStart": 1346,
                            "fullEnd": 1347,
                            "start": 1346,
                            "end": 1347,
                            "fullWidth": 1,
                            "width": 1,
                            "text": "(",
                            "value": "(",
                            "valueText": "("
                        },
                        "arguments": [
                            {
                                "kind": "IdentifierName",
                                "fullStart": 1347,
                                "fullEnd": 1355,
                                "start": 1347,
                                "end": 1355,
                                "fullWidth": 8,
                                "width": 8,
                                "text": "testcase",
                                "value": "testcase",
                                "valueText": "testcase"
                            }
                        ],
                        "closeParenToken": {
                            "kind": "CloseParenToken",
                            "fullStart": 1355,
                            "fullEnd": 1356,
                            "start": 1355,
                            "end": 1356,
                            "fullWidth": 1,
                            "width": 1,
                            "text": ")",
                            "value": ")",
                            "valueText": ")"
                        }
                    }
                },
                "semicolonToken": {
                    "kind": "SemicolonToken",
                    "fullStart": 1356,
                    "fullEnd": 1359,
                    "start": 1356,
                    "end": 1357,
                    "fullWidth": 3,
                    "width": 1,
                    "text": ";",
                    "value": ";",
                    "valueText": ";",
                    "hasTrailingTrivia": true,
                    "hasTrailingNewLine": true,
                    "trailingTrivia": [
                        {
                            "kind": "NewLineTrivia",
                            "text": "\r\n"
                        }
                    ]
                }
            }
        ],
        "endOfFileToken": {
            "kind": "EndOfFileToken",
            "fullStart": 1359,
            "fullEnd": 1359,
            "start": 1359,
            "end": 1359,
            "fullWidth": 0,
            "width": 0,
            "text": ""
        }
    },
    "lineMap": {
        "lineStarts": [
            0,
            67,
            152,
            232,
            308,
            380,
            385,
            438,
            610,
            615,
            617,
            619,
            642,
            644,
            669,
            700,
            702,
            756,
            788,
            818,
            833,
            846,
            848,
            893,
            934,
            977,
            979,
            1035,
            1061,
            1074,
            1076,
            1118,
            1146,
            1159,
            1161,
            1201,
            1241,
            1275,
            1290,
            1301,
            1328,
            1335,
            1359
        ],
        "length": 1359
    }
}<|MERGE_RESOLUTION|>--- conflicted
+++ resolved
@@ -252,12 +252,8 @@
                                         "start": 656,
                                         "end": 666,
                                         "fullWidth": 10,
-<<<<<<< HEAD
                                         "width": 10,
-                                        "identifier": {
-=======
                                         "propertyName": {
->>>>>>> 85e84683
                                             "kind": "IdentifierName",
                                             "fullStart": 656,
                                             "fullEnd": 662,
@@ -413,12 +409,8 @@
                                         "start": 681,
                                         "end": 697,
                                         "fullWidth": 16,
-<<<<<<< HEAD
                                         "width": 16,
-                                        "identifier": {
-=======
                                         "propertyName": {
->>>>>>> 85e84683
                                             "kind": "IdentifierName",
                                             "fullStart": 681,
                                             "fullEnd": 690,
@@ -1054,12 +1046,8 @@
                                         "start": 860,
                                         "end": 890,
                                         "fullWidth": 30,
-<<<<<<< HEAD
                                         "width": 30,
-                                        "identifier": {
-=======
                                         "propertyName": {
->>>>>>> 85e84683
                                             "kind": "IdentifierName",
                                             "fullStart": 860,
                                             "fullEnd": 873,
@@ -1428,12 +1416,8 @@
                                         "start": 946,
                                         "end": 974,
                                         "fullWidth": 28,
-<<<<<<< HEAD
                                         "width": 28,
-                                        "identifier": {
-=======
                                         "propertyName": {
->>>>>>> 85e84683
                                             "kind": "IdentifierName",
                                             "fullStart": 946,
                                             "fullEnd": 954,
@@ -1943,12 +1927,8 @@
                                         "start": 1088,
                                         "end": 1156,
                                         "fullWidth": 68,
-<<<<<<< HEAD
                                         "width": 68,
-                                        "identifier": {
-=======
                                         "propertyName": {
->>>>>>> 85e84683
                                             "kind": "IdentifierName",
                                             "fullStart": 1088,
                                             "fullEnd": 1095,
@@ -2368,12 +2348,8 @@
                                         "start": 1178,
                                         "end": 1186,
                                         "fullWidth": 9,
-<<<<<<< HEAD
                                         "width": 8,
-                                        "identifier": {
-=======
                                         "propertyName": {
->>>>>>> 85e84683
                                             "kind": "IdentifierName",
                                             "fullStart": 1178,
                                             "fullEnd": 1187,
