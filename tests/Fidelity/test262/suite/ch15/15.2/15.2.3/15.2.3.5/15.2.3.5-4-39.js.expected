--- conflicted
+++ resolved
@@ -250,12 +250,8 @@
                                         "start": 639,
                                         "end": 649,
                                         "fullWidth": 10,
-<<<<<<< HEAD
                                         "width": 10,
-                                        "identifier": {
-=======
                                         "propertyName": {
->>>>>>> 85e84683
                                             "kind": "IdentifierName",
                                             "fullStart": 639,
                                             "fullEnd": 645,
@@ -992,12 +988,8 @@
                                         "start": 780,
                                         "end": 794,
                                         "fullWidth": 14,
-<<<<<<< HEAD
                                         "width": 14,
-                                        "identifier": {
-=======
                                         "propertyName": {
->>>>>>> 85e84683
                                             "kind": "IdentifierName",
                                             "fullStart": 780,
                                             "fullEnd": 790,
@@ -1183,12 +1175,8 @@
                                         "start": 814,
                                         "end": 815,
                                         "fullWidth": 2,
-<<<<<<< HEAD
                                         "width": 1,
-                                        "identifier": {
-=======
                                         "propertyName": {
->>>>>>> 85e84683
                                             "kind": "IdentifierName",
                                             "fullStart": 814,
                                             "fullEnd": 816,
@@ -1737,12 +1725,8 @@
                                         "start": 949,
                                         "end": 982,
                                         "fullWidth": 33,
-<<<<<<< HEAD
                                         "width": 33,
-                                        "identifier": {
-=======
                                         "propertyName": {
->>>>>>> 85e84683
                                             "kind": "IdentifierName",
                                             "fullStart": 949,
                                             "fullEnd": 956,
@@ -2018,12 +2002,8 @@
                                         "start": 997,
                                         "end": 1006,
                                         "fullWidth": 9,
-<<<<<<< HEAD
                                         "width": 9,
-                                        "identifier": {
-=======
                                         "propertyName": {
->>>>>>> 85e84683
                                             "kind": "IdentifierName",
                                             "fullStart": 997,
                                             "fullEnd": 1003,
@@ -2187,12 +2167,8 @@
                                         "start": 1026,
                                         "end": 1027,
                                         "fullWidth": 2,
-<<<<<<< HEAD
                                         "width": 1,
-                                        "identifier": {
-=======
                                         "propertyName": {
->>>>>>> 85e84683
                                             "kind": "IdentifierName",
                                             "fullStart": 1026,
                                             "fullEnd": 1028,
